--- conflicted
+++ resolved
@@ -2,11 +2,7 @@
 
 make test-common
 
-<<<<<<< HEAD
-find . -name '*.py' | xargs pylint -E --disable=C,R --persistent=n
-=======
 find .  -path ./api -prune -o  -name '*.py' -exec echo "Running pylint on {}" \; -exec pylint -E --disable=C,R --persistent=n {} \;
->>>>>>> 4b0113dd
 mv ncf test.ncf
 pylint -E --disable=C,R --persistent=n --init-hook="sys.path[0:0] = ['./tools']" test.ncf
 mv test.ncf ncf