--- conflicted
+++ resolved
@@ -24,11 +24,7 @@
     do
       # with recent shellcheck, "-S error" replaces this hack
       # kept as this runs on machines running rudder-dev
-<<<<<<< HEAD
-      shellcheck --format gcc "$file" | grep " error: " && exit 1
-=======
       shellcheck --format gcc "$file" | grep " error: " && exit 1 || true
->>>>>>> 75411946
     done
 }
 
