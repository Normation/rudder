--- conflicted
+++ resolved
@@ -96,12 +96,8 @@
 	rm -rf tests/acceptance/workdir/
 	rm -f doc/all_generic_methods.txt
 	rm -f doc/generic_methods.md
-<<<<<<< HEAD
 	rm -f doc/ncf.1
-	find $(CURDIR) -iname "*.pyc" -delete
-=======
 	find $(CURDIR) -name "*.[pP][yY][cC]" -exec rm "{}" \;
->>>>>>> cf8aca23
 
 distclean: clean
 
