--- conflicted
+++ resolved
@@ -1,6 +1,2 @@
 [toolchain]
-<<<<<<< HEAD
-channel = "1.70.0"
-=======
-channel = "1.71.1"
->>>>>>> 5b4871d4
+channel = "1.71.1"