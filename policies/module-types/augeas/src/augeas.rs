--- conflicted
+++ resolved
@@ -296,11 +296,7 @@
                 if p.show_file_content {
                     rudder_info!("Diff:\n{:?}\n", diff);
                 }
-<<<<<<< HEAD
-                report.push_str(format!("File modified:\n{diff}\n").as_str());
-=======
-                report.push_str(format!("File diff:\n{}\n", diff).as_str());
->>>>>>> 4a058c4e
+                report.push_str(format!("File diff:\n{diff}\n").as_str());
             }
             different
         } else {
@@ -311,16 +307,6 @@
         // NOTE: Here we could reload the library in case of error somewhere to avoid
         // influencing the following calls. But for now no cases where it is necessary have been
         // identified.
-<<<<<<< HEAD
-
-        // Make a backup if needed.
-        if let Some(b) = backup_dir
-            && let Some(c) = &current_content
-            && modified
-        {
-            let backup_file = Backup::BeforeEdit.backup_file(p.path.as_path());
-            fs::write(b.join(backup_file), c)?;
-=======
         // Avoid writing if we are in audit mode.
         match policy_mode {
             PolicyMode::Audit => {
@@ -336,7 +322,6 @@
                     }
                 }
             }
->>>>>>> 4a058c4e
         }
         aug.save()?;
         // FIXME audit mode should report non compliance
