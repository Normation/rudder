[package]
name = "rudder-module-augeas"
version = "0.0.0-dev"
description = "Configuration files management using Augeas"
authors.workspace = true
edition.workspace = true
homepage.workspace = true
repository.workspace = true
license.workspace = true

[dependencies]
anyhow = "1"
ariadne = "0.5"
bytesize = { version = "2.0.1", features = ["serde"] }
gumdrop = "0.8.1"
ipnet = "2.0.0"
iprange = { version = "0.6" }
serde = { version = "1", features = ["derive"] }
serde_json = "1"
serde-inline-default = "0.2"
serde_with = "3"
similar = "2.6.0"
regex = "1.11.1"
rudder_module_type = { path = "../../rudder-module-type" }
<<<<<<< HEAD
raugeas = "0.3.1"
rustyline = "16"
=======
raugeas = "1.0.0"
rustyline = "15"
>>>>>>> 9f0d0d09
secrecy = "0.10"
zxcvbn = "3"
pest = "2.7.15"
pest_derive = "2.7.15"
chrono = { version = "0.4.39", features = ["serde"] }

[dev-dependencies]
rudder_commons_test = { path = "../../rudder-commons-test" }
tempfile = "3"<|MERGE_RESOLUTION|>--- conflicted
+++ resolved
@@ -22,13 +22,8 @@
 similar = "2.6.0"
 regex = "1.11.1"
 rudder_module_type = { path = "../../rudder-module-type" }
-<<<<<<< HEAD
-raugeas = "0.3.1"
+raugeas = "1.0"
 rustyline = "16"
-=======
-raugeas = "1.0.0"
-rustyline = "15"
->>>>>>> 9f0d0d09
 secrecy = "0.10"
 zxcvbn = "3"
 pest = "2.7.15"
