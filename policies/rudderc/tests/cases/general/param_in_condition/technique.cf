# @name Param in conditions
# @version 1.0

bundle agent param_in_condition(file) {

<<<<<<< HEAD
  vars:
    "report_data.index" int => int(eval("${report_data.index}+1", "math", "infix")),
                           unless => "rudder_increment_guard";
    "local_index"       int => ${report_data.index},
                           unless => "rudder_increment_guard";

    "args"              slist => {"${file}"};
    "report_param"      string => join("_", args);
    "full_class_prefix" string => canonify("param_in_condition_${report_param}");
    "class_prefix"      string => string_head("${full_class_prefix}", "1000");

=======
>>>>>>> 97cf9b50
  classes:
    "rudder_increment_guard" expression => "any";

    "pass3" expression => "pass2";
    "pass2" expression => "pass1";
    "pass1" expression => "any";

  methods:
<<<<<<< HEAD
    "index_${local_index}_0" usebundle => call_param_in_condition_9e763779_9f33_44bc_ad73_1c5d5732301c("Check if a file exists", "/tmp/${file}", "9e763779-9f33-44bc-ad73-1c5d5732301c", @{args}, "${class_prefix}", "/tmp/${file}"),
                                    if => "pass3";

    "index_${local_index}_1" usebundle => call_param_in_condition_e8362340_dc50_4231_9b7f_748b51e9fa07("Execute only if...", "echo \"May be executed or not\"", "e8362340-dc50-4231-9b7f-748b51e9fa07", @{args}, "${class_prefix}", concat("file_check_exists__tmp_",canonify("${file}"),"_kept"), "echo \"May be executed or not\""),
                                    if => "pass3";
=======
    "9e763779-9f33-44bc-ad73-1c5d5732301c_${report_data.directive_id}" usebundle => call_param_in_condition_9e763779_9f33_44bc_ad73_1c5d5732301c("Check if a file exists", "/tmp/${file}", "9e763779-9f33-44bc-ad73-1c5d5732301c", @{args}, "/tmp/${file}"),
                                             if => "pass3";

    "e8362340-dc50-4231-9b7f-748b51e9fa07_${report_data.directive_id}" usebundle => call_param_in_condition_e8362340_dc50_4231_9b7f_748b51e9fa07("Execute only if...", "echo \"May be executed or not\"", "e8362340-dc50-4231-9b7f-748b51e9fa07", @{args}, concat("file_check_exists__tmp_",canonify("${file}"),"_kept"), "echo \"May be executed or not\""),
                                             if => "pass3";
>>>>>>> 97cf9b50

}
bundle agent call_param_in_condition_9e763779_9f33_44bc_ad73_1c5d5732301c(c_name, c_key, report_id, args, path) {

  vars:
    "report_data.index" int => int(eval("${report_data.index}+1", "math", "infix")),
                           unless => "rudder_increment_guard";
    "local_index"       int => ${report_data.index},
                           unless => "rudder_increment_guard";

  classes:
    "rudder_increment_guard" expression => "any";

  methods:
    "index_${local_index}_0" usebundle => _method_reporting_context_v4("${c_name}", "${c_key}", "${report_id}");
    "index_${local_index}_1" usebundle => file_check_exists("${path}");

}
bundle agent call_param_in_condition_e8362340_dc50_4231_9b7f_748b51e9fa07(c_name, c_key, report_id, args, method_call_condition, command) {

  vars:
    "report_data.index" int => int(eval("${report_data.index}+1", "math", "infix")),
                           unless => "rudder_increment_guard";
    "local_index"       int => ${report_data.index},
                           unless => "rudder_increment_guard";

  classes:
    "rudder_increment_guard" expression => "any";

  methods:
<<<<<<< HEAD
    "index_${local_index}_0" usebundle => _method_reporting_context_v4("${c_name}", "${c_key}", "${report_id}");
    "index_${local_index}_1" usebundle => command_execution("${command}"),
                                    if => "${method_call_condition}";
    "index_${local_index}_2" usebundle => _classes_noop(canonify("command_execution_${c_key}")),
                                unless => "${method_call_condition}";
    "index_${local_index}_3" usebundle => log_rudder("Skipping method 'Command execution' with key parameter '${c_key}' since condition '${method_call_condition}' is not reached", "${c_key}", canonify("command_execution_${c_key}"), canonify("command_execution_${c_key}"), @{args}),
                                unless => "${method_call_condition}";
=======
    "e8362340-dc50-4231-9b7f-748b51e9fa07_${report_data.directive_id}_${c_key}" usebundle => _method_reporting_context_v4("${c_name}", "${c_key}", "${report_id}");
    "e8362340-dc50-4231-9b7f-748b51e9fa07_${report_data.directive_id}_${c_key}" usebundle => command_execution("${command}"),
                                             if => "${method_call_condition}";
    "e8362340-dc50-4231-9b7f-748b51e9fa07_${report_data.directive_id}_${c_key}" usebundle => _classes_noop(canonify("command_execution_${c_key}")),
                                         unless => "${method_call_condition}";
    "e8362340-dc50-4231-9b7f-748b51e9fa07_${report_data.directive_id}_${c_key}" usebundle => log_rudder("Skipping method 'Command execution' with key parameter 'echo \"May be executed or not\"' since condition 'file_check_exists__tmp_${file}_kept' is not reached", "echo \"May be executed or not\"", canonify("command_execution_${c_key}"), canonify("e8362340-dc50-4231-9b7f-748b51e9fa07_${report_data.directive_id}_${c_key}"), @{args}),
                                         unless => "${method_call_condition}";
>>>>>>> 97cf9b50

}<|MERGE_RESOLUTION|>--- conflicted
+++ resolved
@@ -3,20 +3,12 @@
 
 bundle agent param_in_condition(file) {
 
-<<<<<<< HEAD
   vars:
     "report_data.index" int => int(eval("${report_data.index}+1", "math", "infix")),
                            unless => "rudder_increment_guard";
     "local_index"       int => ${report_data.index},
                            unless => "rudder_increment_guard";
 
-    "args"              slist => {"${file}"};
-    "report_param"      string => join("_", args);
-    "full_class_prefix" string => canonify("param_in_condition_${report_param}");
-    "class_prefix"      string => string_head("${full_class_prefix}", "1000");
-
-=======
->>>>>>> 97cf9b50
   classes:
     "rudder_increment_guard" expression => "any";
 
@@ -25,19 +17,11 @@
     "pass1" expression => "any";
 
   methods:
-<<<<<<< HEAD
-    "index_${local_index}_0" usebundle => call_param_in_condition_9e763779_9f33_44bc_ad73_1c5d5732301c("Check if a file exists", "/tmp/${file}", "9e763779-9f33-44bc-ad73-1c5d5732301c", @{args}, "${class_prefix}", "/tmp/${file}"),
+    "index_${local_index}_0" usebundle => call_param_in_condition_9e763779_9f33_44bc_ad73_1c5d5732301c("Check if a file exists", "/tmp/${file}", "9e763779-9f33-44bc-ad73-1c5d5732301c", @{args}, "/tmp/${file}"),
                                     if => "pass3";
 
-    "index_${local_index}_1" usebundle => call_param_in_condition_e8362340_dc50_4231_9b7f_748b51e9fa07("Execute only if...", "echo \"May be executed or not\"", "e8362340-dc50-4231-9b7f-748b51e9fa07", @{args}, "${class_prefix}", concat("file_check_exists__tmp_",canonify("${file}"),"_kept"), "echo \"May be executed or not\""),
+    "index_${local_index}_1" usebundle => call_param_in_condition_e8362340_dc50_4231_9b7f_748b51e9fa07("Execute only if...", "echo \"May be executed or not\"", "e8362340-dc50-4231-9b7f-748b51e9fa07", @{args}, concat("file_check_exists__tmp_",canonify("${file}"),"_kept"), "echo \"May be executed or not\""),
                                     if => "pass3";
-=======
-    "9e763779-9f33-44bc-ad73-1c5d5732301c_${report_data.directive_id}" usebundle => call_param_in_condition_9e763779_9f33_44bc_ad73_1c5d5732301c("Check if a file exists", "/tmp/${file}", "9e763779-9f33-44bc-ad73-1c5d5732301c", @{args}, "/tmp/${file}"),
-                                             if => "pass3";
-
-    "e8362340-dc50-4231-9b7f-748b51e9fa07_${report_data.directive_id}" usebundle => call_param_in_condition_e8362340_dc50_4231_9b7f_748b51e9fa07("Execute only if...", "echo \"May be executed or not\"", "e8362340-dc50-4231-9b7f-748b51e9fa07", @{args}, concat("file_check_exists__tmp_",canonify("${file}"),"_kept"), "echo \"May be executed or not\""),
-                                             if => "pass3";
->>>>>>> 97cf9b50
 
 }
 bundle agent call_param_in_condition_9e763779_9f33_44bc_ad73_1c5d5732301c(c_name, c_key, report_id, args, path) {
@@ -68,22 +52,12 @@
     "rudder_increment_guard" expression => "any";
 
   methods:
-<<<<<<< HEAD
     "index_${local_index}_0" usebundle => _method_reporting_context_v4("${c_name}", "${c_key}", "${report_id}");
     "index_${local_index}_1" usebundle => command_execution("${command}"),
                                     if => "${method_call_condition}";
     "index_${local_index}_2" usebundle => _classes_noop(canonify("command_execution_${c_key}")),
                                 unless => "${method_call_condition}";
-    "index_${local_index}_3" usebundle => log_rudder("Skipping method 'Command execution' with key parameter '${c_key}' since condition '${method_call_condition}' is not reached", "${c_key}", canonify("command_execution_${c_key}"), canonify("command_execution_${c_key}"), @{args}),
+    "index_${local_index}_3" usebundle => log_rudder("Skipping method 'Command execution' with key parameter '${c_key}' since condition '${method_call_condition}' is not reached", "${c_key}", canonify("command_execution_${c_key}"), canonify("e8362340-dc50-4231-9b7f-748b51e9fa07_${report_data.directive_id}_${c_key}"), @{args}),
                                 unless => "${method_call_condition}";
-=======
-    "e8362340-dc50-4231-9b7f-748b51e9fa07_${report_data.directive_id}_${c_key}" usebundle => _method_reporting_context_v4("${c_name}", "${c_key}", "${report_id}");
-    "e8362340-dc50-4231-9b7f-748b51e9fa07_${report_data.directive_id}_${c_key}" usebundle => command_execution("${command}"),
-                                             if => "${method_call_condition}";
-    "e8362340-dc50-4231-9b7f-748b51e9fa07_${report_data.directive_id}_${c_key}" usebundle => _classes_noop(canonify("command_execution_${c_key}")),
-                                         unless => "${method_call_condition}";
-    "e8362340-dc50-4231-9b7f-748b51e9fa07_${report_data.directive_id}_${c_key}" usebundle => log_rudder("Skipping method 'Command execution' with key parameter 'echo \"May be executed or not\"' since condition 'file_check_exists__tmp_${file}_kept' is not reached", "echo \"May be executed or not\"", canonify("command_execution_${c_key}"), canonify("e8362340-dc50-4231-9b7f-748b51e9fa07_${report_data.directive_id}_${c_key}"), @{args}),
-                                         unless => "${method_call_condition}";
->>>>>>> 97cf9b50
 
 }