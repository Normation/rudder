# @name Param in conditions
# @version 1.0

bundle agent param_in_condition(file) {

  vars:
    "report_data.index" int => int(eval("${report_data.index}+1", "math", "infix")),
                           unless => "rudder_increment_guard";
    "local_index"       int => ${report_data.index},
                           unless => "rudder_increment_guard";

    "args"              slist => {"${file}"};
    "report_param"      string => join("_", args);
    "full_class_prefix" string => canonify("param_in_condition_${report_param}");
    "class_prefix"      string => string_head("${full_class_prefix}", "1000");

  classes:
    "rudder_increment_guard" expression => "any";

    "pass3" expression => "pass2";
    "pass2" expression => "pass1";
    "pass1" expression => "any";

  methods:
    "index_${local_index}_0" usebundle => call_param_in_condition_9e763779_9f33_44bc_ad73_1c5d5732301c("Check if a file exists", "/tmp/${file}", "9e763779-9f33-44bc-ad73-1c5d5732301c", @{args}, "${class_prefix}", "/tmp/${file}"),
                                    if => "pass3";

    "index_${local_index}_1" usebundle => call_param_in_condition_e8362340_dc50_4231_9b7f_748b51e9fa07("Execute only if...", "echo \"May be executed or not\"", "e8362340-dc50-4231-9b7f-748b51e9fa07", @{args}, "${class_prefix}", concat("file_check_exists__tmp_",canonify("${file}"),"_kept"), "echo \"May be executed or not\""),
                                    if => "pass3";

}
bundle agent call_param_in_condition_9e763779_9f33_44bc_ad73_1c5d5732301c(c_name, c_key, report_id, args, class_prefix, path) {

  vars:
    "report_data.index" int => int(eval("${report_data.index}+1", "math", "infix")),
                           unless => "rudder_increment_guard";
    "local_index"       int => ${report_data.index},
                           unless => "rudder_increment_guard";

  classes:
    "rudder_increment_guard" expression => "any";

  methods:
    "index_${local_index}_0" usebundle => _method_reporting_context_v4("${c_name}", "${c_key}", "${report_id}");
    "index_${local_index}_1" usebundle => file_check_exists("${path}");

}
bundle agent call_param_in_condition_e8362340_dc50_4231_9b7f_748b51e9fa07(c_name, c_key, report_id, args, class_prefix, method_call_condition, command) {

  vars:
    "report_data.index" int => int(eval("${report_data.index}+1", "math", "infix")),
                           unless => "rudder_increment_guard";
    "local_index"       int => ${report_data.index},
                           unless => "rudder_increment_guard";

  classes:
    "rudder_increment_guard" expression => "any";

  methods:
<<<<<<< HEAD
    "index_${local_index}_0" usebundle => _method_reporting_context_v4("${c_name}", "${c_key}", "${report_id}");
    "index_${local_index}_1" usebundle => command_execution("${command}"),
                                    if => "${method_call_condition}";
    "index_${local_index}_2" usebundle => _classes_noop(canonify("${class_prefix}_command_execution_${c_key}")),
                                unless => "${method_call_condition}";
    "index_${local_index}_3" usebundle => log_rudder("Skipping method 'Command execution' with key parameter '${c_key}' since condition '${method_call_condition}' is not reached", "${c_key}", canonify("${class_prefix}_command_execution_${c_key}"), canonify("${class_prefix}_command_execution_${c_key}"), @{args}),
                                unless => "${method_call_condition}";
=======
    "e8362340-dc50-4231-9b7f-748b51e9fa07_${report_data.directive_id}_${c_key}" usebundle => _method_reporting_context_v4("${c_name}", "${c_key}", "${report_id}");
    "e8362340-dc50-4231-9b7f-748b51e9fa07_${report_data.directive_id}_${c_key}" usebundle => command_execution("${command}"),
                                             if => "${method_call_condition}";
    "e8362340-dc50-4231-9b7f-748b51e9fa07_${report_data.directive_id}_${c_key}" usebundle => _classes_noop(canonify("command_execution_${c_key}")),
                                         unless => "${method_call_condition}";
    "e8362340-dc50-4231-9b7f-748b51e9fa07_${report_data.directive_id}_${c_key}" usebundle => log_rudder("Skipping method 'Command execution' with key parameter 'echo \"May be executed or not\"' since condition 'file_check_exists__tmp_${file}_kept' is not reached", "echo \"May be executed or not\"", canonify("command_execution_${c_key}"), canonify("command_execution_${c_key}"), @{args}),
                                         unless => "${method_call_condition}";
>>>>>>> 76774ad3

}<|MERGE_RESOLUTION|>--- conflicted
+++ resolved
@@ -57,22 +57,12 @@
     "rudder_increment_guard" expression => "any";
 
   methods:
-<<<<<<< HEAD
     "index_${local_index}_0" usebundle => _method_reporting_context_v4("${c_name}", "${c_key}", "${report_id}");
     "index_${local_index}_1" usebundle => command_execution("${command}"),
                                     if => "${method_call_condition}";
-    "index_${local_index}_2" usebundle => _classes_noop(canonify("${class_prefix}_command_execution_${c_key}")),
+    "index_${local_index}_2" usebundle => _classes_noop(canonify("command_execution_${c_key}")),
                                 unless => "${method_call_condition}";
-    "index_${local_index}_3" usebundle => log_rudder("Skipping method 'Command execution' with key parameter '${c_key}' since condition '${method_call_condition}' is not reached", "${c_key}", canonify("${class_prefix}_command_execution_${c_key}"), canonify("${class_prefix}_command_execution_${c_key}"), @{args}),
+    "index_${local_index}_3" usebundle => log_rudder("Skipping method 'Command execution' with key parameter '${c_key}' since condition '${method_call_condition}' is not reached", "${c_key}", canonify("command_execution_${c_key}"), canonify("command_execution_${c_key}"), @{args}),
                                 unless => "${method_call_condition}";
-=======
-    "e8362340-dc50-4231-9b7f-748b51e9fa07_${report_data.directive_id}_${c_key}" usebundle => _method_reporting_context_v4("${c_name}", "${c_key}", "${report_id}");
-    "e8362340-dc50-4231-9b7f-748b51e9fa07_${report_data.directive_id}_${c_key}" usebundle => command_execution("${command}"),
-                                             if => "${method_call_condition}";
-    "e8362340-dc50-4231-9b7f-748b51e9fa07_${report_data.directive_id}_${c_key}" usebundle => _classes_noop(canonify("command_execution_${c_key}")),
-                                         unless => "${method_call_condition}";
-    "e8362340-dc50-4231-9b7f-748b51e9fa07_${report_data.directive_id}_${c_key}" usebundle => log_rudder("Skipping method 'Command execution' with key parameter 'echo \"May be executed or not\"' since condition 'file_check_exists__tmp_${file}_kept' is not reached", "echo \"May be executed or not\"", canonify("command_execution_${c_key}"), canonify("command_execution_${c_key}"), @{args}),
-                                         unless => "${method_call_condition}";
->>>>>>> 76774ad3
 
 }