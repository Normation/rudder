--- conflicted
+++ resolved
@@ -15,25 +15,16 @@
     "class_prefix"      string => string_head("${full_class_prefix}", "1000");
 
   classes:
-<<<<<<< HEAD
     "rudder_increment_guard" expression => "any";
+
+    "pass3" expression => "pass2";
+    "pass2" expression => "pass1";
+    "pass1" expression => "any";
 
   methods:
     "index_${local_index}_0" usebundle => call_param_in_condition_9e763779_9f33_44bc_ad73_1c5d5732301c("Check if a file exists", "/tmp/${file}", "9e763779-9f33-44bc-ad73-1c5d5732301c", @{args}, "${class_prefix}", "/tmp/${file}");
 
     "index_${local_index}_1" usebundle => call_param_in_condition_e8362340_dc50_4231_9b7f_748b51e9fa07("Execute only if...", "echo \"May be executed or not\"", "e8362340-dc50-4231-9b7f-748b51e9fa07", @{args}, "${class_prefix}", concat("file_check_exists__tmp_",canonify("${file}"),"_kept"), "echo \"May be executed or not\"");
-=======
-    "pass3" expression => "pass2";
-    "pass2" expression => "pass1";
-    "pass1" expression => "any";
-
-  methods:
-    "9e763779-9f33-44bc-ad73-1c5d5732301c_${report_data.directive_id}" usebundle => call_param_in_condition_9e763779_9f33_44bc_ad73_1c5d5732301c("Check if a file exists", "/tmp/${file}", "9e763779-9f33-44bc-ad73-1c5d5732301c", @{args}, "${class_prefix}", "/tmp/${file}"),
-                                             if => "pass3";
-
-    "e8362340-dc50-4231-9b7f-748b51e9fa07_${report_data.directive_id}" usebundle => call_param_in_condition_e8362340_dc50_4231_9b7f_748b51e9fa07("Execute only if...", "echo \"May be executed or not\"", "e8362340-dc50-4231-9b7f-748b51e9fa07", @{args}, "${class_prefix}", concat("file_check_exists__tmp_",canonify("${file}"),"_kept"), "echo \"May be executed or not\""),
-                                             if => "pass3";
->>>>>>> dc8c33d0
 
 }
 bundle agent call_param_in_condition_9e763779_9f33_44bc_ad73_1c5d5732301c(c_name, c_key, report_id, args, class_prefix, path) {
