# @name Test various reporting options
# @version 0.1

bundle agent reporting {

  vars:
    "report_data.index" int => int(eval("${report_data.index}+1", "math", "infix")),
                           unless => "rudder_increment_guard";
    "local_index"       int => ${report_data.index},
                           unless => "rudder_increment_guard";

    "args"              slist => {};
    "report_param"      string => join("_", args);
    "full_class_prefix" string => canonify("reporting_${report_param}");
    "class_prefix"      string => string_head("${full_class_prefix}", "1000");

  classes:
<<<<<<< HEAD
    "rudder_increment_guard" expression => "any";

  methods:
    "index_${local_index}_0" usebundle => call_reporting_a86ce2e5_d5b6_45cc_87e8_c11cca71d908("No block without condition", "htop", "a86ce2e5-d5b6-45cc-87e8-c11cca71d908", @{args}, "${class_prefix}", "htop", "", "", "");

    "index_${local_index}_1" usebundle => call_reporting_b86ce2e5_d5b6_45cc_87e8_c11cca71d907("No block with condition", "htop", "b86ce2e5-d5b6-45cc-87e8-c11cca71d907", @{args}, "${class_prefix}", "debian", "htop", "", "", "");

    "index_${local_index}_2" usebundle => call_reporting_df06e919_02b7_41a7_a03f_4239592f3c12("NTP service", "ntp", "df06e919-02b7-41a7-a03f-4239592f3c12", @{args}, "${class_prefix}", "ntp", "", "", "");

    "index_${local_index}_3" usebundle => call_reporting_df06e919_02b7_41a7_a03f_4239592f3c45("NTP service", "ntp", "df06e919-02b7-41a7-a03f-4239592f3c45", @{args}, "${class_prefix}", "ntp", "", "", "");

    "index_${local_index}_4" usebundle => call_reporting_cf06e919_02b7_41a7_a03f_4239592f3c14("NTP service", "ntp", "cf06e919-02b7-41a7-a03f-4239592f3c14", @{args}, "${class_prefix}", "ntp", "", "", "");

    "index_${local_index}_5" usebundle => call_reporting_cf06e919_02b7_41a7_a03f_4239592f3c13("NTP service", "ntp", "cf06e919-02b7-41a7-a03f-4239592f3c13", @{args}, "${class_prefix}", "ntp", "", "", "");

    "index_${local_index}_6" usebundle => call_reporting_cf06e919_02b7_41a7_a03f_4239592f3c21("Enabled reporting", "ntp", "cf06e919-02b7-41a7-a03f-4239592f3c21", @{args}, "${class_prefix}", "ntp", "", "", "");

    "index_${local_index}_7" usebundle => call_reporting_c76686bb_79ab_4ae5_b45f_108492ab4101("Disabled reporting", "ntp", "c76686bb-79ab-4ae5-b45f-108492ab4101", @{args}, "${class_prefix}", "ntp", "", "", "");

    "index_${local_index}_8" usebundle => call_reporting_df06e919_02b7_41a7_a03f_4239592f3c21("Enabled reporting", "ntp", "df06e919-02b7-41a7-a03f-4239592f3c21", @{args}, "${class_prefix}", "ntp", "", "", "");

    "index_${local_index}_9" usebundle => call_reporting_d76686bb_79ab_4ae5_b45f_108492ab4101("Disabled reporting", "ntp", "d76686bb-79ab-4ae5-b45f-108492ab4101", @{args}, "${class_prefix}", "ntp", "", "", "");
=======
    "pass3" expression => "pass2";
    "pass2" expression => "pass1";
    "pass1" expression => "any";

  methods:
    "a86ce2e5-d5b6-45cc-87e8-c11cca71d908_${report_data.directive_id}" usebundle => call_reporting_a86ce2e5_d5b6_45cc_87e8_c11cca71d908("No block without condition", "htop", "a86ce2e5-d5b6-45cc-87e8-c11cca71d908", @{args}, "${class_prefix}", "htop", "", "", ""),
                                             if => "pass3";

    "b86ce2e5-d5b6-45cc-87e8-c11cca71d907_${report_data.directive_id}" usebundle => call_reporting_b86ce2e5_d5b6_45cc_87e8_c11cca71d907("No block with condition", "htop", "b86ce2e5-d5b6-45cc-87e8-c11cca71d907", @{args}, "${class_prefix}", "debian", "htop", "", "", ""),
                                             if => "pass3";

    "df06e919-02b7-41a7-a03f-4239592f3c12_${report_data.directive_id}" usebundle => call_reporting_df06e919_02b7_41a7_a03f_4239592f3c12("NTP service", "ntp", "df06e919-02b7-41a7-a03f-4239592f3c12", @{args}, "${class_prefix}", "ntp", "", "", ""),
                                             if => "pass3";

    "df06e919-02b7-41a7-a03f-4239592f3c45_${report_data.directive_id}" usebundle => call_reporting_df06e919_02b7_41a7_a03f_4239592f3c45("NTP service", "ntp", "df06e919-02b7-41a7-a03f-4239592f3c45", @{args}, "${class_prefix}", "ntp", "", "", ""),
                                             if => "pass3";

    "cf06e919-02b7-41a7-a03f-4239592f3c14_${report_data.directive_id}" usebundle => call_reporting_cf06e919_02b7_41a7_a03f_4239592f3c14("NTP service", "ntp", "cf06e919-02b7-41a7-a03f-4239592f3c14", @{args}, "${class_prefix}", "ntp", "", "", ""),
                                             if => "pass3";

    "cf06e919-02b7-41a7-a03f-4239592f3c13_${report_data.directive_id}" usebundle => call_reporting_cf06e919_02b7_41a7_a03f_4239592f3c13("NTP service", "ntp", "cf06e919-02b7-41a7-a03f-4239592f3c13", @{args}, "${class_prefix}", "ntp", "", "", ""),
                                             if => "pass3";

    "cf06e919-02b7-41a7-a03f-4239592f3c21_${report_data.directive_id}" usebundle => call_reporting_cf06e919_02b7_41a7_a03f_4239592f3c21("Enabled reporting", "ntp", "cf06e919-02b7-41a7-a03f-4239592f3c21", @{args}, "${class_prefix}", "ntp", "", "", ""),
                                             if => "pass3";

    "c76686bb-79ab-4ae5-b45f-108492ab4101_${report_data.directive_id}" usebundle => call_reporting_c76686bb_79ab_4ae5_b45f_108492ab4101("Disabled reporting", "ntp", "c76686bb-79ab-4ae5-b45f-108492ab4101", @{args}, "${class_prefix}", "ntp", "", "", ""),
                                             if => "pass3";

    "df06e919-02b7-41a7-a03f-4239592f3c21_${report_data.directive_id}" usebundle => call_reporting_df06e919_02b7_41a7_a03f_4239592f3c21("Enabled reporting", "ntp", "df06e919-02b7-41a7-a03f-4239592f3c21", @{args}, "${class_prefix}", "ntp", "", "", ""),
                                             if => "pass3";

    "d76686bb-79ab-4ae5-b45f-108492ab4101_${report_data.directive_id}" usebundle => call_reporting_d76686bb_79ab_4ae5_b45f_108492ab4101("Disabled reporting", "ntp", "d76686bb-79ab-4ae5-b45f-108492ab4101", @{args}, "${class_prefix}", "ntp", "", "", ""),
                                             if => "pass3";
>>>>>>> dc8c33d0

}
bundle agent call_reporting_a86ce2e5_d5b6_45cc_87e8_c11cca71d908(c_name, c_key, report_id, args, class_prefix, name, version, architecture, provider) {

  vars:
    "report_data.index" int => int(eval("${report_data.index}+1", "math", "infix")),
                           unless => "rudder_increment_guard";
    "local_index"       int => ${report_data.index},
                           unless => "rudder_increment_guard";

  classes:
    "rudder_increment_guard" expression => "any";

  methods:
    "index_${local_index}_0" usebundle => _method_reporting_context_v4("${c_name}", "${c_key}", "${report_id}");
    "index_${local_index}_1" usebundle => package_present("${name}", "${version}", "${architecture}", "${provider}");

}
bundle agent call_reporting_b86ce2e5_d5b6_45cc_87e8_c11cca71d907(c_name, c_key, report_id, args, class_prefix, method_call_condition, name, version, architecture, provider) {

  vars:
    "report_data.index" int => int(eval("${report_data.index}+1", "math", "infix")),
                           unless => "rudder_increment_guard";
    "local_index"       int => ${report_data.index},
                           unless => "rudder_increment_guard";

  classes:
    "rudder_increment_guard" expression => "any";

  methods:
    "index_${local_index}_0" usebundle => _method_reporting_context_v4("${c_name}", "${c_key}", "${report_id}");
    "index_${local_index}_1" usebundle => package_present("${name}", "${version}", "${architecture}", "${provider}"),
                                    if => "${method_call_condition}";
    "index_${local_index}_2" usebundle => _classes_noop(canonify("${class_prefix}_package_present_${c_key}")),
                                unless => "${method_call_condition}";
    "index_${local_index}_3" usebundle => log_rudder("Skipping method 'Package present' with key parameter '${c_key}' since condition '${method_call_condition}' is not reached", "htop", canonify("${class_prefix}_package_present_${c_key}"), canonify("${class_prefix}_package_present_${c_key}"), @{args}),
                                unless => "${method_call_condition}";

}
bundle agent call_reporting_df06e919_02b7_41a7_a03f_4239592f3c12(c_name, c_key, report_id, args, class_prefix, name, version, architecture, provider) {

  vars:
    "report_data.index" int => int(eval("${report_data.index}+1", "math", "infix")),
                           unless => "rudder_increment_guard";
    "local_index"       int => ${report_data.index},
                           unless => "rudder_increment_guard";

  classes:
    "rudder_increment_guard" expression => "any";

  methods:
    "index_${local_index}_0" usebundle => _method_reporting_context_v4("${c_name}", "${c_key}", "${report_id}");
    "index_${local_index}_1" usebundle => package_present("${name}", "${version}", "${architecture}", "${provider}");

}
bundle agent call_reporting_df06e919_02b7_41a7_a03f_4239592f3c45(c_name, c_key, report_id, args, class_prefix, name, version, architecture, provider) {

  vars:
    "report_data.index" int => int(eval("${report_data.index}+1", "math", "infix")),
                           unless => "rudder_increment_guard";
    "local_index"       int => ${report_data.index},
                           unless => "rudder_increment_guard";

  classes:
    "rudder_increment_guard" expression => "any";

  methods:
    "index_${local_index}_0" usebundle => _method_reporting_context_v4("${c_name}", "${c_key}", "${report_id}");
    "index_${local_index}_1" usebundle => package_present("${name}", "${version}", "${architecture}", "${provider}");

}
bundle agent call_reporting_cf06e919_02b7_41a7_a03f_4239592f3c14(c_name, c_key, report_id, args, class_prefix, name, version, architecture, provider) {

  vars:
    "report_data.index" int => int(eval("${report_data.index}+1", "math", "infix")),
                           unless => "rudder_increment_guard";
    "local_index"       int => ${report_data.index},
                           unless => "rudder_increment_guard";

  classes:
    "rudder_increment_guard" expression => "any";

  methods:
    "index_${local_index}_0" usebundle => _method_reporting_context_v4("${c_name}", "${c_key}", "${report_id}");
    "index_${local_index}_1" usebundle => package_present("${name}", "${version}", "${architecture}", "${provider}");

}
bundle agent call_reporting_cf06e919_02b7_41a7_a03f_4239592f3c13(c_name, c_key, report_id, args, class_prefix, name, version, architecture, provider) {

  vars:
    "report_data.index" int => int(eval("${report_data.index}+1", "math", "infix")),
                           unless => "rudder_increment_guard";
    "local_index"       int => ${report_data.index},
                           unless => "rudder_increment_guard";

  classes:
    "rudder_increment_guard" expression => "any";

  methods:
    "index_${local_index}_0" usebundle => _method_reporting_context_v4("${c_name}", "${c_key}", "${report_id}");
    "index_${local_index}_1" usebundle => package_present("${name}", "${version}", "${architecture}", "${provider}");

}
bundle agent call_reporting_cf06e919_02b7_41a7_a03f_4239592f3c21(c_name, c_key, report_id, args, class_prefix, name, version, architecture, provider) {

  vars:
    "report_data.index" int => int(eval("${report_data.index}+1", "math", "infix")),
                           unless => "rudder_increment_guard";
    "local_index"       int => ${report_data.index},
                           unless => "rudder_increment_guard";

  classes:
    "rudder_increment_guard" expression => "any";

  methods:
    "index_${local_index}_0" usebundle => _method_reporting_context_v4("${c_name}", "${c_key}", "${report_id}");
    "index_${local_index}_1" usebundle => package_present("${name}", "${version}", "${architecture}", "${provider}");

}
bundle agent call_reporting_c76686bb_79ab_4ae5_b45f_108492ab4101(c_name, c_key, report_id, args, class_prefix, name, version, architecture, provider) {

  vars:
    "report_data.index" int => int(eval("${report_data.index}+1", "math", "infix")),
                           unless => "rudder_increment_guard";
    "local_index"       int => ${report_data.index},
                           unless => "rudder_increment_guard";

  classes:
    "rudder_increment_guard" expression => "any";

  methods:
    "index_${local_index}_0" usebundle => disable_reporting();
    "index_${local_index}_1" usebundle => _method_reporting_context_v4("${c_name}", "${c_key}", "${report_id}");
    "index_${local_index}_2" usebundle => package_present("${name}", "${version}", "${architecture}", "${provider}");
    "index_${local_index}_3" usebundle => enable_reporting();

}
bundle agent call_reporting_df06e919_02b7_41a7_a03f_4239592f3c21(c_name, c_key, report_id, args, class_prefix, name, version, architecture, provider) {

  vars:
    "report_data.index" int => int(eval("${report_data.index}+1", "math", "infix")),
                           unless => "rudder_increment_guard";
    "local_index"       int => ${report_data.index},
                           unless => "rudder_increment_guard";

  classes:
    "rudder_increment_guard" expression => "any";

  methods:
    "index_${local_index}_0" usebundle => _method_reporting_context_v4("${c_name}", "${c_key}", "${report_id}");
    "index_${local_index}_1" usebundle => package_present("${name}", "${version}", "${architecture}", "${provider}");

}
bundle agent call_reporting_d76686bb_79ab_4ae5_b45f_108492ab4101(c_name, c_key, report_id, args, class_prefix, name, version, architecture, provider) {

  vars:
    "report_data.index" int => int(eval("${report_data.index}+1", "math", "infix")),
                           unless => "rudder_increment_guard";
    "local_index"       int => ${report_data.index},
                           unless => "rudder_increment_guard";

  classes:
    "rudder_increment_guard" expression => "any";

  methods:
    "index_${local_index}_0" usebundle => disable_reporting();
    "index_${local_index}_1" usebundle => _method_reporting_context_v4("${c_name}", "${c_key}", "${report_id}");
    "index_${local_index}_2" usebundle => package_present("${name}", "${version}", "${architecture}", "${provider}");
    "index_${local_index}_3" usebundle => enable_reporting();

}<|MERGE_RESOLUTION|>--- conflicted
+++ resolved
@@ -15,65 +15,32 @@
     "class_prefix"      string => string_head("${full_class_prefix}", "1000");
 
   classes:
-<<<<<<< HEAD
-    "rudder_increment_guard" expression => "any";
-
-  methods:
-    "index_${local_index}_0" usebundle => call_reporting_a86ce2e5_d5b6_45cc_87e8_c11cca71d908("No block without condition", "htop", "a86ce2e5-d5b6-45cc-87e8-c11cca71d908", @{args}, "${class_prefix}", "htop", "", "", "");
-
-    "index_${local_index}_1" usebundle => call_reporting_b86ce2e5_d5b6_45cc_87e8_c11cca71d907("No block with condition", "htop", "b86ce2e5-d5b6-45cc-87e8-c11cca71d907", @{args}, "${class_prefix}", "debian", "htop", "", "", "");
-
-    "index_${local_index}_2" usebundle => call_reporting_df06e919_02b7_41a7_a03f_4239592f3c12("NTP service", "ntp", "df06e919-02b7-41a7-a03f-4239592f3c12", @{args}, "${class_prefix}", "ntp", "", "", "");
-
-    "index_${local_index}_3" usebundle => call_reporting_df06e919_02b7_41a7_a03f_4239592f3c45("NTP service", "ntp", "df06e919-02b7-41a7-a03f-4239592f3c45", @{args}, "${class_prefix}", "ntp", "", "", "");
-
-    "index_${local_index}_4" usebundle => call_reporting_cf06e919_02b7_41a7_a03f_4239592f3c14("NTP service", "ntp", "cf06e919-02b7-41a7-a03f-4239592f3c14", @{args}, "${class_prefix}", "ntp", "", "", "");
-
-    "index_${local_index}_5" usebundle => call_reporting_cf06e919_02b7_41a7_a03f_4239592f3c13("NTP service", "ntp", "cf06e919-02b7-41a7-a03f-4239592f3c13", @{args}, "${class_prefix}", "ntp", "", "", "");
-
-    "index_${local_index}_6" usebundle => call_reporting_cf06e919_02b7_41a7_a03f_4239592f3c21("Enabled reporting", "ntp", "cf06e919-02b7-41a7-a03f-4239592f3c21", @{args}, "${class_prefix}", "ntp", "", "", "");
-
-    "index_${local_index}_7" usebundle => call_reporting_c76686bb_79ab_4ae5_b45f_108492ab4101("Disabled reporting", "ntp", "c76686bb-79ab-4ae5-b45f-108492ab4101", @{args}, "${class_prefix}", "ntp", "", "", "");
-
-    "index_${local_index}_8" usebundle => call_reporting_df06e919_02b7_41a7_a03f_4239592f3c21("Enabled reporting", "ntp", "df06e919-02b7-41a7-a03f-4239592f3c21", @{args}, "${class_prefix}", "ntp", "", "", "");
-
-    "index_${local_index}_9" usebundle => call_reporting_d76686bb_79ab_4ae5_b45f_108492ab4101("Disabled reporting", "ntp", "d76686bb-79ab-4ae5-b45f-108492ab4101", @{args}, "${class_prefix}", "ntp", "", "", "");
-=======
+    "rudder_increment_guard" expression => "any";
+
     "pass3" expression => "pass2";
     "pass2" expression => "pass1";
     "pass1" expression => "any";
 
   methods:
-    "a86ce2e5-d5b6-45cc-87e8-c11cca71d908_${report_data.directive_id}" usebundle => call_reporting_a86ce2e5_d5b6_45cc_87e8_c11cca71d908("No block without condition", "htop", "a86ce2e5-d5b6-45cc-87e8-c11cca71d908", @{args}, "${class_prefix}", "htop", "", "", ""),
-                                             if => "pass3";
-
-    "b86ce2e5-d5b6-45cc-87e8-c11cca71d907_${report_data.directive_id}" usebundle => call_reporting_b86ce2e5_d5b6_45cc_87e8_c11cca71d907("No block with condition", "htop", "b86ce2e5-d5b6-45cc-87e8-c11cca71d907", @{args}, "${class_prefix}", "debian", "htop", "", "", ""),
-                                             if => "pass3";
-
-    "df06e919-02b7-41a7-a03f-4239592f3c12_${report_data.directive_id}" usebundle => call_reporting_df06e919_02b7_41a7_a03f_4239592f3c12("NTP service", "ntp", "df06e919-02b7-41a7-a03f-4239592f3c12", @{args}, "${class_prefix}", "ntp", "", "", ""),
-                                             if => "pass3";
-
-    "df06e919-02b7-41a7-a03f-4239592f3c45_${report_data.directive_id}" usebundle => call_reporting_df06e919_02b7_41a7_a03f_4239592f3c45("NTP service", "ntp", "df06e919-02b7-41a7-a03f-4239592f3c45", @{args}, "${class_prefix}", "ntp", "", "", ""),
-                                             if => "pass3";
-
-    "cf06e919-02b7-41a7-a03f-4239592f3c14_${report_data.directive_id}" usebundle => call_reporting_cf06e919_02b7_41a7_a03f_4239592f3c14("NTP service", "ntp", "cf06e919-02b7-41a7-a03f-4239592f3c14", @{args}, "${class_prefix}", "ntp", "", "", ""),
-                                             if => "pass3";
-
-    "cf06e919-02b7-41a7-a03f-4239592f3c13_${report_data.directive_id}" usebundle => call_reporting_cf06e919_02b7_41a7_a03f_4239592f3c13("NTP service", "ntp", "cf06e919-02b7-41a7-a03f-4239592f3c13", @{args}, "${class_prefix}", "ntp", "", "", ""),
-                                             if => "pass3";
-
-    "cf06e919-02b7-41a7-a03f-4239592f3c21_${report_data.directive_id}" usebundle => call_reporting_cf06e919_02b7_41a7_a03f_4239592f3c21("Enabled reporting", "ntp", "cf06e919-02b7-41a7-a03f-4239592f3c21", @{args}, "${class_prefix}", "ntp", "", "", ""),
-                                             if => "pass3";
-
-    "c76686bb-79ab-4ae5-b45f-108492ab4101_${report_data.directive_id}" usebundle => call_reporting_c76686bb_79ab_4ae5_b45f_108492ab4101("Disabled reporting", "ntp", "c76686bb-79ab-4ae5-b45f-108492ab4101", @{args}, "${class_prefix}", "ntp", "", "", ""),
-                                             if => "pass3";
-
-    "df06e919-02b7-41a7-a03f-4239592f3c21_${report_data.directive_id}" usebundle => call_reporting_df06e919_02b7_41a7_a03f_4239592f3c21("Enabled reporting", "ntp", "df06e919-02b7-41a7-a03f-4239592f3c21", @{args}, "${class_prefix}", "ntp", "", "", ""),
-                                             if => "pass3";
-
-    "d76686bb-79ab-4ae5-b45f-108492ab4101_${report_data.directive_id}" usebundle => call_reporting_d76686bb_79ab_4ae5_b45f_108492ab4101("Disabled reporting", "ntp", "d76686bb-79ab-4ae5-b45f-108492ab4101", @{args}, "${class_prefix}", "ntp", "", "", ""),
-                                             if => "pass3";
->>>>>>> dc8c33d0
+    "index_${local_index}_0" usebundle => call_reporting_a86ce2e5_d5b6_45cc_87e8_c11cca71d908("No block without condition", "htop", "a86ce2e5-d5b6-45cc-87e8-c11cca71d908", @{args}, "${class_prefix}", "htop", "", "", "");
+
+    "index_${local_index}_1" usebundle => call_reporting_b86ce2e5_d5b6_45cc_87e8_c11cca71d907("No block with condition", "htop", "b86ce2e5-d5b6-45cc-87e8-c11cca71d907", @{args}, "${class_prefix}", "debian", "htop", "", "", "");
+
+    "index_${local_index}_2" usebundle => call_reporting_df06e919_02b7_41a7_a03f_4239592f3c12("NTP service", "ntp", "df06e919-02b7-41a7-a03f-4239592f3c12", @{args}, "${class_prefix}", "ntp", "", "", "");
+
+    "index_${local_index}_3" usebundle => call_reporting_df06e919_02b7_41a7_a03f_4239592f3c45("NTP service", "ntp", "df06e919-02b7-41a7-a03f-4239592f3c45", @{args}, "${class_prefix}", "ntp", "", "", "");
+
+    "index_${local_index}_4" usebundle => call_reporting_cf06e919_02b7_41a7_a03f_4239592f3c14("NTP service", "ntp", "cf06e919-02b7-41a7-a03f-4239592f3c14", @{args}, "${class_prefix}", "ntp", "", "", "");
+
+    "index_${local_index}_5" usebundle => call_reporting_cf06e919_02b7_41a7_a03f_4239592f3c13("NTP service", "ntp", "cf06e919-02b7-41a7-a03f-4239592f3c13", @{args}, "${class_prefix}", "ntp", "", "", "");
+
+    "index_${local_index}_6" usebundle => call_reporting_cf06e919_02b7_41a7_a03f_4239592f3c21("Enabled reporting", "ntp", "cf06e919-02b7-41a7-a03f-4239592f3c21", @{args}, "${class_prefix}", "ntp", "", "", "");
+
+    "index_${local_index}_7" usebundle => call_reporting_c76686bb_79ab_4ae5_b45f_108492ab4101("Disabled reporting", "ntp", "c76686bb-79ab-4ae5-b45f-108492ab4101", @{args}, "${class_prefix}", "ntp", "", "", "");
+
+    "index_${local_index}_8" usebundle => call_reporting_df06e919_02b7_41a7_a03f_4239592f3c21("Enabled reporting", "ntp", "df06e919-02b7-41a7-a03f-4239592f3c21", @{args}, "${class_prefix}", "ntp", "", "", "");
+
+    "index_${local_index}_9" usebundle => call_reporting_d76686bb_79ab_4ae5_b45f_108492ab4101("Disabled reporting", "ntp", "d76686bb-79ab-4ae5-b45f-108492ab4101", @{args}, "${class_prefix}", "ntp", "", "", "");
 
 }
 bundle agent call_reporting_a86ce2e5_d5b6_45cc_87e8_c11cca71d908(c_name, c_key, report_id, args, class_prefix, name, version, architecture, provider) {
