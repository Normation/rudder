--- conflicted
+++ resolved
@@ -1,4 +1,4 @@
-# @name Test various escaping cases ${sys.host} . | / ${sys.${host}} ' '' ''' $ $$ " "" \ \\😋aà3
+# @name Test various escaping cases ${sys.host} . | / ${sys.${host}} ' '' ''' $ $$ " "" \ \\😋aà3
 	
 # @version 0.1
 
@@ -16,33 +16,24 @@
     "class_prefix"      string => string_head("${full_class_prefix}", "1000");
 
   classes:
-<<<<<<< HEAD
     "rudder_increment_guard" expression => "any";
-=======
+
     "pass3" expression => "pass2";
     "pass2" expression => "pass1";
     "pass1" expression => "any";
->>>>>>> dc8c33d0
 
   methods:
-    "index_${local_index}_0" usebundle => call_escaping_a86ce2e5_d5b6_45cc_87e8_c11cca71d966("${sys.host} . | / ${sys.${host}} ' '' ''' $ $$ \" \"\" \\ \\\\😋aà3
-	", "${sys.host} . | / ${sys.${host}} ' '' ''' $ $$ \" \"\" \\ \\\\😋aà3
-	", "a86ce2e5-d5b6-45cc-87e8-c11cca71d966", @{args}, "${class_prefix}", concat("",canonify("${my_cond}"),".debian|",canonify("${sys.${plouf}"),"}"), "${sys.host} . | / ${sys.${host}} ' '' ''' $ $$ \" \"\" \\ \\\\😋aà3
-	", "if(Get-Service \"Zabbix agent\") { write-output \"exists\" }", "", ""),
-                                             if => "pass3";
+    "index_${local_index}_0" usebundle => call_escaping_a86ce2e5_d5b6_45cc_87e8_c11cca71d966("${sys.host} . | / ${sys.${host}} ' '' ''' $ $$ \" \"\" \\ \\\\😋aà3
+	", "${sys.host} . | / ${sys.${host}} ' '' ''' $ $$ \" \"\" \\ \\\\😋aà3
+	", "a86ce2e5-d5b6-45cc-87e8-c11cca71d966", @{args}, "${class_prefix}", concat("",canonify("${my_cond}"),".debian|",canonify("${sys.${plouf}"),"}"), "${sys.host} . | / ${sys.${host}} ' '' ''' $ $$ \" \"\" \\ \\\\😋aà3
+	", "if(Get-Service \"Zabbix agent\") { write-output \"exists\" }", "", "");
 
-    "index_${local_index}_1" usebundle => call_escaping_a86ce2e5_d5b6_45cc_87e8_c11cca71d977("${sys.host} . | / ${sys.${host}} ' '' ''' $ $$ \" \"\" \\ \\\\😋aà3
-	", "${sys.host} . | / ${sys.${host}} ' '' ''' $ $$ \" \"\" \\ \\\\😋aà3
-	", "a86ce2e5-d5b6-45cc-87e8-c11cca71d977", @{args}, "${class_prefix}", "${sys.host} . | / ${sys.${host}} ' '' ''' $ $$ \" \"\" \\ \\\\😋aà3
-	", "if(Get-Service \"Zabbix agent\") { write-output \"exists\" }", "", ""),
-                                             if => "pass3";
+    "index_${local_index}_1" usebundle => call_escaping_a86ce2e5_d5b6_45cc_87e8_c11cca71d977("${sys.host} . | / ${sys.${host}} ' '' ''' $ $$ \" \"\" \\ \\\\😋aà3
+	", "${sys.host} . | / ${sys.${host}} ' '' ''' $ $$ \" \"\" \\ \\\\😋aà3
+	", "a86ce2e5-d5b6-45cc-87e8-c11cca71d977", @{args}, "${class_prefix}", "${sys.host} . | / ${sys.${host}} ' '' ''' $ $$ \" \"\" \\ \\\\😋aà3
+	", "if(Get-Service \"Zabbix agent\") { write-output \"exists\" }", "", "");
 
-<<<<<<< HEAD
     "index_${local_index}_2" usebundle => call_escaping_a86ce2e5_d5b6_45cc_87e8_c11cca71d978("cache_prefix=\"zapache-$UID-${STATUS_URL//[^a-zA-Z0-9_-]/_}\" ", "cache_prefix=\"zapache-$UID-${STATUS_URL//[^a-zA-Z0-9_-]/_}\" ", "a86ce2e5-d5b6-45cc-87e8-c11cca71d978", @{args}, "${class_prefix}", "cache_prefix=\"zapache-$UID-${STATUS_URL//[^a-zA-Z0-9_-]/_}\" ", "plop", "", "");
-=======
-    "a86ce2e5-d5b6-45cc-87e8-c11cca71d978_${report_data.directive_id}" usebundle => call_escaping_a86ce2e5_d5b6_45cc_87e8_c11cca71d978("cache_prefix=\"zapache-$UID-${STATUS_URL//[^a-zA-Z0-9_-]/_}\" ", "cache_prefix=\"zapache-$UID-${STATUS_URL//[^a-zA-Z0-9_-]/_}\" ", "a86ce2e5-d5b6-45cc-87e8-c11cca71d978", @{args}, "${class_prefix}", "cache_prefix=\"zapache-$UID-${STATUS_URL//[^a-zA-Z0-9_-]/_}\" ", "plop", "", ""),
-                                             if => "pass3";
->>>>>>> dc8c33d0
 
 }
 bundle agent call_escaping_a86ce2e5_d5b6_45cc_87e8_c11cca71d966(c_name, c_key, report_id, args, class_prefix, method_call_condition, name, version, architecture, provider) {
@@ -62,7 +53,7 @@
                                     if => "${method_call_condition}";
     "index_${local_index}_2" usebundle => _classes_noop(canonify("${class_prefix}_package_present_${c_key}")),
                                 unless => "${method_call_condition}";
-    "index_${local_index}_3" usebundle => log_rudder("Skipping method 'Package present' with key parameter '${c_key}' since condition '${method_call_condition}' is not reached", "${sys.host} . | / ${sys.${host}} ' '' ''' $ $$ \" \"\" \\ \\\\😋aà3
+    "index_${local_index}_3" usebundle => log_rudder("Skipping method 'Package present' with key parameter '${c_key}' since condition '${method_call_condition}' is not reached", "${sys.host} . | / ${sys.${host}} ' '' ''' $ $$ \" \"\" \\ \\\\😋aà3
 	", canonify("${class_prefix}_package_present_${c_key}"), canonify("${class_prefix}_package_present_${c_key}"), @{args}),
                                 unless => "${method_call_condition}";
 
