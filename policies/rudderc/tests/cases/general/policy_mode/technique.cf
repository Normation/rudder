--- conflicted
+++ resolved
@@ -4,70 +4,56 @@
 bundle agent test_audit {
 
   vars:
-    "report_data.index" int => int(eval("${report_data.index}+1", "math", "infix")),
-                           unless => "rudder_increment_guard";
-    "local_index"       int => ${report_data.index},
-                           unless => "rudder_increment_guard";
-
     "args"              slist => {};
     "report_param"      string => join("_", args);
     "full_class_prefix" string => canonify("test_audit_${report_param}");
     "class_prefix"      string => string_head("${full_class_prefix}", "1000");
 
   classes:
-    "rudder_increment_guard" expression => "any";
-
     "pass3" expression => "pass2";
     "pass2" expression => "pass1";
     "pass1" expression => "any";
 
   methods:
-    "index_${local_index}_0" usebundle => call_test_audit_46b8025a_0b06_485c_9127_50e4258ee7e6("In audit mode", "/tmp/1", "46b8025a-0b06-485c-9127-50e4258ee7e6", @{args}, "${class_prefix}", "/tmp/1", "foobar", "true");
+    "46b8025a-0b06-485c-9127-50e4258ee7e6_${report_data.directive_id}" usebundle => call_test_audit_46b8025a_0b06_485c_9127_50e4258ee7e6("In audit mode", "/tmp/1", "46b8025a-0b06-485c-9127-50e4258ee7e6", @{args}, "${class_prefix}", "/tmp/1", "foobar", "true"),
+                                             if => "pass3";
 
-    "index_${local_index}_1" usebundle => call_test_audit_1eedce7b_3441_4251_bdd6_706fda3ec7a8("In omit mode", "/tmp/1", "1eedce7b-3441-4251-bdd6-706fda3ec7a8", @{args}, "${class_prefix}", "/tmp/1", "foobar", "true");
+    "1eedce7b-3441-4251-bdd6-706fda3ec7a8_${report_data.directive_id}" usebundle => call_test_audit_1eedce7b_3441_4251_bdd6_706fda3ec7a8("In omit mode", "/tmp/1", "1eedce7b-3441-4251-bdd6-706fda3ec7a8", @{args}, "${class_prefix}", "/tmp/1", "foobar", "true"),
+                                             if => "pass3";
 
-    "index_${local_index}_2" usebundle => call_test_audit_dbd5ba50_8dfc_11ee_a57e_84a938c470d4("In enforce mode", "/tmp/1", "dbd5ba50-8dfc-11ee-a57e-84a938c470d4", @{args}, "${class_prefix}", "/tmp/1", "foobar", "true");
+    "dbd5ba50-8dfc-11ee-a57e-84a938c470d4_${report_data.directive_id}" usebundle => call_test_audit_dbd5ba50_8dfc_11ee_a57e_84a938c470d4("In enforce mode", "/tmp/1", "dbd5ba50-8dfc-11ee-a57e-84a938c470d4", @{args}, "${class_prefix}", "/tmp/1", "foobar", "true"),
+                                             if => "pass3";
 
-    "index_${local_index}_3" usebundle => call_test_audit_1d809592_808e_4177_8351_8b7b7769af69("In default mode", "/tmp/1", "1d809592-808e-4177-8351-8b7b7769af69", @{args}, "${class_prefix}", "/tmp/1", "foobar", "true");
+    "1d809592-808e-4177-8351-8b7b7769af69_${report_data.directive_id}" usebundle => call_test_audit_1d809592_808e_4177_8351_8b7b7769af69("In default mode", "/tmp/1", "1d809592-808e-4177-8351-8b7b7769af69", @{args}, "${class_prefix}", "/tmp/1", "foobar", "true"),
+                                             if => "pass3";
 
-<<<<<<< HEAD
-    "index_${local_index}_4" usebundle => push_dry_run_mode("true");
-=======
     "push_policy_mode_for_block_57f54359-2b2e-49f9-ab61-a77705615302" usebundle => push_dry_run_mode("true"),
                                              if => "pass3";
->>>>>>> d85bfd9a
 
-    "index_${local_index}_5" usebundle => call_test_audit_ea274579_40fc_4545_b384_8d5576a7c69b("Resolve to audit", "/tmp/1", "ea274579-40fc-4545-b384-8d5576a7c69b", @{args}, "${class_prefix}", "/tmp/1", "foobar", "true");
+    "ea274579-40fc-4545-b384-8d5576a7c69b_${report_data.directive_id}" usebundle => call_test_audit_ea274579_40fc_4545_b384_8d5576a7c69b("Resolve to audit", "/tmp/1", "ea274579-40fc-4545-b384-8d5576a7c69b", @{args}, "${class_prefix}", "/tmp/1", "foobar", "true"),
+                                             if => "pass3";
 
-    "index_${local_index}_6" usebundle => call_test_audit_85659b7e_968c_458c_b566_c90108c50833("Resolve to enforce", "/tmp/1", "85659b7e-968c-458c-b566-c90108c50833", @{args}, "${class_prefix}", "/tmp/1", "foobar", "true");
+    "85659b7e-968c-458c-b566-c90108c50833_${report_data.directive_id}" usebundle => call_test_audit_85659b7e_968c_458c_b566_c90108c50833("Resolve to enforce", "/tmp/1", "85659b7e-968c-458c-b566-c90108c50833", @{args}, "${class_prefix}", "/tmp/1", "foobar", "true"),
+                                             if => "pass3";
 
-    "index_${local_index}_7" usebundle => call_test_audit_d8def455_cd43_441f_8dba_1ebae3a29389("Resolve to audit", "/tmp/1", "d8def455-cd43-441f-8dba-1ebae3a29389", @{args}, "${class_prefix}", "/tmp/1", "foobar", "true");
+    "d8def455-cd43-441f-8dba-1ebae3a29389_${report_data.directive_id}" usebundle => call_test_audit_d8def455_cd43_441f_8dba_1ebae3a29389("Resolve to audit", "/tmp/1", "d8def455-cd43-441f-8dba-1ebae3a29389", @{args}, "${class_prefix}", "/tmp/1", "foobar", "true"),
+                                             if => "pass3";
 
-<<<<<<< HEAD
-    "index_${local_index}_8" usebundle => pop_dry_run_mode();
-
-    "index_${local_index}_9" usebundle => push_dry_run_mode("false");
-=======
     "pop_policy_mode_for_block_57f54359-2b2e-49f9-ab61-a77705615302" usebundle => pop_dry_run_mode(),
                                              if => "pass3";
 
     "push_policy_mode_for_block_1ff82fc2-38fc-4324-92ab-3de5fafcdc14" usebundle => push_dry_run_mode("false"),
                                              if => "pass3";
->>>>>>> d85bfd9a
 
-    "index_${local_index}_10" usebundle => call_test_audit_f9417d97_3a18_4db6_85c3_72e28618bff1("Resolve to audit", "/tmp/1", "f9417d97-3a18-4db6-85c3-72e28618bff1", @{args}, "${class_prefix}", "/tmp/1", "foobar", "true");
+    "f9417d97-3a18-4db6-85c3-72e28618bff1_${report_data.directive_id}" usebundle => call_test_audit_f9417d97_3a18_4db6_85c3_72e28618bff1("Resolve to audit", "/tmp/1", "f9417d97-3a18-4db6-85c3-72e28618bff1", @{args}, "${class_prefix}", "/tmp/1", "foobar", "true"),
+                                             if => "pass3";
 
-    "index_${local_index}_11" usebundle => call_test_audit_c4b4faa1_85e5_4922_b713_c198bf99226e("Resolve to enforce", "/tmp/1", "c4b4faa1-85e5-4922-b713-c198bf99226e", @{args}, "${class_prefix}", "/tmp/1", "foobar", "true");
+    "c4b4faa1-85e5-4922-b713-c198bf99226e_${report_data.directive_id}" usebundle => call_test_audit_c4b4faa1_85e5_4922_b713_c198bf99226e("Resolve to enforce", "/tmp/1", "c4b4faa1-85e5-4922-b713-c198bf99226e", @{args}, "${class_prefix}", "/tmp/1", "foobar", "true"),
+                                             if => "pass3";
 
-    "index_${local_index}_12" usebundle => call_test_audit_cce62a59_bd17_4858_ba06_6ae41f39b15a("Resolve to enforce", "/tmp/1", "cce62a59-bd17-4858-ba06-6ae41f39b15a", @{args}, "${class_prefix}", "/tmp/1", "foobar", "true");
+    "cce62a59-bd17-4858-ba06-6ae41f39b15a_${report_data.directive_id}" usebundle => call_test_audit_cce62a59_bd17_4858_ba06_6ae41f39b15a("Resolve to enforce", "/tmp/1", "cce62a59-bd17-4858-ba06-6ae41f39b15a", @{args}, "${class_prefix}", "/tmp/1", "foobar", "true"),
+                                             if => "pass3";
 
-<<<<<<< HEAD
-    "index_${local_index}_13" usebundle => pop_dry_run_mode();
-
-    "index_${local_index}_14" usebundle => push_dry_run_mode("false");
-
-    "index_${local_index}_15" usebundle => push_dry_run_mode("true");
-=======
     "pop_policy_mode_for_block_1ff82fc2-38fc-4324-92ab-3de5fafcdc14" usebundle => pop_dry_run_mode(),
                                              if => "pass3";
 
@@ -76,228 +62,113 @@
 
     "push_policy_mode_for_block_9fca6ca8-ccaa-4688-a5fc-e2a0d9d60165" usebundle => push_dry_run_mode("true"),
                                              if => "pass3";
->>>>>>> d85bfd9a
 
-    "index_${local_index}_16" usebundle => call_test_audit_0a4299dd_0902_48b2_85ee_13dfe6fc3af6("Resolve to audit", "/tmp/1", "0a4299dd-0902-48b2-85ee-13dfe6fc3af6", @{args}, "${class_prefix}", "/tmp/1", "foobar", "true");
+    "0a4299dd-0902-48b2-85ee-13dfe6fc3af6_${report_data.directive_id}" usebundle => call_test_audit_0a4299dd_0902_48b2_85ee_13dfe6fc3af6("Resolve to audit", "/tmp/1", "0a4299dd-0902-48b2-85ee-13dfe6fc3af6", @{args}, "${class_prefix}", "/tmp/1", "foobar", "true"),
+                                             if => "pass3";
 
-<<<<<<< HEAD
-    "index_${local_index}_17" usebundle => pop_dry_run_mode();
-=======
     "pop_policy_mode_for_block_9fca6ca8-ccaa-4688-a5fc-e2a0d9d60165" usebundle => pop_dry_run_mode(),
                                              if => "pass3";
->>>>>>> d85bfd9a
 
-    "index_${local_index}_18" usebundle => call_test_audit_3b8352df_1329_4956_a019_bb9c072bc830("Resolve to enforce", "/tmp/1", "3b8352df-1329-4956-a019-bb9c072bc830", @{args}, "${class_prefix}", "/tmp/1", "foobar", "true");
+    "3b8352df-1329-4956-a019-bb9c072bc830_${report_data.directive_id}" usebundle => call_test_audit_3b8352df_1329_4956_a019_bb9c072bc830("Resolve to enforce", "/tmp/1", "3b8352df-1329-4956-a019-bb9c072bc830", @{args}, "${class_prefix}", "/tmp/1", "foobar", "true"),
+                                             if => "pass3";
 
-<<<<<<< HEAD
-    "index_${local_index}_19" usebundle => pop_dry_run_mode();
-=======
     "pop_policy_mode_for_block_7def389a-78d2-4104-b6fc-19c74f14fe93" usebundle => pop_dry_run_mode(),
                                              if => "pass3";
->>>>>>> d85bfd9a
 
 }
 bundle agent call_test_audit_46b8025a_0b06_485c_9127_50e4258ee7e6(c_name, c_key, report_id, args, class_prefix, path, lines, enforce) {
 
-  vars:
-    "report_data.index" int => int(eval("${report_data.index}+1", "math", "infix")),
-                           unless => "rudder_increment_guard";
-    "local_index"       int => ${report_data.index},
-                           unless => "rudder_increment_guard";
-
-  classes:
-    "rudder_increment_guard" expression => "any";
-
   methods:
-    "index_${local_index}_0" usebundle => _method_reporting_context_v4("${c_name}", "${c_key}", "${report_id}");
-    "index_${local_index}_1" usebundle => push_dry_run_mode("true");
-    "index_${local_index}_2" usebundle => file_content("${path}", "${lines}", "${enforce}");
-    "index_${local_index}_3" usebundle => pop_dry_run_mode();
+    "46b8025a-0b06-485c-9127-50e4258ee7e6_${report_data.directive_id}_${c_key}" usebundle => _method_reporting_context_v4("${c_name}", "${c_key}", "${report_id}");
+    "46b8025a-0b06-485c-9127-50e4258ee7e6_${report_data.directive_id}_${c_key}" usebundle => push_dry_run_mode("true");
+    "46b8025a-0b06-485c-9127-50e4258ee7e6_${report_data.directive_id}_${c_key}" usebundle => file_content("${path}", "${lines}", "${enforce}");
+    "46b8025a-0b06-485c-9127-50e4258ee7e6_${report_data.directive_id}_${c_key}" usebundle => pop_dry_run_mode();
 
 }
 bundle agent call_test_audit_1eedce7b_3441_4251_bdd6_706fda3ec7a8(c_name, c_key, report_id, args, class_prefix, path, lines, enforce) {
 
-  vars:
-    "report_data.index" int => int(eval("${report_data.index}+1", "math", "infix")),
-                           unless => "rudder_increment_guard";
-    "local_index"       int => ${report_data.index},
-                           unless => "rudder_increment_guard";
-
-  classes:
-    "rudder_increment_guard" expression => "any";
-
   methods:
-    "index_${local_index}_0" usebundle => _method_reporting_context_v4("${c_name}", "${c_key}", "${report_id}");
-    "index_${local_index}_1" usebundle => file_content("${path}", "${lines}", "${enforce}");
+    "1eedce7b-3441-4251-bdd6-706fda3ec7a8_${report_data.directive_id}_${c_key}" usebundle => _method_reporting_context_v4("${c_name}", "${c_key}", "${report_id}");
+    "1eedce7b-3441-4251-bdd6-706fda3ec7a8_${report_data.directive_id}_${c_key}" usebundle => file_content("${path}", "${lines}", "${enforce}");
 
 }
 bundle agent call_test_audit_dbd5ba50_8dfc_11ee_a57e_84a938c470d4(c_name, c_key, report_id, args, class_prefix, path, lines, enforce) {
 
-  vars:
-    "report_data.index" int => int(eval("${report_data.index}+1", "math", "infix")),
-                           unless => "rudder_increment_guard";
-    "local_index"       int => ${report_data.index},
-                           unless => "rudder_increment_guard";
-
-  classes:
-    "rudder_increment_guard" expression => "any";
-
   methods:
-    "index_${local_index}_0" usebundle => _method_reporting_context_v4("${c_name}", "${c_key}", "${report_id}");
-    "index_${local_index}_1" usebundle => push_dry_run_mode("false");
-    "index_${local_index}_2" usebundle => file_content("${path}", "${lines}", "${enforce}");
-    "index_${local_index}_3" usebundle => pop_dry_run_mode();
+    "dbd5ba50-8dfc-11ee-a57e-84a938c470d4_${report_data.directive_id}_${c_key}" usebundle => _method_reporting_context_v4("${c_name}", "${c_key}", "${report_id}");
+    "dbd5ba50-8dfc-11ee-a57e-84a938c470d4_${report_data.directive_id}_${c_key}" usebundle => push_dry_run_mode("false");
+    "dbd5ba50-8dfc-11ee-a57e-84a938c470d4_${report_data.directive_id}_${c_key}" usebundle => file_content("${path}", "${lines}", "${enforce}");
+    "dbd5ba50-8dfc-11ee-a57e-84a938c470d4_${report_data.directive_id}_${c_key}" usebundle => pop_dry_run_mode();
 
 }
 bundle agent call_test_audit_1d809592_808e_4177_8351_8b7b7769af69(c_name, c_key, report_id, args, class_prefix, path, lines, enforce) {
 
-  vars:
-    "report_data.index" int => int(eval("${report_data.index}+1", "math", "infix")),
-                           unless => "rudder_increment_guard";
-    "local_index"       int => ${report_data.index},
-                           unless => "rudder_increment_guard";
-
-  classes:
-    "rudder_increment_guard" expression => "any";
-
   methods:
-    "index_${local_index}_0" usebundle => _method_reporting_context_v4("${c_name}", "${c_key}", "${report_id}");
-    "index_${local_index}_1" usebundle => file_content("${path}", "${lines}", "${enforce}");
+    "1d809592-808e-4177-8351-8b7b7769af69_${report_data.directive_id}_${c_key}" usebundle => _method_reporting_context_v4("${c_name}", "${c_key}", "${report_id}");
+    "1d809592-808e-4177-8351-8b7b7769af69_${report_data.directive_id}_${c_key}" usebundle => file_content("${path}", "${lines}", "${enforce}");
 
 }
 bundle agent call_test_audit_ea274579_40fc_4545_b384_8d5576a7c69b(c_name, c_key, report_id, args, class_prefix, path, lines, enforce) {
 
-  vars:
-    "report_data.index" int => int(eval("${report_data.index}+1", "math", "infix")),
-                           unless => "rudder_increment_guard";
-    "local_index"       int => ${report_data.index},
-                           unless => "rudder_increment_guard";
-
-  classes:
-    "rudder_increment_guard" expression => "any";
-
   methods:
-    "index_${local_index}_0" usebundle => _method_reporting_context_v4("${c_name}", "${c_key}", "${report_id}");
-    "index_${local_index}_1" usebundle => push_dry_run_mode("true");
-    "index_${local_index}_2" usebundle => file_content("${path}", "${lines}", "${enforce}");
-    "index_${local_index}_3" usebundle => pop_dry_run_mode();
+    "ea274579-40fc-4545-b384-8d5576a7c69b_${report_data.directive_id}_${c_key}" usebundle => _method_reporting_context_v4("${c_name}", "${c_key}", "${report_id}");
+    "ea274579-40fc-4545-b384-8d5576a7c69b_${report_data.directive_id}_${c_key}" usebundle => push_dry_run_mode("true");
+    "ea274579-40fc-4545-b384-8d5576a7c69b_${report_data.directive_id}_${c_key}" usebundle => file_content("${path}", "${lines}", "${enforce}");
+    "ea274579-40fc-4545-b384-8d5576a7c69b_${report_data.directive_id}_${c_key}" usebundle => pop_dry_run_mode();
 
 }
 bundle agent call_test_audit_85659b7e_968c_458c_b566_c90108c50833(c_name, c_key, report_id, args, class_prefix, path, lines, enforce) {
 
-  vars:
-    "report_data.index" int => int(eval("${report_data.index}+1", "math", "infix")),
-                           unless => "rudder_increment_guard";
-    "local_index"       int => ${report_data.index},
-                           unless => "rudder_increment_guard";
-
-  classes:
-    "rudder_increment_guard" expression => "any";
-
   methods:
-    "index_${local_index}_0" usebundle => _method_reporting_context_v4("${c_name}", "${c_key}", "${report_id}");
-    "index_${local_index}_1" usebundle => push_dry_run_mode("false");
-    "index_${local_index}_2" usebundle => file_content("${path}", "${lines}", "${enforce}");
-    "index_${local_index}_3" usebundle => pop_dry_run_mode();
+    "85659b7e-968c-458c-b566-c90108c50833_${report_data.directive_id}_${c_key}" usebundle => _method_reporting_context_v4("${c_name}", "${c_key}", "${report_id}");
+    "85659b7e-968c-458c-b566-c90108c50833_${report_data.directive_id}_${c_key}" usebundle => push_dry_run_mode("false");
+    "85659b7e-968c-458c-b566-c90108c50833_${report_data.directive_id}_${c_key}" usebundle => file_content("${path}", "${lines}", "${enforce}");
+    "85659b7e-968c-458c-b566-c90108c50833_${report_data.directive_id}_${c_key}" usebundle => pop_dry_run_mode();
 
 }
 bundle agent call_test_audit_d8def455_cd43_441f_8dba_1ebae3a29389(c_name, c_key, report_id, args, class_prefix, path, lines, enforce) {
 
-  vars:
-    "report_data.index" int => int(eval("${report_data.index}+1", "math", "infix")),
-                           unless => "rudder_increment_guard";
-    "local_index"       int => ${report_data.index},
-                           unless => "rudder_increment_guard";
-
-  classes:
-    "rudder_increment_guard" expression => "any";
-
   methods:
-    "index_${local_index}_0" usebundle => _method_reporting_context_v4("${c_name}", "${c_key}", "${report_id}");
-    "index_${local_index}_1" usebundle => file_content("${path}", "${lines}", "${enforce}");
+    "d8def455-cd43-441f-8dba-1ebae3a29389_${report_data.directive_id}_${c_key}" usebundle => _method_reporting_context_v4("${c_name}", "${c_key}", "${report_id}");
+    "d8def455-cd43-441f-8dba-1ebae3a29389_${report_data.directive_id}_${c_key}" usebundle => file_content("${path}", "${lines}", "${enforce}");
 
 }
 bundle agent call_test_audit_f9417d97_3a18_4db6_85c3_72e28618bff1(c_name, c_key, report_id, args, class_prefix, path, lines, enforce) {
 
-  vars:
-    "report_data.index" int => int(eval("${report_data.index}+1", "math", "infix")),
-                           unless => "rudder_increment_guard";
-    "local_index"       int => ${report_data.index},
-                           unless => "rudder_increment_guard";
-
-  classes:
-    "rudder_increment_guard" expression => "any";
-
   methods:
-    "index_${local_index}_0" usebundle => _method_reporting_context_v4("${c_name}", "${c_key}", "${report_id}");
-    "index_${local_index}_1" usebundle => push_dry_run_mode("true");
-    "index_${local_index}_2" usebundle => file_content("${path}", "${lines}", "${enforce}");
-    "index_${local_index}_3" usebundle => pop_dry_run_mode();
+    "f9417d97-3a18-4db6-85c3-72e28618bff1_${report_data.directive_id}_${c_key}" usebundle => _method_reporting_context_v4("${c_name}", "${c_key}", "${report_id}");
+    "f9417d97-3a18-4db6-85c3-72e28618bff1_${report_data.directive_id}_${c_key}" usebundle => push_dry_run_mode("true");
+    "f9417d97-3a18-4db6-85c3-72e28618bff1_${report_data.directive_id}_${c_key}" usebundle => file_content("${path}", "${lines}", "${enforce}");
+    "f9417d97-3a18-4db6-85c3-72e28618bff1_${report_data.directive_id}_${c_key}" usebundle => pop_dry_run_mode();
 
 }
 bundle agent call_test_audit_c4b4faa1_85e5_4922_b713_c198bf99226e(c_name, c_key, report_id, args, class_prefix, path, lines, enforce) {
 
-  vars:
-    "report_data.index" int => int(eval("${report_data.index}+1", "math", "infix")),
-                           unless => "rudder_increment_guard";
-    "local_index"       int => ${report_data.index},
-                           unless => "rudder_increment_guard";
-
-  classes:
-    "rudder_increment_guard" expression => "any";
-
   methods:
-    "index_${local_index}_0" usebundle => _method_reporting_context_v4("${c_name}", "${c_key}", "${report_id}");
-    "index_${local_index}_1" usebundle => push_dry_run_mode("false");
-    "index_${local_index}_2" usebundle => file_content("${path}", "${lines}", "${enforce}");
-    "index_${local_index}_3" usebundle => pop_dry_run_mode();
+    "c4b4faa1-85e5-4922-b713-c198bf99226e_${report_data.directive_id}_${c_key}" usebundle => _method_reporting_context_v4("${c_name}", "${c_key}", "${report_id}");
+    "c4b4faa1-85e5-4922-b713-c198bf99226e_${report_data.directive_id}_${c_key}" usebundle => push_dry_run_mode("false");
+    "c4b4faa1-85e5-4922-b713-c198bf99226e_${report_data.directive_id}_${c_key}" usebundle => file_content("${path}", "${lines}", "${enforce}");
+    "c4b4faa1-85e5-4922-b713-c198bf99226e_${report_data.directive_id}_${c_key}" usebundle => pop_dry_run_mode();
 
 }
 bundle agent call_test_audit_cce62a59_bd17_4858_ba06_6ae41f39b15a(c_name, c_key, report_id, args, class_prefix, path, lines, enforce) {
 
-  vars:
-    "report_data.index" int => int(eval("${report_data.index}+1", "math", "infix")),
-                           unless => "rudder_increment_guard";
-    "local_index"       int => ${report_data.index},
-                           unless => "rudder_increment_guard";
-
-  classes:
-    "rudder_increment_guard" expression => "any";
-
   methods:
-    "index_${local_index}_0" usebundle => _method_reporting_context_v4("${c_name}", "${c_key}", "${report_id}");
-    "index_${local_index}_1" usebundle => file_content("${path}", "${lines}", "${enforce}");
+    "cce62a59-bd17-4858-ba06-6ae41f39b15a_${report_data.directive_id}_${c_key}" usebundle => _method_reporting_context_v4("${c_name}", "${c_key}", "${report_id}");
+    "cce62a59-bd17-4858-ba06-6ae41f39b15a_${report_data.directive_id}_${c_key}" usebundle => file_content("${path}", "${lines}", "${enforce}");
 
 }
 bundle agent call_test_audit_0a4299dd_0902_48b2_85ee_13dfe6fc3af6(c_name, c_key, report_id, args, class_prefix, path, lines, enforce) {
 
-  vars:
-    "report_data.index" int => int(eval("${report_data.index}+1", "math", "infix")),
-                           unless => "rudder_increment_guard";
-    "local_index"       int => ${report_data.index},
-                           unless => "rudder_increment_guard";
-
-  classes:
-    "rudder_increment_guard" expression => "any";
-
   methods:
-    "index_${local_index}_0" usebundle => _method_reporting_context_v4("${c_name}", "${c_key}", "${report_id}");
-    "index_${local_index}_1" usebundle => file_content("${path}", "${lines}", "${enforce}");
+    "0a4299dd-0902-48b2-85ee-13dfe6fc3af6_${report_data.directive_id}_${c_key}" usebundle => _method_reporting_context_v4("${c_name}", "${c_key}", "${report_id}");
+    "0a4299dd-0902-48b2-85ee-13dfe6fc3af6_${report_data.directive_id}_${c_key}" usebundle => file_content("${path}", "${lines}", "${enforce}");
 
 }
 bundle agent call_test_audit_3b8352df_1329_4956_a019_bb9c072bc830(c_name, c_key, report_id, args, class_prefix, path, lines, enforce) {
 
-  vars:
-    "report_data.index" int => int(eval("${report_data.index}+1", "math", "infix")),
-                           unless => "rudder_increment_guard";
-    "local_index"       int => ${report_data.index},
-                           unless => "rudder_increment_guard";
-
-  classes:
-    "rudder_increment_guard" expression => "any";
-
   methods:
-    "index_${local_index}_0" usebundle => _method_reporting_context_v4("${c_name}", "${c_key}", "${report_id}");
-    "index_${local_index}_1" usebundle => file_content("${path}", "${lines}", "${enforce}");
+    "3b8352df-1329-4956-a019-bb9c072bc830_${report_data.directive_id}_${c_key}" usebundle => _method_reporting_context_v4("${c_name}", "${c_key}", "${report_id}");
+    "3b8352df-1329-4956-a019-bb9c072bc830_${report_data.directive_id}_${c_key}" usebundle => file_content("${path}", "${lines}", "${enforce}");
 
 }