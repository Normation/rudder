--- conflicted
+++ resolved
@@ -15,20 +15,14 @@
     "class_prefix"      string => string_head("${full_class_prefix}", "1000");
 
   classes:
-<<<<<<< HEAD
     "rudder_increment_guard" expression => "any";
 
-  methods:
-    "index_${local_index}_0" usebundle => call_Windows_long_param_names_d86ce2e5_d5b6_45cc_87e8_c11cca71d907("Report if condition", "This should be ReportMessage", "d86ce2e5-d5b6-45cc-87e8-c11cca71d907", @{args}, "${class_prefix}", "This should be ReportMessage", "it_generates_properly");
-=======
     "pass3" expression => "pass2";
     "pass2" expression => "pass1";
     "pass1" expression => "any";
 
   methods:
-    "d86ce2e5-d5b6-45cc-87e8-c11cca71d907_${report_data.directive_id}" usebundle => call_Windows_long_param_names_d86ce2e5_d5b6_45cc_87e8_c11cca71d907("Report if condition", "This should be ReportMessage", "d86ce2e5-d5b6-45cc-87e8-c11cca71d907", @{args}, "${class_prefix}", "This should be ReportMessage", "it_generates_properly"),
-                                             if => "pass3";
->>>>>>> dc8c33d0
+    "index_${local_index}_0" usebundle => call_Windows_long_param_names_d86ce2e5_d5b6_45cc_87e8_c11cca71d907("Report if condition", "This should be ReportMessage", "d86ce2e5-d5b6-45cc-87e8-c11cca71d907", @{args}, "${class_prefix}", "This should be ReportMessage", "it_generates_properly");
 
 }
 bundle agent call_Windows_long_param_names_d86ce2e5_d5b6_45cc_87e8_c11cca71d907(c_name, c_key, report_id, args, class_prefix, report_message, condition) {
