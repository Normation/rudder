--- conflicted
+++ resolved
@@ -24,19 +24,11 @@
     "pass1" expression => "any";
 
   methods:
-<<<<<<< HEAD
-    "index_${local_index}_0" usebundle => call_ntp_technique_d86ce2e5_d5b6_45cc_87e8_c11cca71d907("Ensure correct ntp configuration", "htop", "d86ce2e5-d5b6-45cc-87e8-c11cca71d907", @{args}, "htop", "2.3.4", "", ""),
+    "index_${local_index}_0" usebundle => call_ntp_technique_d86ce2e5_d5b6_45cc_87e8_c11cca71d907("Ensure correct ntp configuration", "htop", "d86ce2e5-d5b6-45cc-87e8-c11cca71d907", @{args}, "${class_prefix}", "htop", "2.3.4", "", ""),
                                     if => "pass3";
 
-    "index_${local_index}_1" usebundle => call_ntp_technique_cf06e919_02b7_41a7_a03f_4239592f3c12("NTP service", "/bin/true \"# ${node.inventory[os][fullName]}\"", "cf06e919-02b7-41a7-a03f-4239592f3c12", @{args}, "linux.fedora", "/bin/true \"# ${node.inventory[os][fullName]}\""),
+    "index_${local_index}_1" usebundle => call_ntp_technique_cf06e919_02b7_41a7_a03f_4239592f3c12("NTP service", "/bin/true \"# ${node.inventory[os][fullName]}\"", "cf06e919-02b7-41a7-a03f-4239592f3c12", @{args}, "${class_prefix}", "linux.fedora", "/bin/true \"# ${node.inventory[os][fullName]}\""),
                                     if => "pass3";
-=======
-    "d86ce2e5-d5b6-45cc-87e8-c11cca71d907_${report_data.directive_id}" usebundle => call_ntp_technique_d86ce2e5_d5b6_45cc_87e8_c11cca71d907("Ensure correct ntp configuration", "htop", "d86ce2e5-d5b6-45cc-87e8-c11cca71d907", @{args}, "${class_prefix}", "htop", "2.3.4", "", ""),
-                                             if => "pass3";
-
-    "cf06e919-02b7-41a7-a03f-4239592f3c12_${report_data.directive_id}" usebundle => call_ntp_technique_cf06e919_02b7_41a7_a03f_4239592f3c12("NTP service", "/bin/true \"# ${node.inventory[os][fullName]}\"", "cf06e919-02b7-41a7-a03f-4239592f3c12", @{args}, "${class_prefix}", "linux.fedora", "/bin/true \"# ${node.inventory[os][fullName]}\""),
-                                             if => "pass3";
->>>>>>> 3409d3aa
 
 }
 bundle agent call_ntp_technique_d86ce2e5_d5b6_45cc_87e8_c11cca71d907(c_name, c_key, report_id, args, class_prefix, name, version, architecture, provider) {
@@ -51,15 +43,9 @@
     "rudder_increment_guard" expression => "any";
 
   methods:
-<<<<<<< HEAD
     "index_${local_index}_0" usebundle => _method_reporting_context_v4("${c_name}", "${c_key}", "${report_id}");
-    "index_${local_index}_1" usebundle => _classes_noop(canonify("package_present_${c_key}"));
-    "index_${local_index}_2" usebundle => log_rudder("Skipping method 'Package present' with key parameter '${c_key}' since condition 'false' is not reached", "${c_key}", canonify("package_present_${c_key}"), canonify("d86ce2e5-d5b6-45cc-87e8-c11cca71d907_${report_data.directive_id}_${c_key}"), @{args});
-=======
-    "d86ce2e5-d5b6-45cc-87e8-c11cca71d907_${report_data.directive_id}_${c_key}" usebundle => _method_reporting_context_v4("${c_name}", "${c_key}", "${report_id}");
-    "d86ce2e5-d5b6-45cc-87e8-c11cca71d907_${report_data.directive_id}_${c_key}" usebundle => _classes_noop(canonify("${class_prefix}_package_present_${c_key}"));
-    "d86ce2e5-d5b6-45cc-87e8-c11cca71d907_${report_data.directive_id}_${c_key}" usebundle => log_rudder("Skipping method 'Package present' with key parameter 'htop' since condition 'false' is not reached", "htop", canonify("${class_prefix}_package_present_${c_key}"), canonify("${class_prefix}_package_present_${c_key}"), @{args});
->>>>>>> 3409d3aa
+    "index_${local_index}_1" usebundle => _classes_noop(canonify("${class_prefix}_package_present_${c_key}"));
+    "index_${local_index}_2" usebundle => log_rudder("Skipping method 'Package present' with key parameter '${c_key}' since condition 'false' is not reached", "${c_key}", canonify("${class_prefix}_package_present_${c_key}"), canonify("${class_prefix}_package_present_${c_key}"), @{args});
 
 }
 bundle agent call_ntp_technique_cf06e919_02b7_41a7_a03f_4239592f3c12(c_name, c_key, report_id, args, class_prefix, method_call_condition, name) {
@@ -74,22 +60,12 @@
     "rudder_increment_guard" expression => "any";
 
   methods:
-<<<<<<< HEAD
     "index_${local_index}_0" usebundle => _method_reporting_context_v4("${c_name}", "${c_key}", "${report_id}");
     "index_${local_index}_1" usebundle => package_install("${name}"),
                                     if => "${method_call_condition}";
-    "index_${local_index}_2" usebundle => _classes_noop(canonify("package_install_${c_key}")),
+    "index_${local_index}_2" usebundle => _classes_noop(canonify("${class_prefix}_package_install_${c_key}")),
                                 unless => "${method_call_condition}";
-    "index_${local_index}_3" usebundle => log_rudder("Skipping method 'Package install' with key parameter '${c_key}' since condition '${method_call_condition}' is not reached", "${c_key}", canonify("package_install_${c_key}"), canonify("cf06e919-02b7-41a7-a03f-4239592f3c12_${report_data.directive_id}_${c_key}"), @{args}),
+    "index_${local_index}_3" usebundle => log_rudder("Skipping method 'Package install' with key parameter '${c_key}' since condition '${method_call_condition}' is not reached", "${c_key}", canonify("${class_prefix}_package_install_${c_key}"), canonify("${class_prefix}_package_install_${c_key}"), @{args}),
                                 unless => "${method_call_condition}";
-=======
-    "cf06e919-02b7-41a7-a03f-4239592f3c12_${report_data.directive_id}_${c_key}" usebundle => _method_reporting_context_v4("${c_name}", "${c_key}", "${report_id}");
-    "cf06e919-02b7-41a7-a03f-4239592f3c12_${report_data.directive_id}_${c_key}" usebundle => package_install("${name}"),
-                                             if => "${method_call_condition}";
-    "cf06e919-02b7-41a7-a03f-4239592f3c12_${report_data.directive_id}_${c_key}" usebundle => _classes_noop(canonify("${class_prefix}_package_install_${c_key}")),
-                                         unless => "${method_call_condition}";
-    "cf06e919-02b7-41a7-a03f-4239592f3c12_${report_data.directive_id}_${c_key}" usebundle => log_rudder("Skipping method 'Package install' with key parameter '/bin/true \"# ${node.inventory[os][fullName]}\"' since condition 'linux.fedora' is not reached", "/bin/true \"# ${node.inventory[os][fullName]}\"", canonify("${class_prefix}_package_install_${c_key}"), canonify("${class_prefix}_package_install_${c_key}"), @{args}),
-                                         unless => "${method_call_condition}";
->>>>>>> 3409d3aa
 
 }