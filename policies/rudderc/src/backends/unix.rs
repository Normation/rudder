// SPDX-License-Identifier: GPL-3.0-or-later
// SPDX-FileCopyrightText: 2019-2020 Normation SAS

use std::path::Path;

use anyhow::Result;

use tracing::trace;

use super::Backend;
use crate::{
    backends::unix::{
        cfengine::{bundle::Bundle, promise::Promise},
        ncf::{dry_run_mode, method_call::method_call, technique::Technique},
    },
    ir::{
        self,
        condition::Condition,
        technique::{ItemKind, TechniqueId},
    },
};

// TODO support macros at the policy or bundle level
// this will allow conditionals on the agent version
// and using more recent features while keeping compatibility

pub mod cfengine;
pub mod ncf;

pub struct Unix;

impl Default for Unix {
    fn default() -> Self {
        Self::new()
    }
}

impl Unix {
    pub fn new() -> Self {
        Self
    }

    /// To call the technique in standalone policies
    fn prelude(technique_id: TechniqueId, params: Vec<String>) -> String {
        // Static content including parts of the system techniques required to run most techniques,
        // i.e. lib loading and global vars (`g.X`).
        let static_prelude = include_str!("unix/prelude.cf");
        let init = Promise::usebundle("rudder_test_init", None, None, vec![]);
        let policy_mode = Promise::usebundle(
            "set_dry_run_mode",
            None,
            None,
            vec!["${rudder_test_init.dry_run}".to_string()],
        );
        //   "CIS audit/CIS 9.1 configure cron"  usebundle => set_dry_run_mode("true");
        let technique_call = Promise::usebundle(
            technique_id.to_string(),
            None,
            None,
            params
                .iter()
                .map(|p| cfengine::quoted(&format!("${{rudder_test_init.test_case[params][{p}]}}")))
                .collect(),
        );
        let call = Bundle::agent("main").promise_group(vec![init, policy_mode, technique_call]);
        format!("{static_prelude}\n{}", call)
    }
}

impl Backend for Unix {
    fn generate(
        &self,
        technique: ir::Technique,
        resources: &Path,
        standalone: bool,
    ) -> Result<String> {
        fn resolve_module(
            r: ItemKind,
            context: Condition,
<<<<<<< HEAD
            technique_id: &Id,
        ) -> Result<Vec<(Promise, Option<Bundle>)>> {
=======
            technique_id: &TechniqueId,
        ) -> Result<Vec<(Promise, Bundle)>> {
>>>>>>> 67fd6ac4
            match r {
                ItemKind::Block(r) => {
                    let mut calls: Vec<(Promise, Option<Bundle>)> = vec![];
                    if let Some(x) = dry_run_mode::push_policy_mode(
                        r.policy_mode_override,
                        format!("push_policy_mode_for_block_{}", r.id),
                    ) {
                        calls.push((x, None))
                    }
                    for inner in r.items {
                        calls.extend(resolve_module(
                            inner,
                            context.and(&r.condition),
                            technique_id,
                        )?);
                    }
                    if let Some(x) = dry_run_mode::pop_policy_mode(
                        r.policy_mode_override,
                        format!("pop_policy_mode_for_block_{}", r.id),
                    ) {
                        calls.push((x, None))
                    }
                    Ok(calls)
                }
                ItemKind::Method(r) => {
                    let method: Vec<(Promise, Option<Bundle>)> =
                        vec![method_call(technique_id, r, context)?];
                    Ok(method)
                }
                _ => todo!(),
            }
        }

        // main bundle containing the methods
        let mut main_bundle = Bundle::agent(technique.id.clone())
            .parameters(technique.params.iter().map(|p| p.name.clone()).collect());
        // separate bundles for each method call
        let mut call_bundles = vec![];
        if !Unix::list_resources(resources)?.is_empty() {
            main_bundle.add_promise_group(vec![Promise::string(
                "resources_dir",
                "${this.promise_dirname}/resources",
            )]);
        };
        main_bundle.add_promise_group(vec![
            Promise::slist(
                "args",
                technique
                    .params
                    .iter()
                    .map(|p| format!("${{{}}}", &p.name))
                    .collect(),
            ),
            Promise::string_raw("report_param", r#"join("_", args)"#),
            Promise::string_raw(
                "full_class_prefix",
                format!("canonify(\"{}_${{report_param}}\")", technique.id),
            ),
            Promise::string_raw(
                "class_prefix",
                r#"string_head("${full_class_prefix}", "1000")"#,
            ),
        ]);
        for item in technique.items {
            for call in resolve_module(item, Condition::Defined, &technique.id)? {
                let (use_bundle, bundle) = call;
                main_bundle.add_promise_group(vec![use_bundle]);
                call_bundles.push(bundle)
            }
        }
        let cf_technique = Technique::new()
            .name(technique.name)
            .version(technique.version)
            .bundle(main_bundle)
            .bundles(call_bundles.into_iter().flatten().collect());
        trace!("Generated policy:\n{:#?}", cf_technique);
        Ok(if standalone {
            format!(
                "{}\n{}",
                Unix::prelude(
                    technique.id,
                    technique
                        .params
                        .iter()
                        .map(|p| p.name.to_string())
                        .collect()
                ),
                cf_technique
            )
        } else {
            cf_technique.to_string()
        })
    }
}<|MERGE_RESOLUTION|>--- conflicted
+++ resolved
@@ -77,13 +77,8 @@
         fn resolve_module(
             r: ItemKind,
             context: Condition,
-<<<<<<< HEAD
-            technique_id: &Id,
+            technique_id: &TechniqueId,
         ) -> Result<Vec<(Promise, Option<Bundle>)>> {
-=======
-            technique_id: &TechniqueId,
-        ) -> Result<Vec<(Promise, Bundle)>> {
->>>>>>> 67fd6ac4
             match r {
                 ItemKind::Block(r) => {
                     let mut calls: Vec<(Promise, Option<Bundle>)> = vec![];
