// SPDX-License-Identifier: GPL-3.0-or-later
// SPDX-FileCopyrightText: 2019-2020 Normation SAS

use std::path::Path;

use anyhow::Result;

use tracing::trace;

use super::Backend;
use crate::ir::technique::ForeachResolvedState;
use crate::{
    backends::unix::{
        cfengine::{bundle::Bundle, promise::Promise},
        ncf::{dry_run_mode, method_call::method_call, technique::Technique},
    },
    ir::{
        self,
        condition::Condition,
        technique::{ItemKind, TechniqueId},
    },
};
// TODO support macros at the policy or bundle level
// this will allow conditionals on the agent version
// and using more recent features while keeping compatibility

pub mod cfengine;
pub mod ncf;

pub struct Unix;

impl Default for Unix {
    fn default() -> Self {
        Self::new()
    }
}

impl Unix {
    pub fn new() -> Self {
        Self
    }

    /// To call the technique in standalone policies
    fn prelude(technique_id: TechniqueId, params: Vec<String>) -> String {
        // Static content including parts of the system techniques required to run most techniques,
        // i.e. lib loading and global vars (`g.X`).
        let static_prelude = include_str!("unix/prelude.cf");
        let init = Promise::usebundle("rudder_test_init", None, vec![]);
        let policy_mode = Promise::usebundle(
            "set_dry_run_mode",
            None,
            vec!["${rudder_test_init.dry_run}".to_string()],
        );
        //   "CIS audit/CIS 9.1 configure cron"  usebundle => set_dry_run_mode("true");
        let technique_call = Promise::usebundle(
            technique_id.to_string(),
            None,
            params
                .iter()
                .map(|p| cfengine::quoted(&format!("${{rudder_test_init.test_case[params][{p}]}}")))
                .collect(),
        );
        let call = Bundle::agent("main").promise_group(vec![init, policy_mode, technique_call]);
        format!("{static_prelude}\n{}", call)
    }
}

impl Backend for Unix {
    fn generate(
        &self,
        technique: ir::Technique,
        resources: &Path,
        standalone: bool,
    ) -> Result<String> {
        fn resolve_module(
            r: ItemKind,
            context: Condition,
            technique_id: &TechniqueId,
        ) -> Result<Vec<(Promise, Option<Bundle>)>> {
            match r {
                ItemKind::Block(r) => {
                    let mut calls: Vec<(Promise, Option<Bundle>)> = vec![];
<<<<<<< HEAD
                    if let Some(x) = dry_run_mode::push_policy_mode(r.policy_mode_override) {
                        calls.push((x, None))
=======
                    if let Some(x) = dry_run_mode::push_policy_mode(
                        r.policy_mode_override,
                        format!("push_policy_mode_for_block_{}", r.id),
                    ) {
                        calls.push((x.if_condition("pass3"), None))
>>>>>>> d85bfd9a
                    }
                    for inner in r.items {
                        calls.extend(resolve_module(
                            inner,
                            context.and(&r.condition),
                            technique_id,
                        )?);
                    }
<<<<<<< HEAD
                    if let Some(x) = dry_run_mode::pop_policy_mode(r.policy_mode_override) {
                        calls.push((x, None))
=======
                    if let Some(x) = dry_run_mode::pop_policy_mode(
                        r.policy_mode_override,
                        format!("pop_policy_mode_for_block_{}", r.id),
                    ) {
                        calls.push((x.if_condition("pass3"), None))
>>>>>>> d85bfd9a
                    }
                    Ok(calls)
                }
                ItemKind::Method(r) => {
                    // As some bundle generation optimizations are done later in the generation if
                    // the context is resolvable at compile time (always false or always true),
                    // we need to force the context of the main branches of forks to be non
                    // resolvable at compile time by making it an expression
                    let computed_context = match r.resolved_foreach_state {
                        Some(ForeachResolvedState::Main) => {
                            Condition::Expression(context.to_string())
                        }
                        _ => context,
                    };
                    let method: Vec<(Promise, Option<Bundle>)> =
                        vec![method_call(technique_id, r, computed_context)?];
                    Ok(method)
                }
                _ => todo!(),
            }
        }

        // main bundle containing the methods
        let mut main_bundle = Bundle::agent(technique.id.clone())
            .parameters(technique.params.iter().map(|p| p.name.clone()).collect());
        // separate bundles for each method call
        let mut call_bundles = vec![];
        if !Unix::list_resources(resources)?.is_empty() {
            main_bundle.add_promise_group(vec![Promise::string(
                "resources_dir",
                "${this.promise_dirname}/resources",
            )]);
        };
        main_bundle.add_promise_group(vec![
            Promise::class_expression("pass3", "pass2"),
            Promise::class_expression("pass2", "pass1"),
            Promise::class_expression("pass1", "any"),
        ]);
        main_bundle.add_promise_group(vec![
            Promise::slist(
                "args",
                technique
                    .params
                    .iter()
                    .map(|p| format!("${{{}}}", &p.name))
                    .collect(),
            ),
            Promise::string_raw("report_param", r#"join("_", args)"#),
            Promise::string_raw(
                "full_class_prefix",
                format!("canonify(\"{}_${{report_param}}\")", technique.id),
            ),
            Promise::string_raw(
                "class_prefix",
                r#"string_head("${full_class_prefix}", "1000")"#,
            ),
        ]);
        for item in technique.items {
            for call in resolve_module(item.clone(), Condition::Defined, &technique.id)? {
                let (use_bundle, bundle) = call;
                main_bundle.add_promise_group(vec![use_bundle]);
                call_bundles.push(bundle)
            }
        }
        let cf_technique = Technique::new()
            .name(technique.name)
            .version(technique.version)
            .bundle(main_bundle)
            .bundles(call_bundles.into_iter().flatten().collect());
        trace!("Generated policy:\n{:#?}", cf_technique);
        Ok(if standalone {
            format!(
                "{}\n{}",
                Unix::prelude(
                    technique.id,
                    technique
                        .params
                        .iter()
                        .map(|p| p.name.to_string())
                        .collect()
                ),
                cf_technique
            )
        } else {
            cf_technique.to_string()
        })
    }
}<|MERGE_RESOLUTION|>--- conflicted
+++ resolved
@@ -80,16 +80,8 @@
             match r {
                 ItemKind::Block(r) => {
                     let mut calls: Vec<(Promise, Option<Bundle>)> = vec![];
-<<<<<<< HEAD
                     if let Some(x) = dry_run_mode::push_policy_mode(r.policy_mode_override) {
-                        calls.push((x, None))
-=======
-                    if let Some(x) = dry_run_mode::push_policy_mode(
-                        r.policy_mode_override,
-                        format!("push_policy_mode_for_block_{}", r.id),
-                    ) {
                         calls.push((x.if_condition("pass3"), None))
->>>>>>> d85bfd9a
                     }
                     for inner in r.items {
                         calls.extend(resolve_module(
@@ -98,16 +90,8 @@
                             technique_id,
                         )?);
                     }
-<<<<<<< HEAD
                     if let Some(x) = dry_run_mode::pop_policy_mode(r.policy_mode_override) {
-                        calls.push((x, None))
-=======
-                    if let Some(x) = dry_run_mode::pop_policy_mode(
-                        r.policy_mode_override,
-                        format!("pop_policy_mode_for_block_{}", r.id),
-                    ) {
                         calls.push((x.if_condition("pass3"), None))
->>>>>>> d85bfd9a
                     }
                     Ok(calls)
                 }
