--- conflicted
+++ resolved
@@ -46,16 +46,6 @@
         m.method
     ))?;
     let id = m.id.as_ref();
-<<<<<<< HEAD
-=======
-    // Uniqueness for re-execution.
-    // method_id is not enough due to iterators.
-    // It also needs to be evaluated at run time to get the maximal variability.
-    // WARN: this may be non-evaluated if the resulting string is too long.
-    let unique = &format!("{}_${{report_data.directive_id}}", m.id.as_ref());
-    let very_unique = &format!("{}_${{report_data.directive_id}}_${{c_key}}", m.id.as_ref());
-    let c_very_unique = format!("canonify(\"{}\")", very_unique);
->>>>>>> 97cf9b50
     let c_id = canonify(id);
 
     let condition = condition.and(&m.condition);
@@ -107,9 +97,10 @@
     let push_policy_mode = dry_run_mode::push_policy_mode(m.policy_mode_override);
     let pop_policy_mode = dry_run_mode::pop_policy_mode(m.policy_mode_override);
     let incall_condition = "${method_call_condition}".to_string();
+    let very_unique = &format!("{}_${{report_data.directive_id}}_${{c_key}}", m.id.as_ref());
+    let c_very_unique = format!("canonify(\"{}\")", very_unique);
 
     let mut promises = match (&condition, is_supported) {
-<<<<<<< HEAD
         (Condition::Expression(_), true) => vec![
             Some(reporting_context),
             push_policy_mode,
@@ -119,8 +110,8 @@
             Some(Promise::usebundle("log_rudder", Some(&report_component), vec![
                 quoted(&format!("Skipping method '{}' with key parameter '${{c_key}}' since condition '{}' is not reached", &method_name, incall_condition)),
                 quoted("${c_key}"),
-                na_condition.clone(),
                 na_condition,
+                c_very_unique,
                 "@{args}".to_string()
             ]).unless_condition(incall_condition))
         ].into_iter().flatten().collect(),
@@ -130,8 +121,8 @@
             Promise::usebundle("log_rudder", Some(&report_component),  vec![
                 quoted(&format!("Skipping method '{}' with key parameter '${{c_key}}' since condition '{}' is not reached", &method_name, condition)),
                 quoted("${c_key}"),
-                na_condition.clone(),
                 na_condition,
+                c_very_unique,
                 "@{args}".to_string()
             ])
         ],
@@ -157,56 +148,6 @@
         ],
     };
 
-=======
-            (Condition::Expression(_), true) => vec![
-                    Some(reporting_context),
-                    push_policy_mode,
-                    Some(method.if_condition(incall_condition.clone())),
-                    pop_policy_mode,
-                    Some(Promise::usebundle("_classes_noop", Some(&report_component), Some(very_unique), vec![na_condition.clone()]).unless_condition(incall_condition.clone())),
-                    Some(Promise::usebundle("log_rudder", Some(&report_component),  Some(very_unique), vec![
-                        quoted(&format!("Skipping method '{}' with key parameter '{}' since condition '{}' is not reached", &method_name, &report_parameter, condition)),
-                        quoted(&report_parameter),
-                        na_condition,
-                        c_very_unique.clone(),
-                        "@{args}".to_string()
-                    ]).unless_condition(incall_condition))
-            ].into_iter().flatten().collect(),
-            (Condition::NotDefined, true) => vec![
-                reporting_context,
-                Promise::usebundle("_classes_noop", Some(&report_component), Some(very_unique), vec![na_condition.clone()]),
-                Promise::usebundle("log_rudder", Some(&report_component),  Some(very_unique), vec![
-                    quoted(&format!("Skipping method '{}' with key parameter '{}' since condition '{}' is not reached", &method_name, &report_parameter, condition)),
-                    quoted(&report_parameter),
-                    na_condition,
-                    c_very_unique.clone(),
-                    "@{args}".to_string()
-                ])
-            ],
-            (Condition::Defined, true) => vec![
-                Some(reporting_context),
-                push_policy_mode,
-                Some(method),
-                pop_policy_mode,
-            ].into_iter().flatten().collect(),
-            (_, false) => vec![
-                reporting_context,
-                Promise::usebundle(
-                    "log_na_rudder",
-                    Some(&report_component), Some(very_unique),
-                    vec![
-                        quoted(&format!(
-                            "'{}' method is not available on classic Rudder agent, skip",
-                            report_parameter,
-                        )),
-                        quoted(&report_parameter),
-                        quoted(very_unique),
-                        "@{args}".to_string(),
-                    ],
-                )
-            ],
-        };
->>>>>>> 97cf9b50
     let bundle_content = match m.reporting.mode {
         LeafReportingMode::Disabled => {
             let mut res = vec![disable_report];
