--- conflicted
+++ resolved
@@ -26,14 +26,9 @@
     Finish, IResult,
 };
 use rudder_commons::Target;
-<<<<<<< HEAD
-use serde_yaml::Value;
 use tracing::{debug, warn};
 
 use super::technique;
-=======
-use tracing::warn;
->>>>>>> 5e0817b8
 
 // from clap https://github.com/clap-rs/clap/blob/1f71fd9e992c2d39a187c6bd1f015bdfe77dbadf/clap_builder/src/parser/features/suggestions.rs#L11
 // under MIT/Apache 2.0 licenses.
@@ -995,7 +990,6 @@
     }
 
     #[test]
-<<<<<<< HEAD
     fn it_simplifies_expressions_using_technique_params() {
         let target = Target::Windows;
         let t_id = "technique_id";
@@ -1071,13 +1065,13 @@
                 .unwrap(),
             Expression::GenericVar(vec![Expression::Scalar("param11".to_string()),])
         );
-=======
+    }
+
     fn it_lints_node_inventory_vars() {
         let e = Expression::from_str("${node.inventory[hostname]}").unwrap();
         assert!(e.lint().is_ok());
 
         let e = Expression::from_str("${node.inventory[machine][machineType]}").unwrap();
         assert!(e.lint().is_ok());
->>>>>>> 5e0817b8
     }
 }