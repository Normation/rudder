--- conflicted
+++ resolved
@@ -462,16 +462,8 @@
             category: self.category,
             description: self.description,
             documentation: self.documentation,
-<<<<<<< HEAD
+            policy_types: self.policy_types,
             items: items?,
-=======
-            policy_types: self.policy_types,
-            items: self
-                .items
-                .into_iter()
-                .map(|i| i.into_kind())
-                .collect::<Result<Vec<ItemKind>>>()?,
->>>>>>> 660b4564
             params: self.params,
         })
     }
