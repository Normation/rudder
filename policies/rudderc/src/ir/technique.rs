--- conflicted
+++ resolved
@@ -8,13 +8,8 @@
     str::FromStr,
 };
 
-<<<<<<< HEAD
-use anyhow::{bail, Error, Result};
+use anyhow::{bail, Context, Error, Result};
 use rudder_commons::{methods::method::MethodInfo, PolicyMode, RegexConstraint, Select};
-=======
-use anyhow::{bail, Context, Error, Result};
-use rudder_commons::{methods::method::MethodInfo, RegexConstraint, Select};
->>>>>>> 88b2c8ff
 use serde::{de, Deserialize, Deserializer, Serialize};
 use serde_yaml::Value;
 use uuid::Uuid;
@@ -326,6 +321,9 @@
     pub params: HashMap<String, String>,
     pub method: Option<String>,
     pub module: Option<String>,
+    #[serde(deserialize_with = "PolicyMode::from_string")]
+    #[serde(default)]
+    pub policy_mode: Option<PolicyMode>,
 }
 
 // Variant of Technique for first level of deserialization
@@ -389,6 +387,7 @@
                     &self.name, &self.id
                 ))?,
                 info: None,
+                policy_mode: self.policy_mode,
             })),
             (true, false, _, false) => {
                 bail!("Method {} ({}) requires params", self.name, self.id)
@@ -404,6 +403,7 @@
                     "Module {} ({}) has an unexpected reporting mode",
                     self.name, self.id
                 ))?,
+                policy_mode: self.policy_mode,
             })),
             (false, true, _, false) => {
                 bail!("Module {} ({}) requires params", self.name, self.id)
@@ -423,6 +423,7 @@
                     .into_iter()
                     .map(|i| i.into_kind().unwrap())
                     .collect(),
+                policy_mode: self.policy_mode,
             })),
             (false, false, false, false) => {
                 bail!("Block {} ({}) requires items", self.name, self.id)
@@ -467,8 +468,8 @@
     pub id: Id,
     #[serde(default)]
     pub reporting: BlockReporting,
-    #[serde(deserialize_with = "PolicyMode::from_string")]
-    #[serde(default)]
+    #[serde(default)]
+    #[serde(skip_serializing_if = "Option::is_none")]
     pub policy_mode: Option<PolicyMode>,
 }
 
@@ -487,6 +488,9 @@
     pub id: Id,
     #[serde(default)]
     pub reporting: LeafReporting,
+    #[serde(default)]
+    #[serde(skip_serializing_if = "Option::is_none")]
+    pub policy_mode: Option<PolicyMode>,
 }
 
 #[derive(Debug, Clone, PartialEq, Eq, Serialize)]
@@ -507,8 +511,8 @@
     pub reporting: LeafReporting,
     #[serde(skip)]
     pub info: Option<&'static MethodInfo>,
-    #[serde(deserialize_with = "PolicyMode::from_string")]
-    #[serde(default)]
+    #[serde(default)]
+    #[serde(skip_serializing_if = "Option::is_none")]
     pub policy_mode: Option<PolicyMode>,
 }
 
