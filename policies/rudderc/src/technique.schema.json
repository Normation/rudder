{
  "$schema": "http://json-schema.org/draft-07/schema#",
  "$id": "https://json.schemastore.org/rudder-techniques.json",
  "$defs": {
    "uuid": {
      "type": "string",
      "format": "uuid"
    },
    "techniqueParameter": {
      "type": "object",
      "title": "technique parameter",
      "defaultSnippets": [
        {
          "label": "- (technique parameter)",
          "type": "object",
          "description": "add a new technique parameter",
          "suggestionKind": 9,
          "body": {
            "name": "\"internal_name\"",
            "description": "\"Friendly name\"",
            "constraints": {
              "allow_empty": false
            }
          }
        }
      ],
      "required": ["name"],
      "additionalProperties": false,
      "properties": {
        "id": {
          "$ref": "#/$defs/uuid",
          "title": "technique parameter id",
          "description": "UUID identifying the parameter",
          "markdownDescription": "```Optional```\n\nUUID identifying the parameter"
        },
        "description": {
          "title": "technique parameter description",
          "description": "Technique parameter description",
          "markdownDescription": "```Optional```\n\nTechnique parameter description",
          "type": "string"
        },
        "documentation": {
          "title": "technique parameter documentation",
          "type": "string",
          "description": "Technique parameter documentation, nor in Markdown format",
          "markdownDescription": "```Optional```\n\nTechnique parameter documentation, not in markdown format"
        },
        "name": {
          "title": "technique parameter name",
          "description": "Technique parameter name, must match the '^[a-zA-Z0-9_]+$' pattern",
          "markdownDescription": "```Optional```\n\nTechnique parameter name, must match the `^[a-zA-Z0-9_]+$` pattern",
          "type": "string",
          "pattern": "^[a-zA-Z0-9_]+$"
        },
        "type": {
          "type": "string",
          "title": "technique parameter type",
          "description": "Technique parameter type, only 'multiline-string' is currently supported for techniques visible in the technique editor",
          "markdownDescription": "```Optional```\n\nTechnique parameter type, only 'multiline-string' is currently supported for techniques visible in the technique editor",
          "enum": [
            null,
            "string",
            "multiline-string",
            "json",
            "yaml",
            "boolean",
            "mail",
            "ip",
            "ipv4",
            "ipv6",
            "integer",
            "size-b",
            "size-kb",
            "size-mb",
            "size-gb",
            "size-tb",
            "permissions",
            "shared-file",
            "password"
          ]
        },
        "default": {
          "title": "technique parameter default value",
          "description": "Default value of the parameter",
          "markdownDescription": "```Optional```\n\nDefault value of the parameter",
          "anyOf": [
            {
              "type": "string"
            },
            {
              "type": "boolean"
            },
            {
              "type": "number"
            }
          ]
        },
        "constraints": {
          "type": "object",
          "title": "technique parameter constraint",
          "description": "Additional checks on the parameter value when directives are computed",
          "markdownDescription": "```Optional```\n\nAdditional checks on the parameter value when directives are computed",
          "additionalProperties": false,
          "properties": {
            "allow_empty": {
              "title": "technique parameter allow empty constraint",
              "type": "boolean"
            },
            "password_hashes": {
              "type": "array",
              "title": "technique parameter password hashes constraint",
              "items": {
                "type": "string",
                "enum": [
                  null,
                  "pre-hashed",
                  "plain",
                  "unix-crypt-des",
                  "md5",
                  "sha1",
                  "sha256",
                  "sha512",
                  "md5-crypt",
                  "sha256-crypt",
                  "sha512-crypt",
                  "md5-crypt-aix",
                  "sha256-crypt-aix",
                  "sha512-crypt-aix"
                ]
              }
            },
            "regex": {
              "type": "object",
              "title": "technique parameter regex constraint",
              "required": ["value"],
              "properties": {
                "value": {
                  "type": "string",
                  "format": "regex",
                  "title": "technique parameter regex constraint pattern"
                },
                "error_message": {
                  "title": "technique parameter regex constraint error message",
                  "type": "string"
                }
              }
            },
            "select": {
              "type": "array",
              "title": "technique parameter select constraint",
              "items": {
                "type": "object",
                "required": ["value"],
                "properties": {
                  "name": {
                    "type": "string"
                  },
                  "value": {
                    "type": "string"
                  }
                }
              }
            }
          }
        }
      }
    },
    "tags": {
      "type": "object"
    },
    "policyMode": {
      "type": "string",
<<<<<<< HEAD
      "enum": [
        "audit",
        "enforce",
        "none"
      ]
=======
      "enum": ["audit", "enforce", "none"]
>>>>>>> 0d41d021
    },
    "methodReportingMode": {
      "type": "object",
      "title": "method reporting mode",
      "properties": {
        "mode": {
          "enum": ["disabled", "enabled"]
        }
      }
    },
    "blockReportingMode": {
      "title": "block reporting mode",
      "examples": [
        {
          "mode": "focus",
          "id": "\"8f00b173-826e-46a3-9f57-7416de9b1b02\""
        },
        {
          "mode": "weighted"
        }
      ],
      "oneOf": [
        {
          "type": "object",
          "properties": {
            "mode": {
              "enum": [
                "worst-case-weighted-one",
                "worst-case-weighted-sum",
                "disabled",
                "enabled",
                "weighted"
              ]
            }
          },
          "required": ["mode"],
          "additionalProperties": false
        },
        {
          "type": "object",
          "properties": {
            "id": {
              "$ref": "#/$defs/uuid"
            },
            "mode": {
              "const": "focus"
            }
          },
          "required": ["mode", "id"],
          "additionalProperties": false
        }
      ]
    },
    "methodCall": {
      "type": "object",
      "title": "method call",
      "additionalProperties": false,
      "defaultSnippets": [
        {
          "label": "- (method call)",
          "type": "object",
          "description": "add a new method call",
          "suggestionKind": 9,
          "body": {
            "name": "\"My method title\"",
            "method": "package_present",
            "params": {
              "name": "vim"
            }
          }
        }
      ],
      "properties": {
        "name": {
          "title": "method call name",
          "type": "string"
        },
        "method": {
          "title": "name of the method to call",
          "type": "string"
        },
        "params": {
          "title": "technique params",
          "description": "parameters passed to the method",
          "markdownDescription": "See the [methods documentation](https://docs.rudder.io/techniques/8.0/audit_from_command.html) to know which parameters are needed",
          "type": "object"
        },
        "id": {
          "$ref": "#/$defs/uuid",
          "title": "method call id"
        },
        "tags": {
          "$ref": "#/$defs/tags",
          "title": "method call tags"
        },
        "policy_mode_override": {
<<<<<<< HEAD
          "title": "method call policy mode override",
          "$ref": "#/$defs/policyMode"
=======
          "$ref": "#/$defs/policyMode",
          "title": "method call policy mode override"
>>>>>>> 0d41d021
        },
        "condition": {
          "title": "condition",
          "description": "Method call optional condition",
          "anyOf": [
            {
              "type": "string"
            },
            {
              "type": "boolean"
            }
          ],
          "examples": ["debian|rhel", "SuSE.!sles_10"]
        },
        "reporting": {
          "$ref": "#/$defs/methodReportingMode"
        }
      },
      "required": ["method", "params"]
    },
    "blockCall": {
      "type": "object",
      "title": "block call",
      "additionalProperties": false,
      "defaultSnippets": [
        {
          "label": "- (block call)",
          "type": "object",
          "description": "add a new block call",
          "suggestionKind": 8,
          "body": {
            "name": "\"My block title\"",
            "condition": "any",
            "items": []
          }
        }
      ],
      "properties": {
        "items": {
          "type": "array",
          "items": {
            "$ref": "#/$defs/item"
          }
        },
        "name": {
          "title": "name",
          "description": "Block call name",
          "type": "string",
          "examples": ["My block title"]
        },
        "id": {
          "$ref": "#/$defs/uuid",
          "title": "block call id"
        },
        "tags": {
          "$ref": "#/$defs/tags",
          "title": "block call tags"
        },
        "policy_mode_override": {
<<<<<<< HEAD
          "title": "block call policy mode",
          "$ref": "#/$defs/policyMode"
=======
          "$ref": "#/$defs/policyMode",
          "title": "block call policy mode"
>>>>>>> 0d41d021
        },
        "condition": {
          "title": "block call condition",
          "anyOf": [
            {
              "type": "string"
            },
            {
              "type": "boolean"
            }
          ],
          "examples": ["debian|rhel", "SuSE.!sles_10"]
        },
        "reporting": {
          "$ref": "#/$defs/blockReportingMode"
        }
      },
      "required": ["items"]
    },
    "item": {
      "type": "object",
      "title": "block or method call",
      "anyOf": [
        {
          "$ref": "#/$defs/blockCall"
        },
        {
          "$ref": "#/$defs/methodCall"
        }
      ]
    }
  },
  "title": "Rudder Technique",
  "description": "A Rudder technique",
  "type": "object",
  "required": ["id", "name", "version", "items"],
  "additionalProperties": false,
  "properties": {
    "format": {
      "title": "technique format",
      "type": "number"
    },
    "id": {
      "type": "string",
      "title": "id",
      "description": "Technique, must match the '^[a-zA-Z0-9_]+$' pattern",
      "markdownDescription": "```Mandatory```\n\nTechnique id, must respect the ```^[a-zA-Z0-9_]+$``` pattern.\n\nUsed implicitly in technique parameters and resource folder variable definitions:\n\n* ```${<technique_id>.<parameter_name>}```\n* ```${<technique_id>.resources_dir}```",
      "pattern": "^[a-zA-Z0-9_]+$",
      "default": "my_technique",
      "examples": ["my_new_technique"]
    },
    "name": {
      "title": "name",
      "description": "Human readable technique name",
      "markdownDescription": "```Mandatory```\n\nHuman readable technique name",
      "type": "string",
      "default": "My new technique",
      "examples": ["My new technique"]
    },
    "description": {
      "title": "description",
      "description": "Single line description of what the technique does",
      "markdownDescription": "```Optional```\n\nHuman readable technique name",
      "type": "string"
    },
    "documentation": {
      "type": "string",
      "title": "documentation",
      "description": "Technique documentation in Markdown format",
      "markdownDescription": "```Optional```\n\nTechnique documentation in Markdown format",
      "format": "markdown"
    },
    "tags": {
      "$ref": "#/$defs/tags",
      "description": "Optional key-value metadata",
      "markdownDescription": "```Optional```\n\nOptional key-value metadata",
      "examples": [
        {
          "cve": "\"CVE-2023-3456\""
        }
      ]
    },
    "params": {
      "type": "array",
      "title": "params",
      "description": "List of the technique parameters",
      "markdownDescription": "```Optional```\n\nList of technique parameters. See [the dedicated documentation](https://docs.rudder.io/techniques/8.0/syntax.html#parameters)",
      "items": {
        "$ref": "#/$defs/techniqueParameter"
      }
    },
    "category": {
      "title": "category",
      "description": "Rudder category to put the technique in",
      "markdownDescription": "```Optional```\n\nRudder category to put the technique in.\n\nIf empty, default to `ncf_techniques`, used by default by the technique editor.",
      "type": "string",
      "examples": [
        "ncf_techniques",
        "fileConfiguration",
        "fileDistribution",
        "jobScheduling"
      ]
    },
    "version": {
      "type": "string",
      "title": "version",
      "description": "Technique version in the 'X.Y' format",
      "markdownDescription": "```Mandatory```\n\nTechnique version in the 'X.Y' format",
      "pattern": "^[0-9]+\\.[0-9]+$",
      "default": "1.0",
      "examples": ["1.0"]
    },
    "items": {
      "type": "array",
      "minItems": 1,
      "title": "items",
      "description": "List of block or method calls, can not be empty",
      "markdownDescription": "```Mandatory```\n\nList of block or method calls, can not be empty",
      "items": {
        "$ref": "#/$defs/item"
      }
    }
  }
}<|MERGE_RESOLUTION|>--- conflicted
+++ resolved
@@ -170,15 +170,7 @@
     },
     "policyMode": {
       "type": "string",
-<<<<<<< HEAD
-      "enum": [
-        "audit",
-        "enforce",
-        "none"
-      ]
-=======
       "enum": ["audit", "enforce", "none"]
->>>>>>> 0d41d021
     },
     "methodReportingMode": {
       "type": "object",
@@ -275,13 +267,8 @@
           "title": "method call tags"
         },
         "policy_mode_override": {
-<<<<<<< HEAD
-          "title": "method call policy mode override",
-          "$ref": "#/$defs/policyMode"
-=======
           "$ref": "#/$defs/policyMode",
           "title": "method call policy mode override"
->>>>>>> 0d41d021
         },
         "condition": {
           "title": "condition",
@@ -341,13 +328,8 @@
           "title": "block call tags"
         },
         "policy_mode_override": {
-<<<<<<< HEAD
-          "title": "block call policy mode",
-          "$ref": "#/$defs/policyMode"
-=======
           "$ref": "#/$defs/policyMode",
           "title": "block call policy mode"
->>>>>>> 0d41d021
         },
         "condition": {
           "title": "block call condition",
