# Needed to have a path reference for the tests execution
bundle common ncf_configuration {
  vars:
      "ncf_configuration_basedir" string => dirname("${this.promise_filename}");
}
# Create the list of all the base file to load to test
# It requires the NCF_TREE environment variable to be defined
bundle common ncf_inputs
{
  vars:
      "ncf_tree" string => getenv("NCF_TREE", 1024);

      # Almost same as promises.cf, but only load necessary parts
      "list_compatible_inputs" string => "/bin/sh ${ncf_tree}/10_ncf_internals/list-compatible-inputs";
      "capability_file"        string => "/opt/rudder/etc/agent-capabilities";

      "generic_framework"      string => execresult("${list_compatible_inputs} --capability-file ${capability_file} --agent-version ${sys.cf_version} --ncf-path ${ncf_tree} 10_ncf_internals 20_cfe_basics 30_generic_methods 40_it_ops_knowledge", "useshell");

      "default_files_relative" slist => splitstring("${generic_framework}", "\n", 10000);
      "default_files"         slist => maplist("${ncf_tree}/${this}", default_files_relative);
<<<<<<< HEAD
=======

  classes:
    # OS classes for compatibility
      "SUSE" expression => "sles";
      "SuSE" expression => "sles";
      "suse" expression => "sles";

}

# Load a custom ncf.conf for tests
bundle common ncf_configuration {
  vars:
      "ncf_configuration_basedir" string => dirname("${this.promise_filename}");
      "ncf_configuration_file" string => "${ncf_configuration_basedir}/ncf.conf";
>>>>>>> afc3d7df
}

bundle common test_utils {

  vars:
    have_perl::
      "file_perms" string => "${paths.perl} -e 'printf \"%03o\\n\", (stat)[2] & 07777, $_ for @ARGV'";
      "file_owner" string => "${paths.perl} -e 'printf \"%d\\n\", (stat)[4], $_ for @ARGV'";
      "file_group" string => "${paths.perl} -e 'printf \"%d\\n\", (stat)[5], $_ for @ARGV'";
    test_utils_pass2.!have_perl::
      "file_perms" string => "/usr/bin/stat -c %a ${file}";
      "file_owner" string => "/usr/bin/stat -c %u ${file}";
      "file_group" string => "/usr/bin/stat -c %g ${file}";

  classes:
      "have_perl" expression => fileexists("${paths.perl}");
      "test_utils_pass2"     expression => "any";
}

bundle agent define_expected_classes(class_prefix, status, id)
{
  vars:
      "complete_suffix" slist => {"not_kept", "kept", "not_ok", "ok", "not_repaired", "repaired", "failed", "error"};
      "error_suffix"    slist => {"not_kept", "not_ok", "not_repaired", "failed", "error"};
      "repaired_suffix" slist => { "ok", "repaired", "not_kept" };
      "success_suffix"  slist => { "ok", "kept", "not_repaired" };

      "expected_string_${id}"   string => concat(join(".", maplist("${class_prefix}_${this}", "@{${status}_suffix}")), ".${class_prefix}_reached");
      "unexpected_string_${id}" string => join("|", maplist("${class_prefix}_${this}", difference(complete_suffix, "${status}_suffix")));

      "report_string_${id}"      string => "(${expected_string_${id}}).!(${unexpected_string_${id}})";
      "expected_classes_${id}"   slist => maplist("${class_prefix}_${this}", "@{${status}_suffix}");
      "unexpected_classes_${id}" slist => maplist("${class_prefix}_${this}", difference(complete_suffix, "@{${status}_suffix}"));
}

bundle agent execute_testinfra(test_name, class_name, comment)
{
  classes:
      "${class_name}" expression => returnszero("py.test ${ncf_configuration.ncf_configuration_basedir}/spec/localhost/${test_name} #${comment}", "useshell"),
          scope => "namespace";
}

# This bundle should be call when testing a generic method.
# It will call the target bundle with the given arguments,
# check that the resulting classes are correct and define
# a global class "${result_class}_ok" if everything succeed.
#
# name: name of the target bundle
# args: slist containing the target bundle parameter, in 
#       correct order.
# status: expected result status, can be: success, error, repaired
# result_class: prefix of the resulting class
bundle agent apply_gm(name, args, status, result_class, mode)
{
  vars:
      "length"  int => length("args");
      "arg0" string => nth("args", "0");
      "arg1" string => nth("args", "1");
      "arg2" string => nth("args", "2");
      "arg3" string => nth("args", "3");
      "arg4" string => nth("args", "4");
      "arg5" string => nth("args", "5");

      "old_class_prefix" string => "${${name}.old_class_prefix}";

      "report_param" string => join("_", args);
      "full_class_prefix" string => canonify("${name}_${report_param}");
      "class_prefix" string => string_head("${full_class_prefix}", "1000");

  classes:
      "pass3" expression => "pass2";
      "pass2" expression => "pass1";
      "pass1" expression => "any";

      "audit" expression => strcmp("${mode}", "audit");

      # Dynamic bundle call does not support undefined arg number
      # We have to explicitly define each possibility
      "1_arg" expression => strcmp("${length}", "1");
      "2_arg" expression => strcmp("${length}", "2");
      "3_arg" expression => strcmp("${length}", "3");
      "4_arg" expression => strcmp("${length}", "4");
      "5_arg" expression => strcmp("${length}", "5");
      "6_arg" expression => strcmp("${length}", "6");
      "7_arg" expression => strcmp("${length}", "7");
      "8_arg" expression => strcmp("${length}", "8");

    pass2::
      "old_class_prefix_ok" expression => "${define_expected_classes.report_string_old_class_prefix_${result_class}}";
      "class_prefix_ok"     expression => "${define_expected_classes.report_string_class_prefix_${result_class}}";
      "${result_class}_ok"  expression => "old_class_prefix_ok.class_prefix_ok",
        scope => "namespace";


  methods:
      "expected_classes" usebundle => define_expected_classes("${class_prefix}", "${status}", "class_prefix_${result_class}");
      "expected_classes" usebundle => define_expected_classes("${old_class_prefix}", "${status}", "old_class_prefix_${result_class}");

    audit::
      "enable_${class_prefix}" usebundle => set_dry_run_mode("true");

    1_arg::
      "execute_gm" usebundle => ${name}("${arg0}");
    2_arg::
      "execute_gm" usebundle => ${name}("${arg0}", "${arg1}");
    3_arg::
      "execute_gm" usebundle => ${name}("${arg0}", "${arg1}", "${arg2}");
    4_arg::
      "execute_gm" usebundle => ${name}("${arg0}", "${arg1}", "${arg2}", "${arg3}");
    5_arg::
      "execute_gm" usebundle => ${name}("${arg0}", "${arg1}", "${arg2}", "${arg3}", "${arg4}");
    6_arg::
      "execute_gm" usebundle => ${name}("${arg0}", "${arg1}", "${arg2}", "${arg3}", "${arg4}", "${arg5}");
    7_arg::
      "execute_gm" usebundle => ${name}("${arg0}", "${arg1}", "${arg2}", "${arg3}", "${arg4}", "${arg5}", "${arg6}");
    8_arg::
      "execute_gm" usebundle => ${name}("${arg0}", "${arg1}", "${arg2}", "${arg3}", "${arg4}", "${arg5}", "${arg6}", "${arg7}");

    pass3.audit::
      "disable_${class_prefix}" usebundle => set_dry_run_mode("false");

    pass3::
      "cancel_classes" usebundle => _classes_cancel("${class_prefix}");
      "cancel_classes" usebundle => _classes_cancel("${old_class_prefix}");

  reports:
    pass2.!pass3::
      "Missing expected old class ${define_expected_classes.expected_classes_old_class_prefix_${result_class}}"
        ifvarclass => "!${define_expected_classes.expected_classes_old_class_prefix_${result_class}}";

      "Missing expected class ${define_expected_classes.expected_classes_class_prefix_${result_class}}"
        ifvarclass => "!${define_expected_classes.expected_classes_class_prefix_${result_class}}";

      "Found unexpected old class ${define_expected_classes.unexpected_classes_old_class_prefix_${result_class}}"
        ifvarclass => "${define_expected_classes.unexpected_classes_old_class_prefix_${result_class}}";

      "Found unexpected class ${define_expected_classes.unexpected_classes_class_prefix_${result_class}}"
        ifvarclass => "${define_expected_classes.unexpected_classes_class_prefix_${result_class}}";
}<|MERGE_RESOLUTION|>--- conflicted
+++ resolved
@@ -18,23 +18,12 @@
 
       "default_files_relative" slist => splitstring("${generic_framework}", "\n", 10000);
       "default_files"         slist => maplist("${ncf_tree}/${this}", default_files_relative);
-<<<<<<< HEAD
-=======
 
   classes:
     # OS classes for compatibility
       "SUSE" expression => "sles";
       "SuSE" expression => "sles";
       "suse" expression => "sles";
-
-}
-
-# Load a custom ncf.conf for tests
-bundle common ncf_configuration {
-  vars:
-      "ncf_configuration_basedir" string => dirname("${this.promise_filename}");
-      "ncf_configuration_file" string => "${ncf_configuration_basedir}/ncf.conf";
->>>>>>> afc3d7df
 }
 
 bundle common test_utils {
