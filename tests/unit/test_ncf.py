--- conflicted
+++ resolved
@@ -28,15 +28,11 @@
           ]
         }
     self.technique_metadata_test_content = os.path.realpath('technique_metadata_test_content.cf')
-<<<<<<< HEAD
-    self.technique_test_expected_content = open(self.technique_metadata_test_content).read()
     all_tags = ncf.tags["generic_method"]+ncf.tags["common"]
     self.methods_expected_tags = [ tag for tag in all_tags if not tag in ncf.optionnal_tags ]
 
-=======
     with open(self.technique_metadata_test_content) as fd:
       self.technique_test_expected_content = fd.read()
->>>>>>> a38285c5
 
 
   def test_get_ncf_root_dir(self):
