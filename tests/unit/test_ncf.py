--- conflicted
+++ resolved
@@ -95,13 +95,9 @@
     self.assertEqual(metadata['class_prefix'], "package_install")
     self.assertEqual(metadata['class_parameter'], "package_name")
     self.assertEqual(metadata['class_parameter_id'], 1)
-<<<<<<< HEAD
-    self.assertEqual(metadata['agent_version'], ">= 3.5")
+    self.assertEqual(metadata['agent_version'], ">= 3.6")
     self.assertEqual(len(metadata), len(self.methods_expected_tags))
-    self.assertEqual(metadata['agent_version'], ">= 3.5")
-=======
     self.assertEqual(metadata['agent_version'], ">= 3.6")
->>>>>>> 6e00eb8e
 
   ###########################################################
   # Tests to obtain the generic methods that a Technique uses
