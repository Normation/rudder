--- conflicted
+++ resolved
@@ -23,11 +23,6 @@
 
 export PYTHONPATH=${NCF_TREE}/../tools/:$PYTHONPATH
 python test_ncf.py
-<<<<<<< HEAD
-python3 test_class_prefix.py
-=======
-python test_ncf_rudder.py
 if command -v python3 > /dev/null; then
   python3 test_class_prefix.py
-fi
->>>>>>> 6753e9b1
+fi