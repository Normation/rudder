--- conflicted
+++ resolved
@@ -5,11 +5,7 @@
 # NBSP breaks scripts and cfengine code, they should never appear
 
 # Build fine arguments
-<<<<<<< HEAD
-FIND_ARGS="-type f -not -wholename */.git/* -not -wholename */api/flask/* -not -name *.png -not -name *.eot -not -name *.ttf -not -name *.woff -not -name *.woff2 -not -name *.otf -not -name *.js -not -name *.ico -not -name *.rpm"
-=======
-FIND_ARGS="-type f -not -wholename */.git/* -not -wholename */api/flask/* -not -name *.png -not -name *.eot -not -name *.ttf -not -name *.woff -not -name *.otf -not -name *.js -not -name *.ico -not -name *.rpm -not -name *.pyc"
->>>>>>> d953ee97
+FIND_ARGS="-type f -not -wholename */.git/* -not -wholename */api/flask/* -not -name *.png -not -name *.eot -not -name *.ttf -not -name *.woff -not -name *.woff2 -not -name *.otf -not -name *.js -not -name *.ico -not -name *.rpm -not -name *.pyc"
 
 # Automatically exclude anything from the .gitignore file
 while read line
