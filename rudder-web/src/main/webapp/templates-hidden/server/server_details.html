--- conflicted
+++ resolved
@@ -43,18 +43,13 @@
 <lift:ignore>This part is the detail of a node</lift:ignore>
 <detail:server>
 <div id="node_tabs" class="tabs">
-<<<<<<< HEAD
-              <div id="node_header" class="nodeheader">
-                <div class="nodeheadercontent ui-corner-top"> Node Details - <span id="node_name"></span>
-                </div>
-                </div>
+  <div id="node_header" class="nodeheader">
+    <div class="nodeheadercontent ui-corner-top"> Node Details - <span id="node_name"></span>
+    </div>
+  </div>
 
 
-    <ul>
-=======
-	<server:header/>
     <ul id="NodeDetailsTabMenu">
->>>>>>> c8a8139e
       <li><a href="#node_summary">Node summary</a></li>
       <li><a href="#node_inventory">Hardware</a></li>
       <span id="extraHeader"/>
