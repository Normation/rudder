--- conflicted
+++ resolved
@@ -44,19 +44,13 @@
     <script type="text/javascript" src="/javascript/rudder/rudder.js"></script>
     <script type="text/javascript" src="/javascript/rudder/rudder-datatable.js"></script>
     <script type="text/javascript" src="/javascript/rudder/tree.js" id="tree"></script>
-
-<<<<<<< HEAD
+    <link type="text/css" rel="stylesheet" href="/javascript/jquery/jquery-timepicker/jquery-ui-timepicker-addon.min.css" media="screen" />
+    <script type="text/javascript" src="/javascript/jquery/jquery-timepicker/jquery-ui-timepicker-addon.min.js" id="tree"></script>
+
+
     <script type="text/javascript" src="/javascript/angular/angular.min.js" ></script>
     <script type="text/javascript" src="/javascript/angular/angular-animate.min.js" ></script>
     <script type="text/javascript" src="/javascript/angular/angular-datatables.js" ></script>
-=======
-    <link type="text/css" rel="stylesheet" href="/javascript/jquery/jquery-timepicker/jquery-ui-timepicker-addon.min.css" media="screen" />
-    <script type="text/javascript" src="/javascript/jquery/jquery-timepicker/jquery-ui-timepicker-addon.min.js" id="tree"></script>
-
-    <script type="text/javascript" src="/javascript/angular/angular.min.js" />
-    <script type="text/javascript" src="/javascript/angular/angular-animate.min.js" />
-    <script type="text/javascript" src="/javascript/angular/angular-datatables.js" />
->>>>>>> 94ffa242
     <script type="text/javascript" src="/javascript/angular/angular-touch.min.js" />
     <script type="text/javascript" src="/javascript/angular/angucomplete-ie8-v0.1.2.js"></script>
     <script type="text/javascript" src="/javascript/rudder/angular/quicksearch.js"></script>
@@ -70,9 +64,7 @@
     <link type="text/css" rel="stylesheet" href="/style/rudder-bootstrap.css" media="screen" />
     <link type="text/css" rel="stylesheet" href="/style/rudder-quicksearch.css" media="screen" />
 
-<<<<<<< HEAD
     <script data-lift="SendMetricsPopup.display" ></script>
-=======
     <script type="text/javascript">
       // <![CDATA[
       $(document).ready(function() {
@@ -88,9 +80,6 @@
       // ]]>
     </script>
 
-
-    <lift:SendMetricsPopup.display />
->>>>>>> 94ffa242
     <!--[if lt IE 7.]>
     <script defer type="text/javascript" src="/javascript/rudder/rudder.js"></script>
     <![endif]-->
