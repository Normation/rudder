<!DOCTYPE html PUBLIC "-//W3C//DTD XHTML 1.0 Transitional//EN" "http://www.w3.org/TR/xhtml1/DTD/xhtml1-transitional.dtd">
<html xmlns="http://www.w3.org/1999/xhtml" xmlns:lift="http://liftweb.net/">
  <head>
    <meta name="description" content="" />
    <meta name="keywords" content="" />


    <script data-lift="baseUrl.display" ></script>

    <link type="image/x-icon" rel="icon" data-lift="with-cached-resource" href="/images/rudder-favicon.ico" />

    <link type="text/css" rel="stylesheet" data-lift="with-cached-resource" href="/style/jquery-ui/jquery-ui.min.css" />
    <link type="text/css" rel="stylesheet" data-lift="with-cached-resource" href="/style/jquery-ui/jquery-ui.structure.min.css" />
    <link type="text/css" rel="stylesheet" data-lift="with-cached-resource" href="/style/jquery-ui/jquery-ui.theme.min.css" />
    <link type="text/css" rel="stylesheet" data-lift="with-cached-resource" href="/style/timepicker/jquery-ui-timepicker-addon.min.css" media="screen" />
    <link type="text/css" rel="stylesheet" data-lift="with-cached-resource" href="/style/angular/angular-filemanager.min.css" media="screen" />
    <link type="text/css" rel="stylesheet" data-lift="with-cached-resource" href="/style/jstree/style.css" media="screen" />
    <link type="text/css" rel="stylesheet" data-lift="with-cached-resource" href="/style/rudder/rudder-jquery-ui.css" />
    
    <link type="text/css" rel="stylesheet" data-lift="with-cached-resource" href="/style/font-awesome/font-awesome-4.6.3.min.css"/>
    <link type="text/css" rel="stylesheet" data-lift="with-cached-resource" href="/style/ionicons-2.0.1/css/ionicons.min.css">
    
    <link type="text/css" rel="stylesheet" data-lift="with-cached-resource" href="/style/rudder/rudder.css" media="screen" />
    
    <link type="text/css" rel="stylesheet" data-lift="with-cached-resource" href="/style/bootstrap/tw-bs-bootstrap-3.3.7.css" media="screen" />
    <link type="text/css" rel="stylesheet" data-lift="with-cached-resource" href="/style/rudder/rudder-progress-bar.css" media="screen" />
    <link type="text/css" rel="stylesheet" data-lift="with-cached-resource" href="/style/rudder/rudder-bootstrap.css" media="screen" />
    <link type="text/css" rel="stylesheet" data-lift="with-cached-resource" href="/style/rudder/rudder-quicksearch.css" media="screen" />
    
    <link type="text/css" rel="stylesheet" data-lift="with-cached-resource" href="/style/AdminLTE/AdminLTE.min.css"/>
    <link type="text/css" rel="stylesheet" data-lift="with-cached-resource" href="/style/rudder/rudder-menu.css"/>

    <script type="text/javascript" data-lift="with-cached-resource" src="/javascript/utils/WeakMap.js"></script>
    <script type="text/javascript" data-lift="with-cached-resource" src="/javascript/utils/MutationObserver.js"></script>
    <script type="text/javascript" data-lift="with-cached-resource" src="/javascript/jquery/jquery-3.1.0.min.js"></script>
    <script type="text/javascript" data-lift="with-cached-resource" src="/javascript/jquery/jquery.corner.js"></script> 
    <script type="text/javascript" data-lift="with-cached-resource" src="/javascript/jquery/jquery-ui.min.js"></script>
    <script type="text/javascript" data-lift="with-cached-resource" src="/javascript/jquery/jstree/jquery.jstree.min.js"></script>
    <script type="text/javascript" data-lift="with-cached-resource" src="/javascript/jquery/datatables/datatables.min.js"></script>
    <script type="text/javascript" data-lift="with-cached-resource" src="/javascript/jquery/timepicker/jquery-ui-timepicker-addon.min.js"></script>
    <script type="text/javascript" data-lift="with-cached-resource" src="/javascript/jquery/timepicker/jquery-ui-timepicker-addon-en.js"></script>
    <script type="text/javascript" data-lift="with-cached-resource" src="/javascript/AdminLTE/AdminLTE.min.js"></script>

    <script type="text/javascript" data-lift="with-cached-resource" src="/javascript/bootstrap/bootstrap-3.3.7.min.js"></script>

    <script type="text/javascript" data-lift="with-cached-resource" src="/javascript/graph/Chart-2.5.0.min.js"></script>

    <script type="text/javascript" data-lift="with-cached-resource" src="/javascript/utils/diff.js"></script>
    <script type="text/javascript" data-lift="with-cached-resource" src="/javascript/utils/json2.js"></script>

    <script type="text/javascript" data-lift="with-cached-resource" src="/javascript/rudder/rudder.js"></script>
    <script type="text/javascript" data-lift="with-cached-resource" src="/javascript/rudder/rudder-datatable.js"></script>
    <script type="text/javascript" data-lift="with-cached-resource" src="/javascript/rudder/tree.js"></script>

    <script type="text/javascript" data-lift="with-cached-resource" src="/javascript/angular/angular.min.js" ></script>
    <script type="text/javascript" data-lift="with-cached-resource" src="/javascript/angular/angular-animate.min.js" ></script>
    <script type="text/javascript" data-lift="with-cached-resource" src="/javascript/angular/angular-datatables.js" ></script>
    <script type="text/javascript" data-lift="with-cached-resource" src="/javascript/angular/angular-touch.min.js"></script>
    <script type="text/javascript" data-lift="with-cached-resource" src="/javascript/angular/angucomplete-alt.min.js"></script>
    <script type="text/javascript" data-lift="with-cached-resource" src="/javascript/angular/angular-translate.min.js"></script>
    <script type="text/javascript" data-lift="with-cached-resource" src="/javascript/angular/ng-file-upload.min.js"></script>
    <script type="text/javascript" data-lift="with-cached-resource" src="/javascript/angular/angular-filemanager.min.js"></script>
    <script type="text/javascript" data-lift="with-cached-resource" src="/javascript/rudder/angular/quicksearch.js"></script>
    <script type="text/javascript" data-lift="with-cached-resource" src="/javascript/rudder/angular/groupManagement.js"></script>
    <script type="text/javascript" data-lift="with-cached-resource" src="/javascript/rudder/angular/ruleDirectives.js"></script>
    <script type="text/javascript" data-lift="with-cached-resource" src="/javascript/rudder/angular/technique-version.js"></script>
    <script type="text/javascript" data-lift="with-cached-resource" src="/javascript/rudder/angular/complianceMode.js"></script>
    <script type="text/javascript" data-lift="with-cached-resource" src="/javascript/rudder/angular/agentSchedule.js"></script>
    <script>
    (function($) {
       $.fn.hasScrollBar = function() {
            return this.get(0) ? this.get(0).scrollHeight > this.innerHeight() : false;
        }
    })(jQuery);
    ($(function(){
    	if(window.innerWidth<1375){$('body').addClass('sidebar-collapse');}else{$('body').removeClass('sidebar-collapse');}
    }));
    $(window).resize(function(){
        if(window.innerWidth<1375){$('body').addClass('sidebar-collapse');}else{$('body').removeClass('sidebar-collapse');}
    });
    </script>
    <script data-lift="SendMetricsPopup.display" ></script>
    <script type="text/javascript">
      // <![CDATA[
      $(document).ready(function() {
        $("a", "form").click(function() { return false; });
        createTooltip();

        //don't let the browser tell, it may end-up with japanese if jquery doesn't know the variation :/
        $.datepicker.setDefaults($.datepicker.regional['en']);
        $.timepicker.setDefaults($.timepicker.regional['en']);
      });
      // ]]>
    </script>

  </head>
  <body class="skin-yellow sidebar-mini">

    <div class="tw-bs">
    <div class="wrapper">
      <header class="main-header">
        <a href="/secure/" class="logo fixed">
          <span class="logo-mini"><img alt="Rudder" data-lift="with-cached-resource" src="/images/logo-rudder-sm.svg"></span>
          <span class="logo-lg"><img alt="Rudder" data-lift="with-cached-resource" src="/images/logo-rudder-nologo.svg"></span>
        </a>
        <nav class="navbar navbar-static-top" role="navigation">
          <a href="#" class="sidebar-toggle" data-toggle="offcanvas" role="button">
            <span class="sr-only">Toggle navigation</span>
          </a>
          <!-- Quick Search-->
         <div data-lift="QuickSearchNode.render"  class="sidebar-form topbar-search-form" > 
  
            <div ng-app="quicksearch" id="quicksearch" ng-controller="QuicksearchCtrl" class="input-group">
            <script type="text/ng-template" id="quicksearch.html">
              <div class="angucomplete-holder" ng-class="{'angucomplete-dropdown-visible': showDropdown};">
                <div class="input-group group-search" ng-class="{'open':searchStr.length>0}">
                  <label class="input-group-addon" for="searchInput">
                    <span class="glyphicon glyphicon-search"></span>
                  </label>
                  <input ng-model="searchStr"
                    ng-disabled="disableInput"
                    type="text"
                    value=""
                    placeholder="{{placeholder}}"
                    ng-focus="resetHideResults(); onFocusHandler()"
                    id="searchInput"
                    class="{{inputClass}}"
                    autocapitalize="off"
                    autocorrect="off"
                    autocomplete="off"
                    ng-change="inputChangeHandler(searchStr);$parent.refreshFilterSearch(searchStr)"/>

                  <label ng-class="{noRemove:!searchStr}" class="input-group-addon" id="clear-search" for="searchInput">
                    <span ng-click="$parent.setValueSearchInput('');$parent.refreshFilterSearch(searchStr);" class="glyphicon glyphicon-remove"></span>
                  </label>

                  <a class="input-group-addon" id="help-search" href="/rudder-doc/search-nodes.html" target="_blank">
                    <span class="glyphicon glyphicon-question-sign"></span>
                  </a>
                <div id="background-fade-quicksearch"></div>
                <ul class="dropdown-menu dropdown-search dropdown-menu-right">
                  <li class="dropdown-header">
                    <div class="row no-margin">
                      <div class="row" id="search-tab">
                        <div class="filter-search col-xs-12">
                          <div class="panel panel-default panel-help">
                            <div class="panel-heading heading-search">
                              <div class="btn-toolbar" role="toolbar">
                                <div class="btn-group group-all" data-toggle="buttons">
                                  <label for="filter-all" class="btn btn-default" ng-click="$parent.checkFilter($event, true,$parent.filter.all.activated,'all');" ng-class="{active : $parent.noFilterActivated()};">
                                    <input type="radio" id="filter-all" checked="true" ng-checked="$parent.noFilterActivated();"/>All
                                    <span class="badge pull-right">
                                      <span ng-show="$parent.checkSearch(searching) && $parent.noFilterActivated();">
                                        {{$parent.getNumResults("all",results)}}
                                      </span>
                                      <span ng-hide="$parent.noFilterActivated();">
                                        -
                                      </span>
                                      <span ng-show="searching && searchStr.length > 2 && $parent.noFilterActivated();" class="loading glyphicon glyphicon-refresh"></span>
                                    </span>
                                  </label>
                                </div>
                                <div class="btn-group group-filters" data-toggle="buttons">
                                  <label for="filter-node" class="btn btn-default" ng-click="$parent.checkFilter($event, false,$parent.filter.node.activated,'node');">
                                    <input id="filter-node" type="checkbox" autocomplete="off" ng-model="$parent.filter.node.activated"/> Nodes
                                    <span class="badge pull-right">
                                      <span ng-show="$parent.checkActivatedFilter(searching,'node');">
                                        {{$parent.getNumResults("node",results)}}
                                      </span>
                                      <span ng-hide="$parent.checkParentFilter('node');">
                                        -
                                      </span>
                                      <span ng-show="$parent.checkRefresh(searching,'node');" class="loading glyphicon glyphicon-refresh"></span>
                                    </span>
                                  </label>
                                  <label for="filter-group" class="btn btn-default" ng-click="$parent.checkFilter($event, false,$parent.filter.group.activated,'group');">
                                    <input id="filter-group" type="checkbox" autocomplete="off" ng-model="$parent.filter.group.activated"/> Groups
                                    <span class="badge pull-right">
                                      <span ng-show="$parent.checkActivatedFilter(searching,'group');">
                                        {{$parent.getNumResults("group",results)}}
                                      </span>
                                      <span ng-hide="$parent.checkParentFilter('group');">
                                        -
                                      </span>
                                      <span ng-show="$parent.checkRefresh(searching,'group');" class="loading glyphicon glyphicon-refresh"></span>
                                    </span>
                                  </label>
                                  <label for="filter-parameter" class="btn btn-default" ng-click="$parent.checkFilter($event, false,$parent.filter.parameter.activated,'parameter');">
                                    <input id="filter-parameter" type="checkbox" autocomplete="off" ng-model="$parent.filter.parameter.activated"/> Parameters
                                    <span class="badge pull-right">
                                      <span ng-show="$parent.checkActivatedFilter(searching,'parameter');">
                                        {{$parent.getNumResults("parameter",results)}}
                                      </span>
                                      <span ng-hide="$parent.checkParentFilter('parameter');">
                                        -
                                      </span>
                                      <span ng-show="$parent.checkRefresh(searching,'parameter');" class="loading glyphicon glyphicon-refresh"></span>
                                    </span>
                                  </label>
                                  <label for="filter-directive" class="btn btn-default" ng-click="$parent.checkFilter($event, false,$parent.filter.directive.activated,'directive');">
                                    <input id="filter-directive" type="checkbox" ng-model="$parent.filter.directive.activated"/> Directives
                                    <span class="badge pull-right">
                                      <span ng-show="$parent.checkActivatedFilter(searching,'directive');">
                                        {{$parent.getNumResults("directive",results)}}
                                      </span>
                                      <span ng-hide="$parent.checkParentFilter('directive');">
                                        -
                                      </span>
                                      <span ng-show="$parent.checkRefresh(searching,'directive');" class="loading glyphicon glyphicon-refresh"></span>
                                    </span>
                                  </label>
                                  <label for="filter-rule" class="btn btn-default" ng-click="$parent.checkFilter($event, false,$parent.filter.rule.activated,'rule');">
                                    <input id="filter-rule" type="checkbox" autocomplete="off" ng-model="$parent.filter.rule.activated"/> Rules
                                    <span class="badge pull-right">
                                      <span ng-show="$parent.checkActivatedFilter(searching,'rule');">
                                        {{$parent.getNumResults("rule",results)}}
                                      </span>
                                      <span ng-hide="$parent.checkParentFilter('rule');">
                                        -
                                      </span>
                                      <span ng-show="$parent.checkRefresh(searching,'rule');" class="loading glyphicon glyphicon-refresh"></span>
                                    </span>
                                  </label>
                                </div>
                              </div>
                            </div>
                            <div class="panel-body results-content">
                              <div class="info-messages">
                                <div class="angucomplete-searching" ng-show="((3 > searchStr.length)&&(results.length == 0)) || !searchStr;">
                                  <span class="glyphicon glyphicon-exclamation-sign"></span>The field size must be greater than 2 characters
                                </div>
                                <div ng-if="searching || (!searching && (!results || results.length == 0));">
                                  <div class="angucomplete-searching" ng-show="searching && searchStr.length > 2; " ng-bind="textSearching"></div>
                                  <div class="angucomplete-searching text-danger" ng-show="!searching && (!results || results.length == 0) && (searchStr.length > 2);"><span class="glyphicon glyphicon-exclamation-sign text-danger"></span>{{textNoResults}}</div>
                                </div>
                              </div>
                              <div class="panel-group" ng-hide="!searching && (!results || results.length == 0) && (searchStr.length > 2);">
                                <div class="angucomplete-dropdown dropdown-search " role="tablist">
                                  <div class="panel panel-default" ng-repeat="result in results | orderBy:'result' track by $index">
                                    <div>
                                      <div class="panel-heading" role="tab" id="{{'resultGroup'+$index}}">
                                        <h4 class="panel-title">
                                          <a class="" role="button" data-toggle="collapse" href="#{{'result'+$index}}" aria-expanded="true" aria-controls="{{'resultGroup'+$index}}">
                                            <span class="glyphicon glyphicon-chevron-right"></span>
                                              {{result.originalObject.header.type+"s"}}
                                            <span class="angucomplete-description">{{result.originalObject.header.summary}}</span>
                                          </a>
                                        </h4>
                                      </div>
                                      <div id="{{'result'+$index}}" class="panel-collapse collapse in" role="tabpanel" aria-labelledby="{{'result'+$index}}" aria-expanded="true">
                                        <ul class="list-group">
                                          <li class="list-group-item" ng-repeat="obj in result.originalObject.items"  ng-click="selectedObject(obj)">
                                            <span>
                                              {{obj.name}}
                                            </span>
                                            <!-- <div ng-if="matchClass && obj.desc && obj.desc != '';" class="angucomplete-description" ng-bind-html="obj.desc"></div> -->
                                            <div class="angucomplete-description">{{obj.desc}}</div>
                                          </li>
                                        </ul>
                                      </div>
                                    </div>
                                  </div>
                                </div>
                              </div>
                            </div>
                          </div>
                        </div>
                      </div>
                    </div>
                  </li>
                </ul>
          </script>
  
              <div id="angucomplete-ie8-quicksearch"
                   angucomplete-alt=""
                   placeholder="Search anything"
                   maxlength="100"
                   pause="500"
                   selected-object="selectedObject"
                   remote-url="api-url-to-change"
                   remote-url-data-field="data"
                   title-field="name"
                   description-field="desc"
                   minlength="3"
                   input-class="form-control input"
                   match-class="highlight"
                   template-url="quicksearch.html">
              </div>
            </div>
          </div>
 
          <div class="navbar-custom-menu">
            <ul class="nav navbar-nav">
            <!-- Change request  -->
            <li class="lift:comet?type=WorkflowInformation" name="workflowInfo" ></li>
            <!-- Promise Generation -->
            <li class="lift:comet?type=AsyncDeployment" name="deploymentStatus"></li>
              <li class="tasks-menu">
                <a target="_blank" href="/rudder-doc">
                  <i class="fa fa-book"></i>
                  <span class="hidden-xs"> Documentation </span>
                </a>
              </li>
              <!-- User -->
              <li class="user user-menu">
                <a href="#">
                  <span data-lift="UserInformation.userCredentials">
                    <span class="hidden-xs glyphicon glyphicon-user"></span>
                    <span id="openerAccount">[User name]</span>
                  </span>
                </a>
              </li>
              <!-- Log out -->
              <li>
                <a id="logout" href="#" data-toggle="control-sidebar"><i class="fa fa-sign-out"></i></a>
              </li>
            </ul>
          </div>
        </nav>
      </header>
      <aside class="main-sidebar fixed">
        <section class="sidebar">
          <!-- Navigation Menu -->
          <ul class="sidebar-menu">
            <span class="lift:BootstrapMenu?linkToSelf=true;"></span>
            <li class="treeview footer">
              <span>Rudder ${version}</span>
              <a href="https://www.normation.com/" target="_blank">© Normation ${current-year}</a>
            </li>
          </ul>
        </section>
      </aside>
    </div>
    </div>

    <div class="tw-bs">
      <div id="sendMetricsPopup" class="modal fade" data-keyboard="true" tabindex="-1">
          <div class="modal-backdrop fade in" style="height: 100%;"></div>
          <div class="modal-dialog">
              <div class="modal-content">
                  <div class="modal-header">
                      <div class="close" data-dismiss="modal">
                          <span aria-hidden="true">&times;</span>
                          <span class="sr-only">Close</span>
                      </div>
                      <h4 class="modal-title">Participate in usage survey?</h4>
                  </div>
                  <div class="modal-body">
                      <p>Thanks for using Rudder! We hope you are enjoying it.</p>
                      <p>To help the team continue to improve Rudder day after day, we are running a survey to collect usage statistics.</p>
                      <p>These statistics are submitted anonymously, and include overall statistics about your instance of Rudder (number of Rules, Directives, Nodes, etc).
                      No potentially-sensitive data is included (only stock Rudder-provided techniques are examined, no hostnames, etc).
                      We highly value your privacy, as we do our own, so we will never share individual submissions (only globally compiled statistics).</p>
                      <p>If you want to check the information that is sent, just run "/opt/rudder/bin/rudder-metrics-reporting -v" on your Rudder server. This won't send any information without your consent.</p>
                      <p>This information is very valuable to the development team, as it helps us focus on the features that matter most and better understand what our users care about.<br/>
                      Please consider participating in the survey! You can choose to opt-out again anytime, in the <a href="/secure/administration/policyServerManagement#sendMetrics">global settings</a>.</p>
                  </div>
                  <div class="modal-footer" style="text-align:center">
                      <button type="button" id="noSendMetrics" class="btn btn-default pull-left">No</button>
                      <button type="button" id="laterSendMetrics" class="btn btn-default"  data-dismiss="modal">Ask again later</button>
                      <button type="button" id="yesSendMetrics" class="btn btn-default pull-right">Yes</button>
                  </div>
              </div><!-- /.modal-content -->
          </div><!-- /.modal-dialog -->
      </div><!-- /.modal -->
      
      <div class="modal fade" id="ModalLogOut" tabindex="-1" role="dialog">
        <div class="modal-backdrop fade in" style="height: 100%;"></div>
          <div class="modal-dialog" role="document">
          <div class="modal-content">
            <div class="modal-header">
              <div class="close" data-dismiss="modal">
              <span aria-hidden="true">&times;</span>
              <span class="sr-only">Close</span>
              </div>
              <h4 class="modal-title" id="myModalLabel">Log out</h4>
            </div>
            <div class="modal-body">
              <h4 class="row text-center">
                 You are about to log out   
              </h4>
              <h5 class="row text-center">
                 Do you want to proceed?   
              </h5>
            </div>
            <div class="modal-footer">
              <button type="button" class="btn btn-default" data-dismiss="modal">Close</button>
              <span data-lift="UserInformation.logout">
                <a href="/logout" class="btn btn-danger">Log out</a>
              </span>
            </div>
          </div>
        </div>
      </div>
<<<<<<< HEAD
=======
    <!--Fin popin Login-->
  </div>
</div>


<img alt=""
  id="ajax-loader"
  class="ajaxloader"
  src="/images/ajax-loader.gif"/>

  <div class="container">
  <div class="rudder_col">
  <lift:Authz.whenhasrights>
    <lift:bind name="content" />
  </lift:Authz.whenhasrights>

  <lift:Authz.whennorights>
    <div class="portlet"><div class="portlet-content"><div class="intro" style="padding: 30px; text-align:center">
         You don't have sufficient authorization rights to access this content. Please contact your administrator to have more information.
    </div></div></div>
  </lift:Authz.whennorights>

  </div>
  </div>
  <hr class="spacer" />
<div id="footer">
  <p>Rudder v2.3 - &copy; <a href="http://www.normation.com/" target="_blank">Normation</a></p>
</div>
<div id="successConfirmationDialog" class="nodisplay">
    <div class="simplemodal-title">
      <h1>Success</h1>
      <hr/>
>>>>>>> 30f4ef8d
    </div>

    <img alt="" id="ajax-loader" class="ajaxloader" data-lift="with-cached-resource" src="/images/ajax-loader.gif"/>

    <div class="content-wrapper">
      <div class="rudder_col">
        <lift:Authz.whenhasrights>
          <div id="content">
          <!-- Here come the content bound by <lift:surround at="content"> -->
          </div>
        </lift:Authz.whenhasrights>
  
        <lift:Authz.whennorights>
          <div class="portlet"><div class="portlet-content"><div class="callout-fade callout-warning" style="padding: 30px; text-align:center">
          You don't have sufficient authorization rights to access this content. Please contant your administrator to have more informations.
          </div></div></div>
        </lift:Authz.whennorights>
      </div>
    </div>
    
    <div class="tw-bs">   
      <div id="successConfirmationDialog" class="modal fade" data-keyboard="true" tabindex="-1">
        <div class="modal-backdrop fade in" style="height: 100%;"></div>
        <div class="modal-dialog"><div class="modal-content">
          <div class="modal-header">
              <div class="close" data-dismiss="modal">
                  <span aria-hidden="true">&times;</span>
                  <span class="sr-only">Close</span>
              </div>
              <h4 class="modal-title">Success</h4>
          </div>
          <div class="modal-body">
              <div class="row">
                  <div class="col-lg-12 col-sm-12 col-xs-12">
                      <h4 class="text-center">
                          Your changes have been saved
                      </h4>
                  </div>
              </div>
              <div id="successDialogContent">
              </div>
          </div>
          <div class="modal-footer" style="text-align:center">
              <button type="button" class="btn btn-default" data-dismiss="modal">Close</button>
          </div>
        </div></div>
      </div><!-- /.modal -->
    </div>
  </body>
</html><|MERGE_RESOLUTION|>--- conflicted
+++ resolved
@@ -392,41 +392,6 @@
           </div>
         </div>
       </div>
-<<<<<<< HEAD
-=======
-    <!--Fin popin Login-->
-  </div>
-</div>
-
-
-<img alt=""
-  id="ajax-loader"
-  class="ajaxloader"
-  src="/images/ajax-loader.gif"/>
-
-  <div class="container">
-  <div class="rudder_col">
-  <lift:Authz.whenhasrights>
-    <lift:bind name="content" />
-  </lift:Authz.whenhasrights>
-
-  <lift:Authz.whennorights>
-    <div class="portlet"><div class="portlet-content"><div class="intro" style="padding: 30px; text-align:center">
-         You don't have sufficient authorization rights to access this content. Please contact your administrator to have more information.
-    </div></div></div>
-  </lift:Authz.whennorights>
-
-  </div>
-  </div>
-  <hr class="spacer" />
-<div id="footer">
-  <p>Rudder v2.3 - &copy; <a href="http://www.normation.com/" target="_blank">Normation</a></p>
-</div>
-<div id="successConfirmationDialog" class="nodisplay">
-    <div class="simplemodal-title">
-      <h1>Success</h1>
-      <hr/>
->>>>>>> 30f4ef8d
     </div>
 
     <img alt="" id="ajax-loader" class="ajaxloader" data-lift="with-cached-resource" src="/images/ajax-loader.gif"/>
@@ -441,7 +406,7 @@
   
         <lift:Authz.whennorights>
           <div class="portlet"><div class="portlet-content"><div class="callout-fade callout-warning" style="padding: 30px; text-align:center">
-          You don't have sufficient authorization rights to access this content. Please contant your administrator to have more informations.
+          You don't have sufficient authorization rights to access this content. Please contact your administrator to have more information.
           </div></div></div>
         </lift:Authz.whennorights>
       </div>
