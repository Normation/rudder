--- conflicted
+++ resolved
@@ -38,13 +38,8 @@
     </div>
     <hr class="spacer"/>
 	  <div class="inform">
-<<<<<<< HEAD
 	      <img src="/images/icOK.png" alt="Note" height="32" width="32" class="warnicon"/>
-	      <div>Some additional configuration rules may be applied to this server when additional asset information is synchronized from your CMDB</div>
-=======
-	      <img src="/img/icOK.png" alt="Note" height="32" width="32" style="float:left; margin-right:20px;"/>
 	      <div>Some additional configuration rules may be applied to this node when additional asset information is detected during the daily inventory.</div>
->>>>>>> 4f69a9d3
 	  </div>
     <br/>
   </div>  
