<agentpolicymode-form>
   <div class="tw-bs">
   <div class="row" id="auditMode" ng-controller="auditmodeCtrl">
     <div class="col-xs-12">
<<<<<<< HEAD
       <div id="agentPolicyMode" class="page-title">Agent policy mode</div>
=======
       <div id="agentPolicyMode" class="page-title">Node Policy Mode</div>
>>>>>>> 5b6edfb6
     </div>
     <div class="col-xs-12">
       <div class="col-xs-12 callout-fade callout-warning">
         <div class="marker">
           <span class="glyphicon glyphicon-info-sign"></span>
         </div>
         <p>
           Configuration rules in Rudder can operate in one of two modes:
         </p>
         <ol>
           <li><b>Audit</b>: the agent will examine configurations and report any differences, but will not make any changes</li>
           <li><b>Enforce</b>: the agent will make changes to fix any configurations that differ from your directives</li>
         </ol>
         <p ng-if="isGlobalForm" ng-cloak>
           This setting is a global switch and will apply to all nodes and all directives as the default mode. You may also override this mode on a per-node and per-directive basis.
         </p>
         <p ng-if="!isGlobalForm" ng-cloak>
           By default all nodes and all directives operate in the global mode defined in <a href="" ng-click="redirect('/secure/administration/policyServerManagement#agentPolicyMode')">Settings</a>
           , which is currently <b>{{globalConfiguration.policyMode}}</b>.
         </p>
       </div>
     </div>
     <form class="rudder-form no-shadow col-xs-12" ng-if="isGlobalForm || (!isGlobalForm && globalConfiguration.overrideMode)" ng-cloak>
       <p ng-if="$parent.isGlobalForm" class="sublabel col-xs-12">Global policy mode</p>
       <p ng-if="!$parent.isGlobalForm" class="sublabel col-xs-12">Override policy mode for this node</p>
       <div class="col-xs-12 policymode-group" ng-class="{'node':!$parent.isGlobalForm}">
         <div class="btn-group" data-toggle="buttons">
           <label class="btn btn-default btn-sm" ng-class="{'active':$parent.conf.policyMode=='default'}" ng-click="$parent.conf.policyMode='default'" ng-if="!$parent.isGlobalForm">
	         <input type="radio" name="options" id="option1" autocomplete="off">
	         Global mode
	         <span class="mode"  ng-class="{'enforce':globalConfiguration.policyMode=='enforce'}">{{globalConfiguration.policyMode}}</span>
	       </label>
           <label class="btn btn-default btn-sm audit" ng-class="{'active':$parent.conf.policyMode=='audit'}" ng-click="$parent.conf.policyMode='audit'">
	         <input type="radio" name="options" id="option2" autocomplete="off">
	         Audit
	       </label>
	       <label class="btn btn-default btn-sm enforce" ng-class="{'active':$parent.conf.policyMode=='enforce'}" ng-click="$parent.conf.policyMode='enforce'">
	         <input type="radio" name="options" id="option3" autocomplete="off">
	         Enforce
	       </label>
	     </div>
	     <span ng-if="!isGlobalForm" class="info-mode">
	       <span ng-show="$parent.conf.policyMode=='default'">
	         This may be overriden on a per-Directive basis.
	       </span>
	       <span ng-show="$parent.conf.policyMode=='audit'">
	         Directives will never be enforced on this node, regardless of their policy mode.
	       </span>
	       <span ng-show="$parent.conf.policyMode=='enforce'">
	         All Directives will apply necessary changes on this node, except Directives with an Audit override setting.
	       </span>
	     </span>
       </div>
       <div ng-show="$parent.isGlobalForm">
         <p class="sublabel col-xs-12">Allow overrides on this default setting?</p>
         <div class="form-group col-xs-12">
	         <div class="btn-group yesno" data-toggle="buttons">
		       <label class="btn btn-default btn-sm" ng-class="{'active':$parent.conf.overrideMode}" ng-click="$parent.conf.overrideMode=true">
		         <input type="radio" name="options2" id="option3" autocomplete="off">
		         Yes
		       </label>
		       <label class="btn btn-default btn-sm" ng-class="{'active':!$parent.conf.overrideMode}" ng-click="$parent.conf.overrideMode=false">
		         <input type="radio" name="options2" id="option4" autocomplete="off">
		         No
		       </label>
		     </div>
           <label for="overrideAgentPolicy1" class="fit label-switch" ng-if="!$parent.conf.overrideMode">
             This setting may not be overriden per-node or per-directive. All Rudder configuration rules will operate in this mode.
           </label>
           <label for="overrideAgentPolicy1" class="fit label-switch" ng-if="$parent.conf.overrideMode">
             Make this setting a default only and allow overrides on a per-node or per-directive basis.
           </label>
         </div>
       </div>
         <div class="col-xs-12 button-group-success">
           <span class="button-shape" ng-mouseover="pop=true" ng-mouseout="pop=false" ng-class="{disabled:$parent.nochange}">
             <button type="button" class="btn btn-default btn-primary-rudder" ng-class="{loading: $parent.saving === 1 }" ng-click="saveChanges()" ng-disabled="$parent.nochange" ng-mouseover="pop=true;">
               <i class="fa fa-cog fa-spin" aria-hidden="true"></i>
               <span class="sr-only">Saving...</span>
                <span>Save changes</span>
             </button>
           </span>
           <span class="first-index">
             <span class="button-warning no-modif" ng-if="$parent.nochange && $parent.saving === 0" ng-class="{pop:$parent.pop}">
               There are no modifications to save.
             </span>
             <span class="button-success" ng-class="{pop: $parent.saving === 2, ngHide:$parent.nochange, error:$parent.errorFeedback}">
               <span ng-if="!$parent.errorFeedback">Your changes have been saved</span>
               <span ng-if="$parent.errorFeedback">Error while saving: {{errorDetails}}</span>
               <span class="close-message glyphicon glyphicon-remove" ng-click="$parent.saving=0"></span>
             </span>
           </span>
         </div>
       </form>
       <div ng-if="!isGlobalForm && !globalConfiguration.overrideMode" class="col-xs-12" role="alert" ng-cloak>
         <div class="alert alert-warning">
         Current global settings do not allow this mode to be overridden on a per-node basis. You may change this in <a href="" ng-click="redirect('/secure/administration/policyServerManagement#agentPolicyMode')">Settings</a>
         , or contact your Rudder administrator about this.
         </div>
       </div>
     </div>
   </div>
</agentpolicymode-form>

<agentpolicymode-badge>
  <span class="rudder-label label-enforce label-sm" data-toggle="tooltip" data-placement="top" data-html="true" title="<p class='title-tooltip'>Node Policy Mode</p><div class='tooltip-content'><p>This node is in <b>Enforce</b> mode.</p><p> This mode is an override applied to this node.</p><p> You can change it in the node's settings.</p></div>"></span>
</agentpolicymode-badge><|MERGE_RESOLUTION|>--- conflicted
+++ resolved
@@ -2,11 +2,7 @@
    <div class="tw-bs">
    <div class="row" id="auditMode" ng-controller="auditmodeCtrl">
      <div class="col-xs-12">
-<<<<<<< HEAD
-       <div id="agentPolicyMode" class="page-title">Agent policy mode</div>
-=======
        <div id="agentPolicyMode" class="page-title">Node Policy Mode</div>
->>>>>>> 5b6edfb6
      </div>
      <div class="col-xs-12">
        <div class="col-xs-12 callout-fade callout-warning">
