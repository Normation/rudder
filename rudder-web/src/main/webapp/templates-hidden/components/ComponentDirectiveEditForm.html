<xml:group>

<<<<<<< HEAD
=======

<component:staticInit>
<head>
  <style type="text/css">

    .topLevelAction .twoColumns {
      vertical-align: middle;
      max-width: 45%;
      display: inline-block;
      /* only for IE inf 7 */
      display*: inline;
      zoom*: 1;
    }

    .topLevelAction .twoColumnsRight {
      margin-left:20px
    }

    .topLevelAction .twoColumns > * {
      display: inline-block;
      vertical-align: middle;
      margin-left: 50px;
    }

    .disableNotice {
      margin-top:10px;
      font-size:0.9em;
    }

    .reasonsFieldsetPopup {
   		margin-top: 15px;
   		margin-bottom: 5px;
    }

    .reasonsField {
   		margin-bottom: 5px;
    }

    .warnicon {
      margin-top:-7px;
      margin-right:9px;
    }

    .simplemodal-content {
      margin-top:5px;
      margin-bottom:0px;
    }

    .tabContent {
      max-height: 450px;
      overflow:auto;
    }

  </style>
  
    <script type="text/javascript" src="/javascript/rudder/angular/passwordForm.js" id="angular-passwordForm"></script>
    <script type="text/javascript" src="/javascript/rudder/angular/textForm.js" id="angular-textForm"></script>
</head>
</component:staticInit>

>>>>>>> e3afd611
<component:itemDependencies>

  <table id="itemDependenciesGrid">
    <thead>
       <tr><td>Col1</td><td>Col2</td><td>Col3</td></tr>
    </thead>
    <tbody>
      <tr><td>Col1</td><td>Col2</td><td>Col3</td></tr>
      <tr><td>Col1</td><td>Col2</td><td>Col3</td></tr>
      <tr><td>Col1</td><td>Col2</td><td>Col3</td></tr>
    </tbody>
  </table>

</component:itemDependencies>

<component:body>
	<div id="container">
		<div id="editForm" ></div>
	</div>
</component:body>

<component:form>
  <div id="editForm">
  
    <script type="text/javascript" src="/javascript/rudder/angular/passwordForm.js" id="angular-passwordForm"></script>


    <div id="directiveTitle" class="page-title">Directive</div>

    <div class="tw-bs">
      <div class="bs-callout bs-callout-warning" id="deprecation-warning" role="alert">
        <h4>Technique version deprecated</h4>
        <div>This Directive uses a version of this Technique that is deprecated: <span id="deprecation-message"></span>.<br/>
           Please upgrade to a new version: <span id="migrate-button"></span>
        </div>
      </div>
    </div>

    <lift:authz role="directive_edit">
      <div id="pendingChangeRequestNotification">
        <div class="page-title">Pending change requests</div>
        <br />
        <div>
          <img src="/images/icWarn.png" alt="Warning!" height="32" width="32" class="warnicon"/>
          <div style="float:left">
            The following pending change requests affect this Directive, you should check that your modification is not already pending:
            <ul id="changeRequestList"></ul>
          </div>
        </div>
      </div>
      <hr class="spacer"/>
  </lift:authz>


		<div id="directiveInfoTab" class="unfoldedSection" onclick="$('#directiveInfo').toggle(400); $('#directiveInfoTab').toggleClass('foldedSection');$('#directiveInfoTab').toggleClass('unfoldedSection');">
		  <div class="section-title">Directive information</div>
		</div>
		<div id="directiveInfo"  >
		   <hr class="spacer" />
      	   <div id="nameField">
             Here comes the name field
           </div>
           <hr class="spacer" />
           <div id="shortDescriptionField">
             Here comes the shortDescription field
           </div>
           <hr class="spacer" />
           <div id="longDescriptionField">
             Here comes the longDescription field
           </div>
           <hr class="spacer" />
           <div id="priority">
             Here come the priority field
           </div>
           <hr class="spacer" />
           <div id="version">
             Here come the version field
           </div>
           <hr class="spacer" />
           <div id="migrate">
             Here come the version field
           </div>
           <hr class="spacer" />
      	   <div class="directiveTechnicalInfo" id="showTechnical"></div>
           <div id="technicalDetails" style="display:none">
             <div class="directiveTechnicalInfo">
               <b class="threeCol">Technique name: </b>
               <span id="techniqueName">
                 Technique name
               </span>
             </div>
             <hr class="spacer"/>
             <div class="directiveTechnicalInfo">
               <b class="threeCol">Technique description: </b>
               <span id="techniqueDescription">
                 Technique description
               </span>
             </div>
             <hr class="spacer"/>
             <div class="directiveTechnicalInfo">
               <b class="threeCol">Technique unicity: </b>
               <span id="isSingle">
                 isSingle
               </span>
             </div>
             <hr class="spacer"/>
             <div class="directiveTechnicalInfo">
               <b class="threeCol">Supported operating systems: </b>
               <div id="compatibilityOs">
                 System Compatibility
               </div>
             </div>
             <hr class="spacer"/>
             <div class="directiveTechnicalInfo">
               <b class="threeCol">Supported agents: </b>
               <div id="compatibilityAgent">
                 System Compatibility
               </div>
             </div>
             <hr class="spacer"/>
             <div class="directiveTechnicalInfo">
               <b class="threeCol">Directive Rudder ID: </b>
               <span id="rudderID">
                 Here comes the rudder ID
               </span>
             </div>
             <hr class="spacer"/>
           </div>
         <br/>
         </div>
        <div  id="directiveParametersTab" class="unfoldedSection" onclick="$('#parameters').toggle(400); $('#directiveParametersTab').toggleClass('foldedSection');$('#directiveParametersTab').toggleClass('unfoldedSection');">
          <div class="section-title">Parameters</div>
          <div id="notifications"></div>
        </div>
    <div id="parameters">Here goes the list of parameters</div>

    <div  id="ruleTargetSection" class="unfoldedSection" onclick="$('#directiveRulesTab').toggle(400); $('#ruleTargetSection').toggleClass('foldedSection');$('#ruleTargetSection').toggleClass('unfoldedSection');">
      <div class="section-title">Target Rules</div>
      </div>
		<div id="directiveRulesTab">
		 </div>
    <hr class="spacer"/>

	<lift:authz role="directive_edit">
	<div class="fixed-footer directive-footer">
	      <div id="removeAction" style="float:left">
      </div>
      <div id="desactivateAction" style="float:left; margin-left:20px;">
      </div>
      <button id="clone" style="float:left">[Clone]</button>
      <div class="cpiefsave">
        <button id="save">Save</button>
      </div>
  </div>
    </lift:authz>
    <br/>
    </div>
    <div class="tw-bs">
      <div id="removeActionDialog" class="modal fade"></div>
    </div>
    <div class="tw-bs">
        <div id="disableActionDialog" class="modal fade"></div>
    </div>
    <div class="tw-bs">
        <div id="confirmUpdateActionDialog" class="modal fade"></div>
    </div>
    <div class="tw-bs">
      <div id="createCloneDirectivePopup" class="modal fade">
          <lift:ignore>
            This div gets the content of the createDirective injected within
          </lift:ignore>
        </div>
    </div>
</component:form>

<component:informationTab>
<div class="page-title">Directive information</div>
      <hr class="spacer" />
      <div id="nameField">
        Here comes the name field
      </div>
      <hr class="spacer" />

      <div id="shortDescriptionField">
        Here comes the shortDescription field
      </div>
      <hr class="spacer" />

      <div id="longDescriptionField">
        Here comes the longDescription field
      </div>
      <hr class="spacer" />

      <div id="priority">
        Here come the priority field
      </div>
      <hr class="spacer" />
      <div class="directiveTechnicalInfo" id="showTechnical"></div>
      <div id="technicalDetails" style="display:none">

        <div class="directiveTechnicalInfo">
          <b class="threeCol">Technique name: </b>
          <span id="techniqueName">
            Technique name
          </span>
        </div>
        <hr class="spacer"/>

        <div class="directiveTechnicalInfo">
          <b class="threeCol">Technique description: </b>
          <span id="techniqueDescription">
            Technique description
          </span>
        </div>
        <hr class="spacer"/>

        <div class="directiveTechnicalInfo">
          <b class="threeCol">Technique unicity: </b>
          <span id="isSingle">
            isSingle
          </span>
        </div>
        <hr class="spacer"/>

        <div class="directiveTechnicalInfo">
          <b class="threeCol">Directive Rudder ID: </b>
          <span id="rudderID">
            Here comes the rudder ID
          </span>
        </div>
        <hr class="spacer"/>
      </div>
      <br/>
</component:informationTab>

    <component:ruleTargetTab>
    <div >
      <div class="inner-portlet" style="float:left; margin-top:40px; min-width:150px; width:30%; overflow: auto">
        <div class="section-title" style="font-family:monospace; color: #999; border:0;'">Categories</div>
          <div class="inner-portlet-content" id="categoryTreeParent">
            <div data-lift="configuration.RuleManagement.viewCategories" ></div>
          </div>
      </div>
      <div class="inner-portlet" style="float:left; min-width:300px; width:60%; border-left: 1px #656565 solid; margin-top:40px; padding-left:40px;">
        <div class="section-title" style="font-family:monospace; color: #999; border:0;'" id="categoryDisplay">Rules</div>
        <div class="inner-portlet-content">
          <div data-lift="configuration.RuleManagement.viewRules" ></div>
        </div>
      </div>
    </div>
    </component:ruleTargetTab>

</xml:group><|MERGE_RESOLUTION|>--- conflicted
+++ resolved
@@ -1,68 +1,5 @@
 <xml:group>
 
-<<<<<<< HEAD
-=======
-
-<component:staticInit>
-<head>
-  <style type="text/css">
-
-    .topLevelAction .twoColumns {
-      vertical-align: middle;
-      max-width: 45%;
-      display: inline-block;
-      /* only for IE inf 7 */
-      display*: inline;
-      zoom*: 1;
-    }
-
-    .topLevelAction .twoColumnsRight {
-      margin-left:20px
-    }
-
-    .topLevelAction .twoColumns > * {
-      display: inline-block;
-      vertical-align: middle;
-      margin-left: 50px;
-    }
-
-    .disableNotice {
-      margin-top:10px;
-      font-size:0.9em;
-    }
-
-    .reasonsFieldsetPopup {
-   		margin-top: 15px;
-   		margin-bottom: 5px;
-    }
-
-    .reasonsField {
-   		margin-bottom: 5px;
-    }
-
-    .warnicon {
-      margin-top:-7px;
-      margin-right:9px;
-    }
-
-    .simplemodal-content {
-      margin-top:5px;
-      margin-bottom:0px;
-    }
-
-    .tabContent {
-      max-height: 450px;
-      overflow:auto;
-    }
-
-  </style>
-  
-    <script type="text/javascript" src="/javascript/rudder/angular/passwordForm.js" id="angular-passwordForm"></script>
-    <script type="text/javascript" src="/javascript/rudder/angular/textForm.js" id="angular-textForm"></script>
-</head>
-</component:staticInit>
-
->>>>>>> e3afd611
 <component:itemDependencies>
 
   <table id="itemDependenciesGrid">
@@ -88,7 +25,7 @@
   <div id="editForm">
   
     <script type="text/javascript" src="/javascript/rudder/angular/passwordForm.js" id="angular-passwordForm"></script>
-
+    <script type="text/javascript" src="/javascript/rudder/angular/textForm.js" id="angular-textForm"></script>
 
     <div id="directiveTitle" class="page-title">Directive</div>
 
