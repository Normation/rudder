--- conflicted
+++ resolved
@@ -2,10 +2,6 @@
   <h3>Technical logs from Directives applied to this node</h3>
   <hr class="spacer"/>
   <p class="reportsHeader">The table below contains all the technical logs received from this node. These are used to calculate Compliance (see previous tab), and may be useful in analyzing problems, or obtaining details in the case of automatic repairs.</p>
-<<<<<<< HEAD
-
-  <table id="logsGrid" cellspacing="0">  </table>
-=======
   <div id="filterLogs" class="tw-bs reportsHeader">
     Get technical logs between
     <input type="text" class="pickStartInput form-control input-xs"/>
@@ -13,9 +9,7 @@
     <input type="text" class="pickEndInput form-control input-xs"/>
     <button id="filterLogsButton" type="button" class="btn btn-default btn-sm pickDatesButton" title="Get logs">Get logs</button>
   </div>
-  <table id="logsGrid" cellspacing="0">
-  </table>
->>>>>>> b1d9512e
+  <table id="logsGrid" cellspacing="0">  </table>
 
 </logs:content>
 
