/*
*************************************************************************************
* Copyright 2011 Normation SAS
*************************************************************************************
*
* This program is free software: you can redistribute it and/or modify
* it under the terms of the GNU Affero General Public License as
* published by the Free Software Foundation, either version 3 of the
* License, or (at your option) any later version.
*
* In accordance with the terms of section 7 (7. Additional Terms.) of
* the GNU Affero GPL v3, the copyright holders add the following
* Additional permissions:
* Notwithstanding to the terms of section 5 (5. Conveying Modified Source
* Versions) and 6 (6. Conveying Non-Source Forms.) of the GNU Affero GPL v3
* licence, when you create a Related Module, this Related Module is
* not considered as a part of the work and may be distributed under the
* license agreement of your choice.
* A "Related Module" means a set of sources files including their
* documentation that, without modification of the Source Code, enables
* supplementary functions or services in addition to those offered by
* the Software.
*
* This program is distributed in the hope that it will be useful,
* but WITHOUT ANY WARRANTY; without even the implied warranty of
* MERCHANTABILITY or FITNESS FOR A PARTICULAR PURPOSE. See the
* GNU Affero General Public License for more details.
*
* You should have received a copy of the GNU Affero General Public License
* along with this program. If not, see <http://www.gnu.org/licenses/agpl.html>.
*
*************************************************************************************
*/

/* Event handler function */

/*
var #table_var#;
        function fnFormatDetails ( id ) {
          var sOut = '<span id="'+id+'" "/>';
          return sOut;
        }

#table_var# = $('').dataTable({
            "asStripeClasses": [ 'color1', 'color2' ],
            "bAutoWidth": ,
            "bFilter" :,
            "bPaginate" :,
            "bLengthChange": ,
            "sPaginationType": ,
            "bJQueryUI": ,
            // "oLanguage": ,
            "aaSorting": [[ , "asc" ]],
            "aoColumns": [             ]
          })

*/

/**
 * Instanciate the tooltip
 * For each element having the "tooltipable" class, when hovering it will look for it's 
 * tooltipid attribute, and display in the tooltip the content of the div with the id 
 * tooltipid 
 */
function createTooltip() {
  $(".tooltipable").tooltip({
		show: {
			effect: "none",
            delay: 0
        },
        hide: {
			effect: "none",
            delay: 0
        },
			content: function() {
		      return $("#"+$(this).attr("tooltipid")).html();
		    },
		    position: { 
		      my: "left top+15",
		      at: "right top",
		      collision: "flipfit" 
		    }
  });
}

function createTooltiptr() {
	  $(".tooltipabletr").tooltip({
				show: {
					effect: "none",
	                delay: 100
	            },
	            hide: {
                    effect: "none",
	                delay: 0
	            },
				content: function() {
			      return $("#"+$(this).attr("tooltipid")).html();
			    },
			    track : true
	  });
	}

/* popups */

/*
 * That function allow to refresh the display of popup
 * It corrects the buttons (was called anyway on a stand alone)
 * then trigger the event resize.simplemodal on the window element
 * Which adapt the popup to the window (autoResize is on)
 * 
 * That function should be called in every popup refresh function
 */
function updatePopup() {
	correctButtons();
	$(window).trigger('resize.simplemodal');
}


function callPopupWithTimeout(timeout, popupName){
	setTimeout("createPopup('"+popupName+"')", timeout);
}

function createPopup(popupName){
    $("#"+popupName).addClass("simplemodal-data");
		$("#"+popupName).modal({
            autoResize: true
		});
		// call Update popup to force resize of the popup and correct buttons
		updatePopup();
}

/* ignore event propagation (IE compliant) */

function noBubble(event){
    if(event.stopPropagation){
      event.stopPropagation();
    };
    event.cancelBubble=true;
}

/* ignore enter in a field */

function refuseEnter(event)
{
    // IE / Firefox
    if(!event && window.event) {
        event = window.event;
    }
    // IE
    if(event.keyCode == 13) {
        event.returnValue = false;
        event.cancelBubble = true;
    }
    // DOM
    if(event.which == 13) {
        event.preventDefault();
        event.stopPropagation();
    }
}

/* slickboxShowHide */

	$(document).ready(function() {

	var config = {
		selectors: {
			navigation: "#navigation",
			content: "#contenu"
		},

		text: {
			navigation: {
				minimize: "Hide this menu",
				maximize: ""
			}
		},

		image: {
			prefix: contextPath+"/images/",

			navigation: {
				minimize: "puceHide.jpg",
				maximize: "PuceMenuCachee.jpg"
			}
		},

		className: {
			reader: "for-reader",

			minimize: "minimize",
			minimized: "minimized",

			maximize: "maximize",
			maximized: "maximized"
		}
	},

	tmp = null,
	cache = {};


	cache.$navigation = $(config.selectors.navigation);
	cache.$content    = $(config.selectors.content);

	// Generating the navigation's minimize link
	tmp = '<a class="menuHide ' + config.className.minimize + '" title="' + config.text.navigation.minimize + '" href="#"><img src="' + config.image.prefix + config.image.navigation.minimize + '" alt="" /> <span>' + config.text.navigation.minimize + '</span></a>';
	cache.$navigation.prepend(tmp);

	cache.minimize_navigation = {};
	cache.minimize_navigation.$link = $(config.selectors.navigation + " a." + config.className.minimize);
	cache.minimize_navigation.$img  = cache.minimize_navigation.$link.find("img");
	cache.minimize_navigation.$text = cache.minimize_navigation.$link.find("span");

	/**
	 * Showing/Hidding the #navigation
	 */
	cache.minimize_navigation.$link.click(function() {
		var $link = $(this);

		if (cache.$navigation.hasClass(config.className.minimized)) {
			// The navigation is already minimized, maximize!
			cache.$navigation.removeClass(config.className.minimized);
			cache.$content.removeClass(config.className.maximized);

			// Changing the image
			cache.minimize_navigation.$img.prop("src", config.image.prefix + config.image.navigation.minimize);

			// Changing the text value
			cache.minimize_navigation.$text.removeClass(config.className.reader);
			cache.minimize_navigation.$text.text(config.text.navigation.minimize);
			cache.minimize_navigation.$link.prop("title", config.text.navigation.minimize);
		} else {
			// The navigation is maximized, lets minimize it!
			cache.$navigation.addClass(config.className.minimized);
			cache.$content.addClass(config.className.maximized);

			// Changing the image
			cache.minimize_navigation.$img.prop("src", config.image.prefix + config.image.navigation.maximize);

			// Changing the text value
			cache.minimize_navigation.$text.addClass(config.className.reader);
			cache.minimize_navigation.$text.text(config.text.navigation.maximize);
			cache.minimize_navigation.$link.prop("title", config.text.navigation.maximize);
		}

		return false; // Don’t follow the link
	});
});

/* portlet */

$(function() {
	/*
		$(".column").sortable({
			connectWith: '.column'
		});
		$(".column").disableSelection();
	*/

		$(".portlet").addClass("ui-widget ui-widget-content ui-helper-clearfix arrondis")
			.find(".portlet-header")
				.addClass("ui-widget-header arrondishaut")
				.end()
			.find(".portlet-content");

		$(".portlet-header .ui-icon").click(function() {
			$(this).toggleClass("ui-icon-minusthick").toggleClass("ui-icon-plusthick");
			$(this).parents(".portlet:first").find(".portlet-content").toggle();
		});

	});


/**
 * Check all checkbox named name according to the status of the checkbox with id id
 * @param id
 * @param name
 * @return
 */
function jqCheckAll( id, name )
{
   $("input[name=" + name + "][type='checkbox']").prop('checked', $('#' + id).is(':checked'));
}

/* popin */

// increase the default animation speed to exaggerate the effect
	$.fx.speeds._default = 1000;
	$(function() {
		$('#dialog').dialog({
			autoOpen: false,
			position: [250,100],
			width: 535,
			show: '',
			hide: ''		
		});
		$('#openerAccount').click(function() {
			$('#dialog').dialog('open');
			return false;
		});
	});




// Details
	
		$.fx.speeds._default = 1000;
	$(function() {
		$('#dialogDetail').dialog({
			autoOpen: false,
			position: 'center',
			width: 300,
			show: '',
			hide: ''		
		});
		$('.openDetail').click(function() {
			$('#dialogDetail').dialog('open');
			return false;
		});
	});
	


	$(function() {
	    // Bouton rouge
		$('#openAlert').click(function() {
			$('#dialogAlert').modal({
                minHeight:200,
                minWidth: 450
            });
			$('#simplemodal-container').css('height', 'auto');
			return false;
		});

        // Logout
        $('#logout').click(function() {
			$('#dialogLogOut').modal({
                minHeight:100,
                minWidth: 430
            });
			$('#simplemodal-container').css('height', 'auto');
			return false;
		});

	});

/* button */

function correctButtons() {
	$("button, input:submit", "form").button();
	    
	$(":button").button();
	    
	$("button, input:submit, a", ".whoUser").button();
		
	$("a", ".whoUser").click(function() { return false; });
	
	//$("button, input:submit", ".detailsUser").button();
	//$("button, input:submit", ".popupButton").button();
		
	$("#logout").click(function() { return false; });
	}

function processKey(e , buttonId){
    if (null == e)
        e = window.event ;
    if (e.keyCode == 13)  {
        e.preventDefault();
        document.getElementById(buttonId).click();
        return false;
    }
}

function roundTabs() {
	$(".tabs").tabs();	
	$(".tabsv").tabs();
	$(".tabsv").removeClass('arrondishaut').addClass('ui-tabs-vertical ui-helper-clearfix arrondis');
	$(".tabsv > ul").removeClass('arrondishaut').addClass('arrondisleft');
	$(".tabsv > ul > li").removeClass('arrondishaut').addClass('arrondisleft');
		
	// test auto-ready logic - call corner before DOM is ready
    $('.arrondis').corner("5px");
	$('.arrondishaut').corner("5px top");
	$('.arrondisbas').corner("5px bottom");
	$('.arrondisleft').corner("5px left");
}

/**
 * Move the filter and paginate zones in the location described by tableId_paginate_area and tableId_filter_area
 * @param tableId
 * @return
 */
function moveFilterAndPaginateArea(tableId) {
	$(tableId+"_paginate_area").append($(tableId+"_next")).append($(tableId+"_info")).append($(tableId+"_previous"));

	if ($(tableId+"_filter_area")) {
		$(tableId+"_filter_area").append($(tableId+"_filter"));
	}

}



/**
 * Move the filter and paginate zones in the location described by tableId_paginate_area and tableId_filter_area
 * move the info (1 to 10) to the info area
 * @param tableId
 * @return
 */
function moveFilterAndFullPaginateArea(tableId) {
	$(tableId+"_paginate_area").append($(tableId+"_paginate"));
	$(tableId+"_info_area").append($(tableId+"_info"));
	if ($(tableId+"_filter_area")) {
		$(tableId+"_filter_area").append($(tableId+"_filter"));
	}
	if ($(tableId+"_length")) {
		$(tableId+"_info_area").append($(tableId+"_length"));
  }

}


function dropFilterArea(tableId) {
	$(tableId+"_info").remove();
	$(tableId+"_filter").remove();
	$(tableId+"_length");
}

function activateButtonOnFormChange(containerDivId, buttonId, status) {
  $("#"+buttonId).button();
  
	if ("false"==status) {
		$('#'+buttonId).button( "option", "disabled", true );
	} else {
		$('#'+buttonId).button( "option", "disabled", false );
	}
	
	// all change on the form
	$('#'+containerDivId+' > form').change(function() { $('#'+buttonId).button( "option", "disabled", false );});
	// This one is for all input (text, textarea, password... and yes, button)
	$('#'+containerDivId+' :input').change(function() { $('#'+buttonId).button( "option", "disabled", false );});
	// this one is for the checkbox when using IE
	//if ($.browser.msie) 
	//	$('#'+containerDivId+' > form :checkbox').bind('propertychange', function(e) {if (e.type == "change" || (e.type == "propertychange" && window.event.propertyName == "checked")) {  $('#'+buttonId).prop("disabled", false);}});

	// all change on not the form
	$('#'+containerDivId+' :radio').change(function() { $('#'+buttonId).button( "option", "disabled", false );});
	// This one is for all input (text, textarea, password... and yes, button)
	$('#'+containerDivId+' :input').keyup(function() { $('#'+buttonId).button( "option", "disabled", false );});

	$('#'+containerDivId+' :checkbox').bind('propertychange', function(e) {if (e.type == "change" || (e.type == "propertychange" && window.event.propertyName == "checked")) {  $('#'+buttonId).button( "option", "disabled", false );}});

}

/**
 *
 */
function activateButtonDeactivateGridOnFormChange(containerDivId, buttonId, gridId, status, optionnalButton) {
  $("#"+buttonId).button();

	if ("false"==status) {
		$('#'+buttonId).button( "option", "disabled", true );
        $('#'+gridId).removeClass("desactivatedGrid");
	} else {
		activateButtonDeactivateGrid(buttonId, gridId);
  }

	// all change on the form
	$('#'+containerDivId+' > form').change(function() { activateButtonDeactivateGrid(buttonId, gridId, optionnalButton);});
	// This one is for all input (text, textarea, password... and yes, button)
	$('#'+containerDivId+' :input').change(function() { activateButtonDeactivateGrid(buttonId, gridId, optionnalButton);});
	// this one is for the checkbox when using IE
	//if ($.browser.msie)
	//	$('#'+containerDivId+' > form :checkbox').bind('propertychange', function(e) {if (e.type == "change" || (e.type == "propertychange" && window.event.propertyName == "checked")) {  activateButtonDeactivateGrid(buttonId, gridId, optionnalButton);}});

	// all change on not the form
	$('#'+containerDivId+' :radio').change(function() { activateButtonDeactivateGrid(buttonId, gridId, optionnalButton);});
	// This one is for all input (text, textarea, password... and yes, button)
	$('#'+containerDivId+' :input').keyup(function() { activateButtonDeactivateGrid(buttonId, gridId, optionnalButton);});

	$('#'+containerDivId+' :checkbox').bind('propertychange', function(e) {
	  if (e.type == "change" || (e.type == "propertychange" && window.event.propertyName == "checked")) {  
	    activateButtonDeactivateGrid(buttonId, gridId, optionnalButton);
	  }
	});

}

function activateButtonDeactivateGrid(buttonId, gridId, optionnalButton) {
  $("#"+buttonId).button();
  
  $('#'+buttonId).button( "option", "disabled", false );
  $('#'+gridId).addClass("desactivatedGrid");

  if ((optionnalButton)&&("" != optionnalButton)) {
    $('#'+optionnalButton).button( "option", "disabled", true );
  }
}

function scrollToElement(elementId) {
	$('html, body').animate({ scrollTop: $("#"+ elementId).offset().top }, 500);
	
}

/*

Correctly handle PNG transparency in Win IE 5.5 & 6.
http://homepage.ntlworld.com/bobosola. Updated 18-Jan-2006.

Use in <HEAD> with DEFER keyword wrapped in conditional comments:
<!--[if lt IE 7]>
<script defer type="text/javascript" src="rudder.js"></script>
<![endif]-->

*/

var arVersion = navigator.appVersion.split("MSIE")
var version = parseFloat(arVersion[1])
/*
 * Sometimes body is not initiated on IE when javascript is launched
 * default value should be true/false ?
 */
var filters= true ;
if (document.body != null)
	{
	  filters = document.body.filters;
	}

if ((version >= 5.5) && (filters))
{
   for(var i=0; i<document.images.length; i++)
   {
      var img = document.images[i]
      var imgName = img.src.toUpperCase()
      if (imgName.substring(imgName.length-3, imgName.length) == "PNG")
      {
         var imgID = (img.id) ? "id='" + img.id + "' " : ""
         var imgClass = (img.className) ? "class='" + img.className + "' " : ""
         var imgTitle = (img.title) ? "title='" + img.title + "' " : "title='" + img.alt + "' "
         var imgStyle = "display:inline-block;" + img.style.cssText 
         if (img.align == "left") imgStyle = "float:left;" + imgStyle
         if (img.align == "right") imgStyle = "float:right;" + imgStyle
         if (img.parentElement.href) imgStyle = "cursor:hand;" + imgStyle
         var strNewHTML = "<span " + imgID + imgClass + imgTitle
         + " style=\"" + "width:" + img.width + "px; height:" + img.height + "px;" + imgStyle + ";"
         + "filter:progid:DXImageTransform.Microsoft.AlphaImageLoader"
         + "(src=\'" + img.src + "\', sizingMethod='scale');\"></span>" 
         img.outerHTML = strNewHTML
         i = i-1
      }
   }
}

function showParameters(s){
  if(document.getElementById("showParametersInfo" + s).style.display == "none")
    document.getElementById("showParametersInfo" + s).style.display = "block";
  else
    document.getElementById("showParametersInfo" + s).style.display = "none";
}

/*
 * This function takes the content of 2 elements (represented by their ids)
 * , produce a diff beetween them and add the result in third element
 */
function makeDiff(beforeId,afterId,resultId) {
  function appendLines(c, s) {
    var res = s.replace(/\n/g, "\n" + c);
    res = c+res;
    if(res.charAt(res.length -1) == c)
      res = res.substring(0, res.length - 1);
    if(res.charAt(res.length -1) == "\n")
      return res;
    else
      return res+"\n"
  }
  var before = $('#'+beforeId);
  var after  = $('#'+afterId);
  var result = $('#'+resultId);
  var diff = JsDiff.diffLines(before.text(), after.text());
  var fragment = document.createDocumentFragment();
  for (var i=0; i < diff.length; i++) {
    if (diff[i].added && diff[i + 1] && diff[i + 1].removed) {
      var swap = diff[i];
      diff[i] = diff[i + 1];
      diff[i + 1] = swap;
    }

    var node;
    if (diff[i].removed) {
      node = document.createElement('del');
      node.appendChild(document.createTextNode(appendLines('-', diff[i].value)));
    } 
    else
      if (diff[i].added) {
        node = document.createElement('ins');
        node.appendChild(document.createTextNode(appendLines('+', diff[i].value)));
      }
      else
        node = document.createTextNode(appendLines(" ", diff[i].value));
  
    fragment.appendChild(node);
  }

  result.text('');
  result.append(fragment);
}

function filterTableInclude(tableId, filter, include) {
  if (typeof filter === 'undefined') {
    return;
  } else {
	var finalFilter = "^"+filter+"$";
    var includeFilter;
	if (filter === "") { 
	  includeFilter = filter;
	} else {
	  includeFilter = finalFilter +"|^"+filter+" »";
	}
    if (typeof include === 'undefined') {
      $(tableId).dataTable().fnFilter(includeFilter ,column,true,false,true );
    } else {
      if (include) {
        $(tableId).dataTable().fnFilter(includeFilter,column,true,false,true );
      } else {
        
        $(tableId).dataTable().fnFilter(finalFilter,column,true,false,true );
      }
    }
  }
}

<<<<<<< HEAD

var openAllNodes = function(treeId)  { $(treeId).jstree('open_all' ); return false; }
var closeAllNodes = function(treeId) { $(treeId).jstree('close_all'); return false; }
var searchTree = function(inputId, treeId) {

  if($(inputId).val() && $(inputId).val().length >= 3) {
      $(treeId).jstree('search', $(inputId).val());
  } else {
      $(treeId).jstree('clear_search');
  }
  enableSubtree($(".jstree-search"));
  return false;
}
var clearSearchFieldTree = function(inputId, treeId) {
  $(inputId).val('');
  $(treeId).jstree('clear_search');
  return false;
}


var twoDigitsFormator = d3.format("02d");

/* Facility to format a number on two digits */
function formatOn2Digits(number) {
  return twoDigitsFormator(number);
}
=======
$(document).ready(function() {
  $.extend( $.fn.dataTable.ext.oSort, {
    "percent-pre": function ( a ) {
      var x = (a == "-") ? 0 : a.replace( /%/, "" );
      return parseFloat( x );
    }
  , "percent-asc": function ( a, b ) {
      return ((a < b) ? -1 : ((a > b) ? 1 : 0));
    }
  , "percent-desc": function ( a, b ) {
      return ((a < b) ? 1 : ((a > b) ? -1 : 0));
    }
  });
});
>>>>>>> 34bd0bef
<|MERGE_RESOLUTION|>--- conflicted
+++ resolved
@@ -630,8 +630,6 @@
   }
 }
 
-<<<<<<< HEAD
-
 var openAllNodes = function(treeId)  { $(treeId).jstree('open_all' ); return false; }
 var closeAllNodes = function(treeId) { $(treeId).jstree('close_all'); return false; }
 var searchTree = function(inputId, treeId) {
@@ -657,7 +655,7 @@
 function formatOn2Digits(number) {
   return twoDigitsFormator(number);
 }
-=======
+
 $(document).ready(function() {
   $.extend( $.fn.dataTable.ext.oSort, {
     "percent-pre": function ( a ) {
@@ -671,5 +669,4 @@
       return ((a < b) ? 1 : ((a > b) ? -1 : 0));
     }
   });
-});
->>>>>>> 34bd0bef
+});