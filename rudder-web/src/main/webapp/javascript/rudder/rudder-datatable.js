/*
*************************************************************************************
* Copyright 2014 Normation SAS
*************************************************************************************
*
* This file is part of Rudder.
*
* Rudder is free software: you can redistribute it and/or modify
* it under the terms of the GNU General Public License as published by
* the Free Software Foundation, either version 3 of the License, or
* (at your option) any later version.
*
* In accordance with the terms of section 7 (7. Additional Terms.) of
* the GNU General Public License version 3, the copyright holders add
* the following Additional permissions:
* Notwithstanding to the terms of section 5 (5. Conveying Modified Source
* Versions) and 6 (6. Conveying Non-Source Forms.) of the GNU General
* Public License version 3, when you create a Related Module, this
* Related Module is not considered as a part of the work and may be
* distributed under the license agreement of your choice.
* A "Related Module" means a set of sources files including their
* documentation that, without modification of the Source Code, enables
* supplementary functions or services in addition to those offered by
* the Software.
*
* Rudder is distributed in the hope that it will be useful,
* but WITHOUT ANY WARRANTY; without even the implied warranty of
* MERCHANTABILITY or FITNESS FOR A PARTICULAR PURPOSE.  See the
* GNU General Public License for more details.
*
* You should have received a copy of the GNU General Public License
* along with Rudder.  If not, see <http://www.gnu.org/licenses/>.

*
*************************************************************************************
*/

var anOpen = [];
var ruleCompliances = {};
var recentChanges = {};
var recentChangesCount = {};
var recentGraphs = {};
var nodeCompliances = {};
/* Create an array with the values of all the checkboxes in a column */
$.fn.dataTable.ext.order['dom-checkbox'] = function  ( settings, col )
{
    return this.api().column( col, {order:'index'} ).nodes().map( function ( td, i ) {
        return $('input', td).prop('checked') ? '0' : '1';
    } );
}

/*
 * This function is used to resort a table after its sorting data were changed ( like sorting function below)
 */
function resortTable (tableId) {
  var table = $("#"+tableId).DataTable({"retrieve" : true});
  table.draw();
}


$.fn.dataTable.ext.search.push(
    function(settings, data, dataIndex ) {
        // param needs to be JSON only so we remove the hash tag # at index 0

        var param = decodeURIComponent(window.location.hash.substring(1));
        if (param !== "" && window.location.pathname === contextPath + "/secure/nodeManager/nodes") {
            var obj = JSON.parse(param);
            var min = obj.complianceFilter.min;
            var max = obj.complianceFilter.max;

            if (min === undefined)
                return true;

            if (nodeCompliances !== undefined) {

                // here, we get the id of the row element by looking deep inside settings...
                // maybe there exists something cleaner.

                var complianceArray = nodeCompliances[settings.aoData[dataIndex]._aData.id];
                 if (complianceArray !== undefined) {
                     var compliance = computeCompliancePercent(complianceArray);

                     if (max === undefined)
                        return compliance >= min;
                      else
                        return compliance >= min && compliance < max;
                 }
            }
        }
      return true;
    });





$.fn.dataTableExt.afnSortData['compliance'] = function ( oSettings, iColumn )
{
    var data =
      $.map(
          // All data of the table
          oSettings.oApi._fnGetDataMaster(oSettings)
        , function (elem, index) {
            if (elem.id in ruleCompliances) {
              var compliance = ruleCompliances[elem.id];
              return computeCompliancePercent(compliance)
            }
            return -1;
          }
      )
    return data;
};


$.fn.dataTableExt.afnSortData['node-compliance'] = function ( oSettings, iColumn )
{
    var data =
      $.map(
          // All data of the table
          oSettings.oApi._fnGetDataMaster(oSettings)
        , function (elem, index) {
            if (elem.id in nodeCompliances) {
              var compliance = nodeCompliances[elem.id];
              return computeCompliancePercent(compliance)
            }
            return -1;
          }
      )
    return data;
};

$.fn.dataTableExt.afnSortData['changes'] = function ( oSettings, iColumn )
{
    var data =
      $.map(
          // All data of the table
          oSettings.oApi._fnGetDataMaster(oSettings)
        , function (elem, index) {
            if (elem.id in recentChangesCount) {
              return recentChangesCount[elem.id];
            }
            return -1;
          }
      )
    return data;
};



function computeChangeGraph(changes, id, currentRowsIds, changeCount, displayGraph) {
  recentChanges[id] = changes;
  recentChangesCount[id] = changeCount;
  if (currentRowsIds.indexOf(id) != -1) {
    generateRecentGraph(id, displayGraph);
  }
}




function recentChangesGraph(changes, graphId, displayFullGraph) {
  var context = $("#"+graphId)

  var chartData  = {
    labels  : changes.labels,
    datasets: [{
        data : changes.values
      , label: "changes"
      , backgroundColor: 'rgba(54, 162, 235, 0.2)'
      , borderWidth: 1
      , bordercolor: 'rgba(54, 162, 235, 1)'
    }]
  };

  var option = {
      legend : {
        display : false
      }
    , title : {
        display : false
      }
    , responsive: true
    , maintainAspectRatio: false
    , scales: {
        xAxes: [{
            display: displayFullGraph
          , categoryPercentage:1
          , barPercentage:1
        }]
      , yAxes: [{
          display: displayFullGraph
        , ticks: {
              beginAtZero: true
            , min : 0
          }
        }]
      }
    , tooltips : {
          enabled: displayFullGraph
        , custom: graphTooltip
        , displayColors : false
        , callbacks: {
            title: function(tooltipItem, data) {
              return tooltipItem[0].xLabel.join(" ");
            }
          , label: function(tooltipItem, data) {
              return tooltipItem.yLabel + " changes over the period";
            }
          }
      }
  }

  return new Chart(context, {
      type: 'bar'
    , data: chartData
    , options : option
  });


}

var count = 0
function generateRecentGraph(id, displayGraph) {
  if (displayGraph) {
    var container = $("#Changes-"+id);
    var graphId = "canvas-"+id;
    var changes = recentChanges[id];
    if (changes !== undefined) {
      container.empty()
      container.append('<canvas id="'+graphId+'" height="20" ></canvas>');

      var myBarChart = recentChangesGraph(changes,graphId,false)

      recentGraphs[id] = myBarChart;

    }
  } else {
    recentChangesText(id);
  }
}


function recentChangesText(id) {
  // Datas
  var graphId = "Changes-"+id;
  var tooltipId = graphId+"-description";
  var graphElem= $("#"+graphId);
  var count = recentChangesCount[id];
  var changes = recentChanges[id];
  var lastChanges = 0;
  if (changes !== undefined) {
    lastChanges = changes.values[changes.values.length - 1];
  }

  // Prepare graph elem to have tooltip
  graphElem.attr("tooltipid",tooltipId);
  graphElem.attr("title","");

  // Tooltip
  var tooltip= $("<div></div>");
  var toolTipContainer = $("<div><h3>Recent changes</h3></div>");
  toolTipContainer.addClass("tooltipContent");
  toolTipContainer.attr("id",tooltipId);
  tooltip.html(count+" changes over the last 3 days <br/> "+ lastChanges+" changes over the last 6 hours ");
  toolTipContainer.append(tooltip);

  // Elem Content
  graphElem.text(count).addClass("center")
  graphElem.append(toolTipContainer);
  createTooltip();$('.rudder-label').bsTooltip();
}

/*
 *
 *  The main rule grid table (list of all rules with their application status, compliance, etc).
 *
 *   data:
 *   { "name" : Rule name [String]
 *   , "id" : Rule id [String]
 *   , "description" : Rule (short) description [String]
 *   , "applying": Is the rule applying the Directive, used in Directive page [Boolean]
 *   , "category" : Rule category [String]
 *   , "status" : Status of the Rule, "enabled", "disabled" or "N/A" [String]
 *   , "compliance" : Percent of compliance of the Rule [String]
 *   , "recentChanges" : Array of changes to build the sparkline [Array[String]]
 *   , "trClass" : Class to apply on the whole line (disabled ?) [String]
 *   , "callback" : Function to use when clicking on one of the line link, takes a parameter to define which tab to open, not always present[ Function ]
 *   , "checkboxCallback": Function used when clicking on the checkbox to apply/not apply the Rule to the directive, not always present [ Function ]
 *   , "reasons": Reasons why a Rule is a not applied, empty if there is no reason [ String ]
 *   }
 */
function createRuleTable(gridId, data, checkboxColumn, actionsColumn, complianceColumn, recentChangesGraph, allCheckboxCallback, contextPath, refresh, isPopup) {

  //base element for the clickable cells
  function callbackElement(oData, action) {
    var elem = $("<a></a>");
    if("callback" in oData) {
        elem.click(function() {oData.callback(action);});
        elem.attr("href","javascript://");
    } else {
        elem.attr("href",contextPath+'/secure/configurationManager/ruleManagement#{"ruleId":"'+oData.id+'","action":"'+action+'"}');
    }
    return elem;
  }
  var sortingDefault;
  if (checkboxColumn) {
    sortingDefault = 1;
  } else {
    sortingDefault = 0;
  }
  // Define all columns of the table

  // Checkbox used in check if a Directive is applied by the Rule
  var checkbox = {
      "mDataProp": "applying"
    , "sTitle" : "<input id='checkAll' type='checkbox'></input>"
    , "sWidth": "5%"
    , "bSortable": true
    , "orderDataType": "dom-checkbox"
    , "fnCreatedCell" : function (nTd, sData, oData, iRow, iCol) {
        var data = oData;
        var elem = $("<input type='checkbox'></input>");
        elem.prop("checked", data.applying);
        elem.click( function () {
          data.checkboxCallback(elem.prop("checked"));
        } );
        elem.attr("id",data.id+"Checkbox");
        $(nTd).empty();
        $(nTd).prepend(elem);
      }
  };
  var tags = {
      "mDataProp"     : "tags"
    , "sTitle"        : "Tags"
    , "fnCreatedCell" : function (nTd, sData, oData, iRow, iCol) {
        $(nTd).empty();
        var tag = JSON.stringify(oData.tags);
        $(nTd).text(tag);
      }
  };
  // Name of the rule
  // First mandatory row, so do general thing on the row ( line css, description tooltip ...)
  var name = {
      "mDataProp": "name"
    , "sWidth": "28%"
    , "sTitle": "Name"
    , "fnCreatedCell" : function (nTd, sData, oData, iRow, iCol) {
        var data = oData;
        // Define the elem and its callback
        var elem = callbackElement(oData, "showForm");
        elem.text(data.name);

        elem.click(function(){
          localStorage.setItem('Active_Rule_Tab', 1);
        });

        // Row parameters
        var parent = $(nTd).parent();
        // Add Class on the row, and id
        if(!isPopup){
            parent.addClass(data.trClass);
        }
        parent.attr("id",data.id);

        // Description tooltip over the row
        if ( data.description.length > 0) {
          elem.attr("title","<div><h3>"+data.name+"</h3>"+ data.description+"</div>");
        }

        // Append the content to the row
        $(nTd).empty();
        $(nTd).prepend(elem);
        $(nTd).addClass('tw-bs');
        var badge = createBadgeAgentPolicyMode('rule',data.policyMode, data.explanation);
        $(nTd).prepend(badge);
      }
  };

  // Rule Category
  var category =
    { "mDataProp": "category"
    , "sWidth": "12%"
    , "sTitle": "Category"
    };

  // Status of the rule (disabled) add reason tooltip if needed
  var status= {
      "mDataProp": "status"
    , "sWidth": "10%"
    , "sTitle": "Status"
    , "sClass" : "statusCell"
    , "fnCreatedCell" : function (nTd, sData, oData, iRow, iCol) {
        var data = oData;
        $(nTd).empty();
        var elem = $("<span></span>");
        elem.text(data.status);
        // If there a reasons field, add the tooltip
        if ("reasons" in data) {
          elem.attr("title","<div><h3>Reason(s)</h3>"+ data.reasons+"</div>");
          elem.addClass("tooltip tooltipable")
        }
        $(nTd).prepend(elem);
      }
  };

  // Compliance, with link to the edit form
  var compliance = {
      "mDataProp": "name"
    , "sWidth": "25%"
    , "sTitle": "Compliance"
    , "sSortDataType": "compliance"
    , "sType" : "numeric"
    , "fnCreatedCell" : function (nTd, sData, oData, iRow, iCol) {
        var elem = callbackElement(oData, "showForm");
        elem.append('<div id="compliance-bar-'+oData.id+'"><center><img class="ajaxloader svg-loader" src="'+resourcesPath+'/images/ajax-loader.svg" /></center></div>');
        elem.click(function(){
          localStorage.setItem('Active_Rule_Tab', 1);
        });
        $(nTd).empty();
        $(nTd).prepend(elem);
      }
  };

  // recent changes as graph, with link to the edit form
  var recentChanges = {
      "mDataProp": "name"
    , "sWidth": "15%"
    , "sTitle": "Recent changes"
    , "sSortDataType": "changes"
    , "sType" : "numeric"
    , "fnCreatedCell" : function (nTd, sData, oData, iRow, iCol) {
        var elem = callbackElement(oData, "showRecentChanges");
        var id = "Changes-"+oData.id;
        elem.append('<div id="'+id+'"></div>');
        elem.click(function(){
          localStorage.setItem('Active_Rule_Tab', 1);
        });
        $(nTd).empty();
        $(nTd).prepend(elem);
      }
  };

  // Action buttons, use id a dataprop as its is always present
  var actions = {
      "mDataProp": "id"
    , "sWidth": "5%"
    , "bSortable" : false
    , "sClass" : "parametersTd"
    , "fnCreatedCell" : function (nTd, sData, oData, iRow, iCol) {
        $(nTd).addClass('tw-bs');
        var data = oData;
        var elem = $("<buton></button>");
        elem.button();
        elem.addClass("btn btn-default btn-xs");
        elem.click( function() {
          data.callback("showForm");
          localStorage.setItem('Active_Rule_Tab', 0);
        } );
        elem.text("Edit");
        $(nTd).empty();
        $(nTd).prepend(elem);
      }
  };

  // Choose which columns should be included
  var columns = [];
  columns.push(tags);
  if (checkboxColumn) {
    columns.push(checkbox);
  }
  columns.push(name);
  columns.push(category);
  columns.push(status);
  if (complianceColumn) {
    columns.push(compliance);
    columns.push(recentChanges);
  }
  if (actionsColumn) {
    columns.push(actions);
  }

  var params = {
      "bFilter" : true
    , "bPaginate" : true
    , "bLengthChange": true
    , "sPaginationType": "full_numbers"
    , "oLanguage": {
          "sZeroRecords": "No matching rules!"
        , "sSearch": ""
      }
    , "columnDefs": [{
          "targets": [ 0 ]
        , "visible": false
        , "searchable": true
      }]
    , "fnDrawCallback": function( oSettings ) {
      $('.rudder-label').bsTooltip();
      $('#updateRuleTable').on('click',function(){
        refresh();
      })
      var rows = this._('tr', {"page":"current"});
      $.each(rows, function(index,row) {
        var id = "Changes-"+row.id;
        // Display compliance progress bar if it has already been computed
        var compliance = ruleCompliances[row.id]
        if (compliance !== undefined) {
          $("#compliance-bar-"+row.id).html(buildComplianceBar(compliance));
        }
        if (recentChangesGraph) {
          var changes = recentGraphs[row.id]
          if (changes !== undefined) {
            $("#"+id).html(changes.element);
          } else {
            generateRecentGraph(row.id,recentChangesGraph);
          }
        } else {
          generateRecentGraph(row.id,recentChangesGraph);
        }
      })
     }
    , "aaSorting": [[ 0, "asc" ] , [ sortingDefault, "asc" ]]
    , "sDom": 'rt<"dataTables_wrapper_bottom"lip>'
  }
  var table = createTable(gridId,data,columns, params, contextPath, refresh, "rules", isPopup);
  table.search("").columns().search("");
  if(isPopup){
    $('#'+gridId).addClass("table table-hover table-striped table-bordered");
  }

  // Add callback to checkbox column
  $("#checkAll").prop("checked", false);
  $("#checkAll").click( function () {
      var checked = $("#checkAll").prop("checked");
      allCheckboxCallback(checked);
  } );

}

////////////////////////////////////////////////////////////////
///////////////////  Rule compliance details ///////////////////
////////////////////////////////////////////////////////////////


/*
 * We have 3 ways of displaying compliance details:
 *
 *  1/ for ONE node, by rules -> directives -> components -> values status with messages
 *  2/ for ONE rule, by directives -> components -> values compliance
 *  3/ for ONE rule, by nodes -> directives -> components -> values status with messages
 *
 *  For 1/ and 3/, the value line looks like: [ VALUE | MESSAGES | STATUS ]
 *  For 2/, they looks like: [ VALUE | COMPLIANCE ]
 */

/*
 *   The table of rules compliance for a node (in the node details
 *   page, reports tab)
 *
 *   Javascript object containing all data to create a line in the DataTable
 *   { "rule" : Rule name [String]
 *   , "id" : Rule id [String]
 *   , "compliance" : array of number of reports by compliance status [Array[Float]]
 *   , "compliancePercent" : Compliance percentage [Float]
 *   , "details" : Details of Directives contained in the Rule [Array of Directive values]
 *   , "jsid"    : unique identifier for the line [String]
 *   , "isSystem" : Is it a system Rule? [Boolean]
 *   }
 */
function createRuleComplianceTable(gridId, data, contextPath, refresh) {

  var columns = [ {
      "sWidth": "75%"
    , "mDataProp": "rule"
    , "sTitle": "Rule"
    , "fnCreatedCell" : function (nTd, sData, oData, iRow, iCol) {
        $(nTd).addClass("listopen tw-bs");
        $(nTd).empty();
        //rule name is escaped server side, avoid double escape with .text()
        $(nTd).html(oData.rule);
        if (! oData.isSystem) {
          var editIcon = $("<i>");
          editIcon.addClass("fa fa-pencil");
          var editLink = $("<a />");
          editLink.attr("href",contextPath + '/secure/configurationManager/ruleManagement#{"ruleId":"'+oData.id+'"}');
          editLink.click(function(e) {e.stopPropagation();});
          editLink.append(editIcon);
          editLink.addClass("reportIcon");
          $(nTd).append(editLink);
          $(nTd).prepend(createBadgeAgentPolicyMode('rule', oData.policyMode, oData.explanation));
        }
      }
  } , {
    "sWidth": "25%"
      , "mDataProp": "compliancePercent"
      , "sTitle": "Status"
      , "fnCreatedCell" : function (nTd, sData, oData, iRow, iCol) {
          var elem = $("<a></a>");
          elem.addClass("noExpand");
          elem.attr("href","javascript://");
          elem.append(buildComplianceBar(oData.compliance));
          elem.click(function() {oData.callback()});
          $(nTd).empty();
          $(nTd).append(elem);
        }
    } ];

  var params = {
      "bFilter" : true
    , "bPaginate" : true
    , "bLengthChange": true
    , "sPaginationType": "full_numbers"
    , "oLanguage": {
        "sSearch": ""
      }
    , "aaSorting": [[ 0, "asc" ]]
    , "fnDrawCallback" : function( oSettings ) {
        createInnerTable(this, createDirectiveTable(false, true, contextPath), contextPath, "rule");
        $('.rudder-label').bsTooltip();
      }
    , "sDom": '<"dataTables_wrapper_top newFilter"f<"dataTables_refresh">>rt<"dataTables_wrapper_bottom"lip>'
  };

  createTable(gridId,data,columns, params, contextPath, refresh);

}

/**
 *
 * This is the expected report table that we display on node details, for
 * reports, when we don't have relevant information for compliance
 * (for example when we get reports for the wrong configuration id).
 *
 * The parameters are the same than for the above "createRuleComplianceTable"
 * method, and more preciselly, the whole implementation is a simplified
 * version of that method, where only the first(s) column are kept.
 *
 */
function createExpectedReportTable(gridId, data, contextPath, refresh) {
  var defaultParams = {
      "bFilter" : false
    , "bPaginate" : false
    , "bLengthChange": false
    , "bInfo" : false
    , "aaSorting": [[ 0, "asc" ]]
  };

  var localNodeComponentValueTable = function() {
    var columns = [ {
        "mDataProp": "value"
      , "sTitle"   : "Value"
    } ];
    return function (gridId,data) {createTable(gridId, data, columns, defaultParams, contextPath); createTooltip();$('.rudder-label').bsTooltip();}
  };

  var localComponentTable = function() {
    var columns = [ {
        "mDataProp": "component"
      , "sTitle"   : "Component"
      , "fnCreatedCell" : function (nTd, sData, oData, iRow, iCol) {
            $(nTd).addClass("listopen");
        }
    } ];

    var params = jQuery.extend({"fnDrawCallback" : function( oSettings ) {
      createInnerTable(this, localNodeComponentValueTable());
    }}, defaultParams);
    return function (gridId,data) {createTable(gridId,data,columns, params, contextPath);}
  };

  var localDirectiveTable = function() {
    var columns = [ {
        "mDataProp": "directive"
      , "sTitle": "Directive"
      , "fnCreatedCell" : function (nTd, sData, oData, iRow, iCol) {
          $(nTd).addClass("listopen tw-bs");
          var tooltipIcon = $("<i>");
          tooltipIcon.addClass("fa fa-question-circle icon-info tooltipable");
          var tooltipId = oData.jsid+"-tooltip";
          tooltipIcon.attr("tooltipid",tooltipId);
          tooltipIcon.attr("title","");
          var toolTipContainer= $("<div>Directive '<b>"+sData+"</b>' is based on technique '<b>"+oData.techniqueName+"</b>' (version "+oData.techniqueVersion+")</div>");
          toolTipContainer.addClass("tooltipContent");
          toolTipContainer.attr("id",tooltipId);
          $(nTd).append(tooltipIcon);
          $(nTd).append(toolTipContainer);

          if (! oData.isSystem) {
            var editLink = $("<a />");
            editLink.attr("href",contextPath + '/secure/configurationManager/directiveManagement#{"directiveId":"'+oData.id+'"}');
            var editIcon = $("<i>");
            editIcon.addClass("fa fa-pencil");
            editLink.click(function(e) {e.stopPropagation();});
            editLink.append(editIcon);
            editLink.addClass("reportIcon");
            var policyMode = oData.policyMode ? oData.policyMode : "";
            $(nTd).prepend(createBadgeAgentPolicyMode('directive', policyMode, oData.explanation));
            $(nTd).append(editLink);
          }
        }
    } ];

    var params = jQuery.extend({"fnDrawCallback" : function( oSettings ) {
      createInnerTable(this, localComponentTable(), contextPath, "directive");
    }}, defaultParams);


    return function (gridId, data, refresh) {
      createTable(gridId, data, columns, params, contextPath, refresh);
      createTooltip();$('.rudder-label').bsTooltip();
    }
  };

  var ruleColumn = [ {
    "mDataProp": "rule"
  , "sTitle"   : "Rule"
  , "fnCreatedCell" : function (nTd, sData, oData, iRow, iCol) {
      $(nTd).addClass("listopen tw-bs");
      $(nTd).text(oData.rule);
      if (! oData.isSystem) {
        var editLink = $("<a />");
        editLink.attr("href",contextPath + '/secure/configurationManager/ruleManagement#{"ruleId":"'+oData.id+'"}');
        var editIcon = $("<i>");
        editIcon.addClass("fa fa-pencil");
        editLink.click(function(e) {e.stopPropagation();});
        editLink.append(editIcon);
        editLink.addClass("reportIcon");
        $(nTd).append(editLink);
        $(nTd).prepend(createBadgeAgentPolicyMode('rule', oData.policyMode, oData.explanation));
      }
    }
  } ];
  var params = jQuery.extend({"fnDrawCallback" : function( oSettings ) {
        createInnerTable(this, localDirectiveTable(), contextPath, "rule");
        $('.rudder-label').bsTooltip();
      }
    , "sDom": '<"dataTables_wrapper_top newFilter"f<"dataTables_refresh">>rt<"dataTables_wrapper_bottom"lip>'
  }
  , defaultParams);

  createTable(gridId,data, ruleColumn, params, contextPath, refresh);

}


/*
 *   Create a table of compliance for a Directive.
 *   Used in the compliance details for a Rule, and in the
 *   node details page, in report tab.
 *
 *   Javascript object containing all data to create a line in the DataTable *   Javascript object containing all data to create a line in the DataTable
 *   { "directive" : Directive name [String]
 *   , "id" : Directive id [String]
 *   , "techniqueName": Name of the technique the Directive is based upon [String]
 *   , "techniqueVersion" : Version of the technique the Directive is based upon  [String]
 *   , "compliance" : array of number of reports by compliance status [Array[Float]]
 *   , "compliancePercent" : Compliance percentage [Float]
 *   , "details" : Details of components contained in the Directive [Array of Component values]
 *   , "jsid"    : unique identifier for the line [String]
 *   , "isSystem" : Is it a system Directive? [Boolean]
 *   }
 */
function createDirectiveTable(isTopLevel, isNodeView, contextPath) {
  if (isTopLevel) {
    var complianceWidth = "25%";
    var directiveWidth = "75%";
  } else {
    var complianceWidth = "26.3%";
    var directiveWidth = "73.7%";
  }
  var columns = [ {
     "sWidth": directiveWidth
    , "mDataProp": "directive"
    , "sTitle": "Directive"
    , "fnCreatedCell" : function (nTd, sData, oData, iRow, iCol) {
        $(nTd).empty();
        //directive name is escaped server side, avoid double escape with document.createTextNode()
        $(nTd).append(oData.directive);
        $(nTd).addClass("listopen tw-bs");
        var tooltipIcon = $("<i>");
        tooltipIcon.addClass("fa fa-question-circle icon-info");
        var tooltipId = oData.jsid+"-tooltip";
        tooltipIcon.attr("tooltipid",tooltipId);
        tooltipIcon.attr("title","");
        tooltipIcon.addClass("tooltipable");
        var toolTipContainer= $("<div>Directive '<b>"+sData+"</b>' is based on technique '<b>"+oData.techniqueName+"</b>' (version "+oData.techniqueVersion+")</div>");
        toolTipContainer.addClass("tooltipContent");
        toolTipContainer.attr("id",tooltipId);
        $(nTd).append(tooltipIcon);
        $(nTd).append(toolTipContainer);
        if (! oData.isSystem) {
          var editLink = $("<a />");
          editLink.attr("href",contextPath + '/secure/configurationManager/directiveManagement#{"directiveId":"'+oData.id+'"}');
          var editIcon = $("<i>");
          editIcon.addClass("fa fa-pencil");
          editLink.click(function(e) {e.stopPropagation();});
          editLink.append(editIcon);
          editLink.addClass("reportIcon");
          $(nTd).append(editLink);
          var policyMode = oData.policyMode ? oData.policyMode : policyMode ;
          $(nTd).prepend(createBadgeAgentPolicyMode('directive', policyMode, oData.explanation, '#editRuleZonePortlet'));
        }
      }
  } , {
      "sWidth": complianceWidth
    , "mDataProp": "compliancePercent"
    , "sTitle": "Status"
    , "fnCreatedCell" : function (nTd, sData, oData, iRow, iCol) {
        var elem = buildComplianceBar(oData.compliance);
        $(nTd).empty();
        $(nTd).append(elem);
      }
  } ];

  var params = {
      "bFilter" : isTopLevel
    , "bPaginate" : isTopLevel
    , "bLengthChange": isTopLevel
    , "bInfo" : isTopLevel
    , "sPaginationType": "full_numbers"
    , "aaSorting": [[ 0, "asc" ]]
    , "fnDrawCallback" : function( oSettings ) {
        createInnerTable(this, createComponentTable(isTopLevel, isNodeView, contextPath), contextPath, "directive");
        $('.rudder-label').bsTooltip();
      }
  };

  if (isTopLevel) {
    var sDom = {
        "sDom" : '<"dataTables_wrapper_top newFilter"f<"dataTables_refresh">>rt<"dataTables_wrapper_bottom"lip>'
      , "oLanguage": {
          "sSearch": ""
        }
    };
    $.extend(params,sDom);
  }

  return function (gridId, data, refresh) {
    createTable(gridId, data, columns, params, contextPath, refresh);
    createTooltip();$('.rudder-label').bsTooltip();
  }
}

/*
 *   Create the table with the list of nodes, used in
 *   the pop-up from rule compliance details.
 *
 *   Javascript object containing all data to create a line in the DataTable
 *   { "node" : Node name [String]
 *   , "id" : Node id [String]
 *   , "compliance" : array of number of reports by compliance status [Array[Float]]
 *   , "compliancePercent" : Compliance percentage [Float]
 *   , "details" : Details of Directive applied by the Node [Array of Directive values ]
 *   , "jsid"    : unique identifier for the line [String]
 *   }
 */
function createNodeComplianceTable(gridId, data, contextPath, refresh) {
  var columns = [ {
      "sWidth": "75%"
    , "mDataProp": "node"
    , "sTitle": "Node"
    , "fnCreatedCell" : function (nTd, sData, oData, iRow, iCol) {
        $(nTd).addClass("listopen tw-bs");
        var editLink = $("<a />");
        editLink.attr("href",contextPath +'/secure/nodeManager/searchNodes#{"nodeId":"'+oData.id+'"}');
        var editIcon = $("<i>");
        editIcon.addClass("fa fa-search node-details");
        editLink.click(function(e) {e.stopPropagation();});
        editLink.append(editIcon);
        editLink.addClass("reportIcon");
        $(nTd).append(editLink);
        $(nTd).prepend(createBadgeAgentPolicyMode('node', oData.policyMode, oData.explanation, '#editRuleZonePortlet'));
      }
  } , {
      "sWidth": "25%"
    , "mDataProp": "compliancePercent"
    , "sTitle": "Status"
    , "fnCreatedCell" : function (nTd, sData, oData, iRow, iCol) {
        var elem = $("<a></a>");
        elem.addClass("noExpand");
        elem.attr("href","javascript://");
        elem.append(buildComplianceBar(oData.compliance));
        elem.click(function() {oData.callback()});
        $(nTd).empty();
        $(nTd).append(elem);
      }
  } ];

  var params = {
      "bFilter" : true
    , "bPaginate" : true
    , "bLengthChange": true
    , "sPaginationType": "full_numbers"
    , "oLanguage": {
        "sSearch": ""
      }
    , "aaSorting": [[ 0, "asc" ]]
    , "fnDrawCallback" : function( oSettings ) {
        createInnerTable(this,createDirectiveTable(false, true, contextPath),"node");
        $('.rudder-label').bsTooltip();
      }
    , "sDom": '<"dataTables_wrapper_top newFilter"f<"dataTables_refresh">>rt<"dataTables_wrapper_bottom"lip>'
  };

  createTable(gridId, data, columns, params, contextPath, refresh);

  createTooltip();$('.rudder-label').bsTooltip();
}

/*
 *   Details of a component. Used on all tables.
 *
 *   Javascript object containing all data to create a line in the DataTable
 *   { "component" : component name [String]
 *   , "compliance" : array of number of reports by compliance status [Array[Float]]
 *   , "compliancePercent" : Compliance percentage [Float]
 *   , "details" : Details of values contained in the component [ Array of Component values ]
 *   , "noExpand" : The line should not be expanded if all values are "None" [Boolean]
 *   }
 */
function createComponentTable(isTopLevel, isNodeView, contextPath) {
  if (isTopLevel) {
    var complianceWidth = "26.3%";
  } else {
    var complianceWidth = "27.9%";
    var componentSize = "72.4%";
  }
  var columns = [ {
      "sWidth": componentSize
    , "mDataProp": "component"
    , "sTitle": "Component"
    , "fnCreatedCell" : function (nTd, sData, oData, iRow, iCol) {
        if(! oData.noExpand || isNodeView ) {
          $(nTd).addClass("listopen");
        } else {
          $(nTd).addClass("noExpand");
        }
      }
  } , {
      "sWidth": complianceWidth
    , "mDataProp": "compliancePercent"
    , "sTitle": "Status"
    , "fnCreatedCell" : function (nTd, sData, oData, iRow, iCol) {
        var elem = buildComplianceBar(oData.compliance);
        $(nTd).empty();
        $(nTd).append(elem);
      }
  } ];

  var params = {
      "bFilter" : false
    , "bPaginate" : false
    , "bLengthChange": false
    , "bInfo" : false
    , "aaSorting": [[ 0, "asc" ]]
    , "fnDrawCallback" : function( oSettings ) {
        if(isNodeView) {
          createInnerTable(this, createNodeComponentValueTable(contextPath));
        } else {
          createInnerTable(this, createRuleComponentValueTable(contextPath));
        }
      }
  }

 return function (gridId,data) {createTable(gridId,data,columns, params, contextPath);}
}


/*   Details of a value for a node
 *
 *   Javascript object containing all data to create a line in the DataTable
 *   { "value" : value of the key [String]
 *   , "status" : Worst status of the Directive [String]
 *   , "statusClass" : Class to use on status cell [String]
 *   , "messages" : Message linked to that value, only used in message popup [ Array[String] ]
 *   , "jsid"    : unique identifier for the line [String]
 *   }
 */
function createNodeComponentValueTable(contextPath) {

  var columns = [ {
      "sWidth": "20%"
    , "mDataProp": "value"
    , "sTitle": "Value"
  } , {
      "sWidth": "62.4%"
    , "mDataProp": "messages"
    , "sTitle": "Messages"
    , "fnCreatedCell" : function (nTd, sData, oData, iRow, iCol) {
        var list = $("<ul></ul>");
        for (index in sData) {
          var elem = $("<li></li>");
          if(sData.length > 1) {
            //message  is escaped server side, avoid double escape with .text()
            elem.html('['+ sData[index].status+'] '+ sData[index].value);
          } else {
            //message  is escaped server side, avoid double escape with .text()
            elem.html(sData[index].value);
          }
          list.append(elem);
        }
        $(nTd).empty();
        $(nTd).append(list);
      }
  } , {
      "sWidth": "17.6%"
    , "mDataProp": "status"
    , "sTitle": "Status"
    , "fnCreatedCell" : function (nTd, sData, oData, iRow, iCol) {
        $(nTd).addClass("center "+oData.statusClass);
      }
  } ];

  var params = {
      "bFilter" : false
    , "bPaginate" : false
    , "bLengthChange": false
    , "bInfo" : false
    , "aaSorting": [[ 0, "asc" ]]
  }
  return function (gridId,data) {createTable(gridId, data, columns, params, contextPath); createTooltip();$('.rudder-label').bsTooltip();}

}

/*   Details of a value for component in a directive in a rule details.
 *   We don't have a status, but a compliance (composite values)
 *
 *   Javascript object containing all data to create a line in the DataTable
 *   { "value" : value of the key [String]
 *   , "compliance" : array of number of reports by compliance status [Array[Float]]
 *   , "compliancePercent" : Compliance percentage [Float]
 *   , "status" : Worst status of the Directive [String]
 *   , "statusClass" : Class to use on status cell [String]
 *   , "messages" : Message linked to that value, only used in message popup [ Array[String] ]
 *   , "jsid"    : unique identifier for the line [String]
 *   }
 */
function createRuleComponentValueTable (contextPath) {
  var complianceWidth = "27.7%";
  var componentSize = "72.3%";

  var columns = [ {
      "sWidth": componentSize
    , "mDataProp": "value"
    , "sTitle": "Value"
  } , {
        "sWidth": complianceWidth
      , "mDataProp": "compliancePercent"
      , "sTitle": "Status"
      , "fnCreatedCell" : function (nTd, sData, oData, iRow, iCol) {
          var elem = buildComplianceBar(oData.compliance);
          $(nTd).empty();
          $(nTd).append(elem);
        }
  } ];

  var params = {
      "bFilter" : false
    , "bPaginate" : false
    , "bLengthChange": false
    , "bInfo" : false
    , "aaSorting": [[ 0, "asc" ]]
  }

  return function (gridId,data) {createTable(gridId, data, columns, params, contextPath); createTooltip();$('.rudder-label').bsTooltip();}

}


///////////////////////////////////////////////////
///////////////////  Nodes list ///////////////////
///////////////////////////////////////////////////


/*
 *  Table of nodes
 *
 *   Javascript object containing all data to create a line in the DataTable
 *   { "name" : Node hostname [String]
 *   , "id" : Node id [String]
 *   , "machineType" : Node machine type [String]
 *   , "osName" : Node OS name [String]
 *   , "osVersion" : Node OS version [ String ]
 *   , "servicePack" : Node OS service pack [ String ]
 *   , "lastReport" : Last report received about that node [ String ]
 *   , "callBack" : Callback on Node, if missing, replaced by a link to nodeId [ Function ]
 *   }
 */
function createNodeTable(gridId, data, contextPath, refresh) {
  function callbackElement(oData, displayCompliance) {
    var elem = $("<a></a>");
    if("callback" in oData) {
        elem.click(function(e) {
          oData.callback(displayCompliance);
          e.stopPropagation();
          $('#query-search-content').toggle(400);
          $('#querySearchSection').toggleClass('unfoldedSectionQuery');
        });
        elem.attr("href","javascript://");
    } else {
        elem.attr("href",contextPath+'/secure/nodeManager/searchNodes#{"nodeId":"'+oData.id+'","displayCompliance":'+displayCompliance+'}');
    }
    return elem;
  }
  var columns = [ {
      //only for search, not visible - see "columnDefs" def in parameter
      "mDataProp": "state"
  } , {
      "sWidth": "25%"
    , "mDataProp": "name"
    , "sTitle": "Node name"
    , "fnCreatedCell" : function (nTd, sData, oData, iRow, iCol) {
        var link = callbackElement(oData, false)
        var state = "";
        if(oData.state != "enabled") {
          state = '<span class="rudder-label label-state label-sm" style="margin-left: 5px;">'+oData.state+'</span>'
        }
        var el = '<span class="tw-bs">'+sData+state+'</span>';
        var nodeLink = $(el);
        link.append(nodeLink);
        var icon = $("<i>");
        icon.addClass("fa fa-search space-left node-details");
        link.append(icon);
        $(nTd).empty();
        $(nTd).append(link);
      }
  } , {
      "sWidth": "10%"
    , "mDataProp": "machineType"
    , "sTitle": "Machine type"
  } , {
      "sWidth": "10%"
    , "mDataProp": "osName"
    , "sTitle": "OS name"
  } , {
      "sWidth": "5%"
    , "mDataProp": "osVersion"
    , "sTitle": "OS version"
  } , {
      "sWidth": "5%"
    , "mDataProp": "servicePack"
    , "sTitle": "OS SP"
  } , {
      "mDataProp": "agentPolicyMode"
    , "sWidth": "8%"
    , "sTitle": "Policy Mode"
    , "sClass" : "tw-bs"
    , "fnCreatedCell" : function (nTd, sData, oData, iRow, iCol) {
        $(nTd).empty();
        $(nTd).prepend(createTextAgentPolicyMode(true,oData.agentPolicyMode,oData.explanation));
      }
  } , {
      "mDataProp": "name"
    , "sWidth": "25%"
    , "sTitle": "Compliance"
    , "sSortDataType": "node-compliance"
    , "sType" : "numeric"
    , "sClass" : "tw-bs"
    , "fnCreatedCell" : function (nTd, sData, oData, iRow, iCol) {
        var link = callbackElement(oData, true)
        var complianceBar = '<div id="compliance-bar-'+oData.id+'"><center><img class="svg-loader" src="'+resourcesPath+'/images/ajax-loader.svg" /></center></div>';
        link.append(complianceBar)
        $(nTd).empty();
        $(nTd).prepend(link);
      }
  } , {
      "sWidth": "12%"
    , "mDataProp": "lastReport"
    , "sTitle": "Last seen"
  } ];

  var params = {
      "bFilter" : true
    , "bPaginate" : true
    , "bLengthChange": true
    , "sPaginationType": "full_numbers"
    , "oLanguage": {
        "sSearch": ""
    }
    , "columnDefs": [{
          "targets": [ 0 ]
        , "visible": false
        , "searchable": true
      }]
    , "fnDrawCallback": function( oSettings ) {

        $('[data-toggle="tooltip"]').bsTooltip();
        var rows = this._('tr', {"page":"current"});
        $.each(rows, function(index,row){
           // Display compliance progress bar if it has already been computed
           var compliance = nodeCompliances[row.id];
           if (compliance !== undefined) {
           $("#compliance-bar-"+row.id).html(buildComplianceBar(compliance));
          }
        })
        $('.rudder-label').bsTooltip();
      }
    , "aaSorting": [[ 0, "asc" ]]
    , "sDom": '<"dataTables_wrapper_top newFilter"f<"dataTables_refresh">>rt<"dataTables_wrapper_bottom"lip>'
  };

  createTable(gridId,data, columns, params, contextPath, refresh, "nodes");
}

/*
 *  Table of changes requests
 *
 *   Javascript object containing all data to create a line in the DataTable
 *   { "name" : Change request name [String]
 *   , "id" : Change request id [String]
 *   , "step" : Change request validation step [String]
 *   , "creator" : Name of the user that has created the change Request [String]
 *   , "lastModification" : date of last modification [ String ]
 *   }
 */
function createChangeRequestTable(gridId, data, contextPath, refresh) {

  var columns = [ {
      "sWidth": "5%"
    , "mDataProp": "id"
    , "sTitle": "#"
    , "fnCreatedCell" : function (nTd, sData, oData, iRow, iCol) {
        $(nTd).empty();
        $(nTd).addClass("link");
        var svg = '<svg xmlns="http://www.w3.org/2000/svg" xmlns:xlink="http://www.w3.org/1999/xlink" version="1.1" id="Capa_1" x="0px" y="0px" viewBox="0 0 493.356 493.356" xml:space="preserve"><g><path d="M490.498,239.278l-109.632-99.929c-3.046-2.474-6.376-2.95-9.993-1.427c-3.613,1.525-5.427,4.283-5.427,8.282v63.954H9.136 c-2.666,0-4.856,0.855-6.567,2.568C0.859,214.438,0,216.628,0,219.292v54.816c0,2.663,0.855,4.853,2.568,6.563 c1.715,1.712,3.905,2.567,6.567,2.567h356.313v63.953c0,3.812,1.817,6.57,5.428,8.278c3.62,1.529,6.95,0.951,9.996-1.708 l109.632-101.077c1.903-1.902,2.852-4.182,2.852-6.849C493.356,243.367,492.401,241.181,490.498,239.278z"/></g><g></g><g></g><g></g><g></g><g></g><g></g><g></g><g></g><g></g><g></g><g></g><g></g><g></g><g></g><g></g></svg>';
        var editLink = $("<a />");
        var iconNext =  $(svg);
        editLink.attr("href",contextPath +'/secure/utilities/changeRequest/'+sData);
        editLink.text(sData);
        editLink.append(iconNext);
        $(nTd).append(editLink);
      }
  } , {
      "sWidth": "10%"
    , "mDataProp": "step"
     , "sTitle": "Status"
  } , {
      "sWidth": "65%"
    , "mDataProp": "name"
    , "sTitle": "Name"
  } , {
      "sWidth": "10%"
    , "mDataProp": "creator"
    , "sTitle": "Creator"
  } , {
      "sWidth": "10%"
    , "mDataProp": "lastModification"
    , "sTitle": "Last Modification"
  } ];

  var params = {
      "bFilter" : true
    , "bPaginate" : true
    , "bLengthChange": true
    , "sPaginationType": "full_numbers"
    , "oLanguage": {
        "sSearch": ""
    }
    , "aaSorting": [[ 0, "asc" ]]
    , "sDom": '<"dataTables_wrapper_top newFilter"f<"dataTables_refresh">>rt<"dataTables_wrapper_bottom"lip>'
  };

  createTable(gridId,data, columns, params, contextPath, refresh, "change_requests");
}

/*
 *   Javascript object containing all data to create a line in the DataTable
 *   { "executionDate" : Date report was executed [DateTime]
 *   , "severity" : Report severity [String]
 *   , "ruleName" : Rule name [String]
 *   , "directiveName": Directive name [String]
 *   , "component" : Report component [String]
 *   , "value" : Report value [String]
 *   , "message" : Report message [String]
 *   }
 */
function createTechnicalLogsTable(gridId, data, contextPath, refresh, pickEventLogsInInterval) {

  var columns = [ {
      "sWidth": "10%"
    , "mDataProp": "executionDate"
    , "sTitle": "Execution date"
  } , {
      "sWidth": "8%"
    , "mDataProp": "severity"
    , "sTitle": "Severity"
  } , {
      "sWidth": "17%"
    , "mDataProp": "ruleName"
    , "sTitle": "Rule"
  } , {
      "sWidth": "17%"
    , "mDataProp": "directiveName"
    , "sTitle": "Directive"
  } , {
      "sWidth": "12%"
    , "mDataProp": "component"
    , "sTitle": "Component"
  } , {
      "sWidth": "12%"
    , "mDataProp": "value"
    , "sTitle": "Value"
  } , {
      "sWidth": "24%"
    , "mDataProp": "message"
    , "sTitle": "Message"
  } ];

  var params = {
      "bFilter" : true
    , "bPaginate" : true
    , "bLengthChange": true
    , "sPaginationType": "full_numbers"
    , "oLanguage": {
        "sSearch": ""
    }
    , "aaSorting": [[ 0, "desc" ]]
    , "sDom": '<"dataTables_wrapper_top newFilter"f<"dataTables_refresh"><"dataTables_pickdates"><"dataTables_pickend"><"dataTables_pickstart">'+
      '>rt<"dataTables_wrapper_bottom"lip>'
  };

  createTable(gridId,data, columns, params, contextPath, refresh, "technical_logs", false, pickEventLogsInInterval);

}

/*
 *   Javascript object containing all data to create a line in the DataTable
 *   { "executionDate" : Date report was executed [DateTime]
 *   , "node": node hostname [String]
 *   , "directiveName": Directive name [String]
 *   , "directiveId": Directive id [String]
 *   , "component" : Report component [String]
 *   , "value" : Report value [String]
 *   , "message" : Report message [String]
 *   }
 */
function createChangesTable(gridId, data, contextPath, refresh) {
  var columns = [ {
      "sWidth": "8%"
      , "mDataProp": "executionDate"
      , "sTitle": "Execution Date"
  } , {
      "sWidth": "10%"
    , "mDataProp": "nodeName"
    , "sTitle": "Node"
  } , {
      "sWidth": "17%"
    , "mDataProp": "directiveName"
    , "sTitle": "Directive"
  } , {
      "sWidth": "12%"
    , "mDataProp": "component"
    , "sTitle": "Component"
  } , {
      "sWidth": "12%"
    , "mDataProp": "value"
    , "sTitle": "Value"
  } , {
      "sWidth": "24%"
    , "mDataProp": "message"
    , "sTitle": "Message"
  } ];

  var params = {
      "bFilter" : true
    , "bPaginate" : true
    , "bLengthChange": true
    , "sPaginationType": "full_numbers"
    , "oLanguage": {
        "sSearch": ""
    }
    , "aaSorting": [[ 0, "asc" ]]
    , "sDom": '<"dataTables_wrapper_top newFilter"f>rt<"dataTables_wrapper_bottom"lip>'
  };

  createTable(gridId,data, columns, params, contextPath, refresh, "recent_changes");

}

/*
 *   Javascript object containing all data to create a line in the DataTable
 *   { "id" : Event log id [Int]
 *   , "date": date the event log was produced [Date/String]
 *   , "actor": Name of the actor making the event [String]
 *   , "type" : Type of the event log [String]
 *   , "description" : Description of the event [String]
 *   , "details" : function/ajax call, setting the details content, takes the id of the element to set [Function(String)]
 *   , "hasDetails" : do our event needs to display details (do we need to be able to open the row [Boolean]
 *   }
 */
function createEventLogTable(gridId, data, contextPath, refresh, pickEventLogsInInterval) {

  var columns = [ {
      "sWidth": "10%"
      , "mDataProp": "id"
      , "sTitle": "Id"
      , "sClass" : "eventId"
      , "fnCreatedCell" : function (nTd, sData, oData, iRow, iCol) {
        if( oData.hasDetails ) {
          $(nTd).addClass("listopen");
        }
      }
  } , {
      "sWidth": "20%"
    , "mDataProp": "date"
    , "sTitle": "Date"
  } , {
      "sWidth": "10%"
    , "mDataProp": "actor"
    , "sTitle": "Actor"
  } , {
      "sWidth": "30%"
    , "mDataProp": "type"
    , "sTitle": "Type"
  } , {
      "sWidth": "30%"
    , "mDataProp": "description"
    , "sTitle": "Description"
  } ];

  var params = {
      "bFilter" : true
    , "bPaginate" : true
    , "bLengthChange": true
    , "sPaginationType": "full_numbers"
    , "oLanguage": {
        "sSearch": ""
    }
    , "aaSorting": [[ 0, "desc" ]]
    , "fnDrawCallback" : function( oSettings ) {
        var myTable = this;
        var lines = $(myTable.fnGetNodes());
          lines.each( function () {
          var tableRow = $(this);
          var fnData = myTable.fnGetData( this );
          tableRow.attr("id",fnData.id);
          if (fnData.hasDetails) {
            tableRow.addClass("curspoint");
            // Remove all previously added callbacks on row or you will get problems
            tableRow.unbind();
            // Add callback to open the line
            tableRow.click( function (e) {
              e.stopPropagation();
              // Chack if our line is opened/closed
              var IdTd = tableRow.find("td.eventId");
              if (IdTd.hasClass("listclose")) {
                myTable.fnClose(this);
              } else {
                // Set details
                var detailsId =  'details-'+fnData.id;
                // First open the row an d set the id
                var openedRow = $(myTable.fnOpen(this,'',detailsId));
                var detailsTd = $("."+detailsId);
                detailsTd.attr("id",detailsId);
                // Set data in the open row with the details function from data
                fnData.details(detailsId);
                // Set final css
                var color = 'color1';
                if(tableRow.hasClass('color2'))
                  color = 'color2';
                openedRow.addClass(color + ' eventLogDescription');
              }
              // toggle list open / close classes
              IdTd.toggleClass('listopen');
              IdTd.toggleClass('listclose');
            } );
          }
        } );
      }
    , "sDom": '<"dataTables_wrapper_top newFilter"f<"dataTables_refresh"><"dataTables_pickdates"><"dataTables_pickend"><"dataTables_pickstart">'+
      '>rt<"dataTables_wrapper_bottom"lip>'
  };

  createTable(gridId,data, columns, params, contextPath, refresh, "event_logs", false, pickEventLogsInInterval);
}

function computeCompliancePercent (complianceArray) {
  return computeComplianceOK(complianceArray).percent;
}

function computeComplianceOK (complianceArray) {
  if (Array.isArray(complianceArray)) {
    // Enforce N/A (1) + Audit N/A (9) + Repaired (3) + Enforce success (2) + Audit success (10)
    return {
     percent : complianceArray[1].percent + complianceArray[9].percent + complianceArray[3].percent + complianceArray[2].percent + complianceArray[10].percent
    , number :complianceArray[1].number + complianceArray[9].number + complianceArray[3].number + complianceArray[2].number + complianceArray[10].number
    }
  } else {
    return { percent: 0, number: 0};
  }
}
/*
 * A function that build a compliance bar with colored zone for compliance
 * status cases based on Twitter Bootstrap: http://getbootstrap.com/components/#progress
 *
 * Await a JSArray:
 * (pending, success, repaired, error, noAnswer, notApplicable)
 *
 */
function buildComplianceBar(compliance, minPxSize) {

<<<<<<< HEAD
  if (Array.isArray(compliance)) {
    //Set the default minimal size and displayed value of compliance bars if not defined
    if (minPxSize === undefined) minPxSize = 5;

    var content = $('<div class="progress"></div>');

    // Correct compliance array, if sum is over 100, fix it y removing the excedent amount to the max value
    var sum = compliance.reduce(function(pv, cv) {return pv.percent + cv.percent; }, 0);
    if (sum > 100) {
      var compliancePercent = compliance.map(function(x) { return x.percent});
      var max_of_array = Math.max.apply(Math, compliancePercent);
      var index = compliancePercent.indexOf(max_of_array);
      var toRemove = sum - 100;
      var newMax = compliance[index];
      newMax[percent] = max_of_array - toRemove;
      compliance[index] = newMax;
=======
  var reportsDisabled      = compliance[0];  // - 5
  var enforceNotApplicable = compliance[1];  // - 0
  var enforceSuccess       = compliance[2];  // - 0
  var repaired             = compliance[3];  // - 0
  var enforceError         = compliance[4];  // - 2
  var pending              = compliance[5];  // - 4
  var noreport             = compliance[6];  // - 6
  var missing              = compliance[7];  // - 3
  var unknown              = compliance[8];  // - 3
  var auditNotApplicable   = compliance[9];  // - 0
  var compliant            = compliance[10]; // - 0
  var nonCompliant         = compliance[11]; // - 1
  var auditError           = compliance[12]; // - 2
  var badPolicyMode        = compliance[13]; // - 3

  var okStatus = computeComplianceOK(compliance)
  var unexpected =
  { percent : missing.percent + unknown.percent + badPolicyMode.percent
  , number : missing.number + unknown.number + badPolicyMode.number
  }
  var error =
  { percent : enforceError.percent + auditError.percent
  , number : enforceError.number + auditError.number
  }

  var complianceBars = getProgressBars([
      /*0*/ okStatus
    , /*1*/ nonCompliant
    , /*2*/ error
    , /*3*/ unexpected
    , /*4*/ pending
    , /*5*/ reportsDisabled
    , /*6*/ noreport
  ] , minPxSize);

  var precision = 2;
  if(okStatus.number != 0) {
    var text = []
    if (enforceSuccess.number != 0) {
      text.push("Success (enforce): "+enforceSuccess.percent.toFixed(precision)+"% <br> ");
    }
    if (compliant.number != 0) {
      text.push("Compliant: "+compliant.percent.toFixed(precision)+"% <br> ");
    }
    if (repaired.number != 0) {
      text.push("Repaired: "+repaired.percent.toFixed(precision)+"% <br> ");
>>>>>>> 56a2562d
    }

    var reportsDisabled      = compliance[0];  // - 5
    var enforceNotApplicable = compliance[1];  // - 0
    var enforceSuccess       = compliance[2];  // - 0
    var repaired             = compliance[3];  // - 0
    var enforceError         = compliance[4];  // - 2
    var pending              = compliance[5];  // - 4
    var noreport             = compliance[6];  // - 6
    var missing              = compliance[7];  // - 3
    var unknown              = compliance[8];  // - 3
    var auditNotApplicable   = compliance[9];  // - 0
    var compliant            = compliance[10]; // - 0
    var nonCompliant         = compliance[11]; // - 1
    var auditError           = compliance[12]; // - 2
    var badPolicyMode        = compliance[13]; // - 3

    var okStatus = computeCompliancePercent(compliance);
    var unexpected =
    { percent : missing.percent + unknown.percent + badPolicyMode.percent
    , number : missing.number + unknown.number + badPolicyMode.number
    };
    var error =
    { percent : enforceError.percent + auditError.percent
    , number : enforceError.number + auditError.number
    };

    var complianceBars = getProgressBars([
        /*0*/ okStatus
      , /*1*/ nonCompliant
      , /*2*/ error
      , /*3*/ unexpected
      , /*4*/ pending
      , /*5*/ reportsDisabled
      , /*6*/ noreport
    ] , minPxSize);

    var precision = 2;
    if(okStatus.number != 0) {
      var text = []
      if (enforceSuccess.number != 0) {
        text.push("Success (enforce): "+enforceSuccess.percent.toFixed(precision)+"% <br> ");
      }
      if (compliant.number != 0) {
        text.push("Compliant: "+compliant.percent.toFixed(precision)+"% <br> ");
      }
      if (repaired.number != 0) {
        text.push("Repaired: "+repaired.percent.toFixed(precision)+"% <br> ");
      }
      if (enforceNotApplicable.number != 0) {
        text.push("Not applicable (enforce): "+enforceNotApplicable.percent.toFixed(precision)+"% <br> ");
      }
      if (auditNotApplicable.number != 0) {
        text.push("Not applicable (audit): "+auditNotApplicable.percent.toFixed(precision)+"% <br> ");
      }
      content.append('<div class="progress-bar progress-bar-success" style="width:'+complianceBars[0].width+'" title="'+text.join("\n")+'">'+complianceBars[0].value+'</div>');
    }

    if(nonCompliant.number != 0) {
      var text = []
      text.push("Non compliance: "+nonCompliant.percent.toFixed(precision)+"%");
      content.append('<div class="progress-bar progress-bar-audit-noncompliant" style="width:'+complianceBars[1].width+'" title="'+text.join("\n")+'">'+complianceBars[1].value+'</div>');
    }

    if(error.number != 0) {
      var text = []
      if (enforceError.number != 0) {
        text.push("Errors (enforce): "+enforceError.percent.toFixed(precision)+"% <br> ");
      }
      if (auditError.number != 0) {
        text.push("Errors (audit): "+auditError.percent.toFixed(precision)+"% <br> ");
      }
      content.append('<div class="progress-bar progress-bar-error" style="width:'+complianceBars[2].width+'" title="'+text.join("\n")+'">'+complianceBars[2].value+'</div>');
    }

    if(unexpected.number != 0) {
      var text = []
      if (missing.number != 0) {
        text.push("Missing reports: "+missing.percent.toFixed(precision)+"% <br> ");
      }
      if (unknown.number != 0) {
        text.push("Unknown reports: "+unknown.percent.toFixed(precision)+"% <br> ");
      }
      if (badPolicyMode.number != 0) {
        text.push("Not supported mixed mode on directive from same Technique: "+badPolicyMode.percent.toFixed(precision)+"% <br> ");
      }
      content.append('<div class="progress-bar progress-bar-unknown progress-bar-striped" style="width:'+complianceBars[3].width+'" title="'+text.join("\n")+'">'+complianceBars[3].value+'</div>');
    }

    if(pending.number != 0) {
      var tooltip = pending.percent.toFixed(precision);
      content.append('<div class="progress-bar progress-bar-pending progress-bar-striped" style="width:'+complianceBars[4].width+'" title="Applying: '+tooltip+'%">'+complianceBars[4].value+'</div>');
    }
<<<<<<< HEAD

    if(reportsDisabled.number != 0) {
      var tooltip = reportsDisabled.percent.toFixed(precision);
      content.append('<div class="progress-bar progress-bar-reportsdisabled" style="width:'+complianceBars[5].width+'" title="Reports Disabled: '+tooltip+'%">'+complianceBars[5].value+'</div>')
    }
=======
    content.append('<div class="progress-bar progress-bar-unknown progress-bar-striped" style="width:'+complianceBars[3].width+'" title="'+text.join("\n")+'">'+complianceBars[3].value+'</div>');
  }

  if(pending.number != 0) {
    var tooltip = pending.percent.toFixed(precision);
    content.append('<div class="progress-bar progress-bar-pending progress-bar-striped" style="width:'+complianceBars[4].width+'" title="Applying: '+tooltip+'%">'+complianceBars[4].value+'</div>');
  }

  if(reportsDisabled.number != 0) {
    var tooltip = reportsDisabled.percent.toFixed(precision);
    content.append('<div class="progress-bar progress-bar-reportsdisabled" style="width:'+complianceBars[5].width+'" title="Reports Disabled: '+tooltip+'%">'+complianceBars[5].value+'</div>')
  }

  if(noreport.number != 0) {
    var tooltip = noreport.percent.toFixed(precision);
    content.append('<div class="progress-bar progress-bar-no-report" style=" width:'+complianceBars[6].width+'" title="No report: '+tooltip+'%">'+complianceBars[6].value+'</div>');
  }
>>>>>>> 56a2562d

    if(noreport.number != 0) {
      var tooltip = noreport.percent.toFixed(precision);
      content.append('<div class="progress-bar progress-bar-no-report" style=" width:'+complianceBars[6].width+'" title="No report: '+tooltip+'%">'+complianceBars[6].value+'</div>');
    }

    var container = $('<div class="tw-bs"></div>');
    container.append(content);

    $(window).on('resize',function(){
      adjustComplianceBar(content);
    });

    return container
  } else {
    return compliance
  }
}

function adjustComplianceBar(bar){
  bar.find('.progress-bar').each(function(){
    var w  = $(this).width();
    var s  = $(this).find('span');
    var sw = s.width();
    if(sw > w){
      s.addClass('invisible');
    }else{
      s.removeClass('invisible');
    }
  });
}

function compliancePercentValue(compliances) {
  var decomposedValues = [];
  var obj = {};
  var tmp,diff,total;
  for(var i in compliances){
    tmp = compliances[i];
    obj = {
      val : parseInt(tmp.percent)
    , dec : (tmp.percent)%1
    , ind : parseInt(i)
    , number: tmp.number
    };
    decomposedValues.push(obj);
  }

  decomposedValues.sort(function(a,b){return b.dec - a.dec;});
  total = decomposedValues.reduce(function(a, b) {;return {val : (a.val + b.val)}; }, {val:0}).val;

  //we can have total = 0 in the case of overriden directives. We don't want to loop until 100.
  //in fact, that loop can't be ok if (100 - total) > decomposedValue.length
  diff = 100 - total;

  for(var i=0; i<diff && i<decomposedValues.length; i++){
    decomposedValues[i].val++;
  }
  decomposedValues.sort(function(a,b){return a.ind - b.ind;});
  return decomposedValues;
}

function computeSmallBarsSizeAndPercent (compliances, minVal, minPxSize) {
  res = {
    percent   : 0
  , pixelSize : 0
  };
  //We calculate the total percentage of the bars which are less than minSize%.
  //Then we calculate the total size taken by them after have been resized.
  $(compliances).each(function(index,compliance) {
    // This is the integer part, that we will use to compute size of the bar
    var compliancePercent = compliance.val;
    // Full compliance value (integer and decimal) we need that to check that we do have a value, we only ignore 0
    var realValue = compliancePercent+ compliance.dec;
    console.log(compliance);
    if((compliancePercent < minVal) && (realValue > 0 || compliance.number > 0)){
      res.percent += compliancePercent;
      res.pixelSize += minPxSize;
    }
  });
  return res;
}

function getProgressBars(arr, minPxSize){
  //Values less than 8 are hidden by default on small devices
  var minVal = 3;
  var bars = [];
  function displayValue(value){
    //TODO : Add condition for tabs
    var percent = value>minVal ? String(value)+"%" : "";
    return "<span>"+percent+"</span>";
  }
  var compliances = compliancePercentValue(arr);

  // Minimum given size (in px) of a bar
  var bar;
  //We calculate the total percentage of the bars which are less than minSize%.
  //Then we calculate the total size taken by them after have been resized.
  var totalSmallBars = computeSmallBarsSizeAndPercent(compliances, minVal, minPxSize);

  //Here, we set the new width for each bar.
  $(compliances).each(function(index,compliance){

    var compliancePercent = compliance.val;
    if(compliancePercent < minVal){
      bar = {
        width: minPxSize+"px"
      , value: displayValue(compliancePercent)
      };
    }else{
      //We calculate the remaining free space of the Compliance Bar
      var baseSize = "(100% - " + totalSmallBars.pixelSize + "px)";
      //Then we calculate the percentage of each bar with respect to this space.
      var percentBar = compliancePercent / (100 - totalSmallBars.percent );
      bar = {
        width : "calc( "+baseSize+" * "+percentBar+")"
      , value: displayValue(compliancePercent)
      }
    }
    bars.push(bar);
  });
  return bars;
}

function refreshTable (gridId, data) {
  var table = $('#'+gridId).DataTable({"retrieve": true});
  table.clear();
  table.rows.add(data);
  table.draw();
}

function selectInterval(interval, element){
  $("#selectedPeriod").text(interval);
  $(".c3-bar-highlighted").each(function() {
    this.classList.remove("c3-bar-highlighted");
  });
  element.classList.add("c3-bar-highlighted");
}
function changeCursor(clickable){
  if(clickable){
    $('body').toggleClass('cursorPointer');
  }
}
/*
 * Function to define opening of an inner table
 */
function createInnerTable(myTable,  createFunction, contextPath, kind) {
  var plusTd = $(myTable.fnGetNodes());
  plusTd.each( function () {
    $(this).unbind();
    $(this).click( function (e) {
      if ($(e.target).hasClass('noExpand')) {
        return false;
      } else {
        var fnData = myTable.fnGetData( this );
        var i = $.inArray( this, anOpen );
        var detailsId = fnData.jsid ;
        if (kind !== undefined) {
          detailsId += "-"+kind
        }
        detailsId += "-details";
        if ( i === -1 ) {
          $(this).find("td.listopen").removeClass("listopen").addClass("listclose");
          var table = $("<table></table>");
          var tableId = fnData.jsid;
          if (kind !== undefined) {
            tableId += "-"+kind;
          }
          tableId += "-table";
          table.attr("id",tableId);
          table.attr("cellspacing",0);
          table.addClass("noMarginGrid");
          var div = $("<div></div>");
          div.addClass("innerDetails");
          div.attr("id",detailsId);
          div.append(table);
          var nDetailsRow = myTable.fnOpen( this, div, 'details' );
          var res = createFunction(tableId, fnData.details);
          $('div.dataTables_wrapper:has(table.noMarginGrid)').addClass('noMarginGrid');
          $('#'+detailsId).slideDown(300);
          anOpen.push( this );
        } else {
          $(this).find("td.listclose").removeClass("listclose").addClass("listopen");
          $('#'+detailsId).slideUp(300, function () {
            myTable.fnClose( this );
            anOpen.splice( i, 1 );
          } );
        }
      }
    } );
  } );
}

// Create a table from its id, data, columns, custom params, context patch and refresh function
function createTable(gridId,data,columns, customParams, contextPath, refresh, storageId, isPopup, pickEventLogsInInterval) {
  var defaultParams = {
      "asStripeClasses": [ 'color1', 'color2' ]
    , "bAutoWidth": false
    , "aoColumns": columns
    , "aaData": data
    , "bJQueryUI": true
    , "lengthMenu": [ [10, 25, 50, 100, 500, 1000, -1], [10, 25, 50, 100, 500, 1000, "All"] ]
    , "pageLength": 25
    , "retrieve" : true
  };
  if (storageId !== undefined) {
    var storageParams = {
        "bStateSave" : true
      , "fnStateSave": function (oSettings, oData) {
          localStorage.setItem( 'DataTables_'+storageId, JSON.stringify(oData) );
        }
      , "fnStateLoad": function (oSettings) {
          return JSON.parse( localStorage.getItem('DataTables_'+storageId) );
        }
    }

    $.extend(defaultParams,storageParams);
  }

  var params = $.extend({},defaultParams,customParams);
  var table = $('#'+gridId).DataTable( params );

  $('#'+gridId+' thead tr').addClass("head");
  if (!( typeof refresh === 'undefined')) {
    var refreshButton = $("<button class='btn btn-primary'><i class='fa fa-refresh'></i></button>");
    refreshButton.button();
    refreshButton.attr("title","Refresh");
    refreshButton.click( function() { refresh(); } );
    refreshButton.addClass("refreshButton");
    $("#"+gridId+"_wrapper .dataTables_refresh").append(refreshButton);
  }

  $("#"+gridId+"_wrapper .dataTables_refresh button").tooltip({position:{my:"left+40 bottom-10",collision: "flipfit"}});

  $('.dataTables_filter input').attr("placeholder", "Filter");

  $('.tw-bs .modal .dataTables_filter input').addClass("form-control");
  $('#grid_remove_popup_grid').parent().addClass("table-responsive");
  $('#grid_remove_popup_grid').parents('.modal-dialog').addClass("modal-lg");

  if (!( typeof pickEventLogsInInterval === 'undefined')) {
    $('#filterLogs').removeClass('hide');
    //Initialize the two datepickers
    $('#filterLogs .pickStartInput, #filterLogs .pickEndInput').datetimepicker({dateFormat:'yy-mm-dd', timeFormat: 'HH:mm:ss', timeInput: true});
    $('#filterLogsButton').click(pickEventLogsInInterval);
  }
  return table;
}
<|MERGE_RESOLUTION|>--- conflicted
+++ resolved
@@ -1498,7 +1498,6 @@
  */
 function buildComplianceBar(compliance, minPxSize) {
 
-<<<<<<< HEAD
   if (Array.isArray(compliance)) {
     //Set the default minimal size and displayed value of compliance bars if not defined
     if (minPxSize === undefined) minPxSize = 5;
@@ -1515,54 +1514,6 @@
       var newMax = compliance[index];
       newMax[percent] = max_of_array - toRemove;
       compliance[index] = newMax;
-=======
-  var reportsDisabled      = compliance[0];  // - 5
-  var enforceNotApplicable = compliance[1];  // - 0
-  var enforceSuccess       = compliance[2];  // - 0
-  var repaired             = compliance[3];  // - 0
-  var enforceError         = compliance[4];  // - 2
-  var pending              = compliance[5];  // - 4
-  var noreport             = compliance[6];  // - 6
-  var missing              = compliance[7];  // - 3
-  var unknown              = compliance[8];  // - 3
-  var auditNotApplicable   = compliance[9];  // - 0
-  var compliant            = compliance[10]; // - 0
-  var nonCompliant         = compliance[11]; // - 1
-  var auditError           = compliance[12]; // - 2
-  var badPolicyMode        = compliance[13]; // - 3
-
-  var okStatus = computeComplianceOK(compliance)
-  var unexpected =
-  { percent : missing.percent + unknown.percent + badPolicyMode.percent
-  , number : missing.number + unknown.number + badPolicyMode.number
-  }
-  var error =
-  { percent : enforceError.percent + auditError.percent
-  , number : enforceError.number + auditError.number
-  }
-
-  var complianceBars = getProgressBars([
-      /*0*/ okStatus
-    , /*1*/ nonCompliant
-    , /*2*/ error
-    , /*3*/ unexpected
-    , /*4*/ pending
-    , /*5*/ reportsDisabled
-    , /*6*/ noreport
-  ] , minPxSize);
-
-  var precision = 2;
-  if(okStatus.number != 0) {
-    var text = []
-    if (enforceSuccess.number != 0) {
-      text.push("Success (enforce): "+enforceSuccess.percent.toFixed(precision)+"% <br> ");
-    }
-    if (compliant.number != 0) {
-      text.push("Compliant: "+compliant.percent.toFixed(precision)+"% <br> ");
-    }
-    if (repaired.number != 0) {
-      text.push("Repaired: "+repaired.percent.toFixed(precision)+"% <br> ");
->>>>>>> 56a2562d
     }
 
     var reportsDisabled      = compliance[0];  // - 5
@@ -1580,7 +1531,7 @@
     var auditError           = compliance[12]; // - 2
     var badPolicyMode        = compliance[13]; // - 3
 
-    var okStatus = computeCompliancePercent(compliance);
+    var okStatus = computeComplianceOK(compliance);
     var unexpected =
     { percent : missing.percent + unknown.percent + badPolicyMode.percent
     , number : missing.number + unknown.number + badPolicyMode.number
@@ -1656,31 +1607,11 @@
       var tooltip = pending.percent.toFixed(precision);
       content.append('<div class="progress-bar progress-bar-pending progress-bar-striped" style="width:'+complianceBars[4].width+'" title="Applying: '+tooltip+'%">'+complianceBars[4].value+'</div>');
     }
-<<<<<<< HEAD
 
     if(reportsDisabled.number != 0) {
       var tooltip = reportsDisabled.percent.toFixed(precision);
       content.append('<div class="progress-bar progress-bar-reportsdisabled" style="width:'+complianceBars[5].width+'" title="Reports Disabled: '+tooltip+'%">'+complianceBars[5].value+'</div>')
     }
-=======
-    content.append('<div class="progress-bar progress-bar-unknown progress-bar-striped" style="width:'+complianceBars[3].width+'" title="'+text.join("\n")+'">'+complianceBars[3].value+'</div>');
-  }
-
-  if(pending.number != 0) {
-    var tooltip = pending.percent.toFixed(precision);
-    content.append('<div class="progress-bar progress-bar-pending progress-bar-striped" style="width:'+complianceBars[4].width+'" title="Applying: '+tooltip+'%">'+complianceBars[4].value+'</div>');
-  }
-
-  if(reportsDisabled.number != 0) {
-    var tooltip = reportsDisabled.percent.toFixed(precision);
-    content.append('<div class="progress-bar progress-bar-reportsdisabled" style="width:'+complianceBars[5].width+'" title="Reports Disabled: '+tooltip+'%">'+complianceBars[5].value+'</div>')
-  }
-
-  if(noreport.number != 0) {
-    var tooltip = noreport.percent.toFixed(precision);
-    content.append('<div class="progress-bar progress-bar-no-report" style=" width:'+complianceBars[6].width+'" title="No report: '+tooltip+'%">'+complianceBars[6].value+'</div>');
-  }
->>>>>>> 56a2562d
 
     if(noreport.number != 0) {
       var tooltip = noreport.percent.toFixed(precision);
@@ -1754,7 +1685,6 @@
     var compliancePercent = compliance.val;
     // Full compliance value (integer and decimal) we need that to check that we do have a value, we only ignore 0
     var realValue = compliancePercent+ compliance.dec;
-    console.log(compliance);
     if((compliancePercent < minVal) && (realValue > 0 || compliance.number > 0)){
       res.percent += compliancePercent;
       res.pixelSize += minPxSize;
