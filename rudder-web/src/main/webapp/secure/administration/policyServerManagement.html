--- conflicted
+++ resolved
@@ -173,7 +173,7 @@
             </lift:authz>
           </form>
         </div>
-      
+
     </div>
     <div class="inner-portlet">
       <h3 class="page-title">Security</h3>
@@ -247,45 +247,6 @@
     <div id="complianceMode" class="lift:administration.PropertiesManagement.complianceMode"></div>
 
     <div class="inner-portlet">
-<<<<<<< HEAD
-      <h3 class="page-title">Set default settings value on node acceptation</h3>
-      <div class="portlet-content">
-        <div class="lift:administration.PropertiesManagement.nodeOnAcceptDefaults" id="nodeOnAcceptDefaults">
-          <div class="col-xs-12 callout-fade callout-warning">
-            <div class="marker">
-              <span class="glyphicon glyphicon-info-sign"></span>
-            </div>
-            <p>Configure the default state and policy mode that a node get when it is accepted.</p>
-          </div>
-          <div class="pull-left">
-            <form class="lift:form.ajax">
-              <ul>
-                <li class="rudder-form">
-                  <div class="input-group col-xs-12">
-                    <label class="input-group-addon" for="nodeOnAcceptState">
-                      Node default state
-                    </label>
-                    <input id="nodeOnAcceptState" type="select" class="form-control">
-                  </div>
-                </li>
-              </ul>
-              <ul>
-                <li class="rudder-form">
-                  <div class="input-group space-bottom col-xs-12">
-                    <label class="input-group-addon" for="nodeOnAcceptPolicyMode">
-                      Node default policy mode
-                    </label>
-                    <input id="nodeOnAcceptPolicyMode" type="select" class="form-control">
-                  </div>
-                </li>
-              </ul>
-              <lift:authz role="administration_write">
-                <input type="submit" value="Save Changes" id="nodeOnAcceptDefaultsSubmit"/>
-                <lift:Msg id="displayGraphsMsg">[messages]</lift:Msg>
-              </lift:authz>
-            </form>
-          </div>
-=======
       <div class="page-title">Unexpected reports interpretation</div>
       <div class="portlet-content">
         <div class="lift:administration.PropertiesManagement.unexpectedReportInterpretation" id="unexpectedReportInterpretation">
@@ -365,16 +326,50 @@
           </lift:authz>
         </form>
         </div>
->>>>>>> df4babe2
-        </div>
-      </div>
-    </div>
-
-<<<<<<< HEAD
-=======
-
-
->>>>>>> df4babe2
+
+    <div class="inner-portlet">
+      <h3 class="page-title">Set default settings value on node acceptation</h3>
+      <div class="portlet-content">
+        <div class="lift:administration.PropertiesManagement.nodeOnAcceptDefaults" id="nodeOnAcceptDefaults">
+          <div class="col-xs-12 callout-fade callout-warning">
+            <div class="marker">
+              <span class="glyphicon glyphicon-info-sign"></span>
+            </div>
+            <p>Configure the default state and policy mode that a node get when it is accepted.</p>
+          </div>
+          <div class="pull-left">
+            <form class="lift:form.ajax">
+              <ul>
+                <li class="rudder-form">
+                  <div class="input-group col-xs-12">
+                    <label class="input-group-addon" for="nodeOnAcceptState">
+                      Node default state
+                    </label>
+                    <input id="nodeOnAcceptState" type="select" class="form-control">
+                  </div>
+                </li>
+              </ul>
+              <ul>
+                <li class="rudder-form">
+                  <div class="input-group space-bottom col-xs-12">
+                    <label class="input-group-addon" for="nodeOnAcceptPolicyMode">
+                      Node default policy mode
+                    </label>
+                    <input id="nodeOnAcceptPolicyMode" type="select" class="form-control">
+                  </div>
+                </li>
+              </ul>
+              <lift:authz role="administration_write">
+                <input type="submit" value="Save Changes" id="nodeOnAcceptDefaultsSubmit"/>
+                <lift:Msg id="displayGraphsMsg">[messages]</lift:Msg>
+              </lift:authz>
+            </form>
+          </div>
+
+        </div>
+      </div>
+    </div>
+
     <div id="cfagentSchedule" class="lift:administration.PropertiesManagement.cfagentSchedule"></div>
 
     <div class="inner-portlet">
