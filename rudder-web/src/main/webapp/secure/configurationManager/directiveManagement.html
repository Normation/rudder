--- conflicted
+++ resolved
@@ -129,13 +129,8 @@
        </fieldset>
        </div>
      </div>
-<<<<<<< HEAD
    </div>
-    
-=======
-   </lift:configuration.DirectiveManagement.techniqueDetails>
 
->>>>>>> d4a5618a
    <div class="directiveDetails">
      <div data-lift="configuration.DirectiveManagement.showDirectiveDetails" ></div>
    </div>
