--- conflicted
+++ resolved
@@ -2580,7 +2580,6 @@
   font-weight: bold;
 }
 
-<<<<<<< HEAD
 /* ICONS */
 .fa.warnicon{
   margin-left:8px;
@@ -2602,8 +2601,7 @@
 table a > i.fa-pencil:hover{
   color:#333;
 }
-=======
->>>>>>> 89cad22d
+
 @keyframes opacity-1 {
   0%   {opacity:0;visibility: visible;}
   100% {opacity:1;visibility: visible;}
