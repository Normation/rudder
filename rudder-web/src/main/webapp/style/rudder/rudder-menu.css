/*
*************************************************************************************
* Copyright 2016 Normation SAS
*************************************************************************************
*
* This file is part of Rudder.
* 
* Rudder is free software: you can redistribute it and/or modify
* it under the terms of the GNU General Public License as published by
* the Free Software Foundation, either version 3 of the License, or
* (at your option) any later version.
* 
* In accordance with the terms of section 7 (7. Additional Terms.) of
* the GNU General Public License version 3, the copyright holders add
* the following Additional permissions:
* Notwithstanding to the terms of section 5 (5. Conveying Modified Source
* Versions) and 6 (6. Conveying Non-Source Forms.) of the GNU General
* Public License version 3, when you create a Related Module, this
* Related Module is not considered as a part of the work and may be
* distributed under the license agreement of your choice.
* A "Related Module" means a set of sources files including their
* documentation that, without modification of the Source Code, enables
* supplementary functions or services in addition to those offered by
* the Software.
* 
* Rudder is distributed in the hope that it will be useful,
* but WITHOUT ANY WARRANTY; without even the implied warranty of
* MERCHANTABILITY or FITNESS FOR A PARTICULAR PURPOSE.  See the
* GNU General Public License for more details.
* 
* You should have received a copy of the GNU General Public License
* along with Rudder.  If not, see <http://www.gnu.org/licenses/>.

*
*************************************************************************************
*/

/*ROW SMALL PADDING */
.tw-bs .row.col-small-padding{
  padding: 0 8px;
}
.tw-bs .row.col-small-padding > .col-xs-1, .tw-bs .row.col-small-padding > .col-sm-1, .tw-bs .row.col-small-padding > .col-md-1, .tw-bs .row.col-small-padding > .col-lg-1,
.tw-bs .row.col-small-padding > .col-xs-2, .tw-bs .row.col-small-padding > .col-sm-2, .tw-bs .row.col-small-padding > .col-md-2, .tw-bs .row.col-small-padding > .col-lg-2,
.tw-bs .row.col-small-padding > .col-xs-3, .tw-bs .row.col-small-padding > .col-sm-3, .tw-bs .row.col-small-padding > .col-md-3, .tw-bs .row.col-small-padding > .col-lg-3,
.tw-bs .row.col-small-padding > .col-xs-4, .tw-bs .row.col-small-padding > .col-sm-4, .tw-bs .row.col-small-padding > .col-md-4, .tw-bs .row.col-small-padding > .col-lg-4,
.tw-bs .row.col-small-padding > .col-xs-5, .tw-bs .row.col-small-padding > .col-sm-5, .tw-bs .row.col-small-padding > .col-md-5, .tw-bs .row.col-small-padding > .col-lg-5,
.tw-bs .row.col-small-padding > .col-xs-6, .tw-bs .row.col-small-padding > .col-sm-6, .tw-bs .row.col-small-padding > .col-md-6, .tw-bs .row.col-small-padding > .col-lg-6,
.tw-bs .row.col-small-padding > .col-xs-7, .tw-bs .row.col-small-padding > .col-sm-7, .tw-bs .row.col-small-padding > .col-md-7, .tw-bs .row.col-small-padding > .col-lg-7,
.tw-bs .row.col-small-padding > .col-xs-8, .tw-bs .row.col-small-padding > .col-sm-8, .tw-bs .row.col-small-padding > .col-md-8, .tw-bs .row.col-small-padding > .col-lg-8,
.tw-bs .row.col-small-padding > .col-xs-9, .tw-bs .row.col-small-padding > .col-sm-9, .tw-bs .row.col-small-padding > .col-md-9, .tw-bs .row.col-small-padding > .col-lg-9,
.tw-bs .row.col-small-padding > .col-xs-10, .tw-bs .row.col-small-padding > .col-sm-10, .tw-bs .row.col-small-padding > .col-md-10, .tw-bs .row.col-small-padding > .col-lg-10,
.tw-bs .row.col-small-padding > .col-xs-11, .tw-bs .row.col-small-padding > .col-sm-11, .tw-bs .row.col-small-padding > .col-md-11, .tw-bs .row.col-small-padding > .col-lg-11,
.tw-bs .row.col-small-padding > .col-xs-12, .tw-bs .row.col-small-padding > .col-sm-12, .tw-bs .row.col-small-padding > .col-md-12, .tw-bs .row.col-small-padding > .col-lg-12{
  padding-left:7px;
  padding-right:7px;
}

/*LOGO RUDDER*/
header.main-header .logo-mini img{
  width:35px;
  position: relative;
  left: -2px;
  top: -1px;
}
header.main-header .logo-lg img{
  position: relative;
  top: -2px;
}
.tw-bs h1,.tw-bs h2,.tw-bs h3,.tw-bs h4,.tw-bs h5,.tw-bs h6,.tw-bs .rudder-form{
  font-family: 'Source Sans Pro', 'Helvetica Neue', Helvetica, Arial, sans-serif;
}
.text-align{
  text-align:center!important;
}
<<<<<<< HEAD
.pre{
  white-space: pre-line;
  word-break: break-word;
}
/* - JSON - */
tbody.toggle-color{
  border-left:1px solid #c3c3c3;
  border-right:1px solid #c3c3c3;
}
tbody.toggle-color > tr > td{
  padding-bottom:0;
}
tbody.toggle-color > tr.color1 > td,tbody.toggle-color > tr.color2 > td{
  padding-bottom:4px;
}
pre.json-beautify, .tw-bs pre.json-beautify{
  border: none;
  background-color: transparent;
  border-radius: 0;
  cursor: pointer;
  max-height: 70px;
  transition-duration: .2s;
  overflow: hidden;
  position: relative;
  margin-bottom: 0;
  padding-right: 25px;
}
pre.json-beautify.toggle, .tw-bs pre.json-beautify.toggle{
  height:auto;
  max-height:none;
  -moz-box-shadow: none;
  -webkit-box-shadow: none;
  box-shadow: none;
}
pre.json-beautify:after,.tw-bs pre.json-beautify:after{
  position:absolute;
  right:10px;
  top : 10px;
  color:#333;
  content: "\f054";
  display: inline-block;
  font: normal normal normal 14px/1 FontAwesome;
  font-size: inherit;
  text-rendering: auto;
  -webkit-font-smoothing: antialiased;
  transition-duration:.2s;
}
pre.json-beautify.toggle:after, .tw-bs pre.json-beautify.toggle:after{
  transform:rotate(90deg);
}
=======

>>>>>>> b72d3147
/* - MODAL 4.0 - */
.tw-bs .modal .modal-content {
  border-radius: 0;
  border: none;
}
.tw-bs .modal .modal-header {
  border-radius: 0;
  border-bottom: 1px solid #f08004;
  background: #f08004;
}
.tw-bs .modal .modal-footer .btn {
  width:auto;
}
/* - LABEL BOOTSTRAP */
.tw-bs label.radio{
	color: #555;
}
/* - INPUT BOOTSTRAP */
.btn-radio > input[type=radio] {
  position       : absolute;
  clip           : rect(0, 0, 0, 0);
  pointer-events : none;
}
.tw-bs .btn-default.active.disabled{
  color: #fff !important;
  background-color: #9bc832 !important;
  border-color: #7b9e28 !important;
}
#login-page .tw-bs .form-control:focus {
  border-color: #222D32;
  -webkit-box-shadow: inset 0 1px 1px rgba(0, 0, 0, 0.075), 0 0 8px rgba(102, 175, 233, 0);
  box-shadow: inset 0 1px 1px rgba(0, 0, 0, 0.075), 0 0 7px rgba(180, 180, 180, 0.6);
}
.tw-bs .form-control{
  border: 1px solid #d0d0d0;
  -webkit-box-shadow: none;
  box-shadow: none;
}
.tw-bs .form-control:active:focus {
  border-color: #d0d0d0;
  -webkit-box-shadow: inset 0 1px 1px rgba(0, 0, 0, 0.075), 0 0 5px rgba(175, 175, 175, 0.6);
  box-shadow: inset 0 1px 1px rgba(0, 0, 0, 0.075), 0 0 5px rgba(175, 175, 175, 0.6);
}
.tw-bs .form-control:focus {
  border-color: #a0a0a0;
  -webkit-box-shadow: none;
  box-shadow: none;
}
.no-background{
	background-color:transparent !important;
	background:none !important;
}
.tw-bs a,
.tw-bs a:focus,
.tw-bs a:hover,
.tw-bs a:active,
.tw-bs .btn,
.tw-bs .btn:focus,
.tw-bs .btn:hover,
.tw-bs .btn:active,
.tw-bs .form-control,
.tw-bs .form-control:focus,
.tw-bs .form-control:hover,
.tw-bs .form-control:active{
  outline:none !important;
}
.tw-bs .btn-default {
  background-color: #f4f4f4;
}
.tw-bs .btn-success,.tw-bs .btn-success[disabled]:hover {
  background-color: #9bc832;
  border-color: #8fb92a;
}
.tw-bs .btn-success:hover,.tw-bs .btn-success:focus:hover  {
  background-color: #85b711;
  border-color: #79a90a;
}
.tw-bs .btn-success:focus,.tw-bs .btn-success:focus {
  background-color: #9bc832;
  border-color: #82a926;
}
.tw-bs .btn-success:active,.tw-bs .btn-success:active:focus {
  background-color: #81a927;
  border-color: #62801e;
}
/* SPINNERS */
.tw-bs .btn i.fa-spin {
  position: absolute;
  left: 26px;
  font-size: 20px;
}
/* FAKE INPUT DISABLED */
.tw-bs .well.well-disabled, .tw-bs .readonly-field > div > div{
  cursor: no-drop;
  padding: 6px 12px;
  background-color: #eee;
  border: 1px solid #d0d0d0;
  box-shadow: none;
  color: #555;
  font-size: 12px;
  margin-bottom: 0;
}
.tw-bs .readonly-field > div{
  padding-left: 15px;
  padding-right: 15px;
  floart:left;
}
.tw-bs .readonly-field > div > div{
  border-radius:4px;
  min-height:31px;
}
/* TEXTAREA */
.tw-bs textarea.form-control{
  resize:vertical;
  min-height:6em;
}
/* ICON INFO */
.glyphicon.info{
  top: -2px;
  margin-left: 10px;
  font-size: 16px;
  color: #999;
  cursor: help;
  transition-duration:.2s;
}
.glyphicon.info:hover{
  color:#777;
}
/* ----- <QUICK SEARCH>  ----- */
/* FIX CSS BUGS */
.main-header>.navbar {
  max-height: 50px;
}
.tw-bs .navbar-nav li.dropdown > a {
  padding: 14px 8px;
}
.user.user-menu .glyphicon,.tasks-menu .fa-book{
	margin-right: 5px;
}
.skin-yellow.sidebar-collapse div.topQuickSearchResults.ac_results {
  left: 95px !important;
}
.skin-yellow div.topQuickSearchResults.ac_results {
  width: 250px !important;
  left: 275px !important;
  top: 42px !important;
  transition-duration: .3s;
  transition-timing-function: ease-in-out;
  border: none;
  border-bottom-left-radius: 3px;
  border-bottom-right-radius: 3px;
  border-left: 1px solid transparent;
  border-right: 1px solid transparent;
}
div.topQuickSearchResults.ac_results .ac_over {
  background-color: #fff !important;
  color: #222D32 !important;
  border-top: 1px solid #ccc;
}
div.topQuickSearchResults.ac_results li {
  border:none;
  border-top: 1px solid #ccc;
}
.skin-yellow .sidebar-form.topbar-search-form{
  display: inline-block;
  margin: 0;
  margin-left: 50px !important;
  position: relative;
  top: 6.5px;
  width: auto;
  border-radius: 0;
  border:none;
}
.skin-yellow .sidebar-form.topbar-search-form .table{
  display: table;
  width:250px;
}
.skin-yellow .sidebar-form.topbar-search-form .input-group-addon{
  cursor:pointer;
  border-right:none;
}
.skin-yellow .sidebar-form.topbar-search-form input.form-control{
  background-color: rgba(255, 255, 255, 0.65);
  border: none;
}
.skin-yellow .sidebar-form.topbar-search-form .input-group .input-group-addon {
  border-color: transparent;
  opacity: .65;
  background-color :rgba(255, 255, 255,1);
  transition-duration:.2s;
}
.skin-yellow .sidebar-form.topbar-search-form .input-group .input-group-addon:hover {
  color: #000;
}

.skin-yellow .sidebar-form.topbar-search-form input.form-control:focus{
  background-color: rgba(255, 255, 255, 1);
  border: none;
}
@media (min-width: 768px){
  .skin-yellow .sidebar-form.topbar-search-form{
    display:inline-block !important;
  }
}
@media (max-width: 768px){
  .skin-yellow .sidebar-form.topbar-search-form .table{
    width:150px;
  }
  .skin-yellow.sidebar-collapse div.topQuickSearchResults.ac_results,.skin-yellow div.topQuickSearchResults.ac_results, .skin-yellow.sidebar-open	 div.topQuickSearchResults.ac_results {
    left: 45px !important;
    width: 150px !important;
    top: 92px !important;
  }
}
@media (max-width: 500px){
  .skin-yellow .sidebar-form.topbar-search-form .table{
    width:120px;
  }
  .skin-yellow.sidebar-collapse div.topQuickSearchResults.ac_results,.skin-yellow div.topQuickSearchResults.ac_results, .skin-yellow.sidebar-open	 div.topQuickSearchResults.ac_results {
    width: 120px !important;
  }
}</div>
.tw-bs #searchInput::-webkit-input-placeholder {
 color: #964;
 -webkit-transition-duration:.3s;
 transition-duration:.3s;
}
.tw-bs #searchInput:-moz-placeholder {
 color: #964;
 -moz-transition-duration:.3s;
 transition-duration:.3s;
}
.tw-bs #searchInput::-moz-placeholder {
 color: #964;
 -moz-transition-duration:.3s;
 transition-duration:.3s;
}
.tw-bs #searchInput:-ms-input-placeholder {
 color: #964;
 -ms-transition-duration:.3s;
 transition-duration:.3s;
}
.tw-bs #searchInput:focus::-webkit-input-placeholder {
 color: #555;
}
.tw-bs #searchInput:focus:-moz-placeholder {
 color: #555;
}
.tw-bs #searchInput:focus::-moz-placeholder {
 color: #555;
}
.tw-bs #searchInput:focus:-ms-input-placeholder {
 color: #555;
}
/* ----- </QUICK SEARCH>  ----- */

/* MENU */
.skin-yellow .treeview-menu>li>a.active {
  color: #fff !important;
}
.skin-yellow .treeview-menu>li>a .fa,.skin-yellow .treeview-menu>li>a .glyphicon {
  visibility:hidden;
  color:#f08004;
  position:relative;
  color:#f08004;
  left:-2px;
}
.skin-yellow .treeview-menu>li>a.active .fa,.skin-yellow .treeview-menu>li>a.active .glyphicon {
  visibility:visible;
}
header.main-header{
  position: fixed;
  width: 100%;
}
aside.main-sidebar.fixed{
  position:fixed;
  z-index:850;
}
.no-hpadding{
  padding-left:0 !important;
  padding-right:0 !important;
}
.hpadding{
  padding: 5px 15px;
}

a.sidebar-toggle{
  font-size:14px;
}
.main-header .navbar .nav>li.user.user-menu>a:hover,.main-header .navbar .nav>li.user.user-menu>a:focus,.main-header .navbar .nav>li.user.user-menu>a:visited,.main-header .navbar .nav>li.user.user-menu{
  background: inherit;
  color: #fff;
  cursor: default;
}

.rudder_col {
  background-color: rgb(236, 240, 245);
  padding: 15px 15px 10px;
}
.content-wrapper {
  height: auto;
  padding-top:50px;
}
@media (max-width: 767px){
	.content-wrapper {
	  padding-top:100px;
	}
}
.tw-bs .wrapper{
  font-size:14px;
  overflow: visible;
}
.main-header .navbar .sidebar-toggle {
  line-height: 20px;
  position:absolute;
}
.tw-bs aside form button {
  width: auto;
}
.tw-bs aside form .form-control {
  font-size:14px;
}
.tw-bs .navbar-nav > li > a {
  padding: 15px 15px;
}
.tw-bs .navbar-nav a .glyphicon,.tw-bs .navbar-nav a:hover .glyphicon,.tw-bs .navbar-nav a:focus .glyphicon {
  color: #fff;
}
.tw-bs .navbar-nav a .fa-sign-out{
  font-size: 18px;
  top: 2px;
  position: relative;
}
#showhidetechnicalerrors{
  color:#000;
}
.tw-bs .wrapper a:focus,.tw-bs .wrapper a:hover {
  text-decoration: none;
}
.box-shadow{
  background-color: #fff;
  border-color: #ddd;
  box-shadow: 0px 10px 10px -8px rgba(0, 0, 0, 0.15);
}
.inner-portlet {
  margin:inherit;
  background-color: #fff;
}
.content-wrapper .tw-bs .panel-default {
  border-color: #ddd;
  box-shadow: 0px 10px 10px -8px rgba(0, 0, 0, 0.15);
}
.skin-yellow.sidebar-collapse .sidebar-menu>li>.treeview-menu {
  margin-top: -2px;
}
.sidebar-menu>li>a {
  line-height: 20px;
}
.sidebar-menu>li>a>span>span>.fa, .sidebar-menu>li>a>span>span>.glyphicon, .sidebar-menu>li>a>span>span>.ion {
  width: 20px;
}
.rudder_col>.ui-widget-content,.rudder_col>.tw-bs>.ui-widget-content {
  background-color:#fff;
  box-shadow: 0px 10px 10px -8px rgba(0, 0, 0, 0.15);
  border:1px solid #ddd;
  padding: 0 15px 20px 15px;
}
.ui-widget-content,.portlet-content{
  border-radius:4px;
}
.inner-portlet #auditMode h3 {
  width: 100%;
}

.inner-portlet h3 {
  padding: 5px 15px;
  display: block;
  width: calc(100% - 30px);
  margin-bottom: 20px;
  font-size: 21px;
  line-height: inherit;
  color: #333;
  border: 0;
  border-bottom: 1px solid #e5e5e5;
  margin-left: 15px;
  font-size: 18px;
}

/* ----- <DASHBOARD>  ----- */
#globalComplianceStats {
  color: rgba(34, 45, 50, 0.75);
  line-height: 20px;
  height: auto;
  padding-top: 15px;
  border-top: 2px solid #EBE7E7;
  margin-left: 15%;
  width: 70%;
  position:relative;
}

.highlight{
  color: #222D32;
  font-weight:700;
}
.tw-bs .progress {
  margin: 3px 5px;
}
.tw-bs td, .tw-bs th {
  padding: 4px 3px;
}
.tw-bs .panel-default > .panel-heading {
  color: #333;
  background-color:#fff;
  border-color: #F0F0F0;
  margin: 0 10px 10px 10px;
}
.stats li>a .badge{
  background-color: #222D32;
  opacity:.5;
}
.stats li>a:hover .badge{
  background-color: #222D32;
  opacity:1;
}
.tw-bs .nav-pills > li > a {
  font-weight:300;
  border-radius: 0px;
  color: #222D32;
  font-size: 15px;
  padding: 7px 15px;
}
.tw-bs .nav > li > a:hover, .tw-bs .nav > li > a:focus, .tw-bs .nav li.dropdown > a:hover, .tw-bs .nav li.dropdown > a:focus {
  background-color: #f4f4f4;
  color: #222D32;
  text-decoration: none;
}

/* Global Compliance */
.global-compliance,.global-compliance-details {
  height: 279px;
}
/* ----- </DASHBOARD>  ----- */
/* -- <NAVBAR>  ------------ */
.skin-yellow .sidebar-menu>li.footer>span{
  padding: 12px 5px 12px 15px;
  display: block;
}
.skin-yellow .sidebar-menu>li.footer>a{
  color:#556D77;
}

.sidebar-menu li.treeview.active>a>.fa-angle-left {
  -webkit-transform: rotate(90deg);
  -ms-transform: rotate(90deg);
  -o-transform: rotate(90deg);
  transform: rotate(90deg);
}
.sidebar-menu li.treeview>a>.fa-angle-left {
  -webkit-transform: rotate(-90deg);
  -ms-transform: rotate(-90deg);
  -o-transform: rotate(-90deg);
  transform: rotate(-90deg);
}

.skin-yellow .sidebar-menu>li.footer {
  color: #556D77;
  background: #1a2226;
  position:absolute;
  bottom:0;
  width:230px;
  overflow:hidden;
}
.skin-yellow.sidebar-collapse .sidebar-menu>li.footer{
  -webkit-animation: expand .3s ease-in-out forwards; /* Safari 4+ */
  -moz-animation:    expand .3s ease-in-out forwards; /* Fx 5+ */
  -o-animation:      expand .3s ease-in-out forwards; /* Opera 12+ */
  animation:         expand .3s ease-in-out forwards; /* IE 10+, Fx 29+ */
}
.skin-yellow .sidebar-menu>li.footer{
  -webkit-animation: squeeze .3s ease-in-out forwards; /* Safari 4+ */
  -moz-animation:    squeeze .3s ease-in-out forwards; /* Fx 5+ */
  -o-animation:      squeeze .3s ease-in-out forwards; /* Opera 12+ */
  animation:         squeeze .3s ease-in-out forwards; /* IE 10+, Fx 29+ */
}
.skin-yellow .sidebar-menu>li.footer:hover>a, .skin-yellow .sidebar-menu>li.footer.active>a {
  border-left-color: transparent;
  background: #1a2226;
}
.skin-yellow .sidebar-menu>li.footer>a:hover, .skin-yellow .sidebar-menu>li.footer.active>a:hover {
  color: #fff;
  background: #1e282c;
}
/* ----- <DROPDOWN MENU>  ----- */
@media (max-width: 767px){
  .tw-bs .navbar-nav .open .dropdown-menu {
    position: absolute;
    right: 42px;td
    float: none;
    width: 280px;
    background-color: rgb(255, 255, 255);
    border: 1px solid #ccc;
    border: 1px solid rgba(0, 0, 0, 0.15);
    border-radius: 4px;
    -webkit-box-shadow: 0 6px 12px rgba(0, 0, 0, 0.175);
    box-shadow: 0 6px 12px rgba(0, 0, 0, 0.175);
  }
}
.navbar-nav .notifications-menu>.dropdown-menu>li.footer>a{
  border-bottom-right-radius: 0;
  border-bottom-left-radius: 0;
}
.navbar-nav .notifications-menu>.dropdown-menu>li.footer:last-child>a{
  border-bottom-right-radius: 4px;
  border-bottom-left-radius: 4px;
}
.navbar-nav .notifications-menu>.dropdown-menu>li.footer>a{
  font-size:14px !important;
}
.navbar-nav .notifications-menu>.dropdown-menu>li.footer>a.regeneratePolicies{
	color:#a94442 !important;
}
.tw-bs #generatePoliciesDialog button.btn{
	min-width:130px;
}
.navbar-nav .notifications-menu>.dropdown-menu>li.footer>a.regeneratePolicies:hover{
  background-color: #d9534f !important;
  color: #fff !important;
  border-bottom-color: #d9534f;
}
.tw-bs .main-header .navbar .nav li.notifications-menu> a{
  color:#fff;
  height: 100%;
}
.tw-bs .navbar-nav li.dropdown {
  height: 50px;
}
.tw-bs .main-header .navbar .nav li.notifications-menu> a:hover .rudder-badge,
.tw-bs .main-header .navbar .nav li.notifications-menu> a:focus .rudder-badge,
.tw-bs .main-header .navbar .nav li.notifications-menu> a:active .rudder-badge,
.tw-bs .main-header .navbar .nav li.notifications-menu> a:visited .rudder-badge{
  background-color:#fff;
}

.tw-bs .main-header .navbar .nav a:hover,
.tw-bs .main-header .navbar .nav a:active,
.tw-bs .main-header .navbar .nav a:focus,
.main-header .navbar .nav>li> a:hover,
.main-header .navbar .nav>li> a:active,
.main-header .navbar .nav>li> a:focus,
.main-header .navbar .nav .open> a,
.main-header .navbar .nav .open> a:hover,
.main-header .navbar .nav .open> a:focus,
.main-header .navbar .nav>.active a,
.main-header .navbar .nav li.dropdown > a:hover,
.main-header .navbar .nav li.dropdown > a:focus{
  background: rgba(0,0,0,0.1);
  color: #f6f6f6;
}
.notifications-menu .rudder-badge {
  position: relative;
  left: 7px;
  top: -2px;
  background-color: #fff;
  border: 2px solid rgba(240, 128, 4, 0.47);
  color: rgb(34, 45, 50);
  border-radius:3px;
}
.notifications-menu .rudder-badge::before {
  content: "";
  left: -9px;
  top: 4px;
  color: transparent;
  width: 0;
  height: 0;
  border-top: 5px solid transparent;
  border-bottom: 5px solid transparent;
  border-right: 11px solid #FFF;
  position: absolute;
}

 .navbar-nav .notifications-menu>.dropdown-menu>li .menu>li>a>.fa{
  width: 30px;
  color: #222D32;
  opacity: 0.4;
}
.navbar-nav .notifications-menu>.dropdown-menu>li .menu>li>a>.fa.text-succes{
  color: #3c763d;
}
.navbar-nav .notifications-menu>.dropdown-menu>li .menu>li>a>.fa.text-danger{
  color: #a94442;
}
 .navbar-nav .notifications-menu>.dropdown-menu>li .menu>li>a>.fa-flag-o, .navbar-nav .notifications-menu>.dropdown-menu>li .menu>li>a>.fa-flag-checkered{
  font-size: 16px;
}
.navbar-nav .notifications-menu>.dropdown-menu>li .menu>li>a{
  font-size:12px !important;
}
.navbar-nav .notifications-menu>.dropdown-menu>li .menu>li>a:hover .fa,
.navbar-nav .messages-menu>.dropdown-menu>li .menu>li>a:hover .fa,
.navbar-nav .tasks-menu>.dropdown-menu>li .menu>li>a:hover .fa,
.navbar-nav .notifications-menu>.dropdown-menu>li .menu>li>a:hover .label,
.navbar-nav .messages-menu>.dropdown-menu>li .menu>li>a:hover .label,
.navbar-nav .tasks-menu>.dropdown-menu>li .menu>li>a:hover .label{
  opacity: 1;
}
.navbar-nav .notifications-menu>.dropdown-menu>li .menu>li>a.text-success,
.navbar-nav .notifications-menu>.dropdown-menu>li .menu>li>a:hover.text-success,
.navbar-nav .notifications-menu>.dropdown-menu>li .menu>li>a:focus.text-success,
.navbar-nav .notifications-menu>.dropdown-menu>li .menu>li>a:visited.text-success{
  color: #9bc832 !important;
}
.navbar-nav .notifications-menu>.dropdown-menu>li .menu>li>a.text-danger,
.navbar-nav .notifications-menu>.dropdown-menu>li .menu>li>a:hover.text-danger,
.navbar-nav .notifications-menu>.dropdown-menu>li .menu>li>a:focus.text-danger,
.navbar-nav .notifications-menu>.dropdown-menu>li .menu>li>a:visited.text-danger{
  color: #a94442 !important;
}
.navbar-nav .notifications-menu>.dropdown-menu>li .menu>li>a:hover {
  color: #444444 !important;
}
.navbar-nav .tasks-menu>.dropdown-menu>li .menu>li>a:hover{
  color:#444444;
}
.navbar-nav .dropdown-menu>li .menu>li>a .label {
  font-size: 90%;
  background-color: #222D32;
  opacity: 0.4;
  position: absolute;
  right: 10px;
}
.navbar-nav li .dropdown-menu {
  margin-top: 0;
  border-top-left-radius: 0!important;
  border-top-right-radius: 0!important;
  border-color:#E2E2E2;
  border-bottom: none;
}
.navbar-nav .notifications-menu>.dropdown-menu>li .menu>li>a .help-block{
  font-size:80%;
  margin:5px 0 0 30px;
}
.tw-bs .navbar-nav .notifications-menu>.dropdown-menu>li .menu>li>a:hover, .navbar-nav .messages-menu .dropdown-menu>li .menu>li>a:hover, .navbar-nav .tasks-menu .dropdown-menu>li .menu>li>a:hover {
  background: #f4f4f4;
}
.navbar-nav li>.dropdown-menu .menu{
  border-bottom: none;
}
.main-header .navbar .nav li.dropdown>a>.label {
  position: absolute;
  top: 5px;
  right: 23px;
  text-align: center;
  font-size: 9px;
  padding: 2px 3px;
  line-height: .9;
}
#generation-status{
  font-size: 14px;
}
#generation-status.label-success{
  background-color: #9bc832 !important;
}
.tw-bs .main-header .navbar .nav li.notifications-menu> a .fa-heartbeat{
  font-size: 18px;
}
.label-neutral{
  background-color: #ABACAC !important;
}
.tw-bs .main-header .navbar .nav li.notifications-menu> a #generation-status .fa{
  transition-duration:.2s;
}
.no-click{
  cursor:default !important;
}
.tw-bs .nav > li > a:hover .glyphicon, .tw-bs .nav > li > a:focus .glyphicon, .tw-bs .nav li.dropdown > a:hover .glyphicon, .tw-bs .nav li.dropdown > a:focus .glyphicon {
  color: #FFFFFF;
}
/* ----- </DROPDOWN MENU>  ----- */

#details .callout-fade{
  margin-top:15px;
}
#details .box-body div{
  color:#555;
}
#details .box-body h4{
  color:#333;
  margin-bottom: 4px;
  border-bottom: 1px solid #eaeaea;
  padding-bottom: 7px;
}
#details .box-body ul{
  margin-left: 10px;
  padding-left: 10px;
  list-style-type: disc;
}
#details .box-body ul>li{
  list-style-type: disc;
}
.search-addon{
  margin-bottom:6px;
}
.search-addon > .input-group-addon{
	border-top-left-radius: 4px !important;
  border-bottom-left-radius: 4px !important;
  background-color: #f4f4f4 !important;
}
.tw-bs .input-group.displaySub{
  width:100%;
}
.tw-bs form hr,form .tw-bs hr{
  width:100%;
}
.fake-form-control{
  float: left;
  opacity: 1;
  border: 1px solid #d0d0d0;
  -webkit-box-shadow: none;
  box-shadow: none;
  display: block;
  width: 100%;
  height: 34px;
  padding: 6px 12px;
  line-height: 1.42857143;
  color: #555;
  background-image: none;
  border-radius: 4px;
  transition: border-color ease-in-out 0.15s, box-shadow ease-in-out 0.15s;
}
.fake-form-control.readonly{
  cursor:default;
  background-color: #eee;
}
.fake-form-control.textarea{
  min-height: 6em;
  height:auto;
}
.tw-bs .input-group.rect-padding{
	margin-left:-3px;
}
.directive-footer {
  width: 59.3%;
  bottom: 0;
  border-right: 0;
}
.skin-yellow.sidebar-collapse .directive-footer {
  width: 63.2%;style="margin-top: 10px;padding: 0 4px;"
}

/* --- CHANGE REQUEST PAGE --- */
#changeRequestHeader{
  margin: 0 40px;
  padding-bottom:5px;
  border-bottom: 2px solid #f08004;
}
#nameTitle {
  font-weight: bold;
  font-size: 25px;
  color:#555;
}
#CRLastAction {
  font-size: 15px;
  margin-bottom:5px;
  font-style:italic;
  color: #777;
}
#backButton > span{
  margin-right: 5px;
  position: relative;
}
#backButton:hover{
  color: #23527c;
}
#backButton:hover > span{
  -webkit-animation: bounceH .8s ease infinite;
  -moz-animation:    bounceH .8s ease infinite;
  -o-animation:      bounceH .8s ease infinite;
  animation:         bounceH .8s ease infinite;
}

#changeRequestHeader > #CRStatus {
  background-color: #eeeeee;
  min-width: 160px;
  line-height: 50px;
  min-height: 50px;
  text-align: center;
  color: #555555;
  float: right;
  font-size: 15px;
  font-weight: bold;
  cursor: default;
  text-align:center;
  position:relative;
}
#changeRequestHeader > #CRStatus:before {
  position: absolute;
  content: "";
  width: 0;
  height: 0;
  border-left: 80px solid transparent;
  border-right: 80px solid transparent;
  border-top: 20px solid #eeeeee;
  left: 0;
  top: 50px;
}
#CRSave{
	margin-top: 10px;
}
#changeRequestDetails .alert.alert-danger {
  margin-bottom: 0px;
}
#detailsForm,#warnOnUnmergeable{
  margin:10px 40px 30px;
}

/* --- TECHNIQUES PAGE --- */
#editForm table{
  width:100%;
}

/* --- NODE PAGE --- */
#submitSearch {
  padding-left: 7px;
}
.errorSaving.alert-danger{
  margin-top:10px;
}
.errorSaving > .fa{
  margin-right:8px;
}
#addPropTable{
  width:100%;
}
#addPropTable tbody > tr{
  padding:0;
}
#addPropTable tbody > tr > td{
  border-collapse: collapse;
  padding:0;
  vertical-align:top;
}
#addPropTable tbody > tr > td > .form-control{
  min-height:33px;
}
#addPropTable tbody > tr > td:first-child{
  width:235px;
}
#addPropTable tbody > tr > td:first-child > input.form-control{
  border-top-right-radius:0;
  border-bottom-right-radius:0;
}
#addPropTable tbody > tr > td:nth-child(2),#addPropTable tbody > tr > td:last-child{
  width: 33px;
}
#addPropTable tbody > tr > td:nth-child(2) > span{
  border-left:none;
  border-right:none;
  border-radius:0;
  height: 32px;
}
#addPropTable tbody > tr > td:nth-child(3) > .form-control{
  border-left-width:1px;
  border-radius:0;
}
#addPropTable tbody > tr > td:nth-child(2),#addPropTable tbody > tr > td:last-child > .btn{
  height: 33px;
  border-top-left-radius:0;
  border-bottom-left-radius:0;
}
#nodePropertiesTab{
  table-layout:fixed;
}
#nodePropertiesTab_info {
  position: relative;
  top: 3px;
  padding-left: 3px;
}
#nodeProp .btn-success.new-icon{
  margin: 5px 0 7px 0;
}
#nodeProp .addon-json + textarea{
  min-height:initial;
}
#nodePropertiesTab tbody > tr > td:nth-child(2){
  padding:0;
}
#nodePropertiesTab thead > tr > th:last-child{
  border-left:none;
}
#nodeProp table .dataTables_empty{
  display:none;
}
tbody.toggle-color > tr:nth-child(odd){
  background-color: #eee;
}
table.tablewidth{
  border:1px solid #d6d6d6;
}
.node-tab-content{
	float:left;
	width:100%;
	margin-bottom:15px;
}
#serverDetails > .ui-tabs.ui-widget.ui-widget-content{
	margin:0;
	padding:0;
	border:none;
}
#details{
  background-color: #fff;
  padding-left:0;
  padding-right:0;
}

table > tbody > tr > td.action{
  width:80px;
}
.tw-bs #nodePropertiesTab_wrapper label {
  margin-bottom: 0;
  font-weight: normal;
  font-size: 13.2px;
}
.tw-bs .dataTables_length label.text-fit{
  font-size:13.2px;
  margin-bottom:0;
}
.tw-bs .dataTables_filter label{
  margin-bottom:0;
}
.tw-bs .dataTables_filter label input{
  font-size:13.2px;
  margin-bottom:0;
  line-height:normal;
  font-weight:normal;
}
#nodePropertiesTab > tbody > tr > td.delete-action > .fa{
  display:none;
  cursor:pointer;
  font-size:18px;
}
#nodePropertiesTab > tbody > tr:hover > td.delete-action > .fa{
  display:inline-block;
}
/* --- DIRECTIVE PAGE --- */
.editTech{
  margin-top:4px;
}
.moreFilters{
  margin-left:0 !important;
  margin-right:4px !important;
}
#technicalDetails{
	padding:0 30px 12px 30px;
}
#technicalDetails > .directiveTechnicalInfo:first-child{
	margin-top:0;
}
.directiveTree {
  padding-left: 10px;
  padding-right: 10px;
  padding: 0 10px;
  overflow-y:auto;
  overflow-x:hidden;
}
#directiveRulesTab {
  margin-top: 20px;
}
#directiveRulesTab .box {
  border: 1px solid #ddd;
}
#directiveRulesTab .box-header.with-border {
  background-color: #f4f4f4;
}
#directiveRulesTab .rudder-form  input[type=checkbox] + .label-radio + .check-icon{
  right: 7px;
  font-size: 12px;
  top: calc(50% - 6px);
}
#directiveRulesTab ul > li.rudder-form > .input-group label.form-control {
  padding-right: 20px;
  padding-left: 6px;
}
#directiveRulesTab .only-tags a.all{
  font-size: 10px;
  width:15px;
}
#directiveRulesTab .only-tags a.key{
  font-size: 10px;
  width:80px;
}
#directiveRulesTab .only-tags a.value{
  font-size: 10px;
  width:80px;
}

#editForm{
  padding:0;
}

@media (min-width: 992px){
  #boxDirectiveTree,#editForm{
    margin-bottom:0;
  }
}
.tw-bs .filters-container .input-group{
  width: 100%;
}
.ui-widget.ui-tooltip h4{
  margin-bottom: 10px;
  font-size:16px;
  padding-bottom:5px;
  border-bottom : 1px solid #e6e6e6;
}
.ui-widget.ui-tooltip p{
  margin-bottom: 6px;
}
.ui-widget.ui-tooltip ol{
  list-style-type:disc;
  padding-left:30px;
  margin-bottom:15px;
}
.ui-widget.ui-tooltip li{
  list-style-type:disc;
}
.ui-widget.ui-tooltip li b{
  color : #f08004;
}
.text-warning-rudder{
  color: #f08004;
}
.text-danger-rudder{
  color: #C50000;
}
.text-info-rudder{
  color: #1b809e;
}
.space-top{
  margin-top: 20px;
}
.space-bottom{
  margin-bottom: 30px;
}
.padding-col{
  margin-left: 15px;
}
.first-index{
  z-index: 500;
}
.display-none{
  display: none;
}
#version + hr + .tw-bs #migrationButton{
  margin-left: 10px;
}
.directiveDeleteGroup .btn-danger{
  padding-left:  20px;
  padding-right: 20px;
}
#directiveToolbar .btn,.fixed-footer.rule-footer .btn{
  width:auto;
  min-width:80px;
}
#priority select.form-control,#version select.form-control{
  width: 70px;
}
.text-bold .text-fit{
  font-weight: bold !important;
}
label.text-fit{
	font-weight:normal !important;
}
/* --- LABEL --- */
#badge-apm{
  margin-left: 5px;
}
#reportsGrid .tooltip, #nodeReportsGrid>tbody>tr>td>.tooltip{
  left:-42px !important;
}
#reportsGrid .tooltip.top > .tooltip-arrow, #nodeReportsGrid>tbody>tr>td>.tooltip.top > .tooltip-arrow,#groupTree ul.jstree-container-ul>li>ul>li>a .tooltip.top > .tooltip-arrow{
  left: 38% !important;
}
#groupTree ul.jstree-container-ul>li>ul>li>a .tooltip{
  left:0 !important;
}
.tw-bs .tooltip{
  z-index:9;
}
.tw-bs .tooltip > .tooltip-inner {
  background-color: #fff;
  padding: 0 !important;
  color: #222D32;
  text-align: left !important;
  width: 280px;
  max-width: 280px;
  font-size: 12px;
  box-shadow: 0px 0px 5px rgba(0, 0, 0, .12);
  border-radius: 0px;
  color: #222D32;
  border: 1px solid #ccc;
  border-radius: 3px;
}
.tw-bs .tooltip.top > .tooltip-arrow{
  border-top-color: #ccc;
}
.tw-bs .tooltip > .tooltip-inner h4{
  background-color: #fff;
  font-weight:600;
  font-sive:20px;
  color: #333;
  border-bottom: 1px solid #ccc;
  padding: 5px 10px 5px 5px;
  font-size: 14px;
  margin-left: 3%;
  margin-right: 3%;
  width: 94%;
}
form .tooltip-content p {
  padding:0;
}
.tw-bs .tooltip > .tooltip-inner .tooltip-content{
  padding: 0px 10px 10px 10px;
}
.tw-bs .tooltip > .tooltip-inner .tooltip-content i b{
  color:#333;
  background: none;
  -webkit-background-clip: initial;
  -webkit-text-fill-color: initial;
}
.tw-bs .tooltip > .tooltip-inner .tooltip-content p{
  margin-bottom: 5px;
}
.tw-bs .tooltip.in {
  opacity: 1;
  filter: alpha(opacity=100);
}
.tw-bs .rudder-label{
  cursor: help;
  display: inline-block;
  text-align: center;
  color: #fff;
  padding: 5px 15px;
  font-weight: 700;
  border-radius: 3px;
  min-width: 78px;
}
.dataTable td.tw-bs,.dataTable td .tw-bs{
  background-color:transparent;
}
.text-align-center{
  text-align:center;
}
.tw-bs .jstree-container-ul .rudder-label.label-sm,.dataTable .rudder-label.label-sm{
  padding: 0 !important;
  min-width: 45px !important;
  margin-right: 6px;
  position: relative;
  top: -2px;
  height: 18px;
  line-height: 18px;
  font-style:normal !important;
}
#nodeDetails .rudder-label{
  position: relative;
  margin-bottom: -4px;
  top: -4px;
  padding: 1px 8px;
}

.rudder-label.label-md{
  font-size: 12px;
  padding: 4px 12px;
  min-width: 68px;
}
.tw-bs .rudder-label.label-sm{
  font-size: 10px;
  padding: 3px 8px;
  min-width: 50px;
}
.tw-bs .rudder-label.label-audit{
  background-color: #3694d1;
}

.label-provider, .dataTable .rudder-label.label-sm.label-provider {
  background-color: #999;
  padding:0 5px !important;
  margin-top:4px;
}
.label-provider + .tooltip .tooltip-inner {
  padding: 10px 12px !important;
  min-width: 160px;
  width: auto;
  white-space: initial;
  word-break: break-word;
}
.tw-bs .rudder-label.label-audit:before,.tw-bs .label-text.label-audit:after{
  content: "Audit";
}

  .tw-bs .label-text.label-audit:after
, .tw-bs .rudder-label.label-audit   + .tooltip b
, .tw-bs .label-text.label-audit     + .tooltip b
, .tw-bs .rudder-label.label-enforce + .tooltip b.text-Audit
, .tw-bs .label-text.label-enforce   + .tooltip b.text-Audit
, .text-Audit{
  color: #3694d1;
}

.tw-bs .rudder-label.label-enforce{
  background-color: #9BC832;
}

.tw-bs .rudder-label.label-enforce:before,.tw-bs .label-text.label-enforce:after{
  content: "Enforce";
}
  .tw-bs .label-text.label-enforce:after
, .tw-bs .rudder-label.label-enforce + .tooltip b
, .tw-bs .label-text.label-enforce   + .tooltip b
, .tw-bs .rudder-label.label-audit   + .tooltip b.text-Enforce
, .tw-bs .label-text.label-audit     + .tooltip b.text-Enforce
, .text-Enforce {
  color: #9BC832;
}
.tw-bs .rudder-label.label-mixed{
  background: rgb(155,200,50);
  background: -moz-linear-gradient(-45deg,  rgba(155,200,50,1) 0%, rgba(155,200,50,1) 50%, rgba(54,148,209,1) 50%, rgba(54,148,209,1) 100%);
  background: -webkit-linear-gradient(-45deg,  rgba(155,200,50,1) 0%,rgba(155,200,50,1) 50%,rgba(54,148,209,1) 50%,rgba(54,148,209,1) 100%);
  background: linear-gradient(-45deg,  rgba(155,200,50,1) 0%,rgba(155,200,50,1) 50%,rgba(54,148,209,1) 50%,rgba(54,148,209,1) 100%);
  filter: progid:DXImageTransform.Microsoft.gradient( startColorstr='#9bc832', endColorstr='#3694d1',GradientType=1 );
}
.tw-bs .rudder-label.label-mixed:before,.tw-bs .label-text.label-mixed:after{
  content: "Mixed";
}
.tw-bs .rudder-label.label-mixed + .tooltip b, .tw-bs .label-text.label-mixed:after, .tw-bs .label-text.label-mixed  + .tooltip b{
  font-weight: bold;
}
.tw-bs .rudder-label.label-error{
  background-color: #C00804;
}
.tw-bs .rudder-label.label-error:before,.tw-bs .label-text.label-error:after{
  content: "Error";
}
.tw-bs .rudder-label.label-error + .tooltip b, .tw-bs .label-text.label-error:after, .tw-bs .label-text.label-error  + .tooltip b, .text-Error{
  color: #C00804;
}
.tw-bs .label-text{
  color: #999;
  float: right;
  width: 100%;
  text-align: right;
}
.tw-bs .label-text:after{
  float: left;
  font-family: Verdana,Arial,sans-serif;
}
.tw-bs label > .icon-info{
  margin-left: 5px;
  color: #337ab7;
  cursor:help;
}
.tw-bs label > .icon-info:hover{
  color: #286090;
}

/*
*    CALLOUT-FADE
*/
/* --- GENERAL --- */
.callout-fade{
  min-height: 50px;
  position: relative;
  padding-right: 40px !important;
  font-family: 'Source Sans Pro','Helvetica Neue',Helvetica,Arial,sans-serif;
  font-size:14px;
  background-color: #fff;
  padding: 10px 15px;
  margin-bottom: 12px;
  border: 1px solid #eee;
  border-left-width: 5px;
  border-radius: 3px;
  box-shadow: 0px 10px 10px -8px rgba(0, 0, 0, 0.18);
  border-left-color: #818181;
  overflow: hidden;
}
.callout-fade h4{
  font-size: 25px;
  margin-top: 0;
  margin-bottom: 12px;
  color: #818181;
}
.callout-fade p {
  margin: 0 0 10px;
}
.callout-fade p:last-child {
  margin-bottom: 0;
}
.callout-fade div.marker{
  position: absolute;
  top: -30px;
  right: -30px;
  width: 60px;
  height: 60px;
  background-color: #818181;
  color: white;
  text-align: center;
  line-height: 96px;
  box-shadow: 0px 10px 10px -8px rgba(0, 0, 0, 0.18);
  transform: rotate(45deg);
}
.callout-fade div.marker span.glyphicon,.callout-fade div.marker span.fa{
  transform:rotate(-45deg);
  transition-duration:.2s;
}
.callout-fade:hover div.marker span.glyphicon,.callout-fade:hover div.marker span.fa{
  transform:rotate(-65deg);
}
/* --- SUCCESS --- */
.callout-fade.callout-success{
  border-left-color: #9bc832;
}
.callout-fade.callout-success h4,.callout-fade.callout-success b{
  color: #9bc832;
}
.callout-fade.callout-success div.marker{
  background-color: #9bc832;
}
/* --- INFO --- */
.callout-fade.callout-info{
  border-left-color: #1b809e;
}
.callout-fade.callout-info h4,.callout-fade.callout-info b{
  color: #1b809e;
}
.callout-fade.callout-info div.marker{
  background-color: #1b809e;
}
/* --- WARNING --- */
.callout-fade.callout-warning{
  border-left-color: #f08004;
}
.callout-fade.callout-warning h4,.callout-fade.callout-warning b{
  color: #f08004;
}
.callout-fade.callout-warning div.marker{
  background-color: #f08004;
}
.callout-fade.callout-warning .actions .btn-action{
  color: #fff;
  background-color: #f08004;
  border-color: #ca6a00;
}
.callout-fade.callout-warning .actions .btn-action:hover{
  background-color: #e27700;
}
/* --- DANGER --- */
.callout-fade.callout-danger{
  border-left-color: #C50000;
}
.callout-fade.callout-danger h4,.callout-fade.callout-danger b{
  color: #C50000;
}
.callout-fade.callout-danger div.marker{
  background-color: #C50000;
}
.callout-fade ol,.callout-fade ul{
  margin-bottom: 10px;
  margin-left: 50px;
}
.callout-fade ol,.callout-fade ol li{
  list-style-type: decimal;
}
.callout-fade ul,.callout-fade ul li{
  list-style-type: disc;
}
.callout-fade .actions{
  text-align: right;
  margin-top: 10px;
}
.callout-fade .actions > button{
  margin-left:8px;
}
.callout-fade .actions > button:first-child{
  margin-left:0;
}
/*
*-----------------------------------------
*/
/*
*  INPUT GROUP GENERAL
*/

.group-button button.btn{
  color: white;
  border-right: none;
}
.group-button input.form-control, .group-button button.btn{
  transition-duration:.2s;
}
.group-button input.form-control:focus, .group-button button.btn:hover{
  box-shadow: 0 0 4px rgba(0, 0, 0, 0.43);
  border-color: transparent;
}

/* PLUS */
.group-button.group-plus button.btn{
  background-color: #9bc832;
}
/* MINUS */
.group-button.group-minus button.btn{
  background-color: #C50000;
}
/* WARNING */
.group-button.group-warning button.btn{
  background-color: #f08004;
}
/*
*-----------------------------------------
*/
/*
* SMALL BOX BG-FADE
*/
.small-box.bg-fade{
  background-color: #fff;
  color:rgba(0,0,0,0.8);
  box-shadow: 0px 10px 10px -8px rgba(0, 0, 0, 0.18);
}
.small-box.bg-fade-1 .icon {
  color:#9bc832;
}
.small-box.bg-fade-1 .small-box-footer {
  background-color: #9bc832;
}
  .small-box.bg-fade-2 .icon {
  color:#1b809e;
}
.small-box.bg-fade-2 .small-box-footer {
  background-color: #1b809e;
}
  .small-box.bg-fade-3 .icon {
  color:#f08004;
}
.small-box.bg-fade-3 .small-box-footer {
  background-color: #f08004;
}
  .small-box.bg-fade-4 .icon {
  color:#c50000  ;
}
.small-box.bg-fade-4 .small-box-footer {
  background-color: #c50000;
}
  .small-box.bg-fade-5 .icon {
  color:#818181;
}
.small-box.bg-fade-5 .small-box-footer {
  background-color: #818181;
}
  .small-box.bg-fade-6 .icon {
  color:#222d32;
}
.small-box.bg-fade-6 .small-box-footer {
  background-color: #222d32;
}
  /*
*-----------------------------------------
*/
.form-group.has-error label {
  color: #A94442;
}
.form-group.has-error .form-control {
  border-color: #A94442;
}
.no-margin-bottom{
  margin-bottom:0 !important;
}
.no-padding{
  padding: 0 !important;
}
.page.exemple{
  min-height: 900px;
}
.page{
  background-color: #fff;
  padding-top: 20px;
  padding-bottom: 50px;
}
.column .inner-portlet {
  margin: 7px 10px 10px 10px;
}
.page-title,.inner-portlet h3.page-title {
  color: #555;
  border-bottom: 2px solid #f08004;
  box-shadow: none;
  padding: 0;
  width: 100%;
  padding-bottom: 4px;
  margin: 5px 0 20px;
  font-size: 22px;
  font-weight: 500;
  font-family: 'Source Sans Pro','Helvetica Neue',Helvetica,Arial,sans-serif;
  line-height: 1.42857143;
  cursor: default;
}

.page div.row{
  margin-right: 15px;
  margin-left: 15px;
}

/* ------------- FORM --------------- */
form.rudder-form .form-group {
  margin-bottom: 0;
}
form.rudder-form{
  box-shadow: 0px 10px 10px -10px rgba(0, 0, 0, 0.18);
  margin-bottom: 15px;
  padding-bottom: 20px;
}
form.rudder-form.no-shadow{
  box-shadow: none;
  padding-bottom: 20px;
}
form.rudder-form.bordered{
  border: 3px solid rgba(118, 118, 118, 0.11);
  box-shadow: 0px 10px 8px -2px rgba(0, 0, 0, 0.08);
}
form.rudder-form legend{
  padding-left: 15px;
  padding-bottom: 5px;
  padding-top: 5px;
}
form.rudder-form textarea.form-control{
  resize:vertical;
  min-height: 80px;
}
.policymode-group{
  margin-bottom:10px;
}
form.rudder-form .form-group label,.policymode-group.node{
  margin-bottom: 4px;
}

form.rudder-form .info-mode{
	margin-left: 10px;
	position:relative;
	top:1px;
}
form.rudder-form .form-control{
  border-radius: 3px;
  border-color: rgb(198, 200, 201);
  box-shadow: 0 0 2px #C1BFBF;
}
form.rudder-form .form-control:focus,.rudder-form .form-group.has-error .form-control:focus{
  box-shadow: 0 0 6px #C1BFBF;
}
form.rudder-form .btn-group .btn{
  min-width: 85px;
}
form.rudder-form .policymode-group .btn-group .btn,form.rudder-form .btn-group.yesno .btn{
	font-size:14px;
}
form.rudder-form .policymode-group .btn-group .btn .mode{
  color: #3694d1;
  top: 2px;
  right: -2px;
}
form.rudder-form .policymode-group .btn-group .btn .mode.enforce{
  color: #9bc832;
}
form.rudder-form .policymode-group .btn-group .btn .mode:before{
  content: "(";
  color: #757575;
  margin: 0 0 0 2px;
}
form.rudder-form .policymode-group .btn-group .btn .mode:after{
  content: ")";
  color: #757575;
  margin: 0 2px 0 0;
}
form.rudder-form .policymode-group .btn-group .btn.audit.active,form.rudder-form .policymode-group .btn-group .btn.enforce.active{
  color:#fff;
  webkit-box-shadow: inset 0 3px 5px rgba(0, 0, 0, 0.225);
  box-shadow: inset 0 3px 5px rgba(0, 0, 0, 0.225);
}
form.rudder-form .policymode-group .btn-group .btn.audit.active{
  background-color: #3694d1;
}
form.rudder-form .policymode-group .btn-group .btn.enforce.active{
  background-color: #9bc832;
}

.group-help .input-group-btn .btn-check{
  width: 40px;
  position: relative;
  top: 7px;
  left: 1.5px;
  display: inline-block;
}
.group-help{
  border-bottom: 1px solid #222D32;
  margin-bottom: 10px;
}
.group-help a.btn{
  background-color: #EDEDED;
  color: #222D32;
  margin-bottom: -1px;
  border-bottom-left-radius: 0;
  border-color: #222D32;
  transition-property: background-color;
  transition-duration: .1s;
}
.group-help a.btn span{
  transition-duration:.1s;
  transition-timing-function: ease-in;
}

.group-help a.btn:hover{
  color: #fff;
  background-color: #222D32;

}
.group-help .check-icon{
  position: absolute;
  right: 0;
  bottom: 9px;
  visibility:hidden;
  animation: opacity-0 .2s linear forwards;
}
.group-help .check-icon.visible{
  visibility:visible;
  animation: opacity-1 .2s linear forwards;
}

/* BUTTON-GROUP-ERROR */
.button-group-error .button-error{
  visibility:hidden;
  animation: opacity-0 .2s linear forwards;
  background-color: #c50000;
  display: inline-block;
  color: #fff;
  margin-bottom: 4px;
  padding: 6px 12px;
  margin-left: -15px;
  border-radius: 3px;
  z-index: 1;

}
.button-group-error .button-error:before{
  width: 0;
  height: 0;
  border-left: 12px solid transparent;
  border-right: 12px solid transparent;
  border-top: 14px solid #C50000;
  display: inline-block;
  content: " ";
  position: absolute;
  z-index: 1;
  top: 30px;
}
.button-group-error .button-error.error{
  visibility:visible;
  animation: opacity-1 .2s linear forwards;
}
/* BUTTON-GROUP-SUCCESS */
.rudder-form .button-group-success{
  margin-top: 15px;
}
.close-message.glyphicon {
  color: rgba(0, 0, 0, .3);
  top: 2px;
  left: 2px;
  margin-left: 10px;
  cursor: pointer;
}
.button-group-success .button-success,.button-group-success .button-warning{
  opacity:0;
  background-color: #9bc832;
  display: inline-block;
  color: #fff;
  margin-bottom: 4px;
  padding: 5px 12px;
  margin-left: -15px;
  border-radius: 3px;
}
.button-group-success .button-success.ngHide{
  visibility:hidden;
}
.button-warning.no-modif,.button-group-success .button-success{
  top: 1.5px;
  position: relative;
  margin-left:2px;
}
.button-group-success .button-warning.no-modif:before,.button-group-success .button-success:before{
  width: 0;
  height: 0;
  border-left: none;
  border-right: none;
  border-top: 10px solid transparent;
  border-bottom: 10px solid transparent;
  border-right: 12px solid #b1b1b1;
  display: inline-block;
  content: " ";
  position: absolute;
  z-index: 1;
  top: 6px;
  left: -10px;
}
.button-group-success .button-success:before{
  border-right: 12px solid #9bc832;
}

.button-group-success .button-warning{
  background-color: #b1b1b1;
}
.button-shape{
  display:inline-block;
}
.button-shape.disabled{
  cursor:no-drop;
}
.button-group-success .button-warning:before{
  width: 0;
  height: 0;
  border-left: 12px solid transparent;
  border-right: 12px solid transparent;
  border-top: 14px solid #9bc832;
  display: inline-block;
  content: " ";
  position: absolute;
  z-index: 1;
  top: 26px;
}
.button-group-success .button-success.error{
  background-color:#C50000;
}
.button-group-success .button-success.error:before{
  border-right: 12px solid #C50000;
}
.button-group-success .button-success:before{
  visibility:hidden;
}
.button-group-success .button-success.pop:before{
  visibility:visible;
}
.button-group-success .button-warning:before{
  border-top: 14px solid #F08004;
}
.button-group-success .pop.button-warning:before{
}
.button-group-success .button-success.pop,.button-group-success .button-warning.pop{
  visibility:visible;
  animation: opacity-1 .3s linear forwards;
}

/* WITH ERRORS */

.rudder-form .form-group.has-error label {
  color: #C50000;
}
.rudder-form .form-group.has-error .form-control {
  border-color: rgb(198, 200, 201);
  box-shadow: 0 0 2px #C1BFBF;
}
.rudder-form .help-block{
  visibility:hidden;
  animation: opacity-0 .2s linear forwards;
}
.rudder-form .has-error .help-block{
  visibility:visible;
  animation: opacity-1 .3s linear forwards;
  background-color: #C50000;
  color: #fff;
  padding: 6px 12px;
  border-radius: 3px;
  margin-bottom: 0;
}
.rudder-form .has-error .help-block:before{
  width: 0;
  height: 0;
  border-left: 10px solid transparent;
  border-right: 10px solid transparent;
  border-bottom: 12px solid #C50000;
  display: inline-block;
  content: " ";
  position: absolute;
  z-index: 1;
  top: 52px;
}
.rudder-form .has-feedback label~.form-control-feedback {
  top: 23px;
  color:#C50000;
  visibility:hidden;
  animation: opacity-0 .2s linear forwards;
}
.rudder-form .has-error.has-feedback label~.form-control-feedback {
  visibility:visible;
  animation: opacity-1 .3s linear forwards;
}
/* SUCCESS FORM MESSAGE */

.rudder-form .validation-form-message{
  text-align: right;
  padding-right: 4px;
  z-index: 500;
}
.rudder-form .validation-form-message .message{
  visibility:hidden;
  animation: opacity-0 .2s linear forwards;
  display: inline-block;
  color: #fff;
  margin-bottom: 4px;
  padding: 6px 18px;
  margin-left: -15px;
  border-radius: 3px;
  border: 2px solid transparent;
}
.message.message-success{
  background-color: #9bc832;
}
.message.message-warning{
  background-color: #f08004;
}
.rudder-form .validation-form-message .message.success{
  visibility:visible;
  animation: opacity-1 .3s linear forwards;
}
.rudder-form .validation-form-message .message:after {
  width: 0;
  height: 0;
  border-top: 12px solid transparent;
  border-bottom: 12px solid transparent;
  display: inline-block;
  content: " ";
  position: absolute;
  z-index: 1;
  top: 7px;
  right:-7px;
}
.rudder-form .validation-form-message .message.message-success.success:after {
  border-left: 14px solid #9bc832;
}
.rudder-form .validation-form-message .message.message-warning.success:after {
  border-left: 14px solid #f08004 ;
}

/* RADIO BUTTONS + CHECKBOX */

.rudder-form input[type=radio],.rudder-form input[type=checkbox]{
  display: none;
}
.rudder-form input[type=radio]:disabled + .label-radio,.rudder-form input[type=checkbox]:disabled + .label-radio{
  background-color: rgb(236,236,236);
}
.rudder-form  input[type=radio]:disabled + .label-radio span,.rudder-form  input[type=checkbox]:disabled + .label-radio span{
  color:#898989;
}
.rudder-form input[type=radio]:checked:disabled + .label-radio + .text-radio, .rudder-form input[type=checkbox]:checked:disabled + .label-radio + .text-radio,.rudder-form input[type=radio]:disabled + .label-radio + .text-radio, .rudder-form input[type=checkbox]:disabled + .label-radio + .text-radio{
  color: #B7B4B4;
  -webkit-animation:none;
  -moz-animation:none;
  -o-animation:none;
  animation:none;
}
.rudder-form label.fit{
  font-weight: 500;
}
.rudder-form .sublabel{
  font-weight: 600;
  font-size: 15px;
  color: #222D32;
  margin-bottom: 4px;
}
.bootstrap-switch .bootstrap-switch-handle-off.bootstrap-switch-primary, .bootstrap-switch .bootstrap-switch-handle-on.bootstrap-switch-primary {
  color: #fff;
  background: #f08004;
}
.label-switch{
  margin-left: 8px;
}
.bootstrap-switch.bootstrap-switch-focused {
  border-color: #ccc;
  -webkit-box-shadow: none;
  box-shadow: none;
}
.rudder-form input[type=radio] + .label-radio,.rudder-form  input[type=checkbox] + .label-radio{
  display: inline-block;
  height: 15px;
  width: 15px;
  border: 2px solid rgb(198, 200, 201);
  text-align: center;
  line-height: 34px;
  position: relative;
  top: 5px;
  margin-bottom:0;
  background-color: #fff;
}
.rudder-form input[type=radio] + .label-radio{
  border-radius: 50%;
}
.rudder-form  input[type=radio] + .label-radio + .text-radio,.rudder-form  input[type=checkbox] + .label-radio + .text-radio{
  -webkit-animation: text-radio-off .2s ease-in forwards;
  -moz-animation: text-radio-off .2s ease-in forwards;
  -o-animation: text-radio-off .2s ease-in forwards;
  animation: text-radio-off .2s ease-in forwards;
}
.rudder-form  input[type=radio]:checked + .label-radio + .text-radio,.rudder-form  input[type=checkbox]:checked + .label-radio + .text-radio{
  -webkit-animation: text-radio-on .2s ease-in forwards;
  -moz-animation: text-radio-on .2s ease-in forwards;
  -o-animation: text-radio-on .2s ease-in forwards;
  animation: text-radio-on .2s ease-in forwards;
}
.rudder-form  input[type=radio] + .label-radio span,.rudder-form  input[type=checkbox] + .label-radio span{
  font-size: 9px;
  top: -12.5px;
  left: 0.1px;
  position: relative;
  visibility:hidden;
  animation: opacity-0 .2s linear forwards;
}
.rudder-form  input[type=radio]:checked + .label-radio span,.rudder-form  input[type=checkbox]:checked + .label-radio span{
  visibility:visible;
  animation: opacity-1 .2s linear forwards;
}
.rudder-form .text-radio{
  position: relative;
  top: -6px;
  margin-left: 8px;
}

/* CHECKBOX */
.rudder-form  input[type=checkbox] + .label-radio{
  border-radius: 3px;
}

/* HR */
hr.separation{
  width: 100%;
  height: 100px;
  background-color: #f08004;
  margin-top: 80px;
  margin-bottom: 20px;
}

/* POPOVER */
.skin-yellow .popover-title {
  background-color: #222D32;
  border-bottom: 1px solid #222d32;
  color: #fff;
}
.skin-yellow .popover-title span.ion{
  position: absolute;
  right: 12px;
  font-size: 20px;
  top: 5.5px;
}
.skin-yellow .popover {
  padding: 0;
  font-family: inherit;
  background-color: #fff;
  border: 1px solid #ddd;
  z-index:9999999;
  border-radius: 4px;
  box-shadow: 0 3px 6px rgba(0, 0, 0, 0.15);
}

/* ----------------- BUTTONS -----------------  */
.btn span.ion{
  position: absolute;
  right: 10px;
  top: 10px;
  visibility:hidden;
  animation: opacity-0 .2s linear forwards;
}
.btn:hover span.ion{
  visibility:visible;
  animation: opacity-1 .2s linear forwards;
}
.btn:focus span.ion{
  visibility:visible;
  animation: opacity-1 .2s linear forwards;
}
/* BUTTON PRIMARY */
.tw-bs .btn-primary-rudder:disabled {
  cursor:not-allowed;
}
.tw-bs .btn-primary-rudder.loading>span:last-child {
  -webkit-animation: loader .1s linear forwards;
  -moz-animation: loader .1s linear forwards;
  -o-animation: loader .1s linear forwards;
  animation: loader .1s linear forwards;
}
.tw-bs .btn-primary-rudder .fa-spin{
  display: none;
}
.tw-bs .btn-primary-rudder.loading .fa-spin{
 display: inline;
}

/* API ACCOUNTS PAGE */
#accountGrid .reload-token{
	margin-right:10px;
}
#accountGrid .action-left>.btn,#accountGrid .action-center>.btn,#accountGrid .action-right>.btn{
  width: 80px;
  margin: 0px 10px;
}
#accountGrid .action-left{
	border-right:none;
	text-align:center;
}
#accountGrid .action-center{
  border-right:none;
  border-left:none;
  text-align:center;
}
#accountGrid .action-right{
  border-left:none;
  text-align:center;
}

/* SETTINGS PAGE */
.delete{
	text-align:center;
}
.delete input.deleteNetwork.btn {
	width:20px;
	padding:0;
	font-weight:900;
}
#restoreExplanation {
  position: relative;
  top: -1px;
  margin-left: 2px;
}
.deca.technique-settings .btn-default {
  color: #fff;
  background-color: #337ab7;
  border-color: #2e6da4;
}
.deca.technique-settings .btn-default:hover {
  color: #fff;
  background-color: #286090;
  border-color: #204d74;
}
.deca.technique-settings .btn-default:active{
  color: #fff;
  background-color: #286090;
  border-color: #204d74
}
.deca.technique-settings .btn-default:focus{
  color: #fff;
  background-color: #286090;
  border-color: #122b40;
}
/* SPINNERS */
.btn i.fa-spin {
  position: absolute;
  left: 14px;
  font-size: 20px;
}
/* CHECKBOX + CHECKBOX LIST */
ul.list-sm{
  margin-bottom:8px;
}
ul.list-sm .rudder-form  input[type=checkbox] + .label-radio + .check-icon{
  font-size:12px;
}
ul > li.rudder-form:first-child > .input-group label.form-control,#denyBadClocksForm ul > li:first-child > .input-group .input-group-addon,ul > li.rudder-form:first-child > .input-group .input-group-addon{
  border-top:1px solid #d0d0d0;
}
#denyBadClocksForm ul > li:first-child > .input-group .input-group-addon,ul > li.rudder-form:first-child > .input-group .input-group-addon{
  border-top-left-radius:4px;
}
#denyBadClocksForm ul > li:last-child > .input-group .input-group-addon,ul > li.rudder-form:last-child > .input-group .input-group-addon{
  border-bottom-left-radius:4px;
}
ul > li.rudder-form:first-child > .input-group label.form-control{
  border-top-right-radius:4px;
}
ul > li.rudder-form label{
  cursor:pointer;
}
ul > li.rudder-form > .input-group label.form-control{
  border-top-right-radius:0;
  border-bottom-right-radius:0;
  font-weight: 500;
  color: #555;
  font-size: 14px;
}
ul.list-sm > li.rudder-form > .input-group label.form-control,#directiveRulesTab ul > li.rudder-form > .input-group label.form-control{
  height: auto;
  min-height: 34px;
  font-size: 12px;
}
ul > li.rudder-form > .input-group .input-group-addon{
  padding: 3px 11px;
  background-color: #f4f4f4;
}
ul.list-sm > li.rudder-form > .input-group .input-group-addon{
  padding: 0 11px;
}
ul > li.rudder-form > .input-group label.form-control .glyphicon.info{
  top:3px;
}
ul > li.rudder-form:last-child > .input-group label.form-control{
  border-bottom-right-radius:4px;
}
ul > li.rudder-form > .input-group label.form-control,#denyBadClocksForm ul > li > .input-group .input-group-addon,ul > li.rudder-form > .input-group .input-group-addon{
  border-top:none;
}
ul > li.rudder-form > .input-group label.form-control{
  padding-right: 40px;
}
ul > li.rudder-form > .input-group.disabled label.form-control,ul > li.rudder-form > .input-group.disabled .input-group-addon{
  background-color: #eeeeee;
  cursor:no-drop;
}
ul > li.rudder-form > .input-group.disabled *{
  cursor:no-drop;
}
/* CHECKBOX */
.rudder-form  input[type=checkbox] + .label-radio + .check-icon,.rudder-form  input[type=radio] + .label-radio + .check-icon{
  position: absolute;
  top: calc(50% - 7px);
  right: 15px;
  color: #222d32;
  z-index: 10;
  visibility:hidden;
  animation: opacity-0 .1s linear forwards;
}
.list-sm .rudder-form  input[type=checkbox] + .label-radio + .check-icon,.rudder-form  input[type=radio] + .label-radio + .check-icon{
  top: 8px;
}
.rudder-form .disabled input[type=checkbox] + .label-radio + .check-icon,.rudder-form  .disabled input[type=radio] + .label-radio + .check-icon{
  color: #7d7d7d;
}
.rudder-form  input[type=checkbox]:checked + .label-radio + .check-icon,.rudder-form  input[type=radio]:checked + .label-radio + .check-icon{
  visibility:visible;
  animation: opacity-1 .1s linear forwards;
}

/* SWITCH */
.switch > input{
  visibility:hidden;
  height: 0;
  width: 0;
  margin: 0;
  padding: 0;
  position: absolute;
}
.switch > input + label {
  width: 40px;
  height: 16px;
  display: inline-block;
  margin-bottom:0;
  border: 1px solid #ccc;
  border-radius: 25px;
  position: relative;
  top:2px;
  background-color: #ececec;
  cursor:pointer;
  transition-duration:.2s;
  transition-timing-function:ease-in;
  box-shadow: inset 1px 1px 2px rgba(0,0,0,0.2);
}
.switch > input:checked + label {
  background-color: #9bc832;
}
.switch > input + label:after {
  content: "";
  display: inline-block;
  height: 16px;
  width: 16px;
  position: absolute;
  background-color: #fff;
  top: -1px;
  left:-1px;
  border-radius: 50%;
  border: 1px solid #ccc;
  transition-duration:.2s;
  box-shadow: 1px 1px 2px rgba(0,0,0,0.2);
}
.switch > input:checked + label:after {
  -webkit-transform: translateX(24px);
  -ms-transform: translateX(24px);
  transform: translateX(24px);
  box-shadow: -1px 1px 2px rgba(0,0,0,0.2);
}
.switch.switch-text > input + label:before {
  content: "off";
  color: #777;
  left: 18px;
  font-weight: normal;
  font-size: 11px;
  position: absolute;
  top:1px;
}
.switch.switch-text > input:checked + label:before {
  content: "on";
  color: #fff;
  left: 6px;
  top:1px;
}
/* BOX */
.box{
  margin-bottom: 14px;
  border-top-width:2px;
}
h3.box-title {
  padding:0;
}
.nav-tabs-custom>.nav-tabs, .box-header.with-border,.nav-tabs-custom>.nav-tabs>li.active>a{
  border-color: #e2e2e2 !important;
}
.nav-tabs-custom>.nav-tabs>li.active>a,.nav-tabs-custom>.nav-tabs>li.active>a:hover{
  border-bottom:none !important;
}
.box.has-toolbar{
  margin-bottom:65px;
}
.row.title{
  margin-bottom:50px;
  position:relative;
}
.box.box-title{
  border-top:none;
  position:absolute;
  top:-15px;
}
.box.box-title > h4{
  color:#555;
  font-size:24px;
  display:inline-block;
}
.box.box-title > h4 + .box-tools{
  margin-top:6px;
  margin-bottom:6px;
}
.box-header>.fa, .box-header>.glyphicon, .box-header>.ion, .box-header .box-title{
  color:#555;
}
.box .box-title .fa{
  color: #999;
  margin-right:10px;
}
.box-tools > .btn-xs {
  position:relative;
  top:-2px;
  max-height: 21px;
}
.box-tools > .btn.tech{
  position: relative;
  top: -2px;
}
.box-tools > .btn-sm.btn-box-tool > .fa {
  font-size: 14px;
}
.btn-box-tool .fa-chevron-down,.btn-box-tool .fa-chevron-right {
  min-width: 15px;
}
.btn-box-tool .fa-chevron-right {
  top: -1px;
  position: relative;
}
.btn-box-tool.btn-sm .fa-chevron-right {
  top:2px;
}
.nav-tabs-custom>.nav-tabs.pull-right>li{
  margin-top:-2px;
}
.nav-tabs-custom>.nav-tabs>li {
  margin-right: 0;
}
.toggleTabFilter.updateTable{
  background-color: #3694d1 !important;
  color: #fff !important;
  border: 1px solid #2173a9 !important;
  border-bottom:none !important;
}
.toggleTabFilter.updateTable:active{
  box-shadow: inset 0 0 4px 1px #286090;
}
.toggleTabFilter.updateTable:hover{
  background-color: #337ab7 !important;
  border-color: #2e6da4 !important;
  color: #fff !important;
}
.box-tools > .btn > .fa,.box-tools > .btn > .glyphicon,.box-tools > .btn > .ion{
  margin-left: 6px;
}
.btn.new-icon:after{
  content: "\f055";
  font: normal normal normal 14px/1 FontAwesome;
  font-size: 1.2em;
  text-rendering: auto;
  -webkit-font-smoothing: antialiased;
  position: relative;
  margin-left: 7px;
  top: 1px;
}

/* JUMBOTRON */
.rudder-jumbotron > .jumbotron{
  background-color:transparent;
  padding:60px;
}

@keyframes opacity-1 {
  0%   {opacity:0;visibility: visible;}
  100% {opacity:1;visibility: visible;}
}
@keyframes opacity-0 {
  0%   {opacity:1;visibility: visible;}
  99%  {opacity:0;visibility: visible;}
  100% {opacity:0;visibility: hidden;}
}
@-webkit-keyframes text-radio-on {
  0%   {color: #646464;}
  100% {color: #222D32;}
}
@-moz-keyframes text-radio-on {
  0%   {color: #646464;}
  100% {color: #222D32;}
}
@-o-keyframes text-radio-on {
  0%   {color: #646464;}
  100% {color: #222D32;}
}
@keyframes text-radio-on {
  0%   {color: #646464;}
  100% {color: #222D32;}
}
@-webkit-keyframes text-radio-off {
  0%   {color: #222D32;}
  100% {color: #646464;}
}
@-moz-keyframes text-radio-off {
  0%   {color: #222D32;}
  100% {color: #646464;}
}
@-o-keyframes text-radio-off {
  0%   {color: #222D32;}
  100% {color: #646464;}
}
@keyframes text-radio-off {
  0%   {color: #222D32;}
  100% {color: #646464;}
}
@-webkit-keyframes loader {
  0%   {margin-left: 0px;}
  100% {margin-left: 25px;}
}
@-moz-keyframes loader {
  0%   {margin-left: 0px;}
  100% {margin-left: 25px;}
}
@-o-keyframes loader {
  0%   {margin-left: 0px;}
  100% {margin-left: 25px;}
}
@keyframes loader {
  0%   {margin-left: 0px;}
  100% {margin-left: 25px;}
}
@-webkit-keyframes bounceH {
  0%   {right: 0px;}
  50%  {right: 4px;}
  100%  {right: 0px;}
}
@-moz-keyframes bounceH {
  0%   {right: 0px;}
  50%  {right: 4px;}
  100%  {right: 0px;}
}
@-o-keyframes bounceH {
  0%   {right: 0px;}
  50%  {right: 4px;}
  100%  {right: 0px;}
}
@keyframes bounceH {
  0%   {right: 0px;}
  50%  {right: 4px;}
  100%  {right: 0px;}
}
@-webkit-keyframes squeeze {
  0%   {visibility:hidden;}
  99%  {visibility:hidden;}
  100% {visibility:visible}
}
@-moz-keyframes squeeze {
  0%   {visibility:hidden;}
  99%  {visibility:hidden;}
  100% {visibility:visible}
}
@-o-keyframes squeeze {
  0%   {visibility:hidden;}
  99%  {visibility:hidden;}
  100% {visibility:visible}
}
@keyframes squeeze {
  0%   {visibility:hidden;}
  99%  {visibility:hidden;}
  100% {visibility:visible}
}
@-webkit-keyframes expand {
  0%   {visibility:visible;}
  1%  {visibility:hidden;}
  100% {visibility:hidden;}
}
@-moz-keyframes expand {
  0%   {visibility:visible;}
  1%  {visibility:hidden;}
  100% {visibility:hidden;}
}
@-o-keyframes expand {
  0%   {visibility:visible;}
  1%  {visibility:hidden;}
  100% {visibility:hidden;}
}
@keyframes expand {
  0%   {visibility:visible;}
  1%  {visibility:hidden;}
  100% {visibility:hidden;}
}

.legend-square {
	width : 10px;
	height : 10px;
	margin: 5px;
	float:left;
}

.legend {
	white-space: nowrap;
	overflow : hidden;
}<|MERGE_RESOLUTION|>--- conflicted
+++ resolved
@@ -72,7 +72,6 @@
 .text-align{
   text-align:center!important;
 }
-<<<<<<< HEAD
 .pre{
   white-space: pre-line;
   word-break: break-word;
@@ -123,9 +122,6 @@
 pre.json-beautify.toggle:after, .tw-bs pre.json-beautify.toggle:after{
   transform:rotate(90deg);
 }
-=======
-
->>>>>>> b72d3147
 /* - MODAL 4.0 - */
 .tw-bs .modal .modal-content {
   border-radius: 0;
