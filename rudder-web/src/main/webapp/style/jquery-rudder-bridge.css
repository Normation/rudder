/*
*************************************************************************************
* Copyright 2011 Normation SAS
*************************************************************************************
*
* This program is free software: you can redistribute it and/or modify
* it under the terms of the GNU Affero General Public License as
* published by the Free Software Foundation, either version 3 of the
* License, or (at your option) any later version.
*
* In accordance with the terms of section 7 (7. Additional Terms.) of
* the GNU Affero GPL v3, the copyright holders add the following
* Additional permissions:
* Notwithstanding to the terms of section 5 (5. Conveying Modified Source
* Versions) and 6 (6. Conveying Non-Source Forms.) of the GNU Affero GPL v3
* licence, when you create a Related Module, this Related Module is
* not considered as a part of the work and may be distributed under the
* license agreement of your choice.
* A "Related Module" means a set of sources files including their
* documentation that, without modification of the Source Code, enables
* supplementary functions or services in addition to those offered by
* the Software.
*
* This program is distributed in the hope that it will be useful,
* but WITHOUT ANY WARRANTY; without even the implied warranty of
* MERCHANTABILITY or FITNESS FOR A PARTICULAR PURPOSE. See the
* GNU Affero General Public License for more details.
*
* You should have received a copy of the GNU Affero General Public License
* along with this program. If not, see <http://www.gnu.org/licenses/agpl.html>.
*
*************************************************************************************
*/

/**
 * jquery-rudder-bridge.css
 * 
 * This CSS contains the difference between the jquery-ui lightness theme and our theme
 */

.first.ui-corner-tl, .first.ui-corner-tr, .first.ui-corner-br, .first.ui-corner-bl {
	border-radius:0px;
}

.last.ui-corner-tl, .last.ui-corner-tr, .last.ui-corner-br, .last.ui-corner-bl {
	border-radius:0px;
}

/* Corner radius */
.ui-corner-tl {
   -moz-border-radius-topleft: 6px;
   -webkit-border-top-left-radius: 6px;
   border-top-left-radius: 6px;
   behavior: url(border-radius.htc);
}
.ui-corner-tr {
   -moz-border-radius-topright: 6px;
   -webkit-border-top-right-radius: 6px;
   border-top-right-radius: 6px;
   behavior: url(border-radius.htc);
}
.ui-corner-bl {
   -moz-border-radius-bottomleft: 6px;
   -webkit-border-bottom-left-radius: 6px;
   border-bottom-left-radius: 6px;
   behavior: url(border-radius.htc);
}
.ui-corner-br {
   -moz-border-radius-bottomright: 4px;
   -webkit-border-bottom-right-radius: 4px;
   border-bottom-right-radius: 4px;
   behavior: url(border-radius.htc);
}
.ui-corner-top {
   -moz-border-radius-topleft: 4px;
   -webkit-border-top-left-radius: 4px;
   border-top-left-radius: 4px;
   -moz-border-radius-topright: 4px;
   -webkit-border-top-right-radius: 4px;
   border-top-right-radius: 4px;
   behavior: url(border-radius.htc);
}
.ui-corner-bottom {
   -moz-border-radius-bottomleft: 4px;
   -webkit-border-bottom-left-radius: 4px;
   border-bottom-left-radius: 4px;
   -moz-border-radius-bottomright: 4px;
   -webkit-border-bottom-right-radius: 4px;
   border-bottom-right-radius: 4px;
   behavior: url(border-radius.htc);
}
.ui-corner-right {
   -moz-border-radius-topright: 4px;
   -webkit-border-top-right-radius: 4px;
   border-top-right-radius: 4px;
   -moz-border-radius-bottomright: 4px;
   -webkit-border-bottom-right-radius: 4px;
   border-bottom-right-radius: 4px;
   behavior: url(border-radius.htc);
}
.ui-corner-left {
   -moz-border-radius-topleft: 4px;
   -webkit-border-top-left-radius: 4px;
   border-top-left-radius: 4px;
   -moz-border-radius-bottomleft: 4px;
   -webkit-border-bottom-left-radius: 4px;
   border-bottom-left-radius: 4px;
   behavior: url(border-radius.htc);
}
.ui-corner-all {
   -moz-border-radius: 6px;
   -webkit-border-radius: 6px;
   border-radius: 6px;
   behavior: url(border-radius.htc);
}


/* dialog */
.ui-dialog .ui-dialog-buttonpane button { padding: .2em .6em .3em .6em; line-height: 1.4em; width:auto; overflow:visible;  }


/* autocomplete.css */
.ui-autocomplete-loading { background: white url('../images/themes/ui-lightness/images/ui-anim_basic_16x16.gif') right center no-repeat; }

.ui-menu {
  float: none;
}

.ui-menu .ui-menu-item {
  float: none;
  clear: none;
}

/******************** button.css  ******************/

.ui-button-text-only .ui-button-text {
   text-decoration: none;
}

.ui-button-text-only .ui-button-text:hover {
   text-decoration: none;
}


/*** core.css ****/
.ui-helper-hidden-accessible { position: absolute; left: -99999999px; clip: auto;}

/* Dialog */
.ui-dialog {
  padding: none;
  width: auto;
}
.ui-dialog .ui-dialog-titlebar {
   position: relative;
   background: none;
}
.ui-dialog .ui-dialog-title {
   float: left;
   padding: 25px 0 0 20px;
   width: 80%;
   font-size: 1.5em;
   color: #f49d10;
   display: block;
   cursor: move;
   background: url(../images/popin/fdLoginHead.png) no-repeat top left;
}
.ui-dialog #ui-dialog-title-dialog {
   width: 90%;
   
}
.ui-dialog .ui-dialog-titlebar-close {
   position: absolute;
   right: 0;
   width: 50px;
   height: 50px;
   background: url(../images/popin/fdLoginCroix.png) no-repeat top right;
}

.ui-dialog .ui-dialog-titlebar-close:hover, .ui-dialog .ui-dialog-titlebar-close:focus {
   padding: 0;
}

.ui-dialog .ui-dialog-content {
   background: url(../images/popin/fdLoginFootD.png) no-repeat right bottom;
   zoom: 1;
}

.ui-dialog .ui-dialog-buttonpane {
   text-align: left;
   border-width: 1px 0 0 0;
   margin: .5em 0 0 0;
   padding: .3em 1em .5em .4em;
   background: none;
}

.ui-dialog .ui-dialog-buttonpane button {
   float: right;
   margin: .5em .4em .5em 0;
   cursor: pointer;
   padding: .2em .6em .3em .6em;
   line-height: 1.4em;
   width: auto;
   overflow: visible;
}


/* Progressbar */

.ui-progressbar {
   width: 70%;
   height: 1em;
   text-align: left;
   border: 1px solid #000;
}

.ui-progressbar .ui-progressbar-value {
   height: 100%;
   background-color: #7cc937;
}
div#progressbar {
   float: left;
   margin-right: 5px;
}


/* Tabs */
.ui-tabs {
   margin: 10px;
}

.ui-tabs .ui-tabs-nav {
   background-color: #2e2d2d;
}

.ui-tabs .ui-tabs-nav li {
   border: 0px !important;
}



.ui-tabs .ui-tabs-panel {
   background: none repeat scroll 0 0 transparent;
   border: 1px solid #ABABAB;
   padding: .2em;
}

/* Vertical Tabs -*/
.ui-tabs-vertical {
   position: relative;
   margin: 10px;
   padding: .2em;
   /* position: relative prevents IE scroll bug (element with position: relative inside container with overflow: auto appear as "fixed") */
   zoom: 1;
}
.ui-tabs-vertical .ui-tabs-nav {
   padding: .2em .1em .2em .2em;
   float: left;
   width: 12em;
}
.ui-tabs-vertical .ui-tabs-nav li {
   clear: left;
   width: 100%;
   border-bottom-width: 1px !important;
   border-right-width: 0 !important;
   margin: 0 -1px .2em 0;
}
.ui-tabs-vertical .ui-tabs-nav li a {
   display: block;
   width: 100%;
   height: 100%;
}
.ui-tabs-vertical .ui-tabs-nav li.ui-tabs-selected {
   padding-bottom: 0;
   padding-right: .1em;
   border-right-width: 1px;
   border-right-width: 1px;
}
.ui-tabs-vertical .ui-tabs-panel {
   margin-left: 12.2em;
   padding: 0.2em;
}

/* Component containers --*/

.ui-widget-content {
   color: #333;
   background-color: #FFFFFF;
   background-image: none;
   border: none;
}
.ui-widget-content a { }
.ui-widget-header {
   background: none;
   border: none;
   background-color: #f79d10;
   color: #000;
   font-weight: bold;
}
.ui-widget-header a {
   color: #000;
}


/* Interaction states --*/
.ui-state-default, .ui-widget-content .ui-state-default {
  background: none;
  font-weight: bold;/* texte des boutons*/
}

.ui-button-text {
/*   font-weight: bold;texte des boutons */
}

input .ui-button {
  font-weight: bold;/* texte des boutons*/
}

.ui-state-default, .ui-widget-content .ui-button, .ui-widget select  {
  background-color: #eee;
}

.ui-widget select {
  border: 1px solid #B4B3A8;
}

.ui-state-default[disabled], .ui-widget-content .ui-state-default[disabled] {
   font-weight: bold;/* texte des boutons*/
   color: #666;
   background: none;
}
.ui-state-default a, .ui-state-default a:link, .ui-state-default a:visited {
   color: #f79d10;/*liens tabs inactif*/
   text-decoration: underline;
}
.ui-state-hover, .ui-widget-content .ui-state-hover, .ui-state-focus, .ui-widget-content .ui-state-focus {
   font-weight: bold;
   color: #000;
   background: none;
}
<<<<<<< HEAD

.dataTables_wrapper .dataTables_paginate .ui-button:hover, .paginate_button_disabled:hover, .paginate_button:hover, .paginate_active:hover {
=======
.ui-button{
  box-shadow: 0 1px 0 rgba(255, 255, 255, 0.1) inset, 0 1px 5px rgba(0, 0, 0, 0.25);
  transition: none 0s ease 0s;
}
.ui-button:hover{
  background-color: #EEEBE7;
}
.paginate_button_disabled:hover, .paginate_button:hover, .paginate_active:hover {
>>>>>>> b55d32cb
  text-decoration:underline;
  background-color: #EEEBE7;
}

.ui-button:hover {
  background-color: #EEEBE7;
}

.ui-state-hover a, .ui-state-hover a:hover {
   color: #c77405;
   text-decoration: none;
}
.ui-state-active, .ui-widget-content .ui-state-active {
   border: 1px solid #ababab;
   background: #fff url(../images/themes/ui-lightness/images/ui-bg_glass_65_ffffff_1x400.png) 50% 50% repeat-x;
   font-weight: bold;
   color: #f79d10;
}
.ui-state-active a, .ui-state-active a:link, .ui-state-active a:visited {
   color: #000;/*liens tabs actif*/
   text-decoration: none;
}
.ui-widget :active {
   outline: none;
}

/* Interaction Cues -*/
.ui-state-highlight, .ui-widget-content .ui-state-highlight {
   background: #ffe45c url(../images/themes/ui-lightness/images/ui-bg_highlight-soft_75_ffe45c_1x100.png) 50% top repeat-x;
   color: #363636;
   border: none;
}

.ui-widget-header .ui-icon {background-image: url(../images/themes/ui-lightness/images/ui-icons_222222_256x240.png); }


.ui-widget-overlay {
   background: none;
   background-color: #666;
}<|MERGE_RESOLUTION|>--- conflicted
+++ resolved
@@ -337,19 +337,17 @@
    color: #000;
    background: none;
 }
-<<<<<<< HEAD
-
-.dataTables_wrapper .dataTables_paginate .ui-button:hover, .paginate_button_disabled:hover, .paginate_button:hover, .paginate_active:hover {
-=======
+
 .ui-button{
   box-shadow: 0 1px 0 rgba(255, 255, 255, 0.1) inset, 0 1px 5px rgba(0, 0, 0, 0.25);
   transition: none 0s ease 0s;
 }
+
 .ui-button:hover{
   background-color: #EEEBE7;
 }
-.paginate_button_disabled:hover, .paginate_button:hover, .paginate_active:hover {
->>>>>>> b55d32cb
+
+.dataTables_wrapper .dataTables_paginate .ui-button:hover, .paginate_button_disabled:hover, .paginate_button:hover, .paginate_active:hover {
   text-decoration:underline;
   background-color: #EEEBE7;
 }
