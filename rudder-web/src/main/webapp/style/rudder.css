--- conflicted
+++ resolved
@@ -2799,7 +2799,6 @@
 	height:45px;
 }
 
-<<<<<<< HEAD
 .searchNodes tr td {
 	padding: 0 5px;
 }
@@ -2814,9 +2813,9 @@
 }
 
 table.directiveGroupDef, table.directiveVarDef, table.directiveSectionDef {
-	width:100%;
-=======
+  width:100%;
+}
+
 form .tw-bs input {
   width: auto;
->>>>>>> ee293cb6
 }