/*
*************************************************************************************
* Copyright 2011 Normation SAS
*************************************************************************************
*
* This file is part of Rudder.
* 
* Rudder is free software: you can redistribute it and/or modify
* it under the terms of the GNU General Public License as published by
* the Free Software Foundation, either version 3 of the License, or
* (at your option) any later version.
* 
* In accordance with the terms of section 7 (7. Additional Terms.) of
* the GNU General Public License version 3, the copyright holders add
* the following Additional permissions:
* Notwithstanding to the terms of section 5 (5. Conveying Modified Source
* Versions) and 6 (6. Conveying Non-Source Forms.) of the GNU General
* Public License version 3, when you create a Related Module, this
* Related Module is not considered as a part of the work and may be
* distributed under the license agreement of your choice.
* A "Related Module" means a set of sources files including their
* documentation that, without modification of the Source Code, enables
* supplementary functions or services in addition to those offered by
* the Software.
* 
* Rudder is distributed in the hope that it will be useful,
* but WITHOUT ANY WARRANTY; without even the implied warranty of
* MERCHANTABILITY or FITNESS FOR A PARTICULAR PURPOSE.  See the
* GNU General Public License for more details.
* 
* You should have received a copy of the GNU General Public License
* along with Rudder.  If not, see <http://www.gnu.org/licenses/>.

*
*************************************************************************************
*/


/**********************************
 *Node inventory details
 **********************************/
.hostnamecurs{
  cursor:pointer;
  text-decoration:underline;
}
.querylinecolor{
  color:#EEEEEE;
}
.sInventory {
  margin: 0px;
  padding: 0px;
}

.sInventory div {
  margin: 0px;
  padding: 0px;
}

.details {
  margin: 0px;
  padding: 0px;
}

.sInventory table {
  margin: 0px;
  padding: 0px;
}

.overflow_auto {
  overflow: auto;
}

div.innerDetails {
	display: none; 
    background : #DEDEDE;
    padding-left:5%;
}

/**********************************
 * Node details
 **********************************/


#nodeDetails {
 padding:10px;
}

#node_summary #nodeDetails {
 float:left;
 width:50%;
 border-right : 2px #b2b2b2 solid;
}

#node_summary #nodeGroups {
 float:left;
 width:50%;
 padding:10px;
}

table.nomargin {
 margin: 0px;
 width: 100%;
}
td.crTree {
  border-top: 0px;
  width: 32%;
  vertical-align: top;
}

td.nodeIndernal {
  border-top: 0px;
  width: 56%;
  vertical-align: top;
}

.showParameters {
  margin-top:5px;
  margin-bottom:3px;
  text-decoration:underline;
}

/**********************************
 *          formulaire            *
 **********************************/

.directiveTechnicalInfo{
	padding-top: 12px;
	margin-left:10px;
}

.portlet-header .ui-icon {
   float: right;
   cursor: pointer;
}

.inner-portlet div.intro {
   margin: 5px 0px 0px 0px !important;
}

div.intro {
   margin: 0px 0px 0px 0px;
   padding: 0px;
   width: 100%;
   font-size: 1.1em;
   line-height: 1.5em;
   color: #414141;
   background-color: #FFF9E1;
   z-index: 1;
}

div.intro div {
  padding: 5px 5px 5px 15px;
}

div.intro div ul {
   padding: 0 0 0 20px;
}

form a {
   color: #333333;
}

form table a {
   color: black;
}

form h2 {
   padding: 0 10px;
   font-size: 1.2em;
   line-height: 1.5em;
   font-weight: bold;
}
form h3 {
   padding: 0 15px;
   font-size: 1.1em;
   line-height: 1.5em;
   font-weight: bold;
}
form p {
   margin: 15px 0;
   padding: 0 10px;
   font-size: 1.1em;
}

.directiveInfo{
   margin-left:10px;
}

form hr {
   margin: 0 15px;
   width: 95%;
   clear: both;
}
form select {
   width: 130px;
   padding: 2px;
   background-color: #f8f8f8;
   border: 1px solid #b4b3a8;
}
form label.champ {
   float: left;
   padding-right: 20px;
   width: 25%;
   text-align: right;
}
form input {
   width: 130px;
   padding: 2px;
   background-color: #f8f8f8;
   border: 1px solid #b4b3a8;
}

td.directiveVarValue > input {
  width: 500px;
}

form input[type=checkbox] {
   width:auto;
   padding:0px;
}

form textarea {
  padding: 2px;
  border: 1px solid #b4b3a8;
}

form input.radio {
  width: auto;
  border: 0px;
}

.compositionCheckbox input {
  margin-left : 5px;
  vertical-align: middle;
  margin-bottom: 2px;
}

.composition input {
  vertical-align: middle;
}

form button {
   width: 130px;
   padding: 0.2em;
   background-color: #f8f8f8;
   border: 1px solid #b4b3a8;
}

button.ui-state-default {
   width: 130px;
   
}

.dangerButton {
	color: #990000 !important;
}

.dangerButton:hover {
	background-color: #B33630 !important;
    background-image: linear-gradient(#DC5F59, #B33630) !important;
    background-repeat: repeat-x !important;
    border-color: #CD504A !important;
    color: #FFFFFF !important;
    text-shadow: 0 -1px 0 rgba(0, 0, 0, 0.3) !important;
}

button.largeButton {
  width:250px !important;
}

.popupButton button {
   background: linear-gradient(#FAFAFA, #EAEAEA) repeat scroll 0 0 transparent;
   border: 1px solid #b4b3a8;
   transition: none 0s ease 0s;
   margin: 2px 0px 2px 0px;
}

.popupButton button:hover {
   background-color: #EEEBE7;
   font-weight: bold;
   color: #000;
   background: none;
   border-color: #FBCB09;
}

.popupButton input {
   background-color: #f8f8f8;
   border: 1px solid #b4b3a8;
}

form .center input {
   color: #000;
   background-color: #fba511;
   border: 1px solid #ff7200;
}
form span.inputDetail {
   color: #666;
   font-weight: 500;
}
form input.button {
   margin: 10px 0;
   padding: 10px; 
   color: #fff;
   font-weight: bold;
   border: none;
   background: url(../images/fdBtnUpdate.jpg) no-repeat left 50%;
}
form div.entete {
   margin: 10px;
   background-color: #fff3c9;
}
form .entete p {
   float: left;
   margin: 5px;
   padding: 0 5px;
}
form p.search {
   float: right;
}
form input.btnSearch {
   width: 22px;
   height: 20px;
   background: url(../images/icLoupe.jpg) no-repeat;
   border: none;
}


#searchControl { 
  margin-top:10px; 
}
#searchControl span {
  margin-left: 10px;
  margin-right: 10px;
}

form select.selectComparator {
   width: 150px;
}

form select.selectField {
   width: 220px;
}

input.queryInputValue, select.queryInputValue {
  width:280px !important;
  margin: 0px !important;
  padding: 0px !important;
  
}

.cursor{
  cursor:pointer;
}

.listEmpty{
  padding-left: 15px;
}

.listopen:before{
  content:url('../images/tableau/flecheDroiteGris.png');
  padding-right: 3px;
}

.listclose:before{
  content:url('../images/tableau/flecheBasGris.png');
  padding-right: 3px;
}

input.hasDatepicker {
  width:90px !important;
}

button.ui-datepicker-trigger {
  width: 25px !important;
}

form input.removeLineButton {
   padding: 0em 0.3em;
   width:18px !important;
}

input.deleteNetwork * {
       padding: 0 !important;
}
#lift__noticesContainer___notice ul {
  padding: 10px 20px;
}

/**************************************
Tableau
**************************************/
#acceptNodeGrid {
  width:100%;
  border-left: 1px solid #B4B3A8;
  border-right: 1px solid #B4B3A8;
}
#pending_server_history {
  width:100%;
  border-left: 1px solid #B4B3A8;
  border-right: 1px solid #B4B3A8;
}

.sgridbph{
  border:0; 
  padding:0;
  height:200px;
}

.titleId{
  padding-left: 15px;
}

.tablewidth{
  width:100%;
}

.reportTableTitleWidth{
  width:auto;
}

.reportbiggerWidth{
    width:110px;
}
.reportTitleWidth{
  width:92px;
}
.autotablewidth{
  width:auto;
}
.tablepadding{
  padding-left:15px;
  padding-top:5px;
}
.tablemargin{
  margin-top:5px;
}



.dataTables_wrapper table {
  width:100%;	
  border-right: 1px solid #B4B3A8;
  border-left: 1px solid #B4B3A8;
}

#grid_rules_grid_zone {
  width:100%; 
}

#acceptNodeGrid_wrapper {
  margin: 10px; 
}

caption {
   display: none;
}

th, tr, td {
   padding: 4px 3px;
   text-align: left;
}
tr.head, tr.foot {
   color: #fff;
   font-weight: bold;
}
tr.foot {
   background: url(../images/tableau/cCentrebas.jpg) bottom left;
}
tr.head {
  background-image: -webkit-linear-gradient(top, #888, #555);
  background-image: -moz-linear-gradient(top, #888, #555);
  background-color: #666;
}
.head th.first {
   padding: 5px 10px;
   background: url(../images/tableau/cGhaut.jpg) no-repeat top left;
}
.head th.last {
   background: url(../images/tableau/cDhaut.jpg) no-repeat top right;
}
.foot td.first {
   padding: 5px 10px;
   background: url(../images/tableau/cGbas.jpg) no-repeat bottom left;
}
.foot td.last {
   background: url(../images/tableau/cDbas.jpg) no-repeat bottom right;
}
th a {
   color: #fff;
   font-weight: bold;
   text-decoration: none;
}
tr.color1 {
   background-color: #eee;
}
tr.color2 {
   background-color: #fff;
}


td.center, .center {
 text-align : center;
}

td.right {
 text-align : right;
}

.warning {
   color: #c00;
}

a.warning {
   color: #c00;
   padding-left: 30px;
}

table.dataTable td img, table.dataTable th img {
   float: none;
   margin: 0;
   padding: 4px 0 0 0;
}

.openDetail {
   border: none;
   background: none;
   text-decoration: underline;
   color: #000;
   cursor: pointer;
}
.openDetail:hover {
   text-decoration: none;
}
div#Detail {
   height: auto;
   min-height: 100%;
   background: url(../images/popin/fdLoginFootG.png) no-repeat left bottom;
   display: block;
   min-height: 107px; 
}
#Detail div {
   padding: 10px;
}

.head th input, .foot td input {
   padding: 0.1em;
   background-color: #f8f8f8;
   border: 1px solid #b4b3a8;
}

.field_errors, .error, .errors {
  color: red;  
}

.field_errors {
  margin-top:4px;   
}

.field_errors li {
  list-style-position:inside;   
}



/**********************
* Custom for DataTable
***********************/

.dataTables_filter {
  text-align:right;
  width:50%;
  float:right;
}

.newFilter .dataTables_filter {
  float:left;
  text-align:left;
}

.dataTables_filter input {
  padding: 2px;
  border: 1px solid #ccc;
}

.newFilter .dataTables_filter input {
  padding: 8px 5px 8px 30px;
  border: 1px solid #ccc;
}

.dataTables_length select {
  padding: 1px;
  border: 1px solid #B4B3A8;
  width: auto;
}

.dataTables_length {
  width:27%;
  float:left;
}

.dataTables_refresh{
  float:right;
  width:50%;
  text-align:right
}

.dataTables_refresh .refreshButton img{
  margin: 0;
  float:none;
}

.dataTables_refresh .refreshButton {
  height: auto;
  width: auto;
  margin: 0;
  padding: 0;
}

.dataTables_refresh .refreshButton span {
  padding: 8px;
}

.paginate {
  width : 50%;
  align:left;
  height:20px;
}

.paginateBold {
  width : 50%;
  align:left;
  height:20px;
  font-weight:bold;
}

.sorting span,.sorting_asc span,.sorting_desc span   {
  float:right;  
  width:14px;
}
.sorting {
  cursor: pointer; 
}
.sorting_asc { 
  cursor: pointer; 
}
.sorting_desc { 
  cursor: pointer; 
}

.sorting_asc span:after {
  content:url("../images/tableau/flecheHaut.png");
}

.sorting_desc span:after {
  content:url("../images/tableau/flecheBas.png");
}

/**********************************
 * Pagination nested 
 **********************************/
 
.dataTables_paginate {
  float: right;
  text-align: right;
}

.dataTables_info {
  float: left;
  width: 27%;
  padding: 3px 0px 3px 0px;
}

.dataTables_wrapper {
  margin-top: 10px;
}


table.noMarginGrid {
	border-left : 0 ;
    border-right : 0 ;
}
.noMarginGrid {
  margin: 0;
}
#reportsGrid_wrapper {
  margin: 0;
}

.dataTables_wrapper_top {
  padding: 6px;
  overflow: hidden;
  display: block; 
  border-top: 1px solid #B4B3A8;
  border-left: 1px solid #B4B3A8;
  border-right: 1px solid #B4B3A8;
  border-top-left-radius: 4px;
  border-top-right-radius: 4px;
}

.dataTables_wrapper_bottom {
  padding: 6px;
  overflow: hidden;
  display: inline-block; 
  display: block;
  border-bottom: 1px solid #B4B3A8;
  border-left: 1px solid #B4B3A8;
  border-right: 1px solid #B4B3A8;
  border-bottom-left-radius: 4px;
  border-bottom-right-radius: 4px;
}

#grid_rules_grid_zone {
  border-right: 1px solid #B4B3A8;
  width: 100%;
}
 
.paginate_disabled_previous, .paginate_enabled_previous, .paginate_disabled_next, .paginate_enabled_next {
  height: 19px;
  width: 19px;
  margin-left: 3px;
  float: right;

}

.paginate_disabled_previous {
  background-image: url('../images/back_disabled.jpg');
}

.paginate_enabled_previous {
  background-image: url('../images/back_enabled.jpg');
}

.paginate_disabled_next {
  background-image: url('../images/forward_disabled.jpg');
}

.paginate_enabled_next {
  background-image: url('../images/forward_enabled.jpg');
}

.reportIcon {
  padding-left: 6px !important;
}

/********************
* Directive display
********************/
.inlineml{
  display:inline;
  margin-left:3px;
}
.inlinenotop{
  display:inline;
  padding-top:0px;
}
.cpiefsave{
  float:right;
}
.pimversionspad{
  padding:20px;
}
.wbBaseField * {
  vertical-align: middle;
}

.wbBaseField {
  vertical-align: middle;
  margin-top: 7px;
}

.wbBaseFieldLabel {
  margin-top: 5px;
}
.policyDisplay {
  font-size: 12px;
  font-family: Trebuchet MS,Tahoma,Verdana,Arial,sans-serif;
}
.greytooltip{
  border-bottom:dotted 1 px grey;
}
.policyDisplay * {
  font-size: 12px;
  font-family: Trebuchet MS,Tahoma,Verdana,Arial,sans-serif;
}

.variableDefinition {
  margin: 3px;
  padding:3px;
  font-size: 12px;
  font-family: Trebuchet MS,Tahoma,Verdana,Arial,sans-serif;
}

.variableDefinition td {
  border-bottom:dotted 1 px lightgrey;
  
}

.variableDefinition span,
.variableDefinition td,
.variableDefinition input {
  font-size: 12px;
  font-family: Trebuchet MS,Tahoma,Verdana,Arial,sans-serif;
  vertical-align: baseline;
}

.variableDefinition sup {
  font-size: 10px;
}

.policyVariables {
  width:75%;
  display:table;
  border-bottom : solid 1px;
}


.policyReports {
  padding:0;
  margin:0;
  width:20%;
  float:right;
}

.policyReports img {
  padding:0;
  margin:0;
}
.policyField {
  width:75%;
}

/**********************************
 *define the group/section table
 **********************************/

fieldset.sectionFieldset {
  padding: 1px 10px 1px 10px;
}

fieldset.groupFieldset {
  padding: 1px 10px 1px 10px;
}

fieldset.techniqueDetailsFieldset {
  margin: 10px;
  padding: 1px 10px 1px 10px;
}

div.foldableSection div.section-title {
  cursor: pointer;
}

div.unfoldedSection div.section-title:before {
  content: url("../images/tableau/flecheBasGris.png");
  padding-right: 3px;
}

div.foldedSection div.section-title:before {
  content: url("../images/tableau/flecheDroiteGris.png");
  padding-right: 3px;
}


.foldedSection table, .foldedSection div {
  display:none;
}

.foldedSection div.section-title {
  display:block;
}

/**********************************
 *add / remove group 
 **********************************/

.lopaddscala{
  padding:0px
}
.createitem{
  text-align: right;
}

div.directiveDeleteGroup {
  float:left;
}

div.directiveAddGroup {
  float:right;
}


td.directiveVarLabel {
  width:25%;
  margin-right:2px;
  text-align: left;
  font-size: 12px;
  font-family: Trebuchet MS,Tahoma,Verdana,Arial,sans-serif;
}

td.directiveVarLabel span {
  font-size: 12px;
  font-family: Trebuchet MS,Tahoma,Verdana,Arial,sans-serif;
}

td.directiveVarValue  {
  width:70%;
  margin-right:2px;
}

.textareaField {
  height: 300px;
}

/**********************************
 * Temporal information
 *********************************/

.executionPlanning div.planningDetail {
  margin: 3px;
  padding:3px;
}
.executionPlanningTitle {
  font-size: 1.1em;
  font-weight: bold;
}

form .executionPlanningTitle {
padding:0 20px;
}


#weeklyPeriod {
  padding:0 20px;
}

.variableDefinition td {
   border-top: 0px;
}


/*
.variableDefinitionTitle {
  font-size: 1.1em;
  font-weight: bold;
  padding:0 20px;
}
*/

/*********************************
* Search servers
*********************************/

.nodeheader {
    font-weight: bold;
    font-size: medium;
    text-align: center;
}

.nodeheadercontent {
    color: #FFFFFF;
    display: inline-block;
     padding : 3px 10px;
     background-color: #2E2D2D;
}
}
.paddscala{
  padding: 0px 0px 0px 15px;
}
.catdelete{
  font-size:0.9em; 
  margin-left: 5px;
}
.margins{
  margin: 15px 0px 8px 0px;
}
.spacerscala{
  float:right;
}
.paginatescala{
  float:left;
  margin-top: 4px;
}
.notify{
  text-align:center;
}

.pull-left {
  float:left
}

.pull-right {
  float:right
}

fieldset.searchNodes {
  padding:5px;
  clear: both;
}

.reasonNode {
  padding:8px;
  margin:5px;
  width: 550px;
  clear: both;
}


fieldset.groupCategoryUpdateComponent {
  padding:5px;
  margin:5px;
  width: 580px;
  
}
fieldset.groupUpdateComponent {
  padding:8px;
  margin:5px;
  width: 580px; 
}

tr.query_line, .query_line td {
  padding: 4px 1px;
  text-align: center;
}

.composition {
  padding: 5px 0px 0px 5px;
  margin: 0px 0px 0px 0px;
}

.composition span {
  display: inline-block;
}

.compositionRadio {
  display: table-row-group !important;
  text-align:left;
}

table#serverGrid tbody td {
  border-left: solid 1px #ABABAB;
  border-bottom: solid 1px #ABABAB;
  border-top: 0px;
}

#serverGrid_wrapper table {
  margin:0;
}


.desactivatedGrid {
  color: #AAAAAA;
}

.dataTables_scrollHeadInner table {
  margin:0px;
}

.dataTables_scrollHeadInner {
  background:url("../images/tableau/fdTaboHead.jpg") repeat-x scroll left top transparent;
}

.dataTables_scrollBody table {
  margin:0px;
}

#serverGrid_paginate_area {
  float:left;
}
div.dataTables_scroll {
  clear: both; 
}

#serverGrid_info_area {
  margin:0 0 0 5px;
}

#serverGrid_info_area div {
  display:inline-block;
}

#serverGrid_tooManyResult {
  width: 748px;
  margin:0 0 0 10px;
  border: solid 1px #ABABAB;
}


.paginate_button {
  padding: 2px 6px;
  margin: 0;
  cursor: pointer;
  font-size:12px;
}

.paginate_button:hover {
  background-color: #FFF3C9;
  text-decoration: underline;
}

.paginate_button_disabled {
  padding: 2px 6px;
  margin: 0;
}

.paginate_active {
  padding: 1px 5px 2px 5px;
  margin: 0;
  color: #333333;
  font-size:13px;
}


/************************
 * Search groups
 ************************/

fieldset.hierarchy {
  width:300px;
  margin:5px;
  padding:5px;
  /*float: left;*/
  display: inline-block; 
  vertical-align: top;
}

fieldset.groupCategory {
  width:600px;
  margin:5px;
  padding:5px;
  float: left;
  
}

.nodeGroupSubmitSearch {
   margin: 0 ;
   padding: 5px 0 5px 0;
}


fieldset.crEditHierarchy {
  width:45%;
  margin:5px;
  padding:5px;
  display: inline-block;
  vertical-align: top;
}
/* Firefox specific behavior cause bug https://bugzilla.mozilla.org/show_bug.cgi?id=504622 https://bugzilla.mozilla.org/show_bug.cgi?id=261037 */
@-moz-document url-prefix() { 
  fieldset.crEditHierarchy {
    display: table-column;
  }
}

div.hierarchySpacer {
  width:5%;
  display: inline-block;
}
/*

*/
* {
   margin:0;
   padding: 0;
   list-style: none;
}
body {
   font-size: 12px;
   font-family: Tahoma, Geneva, Arial, Helvetica, sans-serif;
   background-color: #2e2d2d;
   height:100%;
}

html {
   height:100%;
}

img {
   border: none;
}
a:focus {
   border: none;
   outline: none;
}

/**************************************
structure
**************************************/
.subContainerReasonField {
    padding: 0 4px 0 4px;    
}

div#prelude {
   display: none;
}

div#navigation {
   float: left;
   background-color: #1e1e1e;
   border-top-right-radius: 10px;
   border-bottom-right-radius: 10px;
}

#deploymentLastStatus  {
  float:left
}

#deploymentProcessing {
  float:left
}
div.pendingModificationStatus {
  float:right;
  width:200px;
  padding-bottom:10px;
}

div.pendingModificationStatus a {
  font-size:1.1em;
  color:white;
}

/**************************************
header - haut de page
**************************************/
.logoutbutwidth{
  width:130px;
}
div#infosUser {
   padding: 10px 5px;
   height: 30px;
   color: #f79d10;
}
#infosUser p {
   float: left;
}
#infosUser .whoUser {
   margin-left: 30px;
   font-size: 1.4em;
   font-weight: bold;
   color: #f79d10;
}
*html #infosUser .whoUser {
   margin-left: 20px;
}
#infosUser .detailsUser {
   padding-top: 0.2em;
   font-size: 1.1em;
   color: #999;
}
#infosUser .whoUser a {
   margin: 0;
   padding: 0;
   color: #f79d10;
   text-decoration: underline;
}
#infosUser .detailsUser a {
   margin: 0;
   padding: 0;
   font-weight: normal;
   color: #999;
   text-decoration: underline;
   cursor: pointer;
}

#documentation {
  float: right;
  font-size: 14px;
  font-weight: bold;  
  padding-right: 20px;
}

#documentation a {
    color: #999; 
}


.automaticCleanDetail {
	padding : 5px 5px 0;
} 
#create-user {
   border: none;
   font-size: 1em;
   font-weight: normal;
   color: #f79d10;
   text-decoration: none;
}
span.ui-button-text {
   background: none;
   border: none;
}
#opener {
   border: none;
   background: none;
   text-decoration: underline;
   color: #999;
   cursor: pointer;
}
#opener:hover {
   text-decoration: none;
}
#openerAccount {
   border: none;
   background: none;
   text-decoration: underline;
   color: #f79d10;
   cursor: pointer;
}
#openerAccount:hover {
   text-decoration: none;
}

.deploymentButton {
  background: #DDDDDD !important;
}

.modificationsDisplayer {
  float:right;
  margin-right: 50px;
  margin-top: 10px;
}

.modificationsDisplayer span {
  margin-right: 30px;
  padding: 0;
  font-weight: normal;
  color: #FFFFFF;
  font-size: 14px;
  font-weight: bold;
  clear : both;
  float : left;
}
.modificationsDisplayer a{
  text-decoration: underline;
  cursor: pointer;
}

/**************************************
menu principal
**************************************/

div#menu {
   padding-top :7px;
   padding-top/*\**/: 3px\9;
   height: 55px;
   color: #000;
   background: #2e2d2d url(../images/fondMenu.jpg) repeat-x;
}
*html div#menu {
   margin: 0;
   padding-top: 0;
}
#menu ul {
   margin: 0 0 0 30px;
   padding: 0;
   height: 50px;
   display: block;
}
#menu li {
   padding: 0 12px 55px 0;
   font-size: 1.4em;
   font-weight: 800;
   display: inline;
   vertical-align: middle;
}
#menu a {
   padding: 7px 10px 30px 10px;
   height: 30px;
   color: #000;
   text-decoration: none;
}
#menu a:hover {
   padding: 7px 0 30px 0;
   color: #f79d10;
   background: url(../images/menuFdDroite.jpg) no-repeat top right;
}
#menu a:hover span {
   padding: 7px 10px 30px 10px;
   background: url(../images/menuFdGauche.jpg) no-repeat top left;
}

#menu .onMenu a {
   padding: 7px 0 30px 0;
   background: url(../images/menuFdDroite.jpg) no-repeat top right;
}
#menu .onMenu span {
   padding: 7px 10px 30px 10px;
   color: #f79d10;
   background: url(../images/menuFdGauche.jpg) no-repeat top left;
}
#menu a, #menu a:hover, #menu a:hover span, #menu .onMenu a, #menu .onMenu span {
   padding-top/*\**/: 0\9;
}

*html #menu a, *html #menu a:hover, *html #menu a:hover span, *html #menu .onMenu, *html #menu .onMenu span {
   padding-top: 0;
}

#menu ul li ul {
  display: none;
}

/**************************************
menu secondaire
**************************************/

#contenu.maximized {
   width: 94%;
   padding-right: 1%;
}
#navigation.minimized {
   width: 2%;
   border-radius: 0 0 0 0;
}
}

.portlet {
	border-radius: 0 !important;
}
*html #navigation.minimized #slickbox {
   width: 10px;
}
*html #contenu.maximized {
   margin-left: 30px;
   width: 85%;
}
#navigation.minimized ul, #navigation.minimized h2 {
   display: none;
}
div#slickbox {
   margin-bottom: 20px;
   width: 186px;
   height: 100%;
   background-color: #2e2d2d;
}
#slickbox h2 {
   padding-top: 7px;
   padding-left: 12px;
   height: 36px;
   color: #fff;
   font-size: 1.5em;
   background: url(../images/fondTitMenu.jpg) no-repeat;
}
#slickbox h2 a {
   color: #f79d10;
   text-decoration: none;
}
#slickbox a {
   color: #f79d10;
   text-decoration: none;
   display: block;
}
#slickbox a:hover {
   text-decoration: underline;
}
#slickbox ul {
   width: 186px;
   background-color: #2e2d2d;
   border-bottom: 1px solid #2d2d2d;
}
#slickbox .niv1 a {
   padding: 10px 0 10px 24px;
   height: 20px;
   color: #f79d10;
   font-size: 1.2em;
   border-top: 1px solid #2d2d2d;
   background: url(../images/puceMenuGrise.jpg) no-repeat left top;
}
#slickbox .niv1 a:hover {
   height: 20px;
   background: #585757 url(../images/puceFlecheHoverNiv1.jpg) no-repeat right center;
}
#slickbox span :not(.niv1) {
   padding: 10px 0 10px 24px;
   color: #fff;
   font-size: 1.2em;
   border-top: 1px solid #2d2d2d;
   background: url(../images/puceMenuGrise.jpg) no-repeat left top;
   display: block;
}
#slickbox .niv2 a {
   padding: 10px 0 10px 36px;
   height: 20px;
   color: #f79d10;
   font-size: 1.2em;
   border-top: 1px solid #2d2d2d;
   background: url(../images/puceNiv2.jpg) no-repeat left top;   
}
#slickbox .niv2 a:hover {
   height: 20px;
   background: #585757 url(../images/puceFlecheHover.jpg) no-repeat right center;
}
.menuHide img {
   float: left;
   padding-right: 10px;
   vertical-align: middle;
   border: none;
   text-decoration: none;
}
a.menuHide {
   color: #f79d10;
   padding: 12px 0;
   display: block;
   border-top-right-radius: 10px;
}
div.minimized a.menuHide {
margin: 0;
padding: 0;
}
a:focus.menuHide, a:active.menuHide {
   border: none;
}

/**************************************
contenu
**************************************/

div#contenu {
   margin: 0 auto;
   position: relative;
   float: left;
   width: 94%;
   padding-left: 3%;
   background-color: #2e2d2d;
}
#contenu h1 {
   margin: 0 0 5px 0;
   color: #fff;
}
p#filAriane {
   padding: 0 5px 10px 0;
   font-size: 1em;
   color: #f79d10;
   background-color: #2e2d2d;
}
#filAriane a {
   color: #f79d10;
}

/**************************************
Home portlet
**************************************/

.column {
   width: 50%;
   float: left;
}

<<<<<<< HEAD
.portlet a {
   color: #f79d10;
}
.portlet a:hover {
   color: #000;
   text-decoration: none;
=======

.portlet img {
   float: left;
   margin: 0px 20px 20px 10px;
>>>>>>> d6dd2a5d
}

p img {
   float: none !important;
   margin: 0px !important;
}

.evlogviewpad {
   margin-left: 15px;
}

*html .portlet ul {
   padding: 20px 0 15px 0;
}
.portlet li {
   list-style-type: none;
}

.portlet-header {
   padding: 5px 0 5px 15px;
   font-size: 1.4em;
   font-weight: bold;
   cursor: default;
   background: none;
}

.page-title {
  font-size: 17px;
  font-weight: bold;
  cursor: default;
  background: none;
  border-bottom: 1px solid #F79D10;
  padding: 5px 0 2px 5px;
  text-transform:uppercase;
}

.section-title {
  font-size: 15px;
  cursor: default;
  background: none;
  border-bottom: 1px solid #F79D10;
  padding: 5px 0 2px 5px;
}

.inner-portlet-content {
  padding: 5px 0 2px 5px;
}

.arrondishaut {
  border-top-left-radius: 4px;
  border-top-right-radius: 4px;
}

*html .portlet-header {
}

.inner-portlet {
   margin: 7px 10px 10px 10px;
   background-color: #fff;
   background:  url(../images/fondPortlet.jpg) repeat-x\9;
}

.portlet-header .ui-icon {
   float: right;
   cursor: pointer;
}
.portlet-content {
   background-color: #fff;
}
.ui-sortable-placeholder {
   border: 1px dotted black;
   visibility: visible !important;
   height: 50px !important;
}
.ui-sortable-placeholder * {
   visibility: hidden;
   visibility: hidden;
}

/**************************************
popin
**************************************/

div#login, 
div#account, 
#addPopupContent {
   height: auto;
   background: url(../images/popin/fdLoginFootG.png) no-repeat left bottom;
   display: block;
   min-height: 107px; 
}

div#refusePopup {
  background-color: #FFEEE0;
}

/********************
* Popup
********************/
#actions_zone{
  margin:10px 10px 0px 5px;
}
.popcurs{
  text-decoration: underline;
  cursor:pointer;
}
.curspoint{
  cursor:pointer;
}
.newservertable{
  max-height: 300px;
  overflow-y: scroll;
}
.newservercell{
  overflow:scroll; 
  max-height: 100px;
}

#ui-dialog-title-addPopup{
  height: 25px;
    width:90%;
    }

.ui-dialog-title, .ui-dialog-titlebar-close {
  height: 25px;
}

.popupButton {
  padding: 5px;
  float: right;
}

.popupButton span {
  float: none;
}
#succesConfirmationDialog{
    z-index : 9995;
}
/**************************************
popin Login
**************************************/

#dialogLogOut { 
  display:none; 
}

#dialogLogOut a:hover {
   text-decoration: underline;
}
#login {
   padding-right: 15px;
}
#login p {
   font-size: 1.2em;
   font-weight: 800;
   text-align: center;
}
#login a {
   color: #000;
}
#login a:hover {
   text-decoration: none;
}


/**************************************
popin Account
**************************************/
.userinfowidth{
  width:130px;
}
#account h2 {
   color: #f79d10;
   font-size: 2em;
   font-weight: 800;
}
#account div {
   padding: 10px 10px 20px 10px;
}
#account p {
   margin: 10px 0;
   font-size: 1.2em;
   font-weight: 800;
}
#account p.right {
   margin-right: 10px;
}
#account p.right a {
   font-size: 0.8em;
}
#account p.validateTips {
   margin: 15px 0;
}
#account label {
   float: left;
   padding: 5px 10px 0 0;
   width: 20%;
   text-align: right;
}
#account input {
   width: 210px;
   border: 1px solid #b4b3a8;
   background-color: #f8f8f8;
}
#account input#acSubmit {
   margin: 10px 0;
   padding: 10px; 
   color: #fff;
   font-weight: bold;
   border: none;
   background: url(../images/fdBtnUpdate.jpg) no-repeat 50% 50%;
}
#account textarea {
   margin-top: 5px;
   width: 465px;
   color: #666;
}
#account a {
   color: #000;
}
#account a:hover {
   text-decoration: none;
}
span.verifError {
   padding: 0 0 5px 40px;
   color: #c00;
   background: url(../images/icError.jpg) no-repeat;
}
span.verifValid {
   padding: 0 0 5px 40px;
   color: #b4b3a8;
   background: url(../images/icValid.jpg) no-repeat;
}

/**************************************
popin Alert
**************************************/

#dialogAlert {
  display:none;
  }
#simplemodal-container {
  color:#000000; 
  background-color:#FFFFFF; 
  border:4px solid #F79D10; 
  padding:0px;
  font-family: Trebuchet MS,Tahoma,Verdana,Arial,sans-serif;
    }
#simplemodal-container .simplemodal-data {
  padding:0px;
  }
#simplemodal-container .simplemodal-title hr {
 margin: 0px;
 width:100%;
}
#simplemodal-container .simplemodal-title h1 {
 margin: 4px 0 2px 10px;
}
#simplemodal-container .simplemodal-bottom {
  align: right;
}
#simplemodal-container .simplemodal-bottom button,
#simplemodal-container .simplemodal-bottom input {
  width:130px;
  text-align: center;
}

#simplemodal-container .simplemodal-bottom input.wideButton {
  width:190px;
  text-align: center;
}

#simplemodal-container .simplemodal-bottom hr {
 margin: 0px;
 width:100%;
}

#simplemodal-container .simplemodal-bottom p {
 margin: 3px 0px 3px -5px;
 padding:0px;
 width:100%;
}

#simplemodal-container .simplemodal-content {
  padding:10px;
  font-size: 1.1em;
}
#simplemodal-container .simplemodal-content-no-zoom {
  padding:6px;
}
#simplemodal-container code {
  background:#141414; 
  border-left:3px solid #65B43D; 
  color:#bbb; 
  display:block; 
  font-size:12px; 
  margin-bottom:12px; 
  padding:4px 6px 6px;
}
#simplemodal-container a.modalCloseImg {
  background:url("../images/popin/croix.png") no-repeat; 
  width:31px; 
  height:30px; 
  display:inline; 
  z-index:3200; 
  position:absolute; 
  top:-15px; 
  right:-16px; 
  cursor:pointer;
}
#simplemodal-overlay {
    background-color: #777777;
}


/*****************************************
* Popup creation groupe/category
******************************************/

.createContainer {
  height: 300px;
}
.createGroup {
  height: 400px;
}

#openAlert .ui-button-text{
  padding:0px !important;
  // this is because of the button()
}

#openAlert {
   border: none;
   background: none;
   text-decoration: underline;
   color: #999999;
   cursor: pointer;
   width: auto;
}
#openAlert:hover {
   text-decoration: none;
}
#Alerte p {
   font-size: 1.2em;
   font-weight: 800;
   text-align: center;
}
#Alerte a {
   color: #000;
}
#Alerte a:hover {
   text-decoration: none;
}
/*************************
*  plugins         *
**************************/

.pluginpadd{
  padding: 0 10px;
}

/*************************
*   Divers
**************************/

/*
 * Underlined, dotted grey: that text has a tooltip
 */
.tooltip {
    color: DimGray;
    padding-top: 0px;
}

.spacing-title {
  padding-top:0;
  margin-bottom:5px;
  margin-top:5px;
}

#tooltip {
  position: absolute;
  z-index: 3000;
  border: 1px solid #666;
  background-color: #eee;
  padding: 5px;
  opacity: 0.85;
  padding: 4px;
}
#tooltip h3, #tooltip div { 
  margin: 0; 
}

/* tooltip styling.  */

.tooltipContent {
  display:none;
  
}

.red {
color: #FF0000 !important;
}

.smallButton {
  width: 40px !important;
  margin-top: 0 !important;
  margin-down: 0 !important;
  padding-top: 2px !important;
  padding-down: 2px !important;
  font-size : 11px !important;
  font-weight:100 !important;
}

.smallButton span {
  padding-top: 0px !important;	
  padding-bottom: 2px !important;	
  padding-left: 0px !important;	
  padding-right: 0px !important;	
}

td.complianceTd, td.parametersTd {
	text-align: center !important;
}

.smallButton img {
  height: 15px;	
}

.mediumButton {
  width: 65px !important;
  height: 22px !important;
}

.mediumButton span {
  padding-top: 0px !important;	
  padding-bottom: 0px !important;	
  padding-left: 0px !important;	
  padding-right: 0px !important;	
}

.mediumButton img {
  height: 15px;	
}
.autoWidthButton {
  width: auto !important;
}

/* others */

.errorscala{
  border-bottom:1px solid red;
  cursor:pointer;
}
.tree li.filteredNode { 
  display:none; 
}
.deca{
  padding: 10px;
}

.inline{
  display:inline;
}
.iconscala{
  float:left;
  margin-right:5px;
  margin-top:2px;
}

.err{
  padding-left: 50px;
}
.green{
  color:green;
  margin:5px; 
  font-style:italic; 
  font-size: 0.9em;
}
.warnicon{
  float:left;
  margin-right:9px;
}
.erroricon{
  float:left; 
  margin-right:10px;
}
.icon{
  float:left; 
  margin-right:20px;
}
.greenscala{
  color:green
}
.centertext{
  text-align:center;
}
.greyscala{
  color:grey; 
  border-bottom:1px dotted grey;
}
.checkbox{
  float:right;
  margin:0 30px 0 10px;
  height:20px;
}
.nodisplay{
  display:none;
}
.ajaxloader{
  position: fixed;
    top: 50%;
    left: 50%;
    text-align:center;
    padding:10px;
    margin-left: -50px;
    margin-top: -50px;
    z-index:9999;
    overflow: auto; 
    display:none;
}

/**************************************
footer - bas de page
**************************************/

div#footer {
   padding: 0px 5px 0px 30px;
   height: 40px;
   color: #999;
   font-size: 1.3em;
   background: #2e2d2d url(../images/fondBody.jpg) repeat-x top left; 
   position:absolute;
   bottom:0;
   width:100%;
}
#footer a {
   color: #999;
}

#footer p {
    padding-top: 11px
}
/**************************************
classes annexes
**************************************/

.right {
   float: right;
   margin: 0 0 5px 5px;
}
.center {
   text-align: center;
}
hr.spacer {
   visibility: hidden;
   clear: both;
}

.twoCol {
    float:left;
    width:67%;
}

.twoColPopup {
    float:left;
    width:66%;
}

.rudderBaseFieldClassName {
    width:99%;
}

.rudderBaseFieldSelectClassName {
    width:101%;
}

.twoColParentCategory {
    float:left;
    width:62%;
    margin-right: 2px;
}

.threeCol {
    float:left;
    width:30%; 
    margin-right: 4px;
}

.threeColReason {
    float:left;
    width:30%; 
    margin-right: 2px;
    margin-bottom: 5px;
}

.threeColErrors {
    float:left;
    margin-right: 2px;
}

.smallCol {
   float:left;
   margin-right: 2px;
   width:20%;
}
.largeCol {
   float:left;
   margin-right: 2px;
   width:60%; 
}

.align-radio span {
  display:inline-block;
  margin-right:5px;
}

.align-radio-generate-input span {
  display:inline-block;
}

.radioTextLabel {
  margin-right:6px;
  margin-left:3px;
}

.groupDiv {
   margin-top: 5px;
   margin-bottom: 10px;  
}

legend {
  padding-left: 5px;
  padding-right: 5px;
}

#createANewItem {
  margin: 5px 0px 9px 0px;
}

#createANewItemContentForm div {
/*   margin-top:3px; */
}

/************************************
Portlet content for object details
(for example, details about a Directive 
template, a Directive, etc)
************************************/

.object-details {
    padding:10px;
}

.object-details > * {
    margin:10px;
}

.object-details fieldset {
    padding-left: 2px;
    padding-right: 20px;
}


/************************************
Descriptions
************************************/

ul.descriptif li {
   padding: 0 12px 5px 5px;
  list-style-type: none;
}

.inform div {
  /*display:inline-block;*/ /* for some reason, it breaks the display in a popup?*/
  vertical-align: middle;
}
.inform div.inform_logo {
  width:64px;
  height:64px;
  background: url(../images/icOK.png) no-repeat;
}

.warn div {
  /*display:inline-block;*/
  vertical-align: middle;
}
.warn div.warn_logo {
  width:64px;
  height:64px;
  background: url(../images/icWarn.png) no-repeat;
}

div.serverDetail {
  font-weight:bold;
  text-align:center;
}


div.tabInform {
  padding:5px;
}

.errorInput {
  border-color: red;    
}

.reportLine {
    background: url("../images/tableau/fdTaboHead.jpg") repeat-x scroll left top transparent;
    color: #FFFFFF;
    float: left;
    margin-top: 4px;
    padding: 5px;
}

.filter {
	float : right;
	margin-right : 14px;
}
/***********************************
 *Directive display
************************************/

.policyTitle {
  font-size:1.3em;
  font-weight:bold;
  text-align:center;
}

.policyDescription {
   font-weight:bold;
}

#policyDetails {
  margin : 10px;
  padding : 5px;
  border: 1px solid #2d2d2d;
}

.directiveContainer {
  margin : 5px;
}

.directiveTitle {
  font-weight:bold;
}

#parameters {
/*   margin-top: 3px; */
/*   margin-left: 5px; */
}

tr.parametersDescription {
  border-bottom: 1px solid #ABABAB;
  border-top: 0px;
  height: 30px;
}

.parametersDescriptionDetails {
  padding:15px;
}
/***********************************
 *Reports display
************************************/
.evlogviewpad {
  padding:5px;
}

.emptyTd {
	border: 0pt none !important;
	background : #DEDEDE !important;
}

.reportTable {
border-bottom : 2pt ridge;
}

.detailReport {
    border: 0pt none;
}
.firstTd {

	border-left: 1px ridge #ABABAB !important;
}

td.nestedImg{
	padding: 0px 3px !important;
}
.evlogviewpad li{
  list-style-type: disc;
}
.evloglmargin{
  margin: 7px;  
}
.reportsList {
  margin : 10px;
  padding : 5px;
}

.reportsTitle {
  font-size:1.3em;
  font-weight:bold;
}

.reportsGroup {
  margin : 10px;
  padding : 5px;
  border: 1px solid #2d2d2d;
}

.reportsNode {
  margin : 10px;
  padding : 5px;
}

.reportsHeader {
   margin: 15px 0;
   padding: 0 10px;
   font-size: 1.1em;
}

.reportDetailsGroup {
   padding: 0 20px;
   border-left:1px dotted;
   border-right:1px dotted;
}

tr.Success {
  background-color:#5cb85c;
}
tr.Applying {
  background-color:#5bc0de;
}
tr.Repaired {
  background-color:#FFFF66;
}
tr.Warn {
  background-color:#FF9147;
}
tr.Unknown {
    background-color: #FF6600;
}
tr.Error {
  background-color:#d9534f;
}
tr.NoAnswer {
  background-color:#b4b4b4;
}
tr.NotApplicable {
  background-color:#8dcd8d;
}

td.Success {
  background-color:#5cb85c;
}
td.Applying {
  background-color:#5bc0de;
}
td.Repaired {
  background-color:#FFFF66;
}
td.Warn {
  background-color:#FF9147;
}
td.Unknown {
    background-color: #ff6600;
}
td.Error {
  background-color:#d9534f;
}
td.NoAnswer {
  background-color:#b4b4b4;
}
td.NotApplicable {
  background-color:#8dcd8d;
}
td.Missing {
  background-color:#FF9147;
}

td.details{
	border:none;
}

li.eventLogUpdatePolicy {
  list-style-position: inside;  
  list-style-type: none;    
}

table.eventLogUpdatePolicy {
  width: 50%;
  margin-top: 0px;
  margin-left: 0px;
}



table.detailedReport {
  margin : 0;
  padding: 0 0 0 100px;
  width: 100%
}

span.detailedReportTitle {
    position:absolute;
}

table.fixedlayout{
    table-layout:fixed;
    word-wrap:break-word
    }

tr.detailedReportLine, td.detailedReportLine {
  padding: 0;
  margin: 0;
  border: 0;
}

td.severityWidth, th.severityWidth {
  width: 200px;
}

tr.unfoldable {
  cursor:pointer;
}

.diffOldValue {
    text-decoration:line-through;
}

/***********************************
 * Quick search
************************************/

.quickSearch {
  text-align: center;
  margin-top: 5px;	
}

.topQuickSearch {
  float: right;
  margin-right: 10px;
  margin-top: -3px;
}

.topQuickSearch .ac_input {
  width:250px;
  font-size:10px;
  background: url("../images/icMagnify.png") no-repeat scroll left center white;
  padding: 5px 3px 5px 30px;
}


  

.topQuickSearchResults ul li {
  font-size: 10px;
}

div.topQuickSearchResults.ac_results {
  width: 200px !important;  
}

/***********************************
 * Trees
************************************/

#categoryTree.jstree-rudder a {
  vertical-align: middle;
}

.treefilternodecursor{
  cursor:pointer;
  cursor:hand;
}

.treeActiveTechniqueName , .treeActiveTechniqueCategoryName , .treeGroupCategoryName, .treeRuleCategoryName {
  font-weight: bold;
}


li.disableTreeNode > a {
  color: grey;
  font-style:italic;
}

tr.disabledRule > td {
  color: grey;
  font-style:italic;
}

tr.disabledRule a {
  color: grey;
}

ins.jstree-icon {
    float: left;
}

.jstree-default.jstree-focused {
    background: none repeat scroll 0 0 #FFFFFF !important;
}


a>.jstree-icon
{
    background-position: 0!important;
}

.homePageBlock {
  margin: 10px; 
}

.homePageBlock li {
  list-style-type: disc;
  list-style-position:inside;
}

del {
  text-decoration: none;
  background: #FFD6D6;
}
 
ins {
  text-decoration: none;
  background: #D6FFD6;
}

table thead th div.DataTables_sort_wrapper {
  position: relative;
  padding-right: 20px;
}
 
table thead th div.DataTables_sort_wrapper span {
  position: absolute;
  top: 50%;
  margin-top: -8px;
  right: 0;
}

table thead th {
  border-top: none !important; 
  border-right: none !important; 
}

.fg-button {
  border-top: 1px solid #B4B3A8; 
  border-right: none !important; 
  font-weight: normal !important;
}

.paginate_button_disabled, .paginate_button, .paginate_active {
  border-top: 1px solid #B4B3A8; 
  border-bottom: 1px solid #B4B3A8; 
  border-left: 1px solid #B4B3A8; 
  border-right: none; 
  display:inline-block;
}

.dataTables_paginate .ui-state-default {
  text-decoration: none !important;
}

.dataTables_wrapper table {
	border-collapse: collapse;
}

#serverGrid_wrapper .dataTables_wrapper_top {
  border-top-left-radius: 0px !important;
  border-top-right-radius: 0px !important;
}


#SearchNodes {
  margin: 0px 0px 0px 0px;
}

.dataTables_paginate .last {
  border-right: 1px solid #B4B3A8 !important;
}

#allowedNetworksForm {
  margin-top: -7px;	
}

.database-info-table {
  width: auto;
}

.database-info-table td {
  border: none !important;	
}

#reportFromDate, #archiveReports {
  margin-left: 7px;	
}

div.ac_results {
  width: 304px !important;	
}

.ac_over {
  background-color: #414141 !important;
  color: white !important;
}

fieldset {
  border: 1px solid #B4B3A8;
}

.note {
  color: #555555;	
  margin: 5px 0px 0px 0px; 
}

.groupCategoryUpdateComponent {
  width: 450px;	
}

#ajaxItemContainer {
  float:left;
  width: 66%
}

/**
 * Rollback
 */

.rollbackFieldSet {
  float : right;
  padding : 10px 0px;
  width : 400px;
  text-align : center;
}

.rollbackFieldSet legend{
  margin-left : 10px;
}

.alignRollback {
  vertical-align:50%
}

/**
 * Pending change request
 */

#changeRequestList {
  padding-left: 15px;
}

#changeRequestList li {
  list-style-type: disc;
}

img.targetRemove {
  margin : 0 0 -3px 5px;
  float  : none;
  cursor : pointer
}

img.targetIcon {
  margin : 0 0 -3px 0;
  float  : none;
}

.targetDisplay {
  display          : block;
  float            : left;
  padding          : 5px;
  margin           : 0 0px 5px 5px;
  background-color : rgba(255, 255, 255, 0.8);
}

.targetContainer {
  border      : 1px solid #B4B3A8;
  padding-top : 5px
}

.targetHeader {
  font-size   : 1.3em;
  font-weight : bold;
}

img.treeAction {
  margin : 0 5px 0 0;
  cursor : pointer
}

img.treeAction.noRight {
  margin-right : 0;
}

.treeActions {
  float        : left;
  padding-top  : 1px;
  padding-left : 5px
}

li.included a {
  background: none repeat scroll 0 0 #DDFFDD !important;
  border: 1px dotted #48A648 !important;
  padding: 0 2px 0 1px;
}

li.excluded a{
  background: none repeat scroll 0 0 #FFDDDD !important;
  border: 1px dotted #A64848 !important;
  padding: 0 2px 0 1px;
}

.title-link {
 font-size : 12px;
}

.ui-tooltip {
	max-width: 600px !important;
    border: 1px solid #DDDDDD !important;
    color: #333333 !important;
}

.techniqueEditorLink {
	float:right;
	text-decoration:none;
	font-weight:bold;
	font-size:13px;
	margin-top:-5px;
}

.simplemodal-bottom {
	height:45px;
}

.searchNodes tr td {
	padding: 0 5px;
}

.deprecatedTechniqueIcon {
	margin-left : 3px;
}

#displayDeprecation {
  margin-right:5px;
  margin-top : 2px;
}

table.directiveGroupDef, table.directiveVarDef, table.directiveSectionDef {
  width:100%;
}

form .tw-bs input {
  width: auto;
}

#cfagentSchedule h4 {
  margin-bottom: 10px;
  margin-top: 10px;
  font-size: 14px;
  font-weight: 500;
  line-height: 1.1;
}

#cfagentSchedule #scheduleMessage {
	margin:10px 0 0 15px;
}

.form-group select {
	width: auto;
}

.animate-hide {
  -webkit-transition: all linear 0.5s;
  transition: all linear 0.5s;
  opacity: 1;
}

.animate-hide.ng-hide {
  opacity: 0;
}

.animate-hide.ng-hide-add, .animate-hide.ng-hide-remove {
  /* this needs to be here to make it visible during the animation
     since the .ng-hide class is already on the element rendering
     it as hidden. */
  display:block!important;
}

input[type="number"] {
    padding: 5px 0 5px 5px;
    margin-top:-5px;
}

#clone {
  margin-left:20px;
  padding-right: 40px;
  padding-left: 40px;
}

* {
  box-sizing: border-box;
  -moz-box-sizing: border-box;
}

.c3-tooltip td.name {
    padding-right: 3px;
}

.filterIcon {
  margin-bottom:-3px;
}

.ui-button-disabled  {
    opacity: 0.5;
}

#createRulePopup, #createDirectivePopup, #createRuleCategoryPopup, #createGroupPopup, #createGlobalParameterPopup {
	width : 500px;
}

#recentChanges {
	/** If we want to scroll correctly to recent changes we need to set a minimum height,
	    or else when the graph appear (just after the scroll) we will only the the recent change section title
	*/
	min-height: 520px;
}

button.buttonMargin {
 margin: 0 10px;
}

.c3-legend-item-hidden {
	opacity : 1;
}

#generation-status .glyphicon {
	top 0;
	font-size : 11px;
}<|MERGE_RESOLUTION|>--- conflicted
+++ resolved
@@ -1544,21 +1544,6 @@
    float: left;
 }
 
-<<<<<<< HEAD
-.portlet a {
-   color: #f79d10;
-}
-.portlet a:hover {
-   color: #000;
-   text-decoration: none;
-=======
-
-.portlet img {
-   float: left;
-   margin: 0px 20px 20px 10px;
->>>>>>> d6dd2a5d
-}
-
 p img {
    float: none !important;
    margin: 0px !important;
