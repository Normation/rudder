--- conflicted
+++ resolved
@@ -771,11 +771,8 @@
         , nodeInfoService
         , roNodeGroupRepository
         , reportingService
-<<<<<<< HEAD
+        , roDirectiveRepository
         , globalComplianceModeService.getGlobalComplianceMode _
-=======
-        , roDirectiveRepository
->>>>>>> 60e1d8e1
       )
 
   val complianceApi6 = new ComplianceAPI7(restExtractorService, complianceAPIService, v6compatibility = true)
