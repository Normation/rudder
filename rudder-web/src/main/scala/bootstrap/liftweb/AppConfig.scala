--- conflicted
+++ resolved
@@ -141,16 +141,13 @@
 import com.normation.rudder.reports.AgentRunIntervalServiceImpl
 import com.normation.rudder.web.rest.compliance.ComplianceAPI7
 import com.normation.rudder.web.rest.compliance.ComplianceAPIService
-<<<<<<< HEAD
 import com.normation.rudder.services.policies.write.Cf3PromisesFileWriterServiceImpl
 import com.normation.rudder.services.policies.write.PathComputerImpl
 import com.normation.rudder.services.policies.write.PrepareTemplateVariablesImpl
 import com.typesafe.config.ConfigException
 import org.apache.commons.io.FileUtils
 
-=======
 import com.normation.rudder.web.rest.technique._
->>>>>>> 02f0dcaf
 /**
  * Define a resource for configuration.
  * For now, config properties can only be loaded from either
@@ -772,13 +769,10 @@
         , globalComplianceModeService.getGlobalComplianceMode _
       )
 
-<<<<<<< HEAD
   val complianceApi6 = new ComplianceAPI7(restExtractorService, complianceAPIService, v6compatibility = true)
   val complianceApi7 = new ComplianceAPI7(restExtractorService, complianceAPIService)
 
   // First working version with support for rules, directives, nodes and global parameters
-=======
->>>>>>> 02f0dcaf
   val apiV2 : List[RestAPI] = ruleApi2 :: directiveApi2 :: groupApi2 :: nodeApi2 :: parameterApi2 :: Nil
   // Add change request support
   val apiV3 : List[RestAPI] = changeRequestApi3 :: apiV2
@@ -786,14 +780,10 @@
   val apiV4 : List[RestAPI] = nodeApi4 :: apiV3.filter( _ != nodeApi2)
   // Allow empty query for groups, add key-values support on nodes
   val apiV5 : List[RestAPI] = nodeApi5 :: groupApi5 :: apiV4.filter( _ != nodeApi4).filter( _ != groupApi2)
-<<<<<<< HEAD
-  // Add compliance endpoint and filtering off node/rule/group results
-  val apiV6 : List[RestAPI] = complianceApi6 :: nodeApi6 :: ruleApi6 :: groupApi6 :: apiV5.filter( _ != nodeApi5).filter( _ != ruleApi2).filter( _ != groupApi5)
+  // Add compliance and technique endpoint and filtering off node/rule/group results
+  val apiV6 : List[RestAPI] = techniqueApi6 ::complianceApi6 :: nodeApi6 :: ruleApi6 :: groupApi6 :: apiV5.filter( _ != nodeApi5).filter( _ != ruleApi2).filter( _ != groupApi5)
   // apiv7 just add compatible changes on compliances, adding "level" option and "compliance mode" attribute in response
   val apiV7 = complianceApi7 :: apiV6.filter( _ != complianceApi6)
-=======
-  val apiV6 : List[RestAPI] = techniqueApi6 ::complianceApi6 :: nodeApi6 :: ruleApi6 :: groupApi6 :: apiV5.filter( _ != nodeApi5).filter( _ != ruleApi2).filter( _ != groupApi5)
->>>>>>> 02f0dcaf
 
   val apis = {
     Map (
