/*
*************************************************************************************
* Copyright 2011 Normation SAS
*************************************************************************************
*
* This program is free software: you can redistribute it and/or modify
* it under the terms of the GNU Affero General Public License as
* published by the Free Software Foundation, either version 3 of the
* License, or (at your option) any later version.
*
* In accordance with the terms of section 7 (7. Additional Terms.) of
* the GNU Affero GPL v3, the copyright holders add the following
* Additional permissions:
* Notwithstanding to the terms of section 5 (5. Conveying Modified Source
* Versions) and 6 (6. Conveying Non-Source Forms.) of the GNU Affero GPL v3
* licence, when you create a Related Module, this Related Module is
* not considered as a part of the work and may be distributed under the
* license agreement of your choice.
* A "Related Module" means a set of sources files including their
* documentation that, without modification of the Source Code, enables
* supplementary functions or services in addition to those offered by
* the Software.
*
* This program is distributed in the hope that it will be useful,
* but WITHOUT ANY WARRANTY; without even the implied warranty of
* MERCHANTABILITY or FITNESS FOR A PARTICULAR PURPOSE. See the
* GNU Affero General Public License for more details.
*
* You should have received a copy of the GNU Affero General Public License
* along with this program. If not, see <http://www.gnu.org/licenses/agpl.html>.
*
*************************************************************************************
*/

package com.normation.rudder.web.components

import com.normation.rudder.domain.policies._
import com.normation.rudder.services.policies.RuleTargetService
import com.normation.rudder.batch.{AsyncDeploymentAgent,AutomaticStartDeployment}
import com.normation.rudder.repository._
import com.normation.rudder.domain.policies._
import net.liftweb.http.js._
import JsCmds._
import com.normation.rudder.domain.nodes.{NodeGroup, NodeGroupCategoryId, NodeGroupCategory, NodeGroupId}
import com.normation.cfclerk.services.TechniqueRepository
import com.normation.cfclerk.domain.Technique
import JE._
import net.liftweb.common._
import net.liftweb.http._
import scala.xml._
import net.liftweb.util._
import net.liftweb.util.Helpers._
import com.normation.rudder.web.model._
import bootstrap.liftweb.LiftSpringApplicationContext.inject
import com.normation.utils.StringUuidGenerator
import com.normation.rudder.domain.eventlog.RudderEventActor
import com.normation.plugins.{SpringExtendableSnippet,SnippetExtensionKey}
import net.liftweb.json._
import com.normation.rudder.domain.eventlog.{
  DeleteRule,
  ModifyRule
}
import com.normation.rudder.web.services.JsTreeUtilService
import com.normation.rudder.web.services.UserPropertyService
import org.joda.time.DateTime
import com.normation.rudder.authorization._


object RuleEditForm {
  
  /**
   * This is part of component static initialization.
   * Any page which contains (or may contains after an ajax request)
   * that component have to add the result of that method in it.
   */
  def staticInit:NodeSeq = 
    (for {
      xml <- Templates("templates-hidden" :: "components" :: "ComponentRuleEditForm" :: Nil)
    } yield {
      chooseTemplate("component", "staticInit", xml)
    }) openOr Nil
    
  private def body = 
    (for {
      xml <- Templates("templates-hidden" :: "components" :: "ComponentRuleEditForm" :: Nil)
    } yield {
      chooseTemplate("component", "body", xml) ++ Script(OnLoad(JsRaw("""$( "#editRuleZone" ).tabs()""") ))
    }) openOr Nil

  private def crForm = 
    (for {
      xml <- Templates("templates-hidden" :: "components" :: "ComponentRuleEditForm" :: Nil)
    } yield {
      chooseTemplate("component", "form", xml)
    }) openOr Nil
    
  private def popupRemoveForm = 
    (for {
      xml <- Templates("templates-hidden" :: "components" :: "ComponentRuleEditForm" :: Nil)
    } yield {
      chooseTemplate("component", "popupRemoveForm", xml)
    }) openOr Nil
    
  private def popupDisactivateForm = 
    (for {
      xml <- Templates("templates-hidden" :: "components" :: "ComponentRuleEditForm" :: Nil)
    } yield {
      chooseTemplate("component", "popupDisactivateForm", xml)
    }) openOr Nil
    
  val htmlId_groupTree = "groupTree"
  val htmlId_activeTechniquesTree = "userPiTree"
}

/**
 * The form that handles Rule edition
 * (not creation)
 * - update name, description, etc
 * - update parameters 
 *
 * It handle save itself (TODO: see how to interact with the component parent)
 *
 * Parameters can not be null. 
 * 
 * Injection should not be used in components
 * ( WHY ? I will try to see...)
 * 
 */
class RuleEditForm(
  htmlId_rule:String, //HTML id for the div around the form
  val rule:Rule, //the Rule to edit
  //JS to execute on form success (update UI parts)
  //there are call by name to have the context matching their execution when called
  onSuccessCallback : () => JsCmd = { () => Noop },
  onFailureCallback : () => JsCmd = { () => Noop }
) extends DispatchSnippet with SpringExtendableSnippet[RuleEditForm] with Loggable {
  import RuleEditForm._
  
  private[this] val htmlId_save = htmlId_rule + "Save"

  private[this] val ruleRepository = inject[RuleRepository]
  private[this] val targetInfoService = inject[RuleTargetService]
  private[this] val directiveRepository = inject[DirectiveRepository]
  private[this] val activeTechniqueCategoryRepository = inject[ActiveTechniqueCategoryRepository]
  private[this] val activeTechniqueRepository = inject[ActiveTechniqueRepository]
  private[this] val techniqueRepository = inject[TechniqueRepository]
  private[this] val uuidGen = inject[StringUuidGenerator]
  private[this] val asyncDeploymentAgent = inject[AsyncDeploymentAgent]
  
  private[this] var crCurrentStatusIsActivated = rule.isEnabledStatus

  private[this] var selectedTarget = rule.target
  private[this] var selectedPis = rule.directiveIds

  private[this] val groupCategoryRepository = inject[NodeGroupCategoryRepository]
  private[this] val nodeGroupRepository = inject[NodeGroupRepository]

  private[this] val rootCategoryId = groupCategoryRepository.getRootCategory.id
  private[this] val treeUtilService = inject[JsTreeUtilService]
  private[this] val userPropertyService = inject[UserPropertyService]

  //////////////////////////// public methods ////////////////////////////
  val extendsAt = SnippetExtensionKey(classOf[RuleEditForm].getSimpleName)
  
  def mainDispatch = Map( 
    "showForm" -> { _:NodeSeq => showForm }
  )

  private[this] def showForm() : NodeSeq = {
<<<<<<< HEAD
    if (CurrentUser.checkRights(Edit("Rule"))) { (
=======
    if (CurrentUser.checkRights(Edit("rule"))) { (
>>>>>>> 2de63252
      "#editForm" #> showCrForm() &
      "#removeActionDialog" #> showRemovePopupForm() &
      "#disactivateActionDialog" #> showDisactivatePopupForm()
      )(body)
    }
    else
         <div> You have no rights to see rules details, please contact your administrator </div>
  }
  
  private[this] def showRemovePopupForm() : NodeSeq = {    
   (
       "#removeActionDialog *" #> { (n:NodeSeq) => SHtml.ajaxForm(n) } andThen
       "#dialogRemoveButton" #> { removeButton % ("id", "removeButton") } &
       ".reasonsFieldsetPopup" #> { crReasonsPopup.map { f =>
         "#explanationMessage" #> <div>{userPropertyService.reasonsFieldExplanation}</div> &
         "#reasonsField" #> f.toForm_!
       } } &
       "#errorDisplay *" #> { updateAndDisplayNotifications(formTrackerRemovePopup) }
   )(popupRemoveForm) 
  }
  
  private[this] def showDisactivatePopupForm() : NodeSeq = {    
   (
      "#desactivateActionDialog *" #> { (n:NodeSeq) => SHtml.ajaxForm(n) } andThen
      "#dialogDisactivateButton" #> { disactivateButton % ("id", "disactivateButton") } &
      "#dialogDeactivateTitle" #> { if(crCurrentStatusIsActivated) "Disable" else "Enable" } &
      "#dialogDisactivateLabel" #> { if(crCurrentStatusIsActivated) "disable" else "enable" } &
      ".reasonsFieldsetPopup" #> { crReasonsPopup.map { f =>
         "#explanationMessage" #> <div>{userPropertyService.reasonsFieldExplanation}</div> &
         "#reasonsField" #> f.toForm_!
      } } &
       "#errorDisplay *" #> { updateAndDisplayNotifications(formTrackerDisactivatePopup) }
   )(popupDisactivateForm) 
  }
  
  private[this] def showCrForm() : NodeSeq = {    
    (
      "#editForm *" #> { (n:NodeSeq) => SHtml.ajaxForm(n) } andThen
      ClearClearable &
      //activation button: show disactivate if activated
      "#disactivateButtonLabel" #> { if(crCurrentStatusIsActivated) "Disable" else "Enable" } &
      "#nameField" #> crName.toForm_! &
      "#shortDescriptionField" #> crShortDescription.toForm_! &
      "#longDescriptionField" #> crLongDescription.toForm_! &
      ".reasonsFieldset" #> { crReasons.map { f =>
        "#explanationMessage" #> <div>{userPropertyService.reasonsFieldExplanation}</div> &
        "#reasonsField" #> f.toForm_!
      } } &
      "#selectPiField" #> {<div id={htmlId_activeTechniquesTree}>
            <ul>{activeTechniqueCategoryToJsTreeNode(activeTechniqueCategoryRepository.getActiveTechniqueLibrary).toXml}</ul>
           </div> } &
      "#selectGroupField" #> { <div id={htmlId_groupTree}>
            <ul>{nodeGroupCategoryToJsTreeNode(groupCategoryRepository.getRootCategory).toXml}</ul>
          </div> } &
      "#save" #> saveButton &
      "#notification *" #>  updateAndDisplayNotifications(formTracker) &
      "#editForm [id]" #> htmlId_rule
    )(crForm) ++ 
    Script(OnLoad(JsRaw("""
      correctButtons();
      $('#removeButton').click(function() {
        createPopup("removeActionDialog",140,450);
        return false;
      });

      $('#disactivateButton').click(function() {
        createPopup("desactivateActionDialog",140,450);
        return false;
      });
    """)))++ Script(
        //a function to update the list of currently selected PI in the tree
        //and put the json string of ids in the hidden field. 
        JsCrVar("updateSelectedPis", AnonFunc(JsRaw("""
          $('#selectedPis').val(JSON.stringify(
            $.jstree._reference('#%s').get_selected().map(function(){
              return this.id;
            }).get()));""".format(htmlId_activeTechniquesTree) 
        ))) &
      OnLoad(
        //build jstree and
        //init bind callback to move
        JsRaw("buildGroupTree('#%1$s', '%2$s');".format(  htmlId_groupTree,
          selectedTarget.collect { case GroupTarget(groupId) => 
            "jsTree-" + groupId.value
          }.mkString(",")
        )) &
        //function to update list of PIs before submiting form
        JsRaw("buildRulePIdepTree('#%1$s', %2$s);".format(  
            htmlId_activeTechniquesTree,
            serializedirectiveIds(selectedPis.toSeq)
        )) &
        After(TimeSpan(50), JsRaw("""createTooltip();"""))
      )
    )
  }
  
  /*
   * from a list of PI ids, get a string.
   * the format is a JSON array: [ "id1", "id2", ...] 
   */
  private[this] def serializedirectiveIds(ids:Seq[DirectiveId]) : String = {
    implicit val formats = Serialization.formats(NoTypeHints)
    Serialization.write(ids.map( "jsTree-" + _.value ))
  }
  
  /*
   * from a JSON array: [ "id1", "id2", ...], get the list of
   * Directive Ids. 
   * Never fails, but returned an empty list. 
   */
  private[this] def unserializedirectiveIds(ids:String) : Seq[DirectiveId] = {
    implicit val formats = DefaultFormats 
    parse(ids).extract[List[String]].map( x => DirectiveId(x.replace("jsTree-","")) )
  }
    
  ////////////// Callbacks //////////////
  
  
  private[this] def onSuccess() : JsCmd = {
    //MUST BE THIS WAY, because the parent may change some reference to JsNode
    //and so, our AJAX could be broken
    onSuccessCallback() & updateFormClientSide() & 
    //show success popup
    successPopup
  }
  
  private[this] def onFailure() : JsCmd = {
    val elemError = error("The form contains some errors, please correct them")
    formTracker.addFormError(elemError)
    onFailureCallback() & 
    updateFormClientSide() & 
    JsRaw("""scrollToElement("errorNotification");""")
  }
  
  private[this] def onFailureRemovePopup() : JsCmd = {
    val elemError = error("The form contains some errors, please correct them")
    formTrackerRemovePopup.addFormError(elemError)
    updateRemoveFormClientSide() & 
    onFailureCallback()
  }
  
  private[this] def onFailureDisablePopup() : JsCmd = {
    val elemError = error("The form contains some errors, please correct them")
    formTrackerDisactivatePopup.addFormError(elemError)
    onFailureCallback() & 
    updateDisableFormClientSide()
  }
  
  ///////////// Remove ///////////// 
    
  private[this] def removeButton : Elem = {
    def removeCr() : JsCmd = {
      if(formTrackerRemovePopup.hasErrors) {
        onFailureRemovePopup
      } else {
        JsRaw("$.modal.close();") & 
        { 
          (for {
            save <- ruleRepository.delete(rule.id, CurrentUser.getActor, crReasonsPopup.map( _.is))
            deploy <- {
              asyncDeploymentAgent ! AutomaticStartDeployment(RudderEventActor)
              Full("Deployment request sent")
            }
          } yield {
            save 
          }) match {
            case Full(x) => 
              onSuccessCallback() & 
              SetHtml(htmlId_rule, <div id={htmlId_rule}>Rule successfully deleted</div> ) & 
              //show success popup
              successPopup 
            case Empty => //arg. 
              formTrackerRemovePopup.addFormError(error("An error occurred while deleting the Rule"))
              onFailure
            case Failure(m,_,_) =>
              formTrackerRemovePopup.addFormError(error("An error occurred while saving the Rule: " + m))
              onFailure
          }
        }
      }
    }
    
    SHtml.ajaxSubmit("Delete", removeCr _ )
  }
  
  
  ///////////// Activation / disactivation ///////////// 
  
  
  private[this] def disactivateButton : Elem = {
    def switchActivation(status:Boolean)() : JsCmd = {
      if(formTrackerDisactivatePopup.hasErrors) {
        onFailureDisablePopup
      } else {
        crCurrentStatusIsActivated = status
        JsRaw("$.modal.close();") & 
        saveAndDeployRule(rule.copy(isEnabledStatus = status))
      }
    }
    
    if(crCurrentStatusIsActivated) {
      SHtml.ajaxSubmit("Disable", switchActivation(false) _ )
    } else {
      SHtml.ajaxSubmit("Enable", switchActivation(true) _ )
    }
  }
  
  /*
   * Create the ajax save button
   */
  private[this] def saveButton : NodeSeq = { 
      //add an hidden field to hold the list of selected directives
      val save = SHtml.ajaxSubmit("Save", onSubmit _) % ("id" -> htmlId_save) 
      //update onclick to get the list of directive in the hidden field before submitting

      val newOnclick = "updateSelectedPis();" + save.attributes.asAttrMap("onclick")


      SHtml.hidden( { ids => 
          selectedPis = unserializedirectiveIds(ids).toSet
        }, serializedirectiveIds(selectedPis.toSeq) 
      ) % ( "id" -> "selectedPis") ++ 
      save % ( "onclick" -> newOnclick)
  }
  
  
  /////////////////////////////////////////////////////////////////////////
  /////////////////////////////// Edit form ///////////////////////////////
  /////////////////////////////////////////////////////////////////////////

  ///////////// fields for Rule settings ///////////////////
  
  private[this] val crName = new WBTextField("Name: ", rule.name) {
    override def displayNameHtml = Some(<b>{displayName}</b>)
    override def setFilter = notNull _ :: trim _ :: Nil
    override def validations = 
      valMinLen(3, "The name must have at least 3 characters") _ :: Nil
  }
  
  private[this] val crShortDescription = new WBTextField("Short description: ", rule.shortDescription) {
    override def displayNameHtml = Some(<b>{displayName}</b>)
    override def setFilter = notNull _ :: trim _ :: Nil
    override val maxLen = 255
    override def validations =  Nil
  }
  
  private[this] val crLongDescription = new WBTextAreaField("Description: ", rule.longDescription.toString) {
    override def setFilter = notNull _ :: trim _ :: Nil
    override def inputField = super.inputField  % ("style" -> "width:50em;height:15em")
  }

  private[this] val crReasons = {
    import com.normation.rudder.web.services.ReasonBehavior._
    userPropertyService.reasonsFieldBehavior match {
      case Disabled => None
      case Mandatory => Some(buildReasonField(true))
      case Optionnal => Some(buildReasonField(false))
    }
  }
  
  private[this] val crReasonsPopup = {
    import com.normation.rudder.web.services.ReasonBehavior._
    userPropertyService.reasonsFieldBehavior match {
      case Disabled => None
      case Mandatory => Some(buildReasonField(true))
      case Optionnal => Some(buildReasonField(false))
    }
  }
  
  def buildReasonField(mandatory:Boolean) = {
    new WBTextAreaField("Message: ", "") {
      override def setFilter = notNull _ :: trim _ :: Nil
      override def inputField = super.inputField  % 
      ("style" -> "width:99%;height:8em;")
      override def validations() = {
        if(mandatory){
          valMinLen(5, "The reasons must have at least 5 characters") _ :: Nil
        } else {
          Nil
        }
      }
    }
  }

  private[this] def setCurrentNodeGroup(group : NodeGroup) = {
    selectedTarget = Some(GroupTarget(group.id))
  }

  private[this] val formTracker = {
    val fields = List(crName, crShortDescription, crLongDescription) ++ crReasons.toList
    new FormTracker(fields) 
  }
  
  private[this] val formTrackerRemovePopup = {
    new FormTracker(crReasonsPopup.toList) 
  }
  
  private[this] val formTrackerDisactivatePopup = {
    new FormTracker(crReasonsPopup.toList) 
  }
  
  private[this] def activateButtonOnChange() : JsCmd = {
    JsRaw("""activateButtonOnFormChange("%s", "%s");  """.format(htmlId_rule,htmlId_save) )
  }
  
  private[this] def updateFormClientSide() : JsCmd = {
    Replace(htmlId_rule, this.showCrForm )
  }
  
  private[this] def updateRemoveFormClientSide() : JsCmd = {
    val jsDisplayRemoveDiv = JsRaw("""$("#removeActionDialog").removeClass('nodisplay')""")
    Replace("removeActionDialog", this.showRemovePopupForm()) & 
    jsDisplayRemoveDiv &
    initJs
  }
  
  private[this] def updateDisableFormClientSide() : JsCmd = {
    val jsDisplayDisableDiv = JsRaw("""$("#desactivateActionDialog").removeClass('nodisplay')""")
    Replace("desactivateActionDialog", this.showDisactivatePopupForm()) & 
    jsDisplayDisableDiv &
    initJs
  }
  
  def initJs : JsCmd = {
    JsRaw("correctButtons();")
  }
  
  private[this] def error(msg:String) = <span class="error">{msg}</span>
  
    
  private[this] def onSubmit() : JsCmd = {
    if(formTracker.hasErrors) {
      onFailure
    } else { //try to save the rule
      val newCr = rule.copy(
        name = crName.is,
        shortDescription = crShortDescription.is,
        longDescription = crLongDescription.is,
        target = selectedTarget,
        directiveIds = selectedPis,
        isEnabledStatus = crCurrentStatusIsActivated
      )
      saveAndDeployRule(newCr)
    }
  }
  
  private[this] def saveAndDeployRule(rule:Rule) : JsCmd = {
      (for {
        save <- ruleRepository.update(rule, CurrentUser.getActor, crReasons.map( _.is) )
        deploy <- {
          asyncDeploymentAgent ! AutomaticStartDeployment(RudderEventActor)
          Full("Deployment request sent")
        }
      } yield {
        save 
      }) match {
        case Full(x) => 
          onSuccess
        case Empty => //arg. 
          formTracker.addFormError(error("An error occurred while saving the Rule"))
          onFailure
        case f:Failure =>
          formTracker.addFormError(error("An error occurred while saving the Rule: " + f.messageChain))
          onFailure
      }      
  }
  
  private[this] def updateAndDisplayNotifications(formTracker : FormTracker) : NodeSeq = {
    
    val notifications = formTracker.formErrors
    formTracker.cleanErrors
   
    if(notifications.isEmpty) {
      NodeSeq.Empty
    }
    else {
      val html = <div id="errorNotification" class="notify">
        <ul>{notifications.map( n => <li>{n}</li>) }</ul></div>
      html
    }
  }
  
  ///////////// success pop-up ///////////////
  private[this] def successPopup : JsCmd = {
    JsRaw(""" callPopupWithTimeout(200, "successConfirmationDialog", 100, 350)     
    """)
  }
    
 /********************************************
  * Utilitary methods for JS
  ********************************************/

  /**
   * Transform a NodeGroupCategory into category JsTree node :
   * - contains:
   *   - other categories
   *   - groups
   * -
   */

  private def nodeGroupCategoryToJsTreeNode(category:NodeGroupCategory) : JsTreeNode = new JsTreeNode {

    override def body = {
      val tooltipid = Helpers.nextFuncName
        <a href="#"><span class="treeGroupCategoryName tooltipable" tooltipid={tooltipid} title={category.description}>{category.name}</span></a>
        <div class="tooltipContent" id={tooltipid}><h3>{category.name}</h3><div>{category.description}</div></div>
      }

    override def children = category.children.flatMap(x => nodeGroupCategoryIdToJsTreeNode(x)) ++ category.items.map(x => policyTargetInfoToJsTreeNode(x))
    override val attrs =
      ( "rel" -> { if(category.id == rootCategoryId) "root-category" else "category" } ) ::
      ( "catId" -> category.id.value ) ::
      ( "class" -> "" ) ::
      Nil
  }


  //fetch node group category id and transform it to a tree node
  private def nodeGroupCategoryIdToJsTreeNode(id:NodeGroupCategoryId) : Box[JsTreeNode] = {
    groupCategoryRepository.getGroupCategory(id) match {
      //remove sytem category
      case Full(category) => category.isSystem match {
        case true => Empty
        case false => Full(nodeGroupCategoryToJsTreeNode(category))
      }
      case e:EmptyBox =>
        val f = e ?~! "Error while fetching Technique category %s".format(id)
        logger.error(f.messageChain)
        f
    }
  }

  //fetch node group id and transform it to a tree node
  private def policyTargetInfoToJsTreeNode(targetInfo:RuleTargetInfo) : JsTreeNode = {
    targetInfo.target match {
      case GroupTarget(id) =>
        nodeGroupRepository.getNodeGroup(id) match {
          case Full(group) => nodeGroupToJsTreeNode(group)
          case _ => new JsTreeNode {
            override def body = <span class="error">Can not find node {id.value}</span>
            override def children = Nil
          }
        }
      case x => new JsTreeNode {
         override def body =  {
           val tooltipid = Helpers.nextFuncName
           <span class="treeGroupName tooltipable" tooltipid={tooltipid} >{targetInfo.name} <span title={targetInfo.description} class="greyscala">(special)</span>
           <div class="tooltipContent" id={tooltipid}><h3>{targetInfo.name}</h3><div>{targetInfo.description}</div></div>
           </span>
         }
                               
         override def children = Nil
         override val attrs = ( "rel" -> "special_target" ) :: Nil
      }
    }
  }


  /**
   * Transform a WBNodeGroup into a JsTree leaf.
   */
  private def nodeGroupToJsTreeNode(group : NodeGroup) : JsTreeNode = new JsTreeNode {
    //ajax function that update the bottom
    def onClickNode() : JsCmd = {
      setCurrentNodeGroup(group)
      Noop
    }

    override def body = {
        val tooltipid = Helpers.nextFuncName
        SHtml.a(onClickNode _,
        <span class="treeGroupName tooltipable" tooltipid={tooltipid} title={group.description}>{List(group.name,group.isDynamic?"dynamic"|"static").mkString(": ")}</span>
        <div class="tooltipContent" id={tooltipid}><h3>{group.name}</h3><div>{group.description}</div></div>)    
    }
    override def children = Nil
    override val attrs =
      ( "rel" -> "group" ) ::
      ( "groupId" -> group.id.value ) ::
      ( "id" -> ("jsTree-" + group.id.value) ) ::
      Nil
  }


  /**
   * Transform ActiveTechniqueCategory into category JsTree nodes in User Library:
   * - contains
   *   - other user categories
   *   - Active Techniques

   */
  private def activeTechniqueCategoryToJsTreeNode(category:ActiveTechniqueCategory) : JsTreeNode = {
    /*
     *converts activeTechniqueId into Option[(JsTreeNode, Option[Technique])]
     *returns some(something) if the technique has some derivated directives, else returns none
     * */
    def activeTechniqueIdToJsTreeNode(id : ActiveTechniqueId) : Option[(JsTreeNode, Option[Technique])] = { 
      def activeTechniqueToJsTreeNode(activeTechnique : ActiveTechnique, technique:Technique) : JsTreeNode = {
        
        //check Directive existence and transform it to a tree node
        def directiveIdToJsTreeNode(directiveId : DirectiveId) : (JsTreeNode,Option[Directive]) = {
          
          directiveRepository.getDirective(directiveId) match {
            case Full(directive) =>  (
              new JsTreeNode {
                override def body = {
                  val tooltipid = Helpers.nextFuncName
                  <a>
                    <span class="treeDirective tooltipable" tooltipid={tooltipid} title={directive.shortDescription}>{directive.name}</span>
                    <div class="tooltipContent" id={tooltipid}><h3>{directive.name}</h3><div>{directive.shortDescription}</div></div>
                  </a>
                }
                override def children = Nil
                override val attrs = ( "rel" -> "directive") :: ( "id" -> ("jsTree-" + directive.id.value) ) :: (if(!directive.isEnabled) ("class" -> "disableTreeNode") :: Nil else Nil )
              },
              Some(directive)
            )
            case x =>
              logger.error("Error while fetching node %s: %s".format(directiveId, x.toString))
              (new JsTreeNode {
                override def body = <span class="error">Can not find node {directiveId.value}</span>
                override def children = Nil
              }, 
              None)
          }
        }
        
        new JsTreeNode {      
          override val attrs = ( "rel" -> "template") :: Nil ::: (if(!activeTechnique.isEnabled) ("class" -> "disableTreeNode") :: Nil else Nil )
          override def body = {
              val tooltipid = Helpers.nextFuncName            
              <a href="#">
                  <span class="treeActiveTechniqueName tooltipable" tooltipid={tooltipid} title={technique.description}>{technique.name}</span>
                  <div class="tooltipContent" id={tooltipid}><h3>{technique.name}</h3><div>{technique.description}</div></div>
              </a>
          }
      
          override def children = activeTechnique.directives.map(x => directiveIdToJsTreeNode(x)).toList.
              sortWith { 
                case ( (_, None) , _  ) => true
                case (  _ ,  (_, None)) => false
                case ( (node1, Some(pi1)), (node2, Some(pi2)) ) => treeUtilService.sortPi(pi1,pi2)
              }.map { case (node, _) => node }
        }
      }
      
      activeTechniqueRepository.getActiveTechnique(id) match {
        case Full(activeTechnique) => 
          techniqueRepository.getLastTechniqueByName(activeTechnique.techniqueName) match {
            case Some(refPt) if activeTechnique.directives.size>0 => 
              Some( activeTechniqueToJsTreeNode(activeTechnique,refPt), Some(refPt))
            case Some(refPt) if activeTechnique.directives.size==0 => None
            case None => 
              Some(new JsTreeNode {
                override def body = <span class="error">Can not find node {activeTechnique.techniqueName}</span>
                override def children = Nil
              },None)
          }

        case x =>
          logger.error("Error while fetching node %s: %s".format(id, x.toString))
          Some(new JsTreeNode {
            override def body = <span class="error">Can not find node {id.value}</span>
            override def children = Nil
          },None)
        }
    }

    
    //chech Active Technique category id and transform it to a tree node
    def activeTechniqueCategoryIdToJsTreeNode(id:ActiveTechniqueCategoryId) : Box[(JsTreeNode,ActiveTechniqueCategory)] = {
      activeTechniqueCategoryRepository.getActiveTechniqueCategory(id) match {
        //remove sytem category
        case Full(cat) => cat.isSystem match {
          case true => Empty
          case false => Full((activeTechniqueCategoryToJsTreeNode(cat),cat))
        }
        case e:EmptyBox =>
          val f = e ?~! "Error while fetching for Technique category %s".format(id)
          logger.error(f.messageChain)
          f
      }
    }

    new JsTreeNode {
      override def body = {
        val tooltipid = Helpers.nextFuncName
        <a>
        <span class="treeActiveTechniqueCategoryName tooltipable"  tooltipid={tooltipid} title={category.description}>{Text(category.name)}</span>
        <div class="tooltipContent" id={tooltipid}><h3>{category.name}</h3><div>{category.description}</div></div>
      </a>
      }
      override def children = {
        /*
         * sortedActiveTechnique contains only techniques that have directives
         */
        val sortedActiveTechnique = category.items.map(x => activeTechniqueIdToJsTreeNode(x)).toList.flatten.
            sortWith {
              case ( (_, None) , _ ) => true
              case ( _ , (_, None) ) => false
              case ( (node1, Some(refPt1)) , (node2, Some(refPt2)) ) => treeUtilService.sortPt(refPt1,refPt2)
            }.map { case (node,_) => node }
      
        val sortedCat = category.children.filter(categoryId => activeTechniqueCategoryRepository.containsDirective(categoryId)).flatMap(x => activeTechniqueCategoryIdToJsTreeNode(x)).toList.
            sortWith {
              case ( (node1, cat1) , (node2, cat2) ) => treeUtilService.sortActiveTechniqueCategory(cat1,cat2)
            }.map { case (node,_) => node }
                              
        val res = sortedActiveTechnique ++ sortedCat
        res
      }
      override val attrs = ( "rel" -> "category") :: Nil
    }
  }
}
  
  
  <|MERGE_RESOLUTION|>--- conflicted
+++ resolved
@@ -167,11 +167,7 @@
   )
 
   private[this] def showForm() : NodeSeq = {
-<<<<<<< HEAD
-    if (CurrentUser.checkRights(Edit("Rule"))) { (
-=======
     if (CurrentUser.checkRights(Edit("rule"))) { (
->>>>>>> 2de63252
       "#editForm" #> showCrForm() &
       "#removeActionDialog" #> showRemovePopupForm() &
       "#disactivateActionDialog" #> showDisactivatePopupForm()
