/*
*************************************************************************************
* Copyright 2013 Normation SAS
*************************************************************************************
*
* This file is part of Rudder.
*
* Rudder is free software: you can redistribute it and/or modify
* it under the terms of the GNU General Public License as published by
* the Free Software Foundation, either version 3 of the License, or
* (at your option) any later version.
*
* In accordance with the terms of section 7 (7. Additional Terms.) of
* the GNU General Public License version 3, the copyright holders add
* the following Additional permissions:
* Notwithstanding to the terms of section 5 (5. Conveying Modified Source
* Versions) and 6 (6. Conveying Non-Source Forms.) of the GNU General
* Public License version 3, when you create a Related Module, this
* Related Module is not considered as a part of the work and may be
* distributed under the license agreement of your choice.
* A "Related Module" means a set of sources files including their
* documentation that, without modification of the Source Code, enables
* supplementary functions or services in addition to those offered by
* the Software.
*
* Rudder is distributed in the hope that it will be useful,
* but WITHOUT ANY WARRANTY; without even the implied warranty of
* MERCHANTABILITY or FITNESS FOR A PARTICULAR PURPOSE.  See the
* GNU General Public License for more details.
*
* You should have received a copy of the GNU General Public License
* along with Rudder.  If not, see <http://www.gnu.org/licenses/>.

*
*************************************************************************************
*/

package com.normation.rudder.web.rest

import com.normation.cfclerk.domain._
import com.normation.cfclerk.services.TechniqueRepository
import com.normation.inventory.domain.NodeId
import com.normation.rudder.domain.nodes.NodeGroupCategoryId
import com.normation.rudder.domain.policies._
import com.normation.rudder.domain.queries.Query
import com.normation.rudder.repository._
import com.normation.rudder.services.queries.CmdbQueryParser
import com.normation.rudder.services.queries.CmdbQueryParser._
import com.normation.rudder.web.rest.directive.RestDirective
import com.normation.rudder.web.rest.group.RestGroup
import com.normation.rudder.web.rest.node._
import com.normation.rudder.web.rest.rule.RestRule
import com.normation.rudder.web.services.ReasonBehavior.Disabled
import com.normation.rudder.web.services.ReasonBehavior.Mandatory
import com.normation.rudder.web.services.ReasonBehavior.Optionnal
import com.normation.rudder.web.services.UserPropertyService
import com.normation.utils.Control._
import net.liftweb.common._
import net.liftweb.json._
import net.liftweb.json.JsonDSL._
import com.normation.rudder.api.ApiAccountId
import com.normation.rudder.web.rest.parameter.RestParameter
import com.normation.rudder.domain.parameters.ParameterName
import com.normation.rudder.api.ApiAccountName
import com.normation.rudder.domain.workflows._
import com.normation.rudder.web.rest.changeRequest.APIChangeRequestInfo
import com.normation.rudder.services.workflows.WorkflowService
import com.normation.rudder.rule.category.RuleCategoryId
import com.normation.rudder.services.queries.JsonQueryLexer
import com.normation.rudder.domain.nodes.NodeProperty
import com.normation.rudder.domain.nodes.NodeGroupCategoryId
import com.normation.rudder.services.queries.StringCriterionLine
import com.normation.rudder.domain.queries.QueryReturnType
import com.normation.rudder.domain.queries.NodeReturnType
import com.normation.rudder.services.queries.StringQuery
import net.liftweb.http.Req
import com.normation.rudder.domain.policies.PolicyMode

case class RestExtractorService (
    readRule             : RoRuleRepository
  , readDirective        : RoDirectiveRepository
  , readGroup            : RoNodeGroupRepository
  , techniqueRepository  : TechniqueRepository
  , queryParser          : CmdbQueryParser with JsonQueryLexer
  , userPropertyService  : UserPropertyService
  , workflowService      : WorkflowService
) extends Loggable {

  /*
   * Params Extractors
   */
  private[this] def extractOneValue[T] (params : Map[String,List[String]], key : String)( convertTo : (String) => Box[T] = ( (value:String) => Full(value))) = {
    params.get(key) match {
      case None               => Full(None)
      case Some(value :: Nil) => convertTo(value).map(Some(_))
      case _                  => Failure(s"updateRule should contain only one value for $key")
    }
  }

  private[this] def extractList[T] (params : Map[String,List[String]], key: String)(convertTo: (List[String]) => Box[T] = ( (values:List[String]) => Full(values))) : Box[Option[T]] = {
    params.get(key) match {
      case None       => Full(None)
      case Some(list) => convertTo(list).map(Some(_))
    }
  }

  /*
   * JSON extractors
   */
  private[this] def extractOneValueJson[T](json:JValue, key:String )( convertTo : (String) => Box[T] = ( (value:String) => Full(value))) = {
    json \\ key match {
      case JString(value) => convertTo(value).map(Some(_))
      case JObject(Nil)   => Full(None)
      case _              => Failure(s"Not a good value for parameter ${key}")
    }
  }

  private[this] def extractJsonBoolean(json:JValue, key:String ) = {
    json \\ key match {
      case JBool(value)   => Full(Some(value))
      case JObject(Nil)   => Full(None)
      case _              => Failure(s"Not a good value for parameter ${key}")
    }
  }

  private[this] def extractJsonInt(json:JValue, key:String ) = {
    json \\ key match {
      case JInt(value)   => Full(Some(value.toInt))
      case JObject(Nil)   => Full(None)
      case _              => Failure(s"Not a good value for parameter ${key}")
    }
  }

  private[this] def extractJsonListString[T] (json: JValue, key: String)( convertTo: List[String] => Box[T] ): Box[Option[T]] = {
    json \\ key match {
      case JArray(values) =>
        for {
          strings <- sequence(values) { _ match {
                        case JString(s) => Full(s)
                        case x => Failure(s"Error extracting a string from json: '${x}'")
                      } }
          converted <- convertTo(strings.toList)
        } yield {
          Some(converted)
        }
      case JObject(Nil)   => Full(None)
      case _              => Failure(s"Not a good value for parameter ${key}")
    }
  }

  /*
   * Convert value functions
   */
  private[this] def convertToBoolean (value : String) : Box[Boolean] = {
    value match {
      case "true"  => Full(true)
      case "false" => Full(false)
      case _       => Failure(s"value for boolean should be true or false instead of ${value}")
    }
  }

  private[this] def convertToNodeStatusAction (value : String) : Box[NodeStatusAction] = {
    value.toLowerCase match {
      case "accept" | "accepted"  => Full(AcceptNode)
      case "refuse" | "refused" => Full(RefuseNode)
      case "delete" | "deleted" | "removed" => Full(DeleteNode)
      case _       => Failure(s"value for nodestatus action should be accept, refuse, delete")
    }
  }
  private[this] def convertToInt (value:String) : Box[Int] = {
    try {
      Full(value.toInt)
    } catch  {
      case _ : java.lang.NumberFormatException => Failure(s"value for integer should be an integer instead of ${value}")
    }
  }

  private[this] def convertToQuery (value:String) : Box[Query] = {
    queryParser(value)
  }

  private[this] def convertToCriterionLine (value:String) : Box[List[StringCriterionLine]] = {
    JsonParser.parseOpt(value) match {
      case None => Failure("Could not parse 'select' cause in api query ")
      case Some(value) =>
        // Need to encapsulate this in a json Object, so it parse correctly
        val json  = ("where" -> value)
        queryParser.parseCriterionLine(json)
    }
  }

  private[this] def convertToQueryCriterion (value:String) : Box[List[StringCriterionLine]] = {
    JsonParser.parseOpt(value) match {
      case None => Failure("Could not parse 'select' cause in api query ")
      case Some(value) =>
        // Need to encapsulate this in a json Object, so it parse correctly
        val json  = (CRITERIA -> value)
        queryParser.parseCriterionLine(json)
    }
  }

  private[this] def convertToQueryReturnType (value:String) : Box[QueryReturnType] = {
    QueryReturnType(value)
  }

  private[this] def convertToQueryComposition (value:String) : Box[Option[String]] = {
    Full(Some(value))
  }

  private[this] def convertToMinimalSizeString (minimalSize : Int) (value:String) : Box[String] = {
    if (value.size >= minimalSize){
      Full(value)
    }
    else {
      Failure(s"$value must be at least have a ${minimalSize} character size")
    }
  }

  private[this] def convertToParameterName (value:String) : Box[ParameterName] = {
      convertToMinimalSizeString(3)(value) match {
        case Full(value) =>
          if (ParameterName.patternName.matcher(value).matches)
            Full(ParameterName(value))
          else Failure(s"Parameter Name should be respect the following regex : ${ParameterName.patternName.pattern()}")

        case eb : EmptyBox => eb ?~! "Parameter Name should be at least 3 characters long"
      }
  }

  private[this] def convertToDirectiveParam (value:String) : Box[Map[String,Seq[String]]] = {
    parseSectionVal(parse(value)).map(SectionVal.toMapVariables(_))
  }

  private[this] def extractJsonDirectiveParam (json: JValue ): Box[Option[Map[String,Seq[String]]]] = {
    json \\ "parameters" match {
      case JObject(Nil) => Full(None)
      case x@JObject(_) => parseSectionVal(x).map(x => Some(SectionVal.toMapVariables(x)))
      case _            => Failure(s"The value for parameter 'parameters' is malformed.")
    }
  }

  private[this] def convertToNodeGroupCategoryId (value:String) : Box[NodeGroupCategoryId] = {
    readGroup.getGroupCategory(NodeGroupCategoryId(value)).map(_.id) ?~ s"Node group '$value' not found"
  }
  private[this] def convertToRuleCategoryId (value:String) : Box[RuleCategoryId] = {
  Full(RuleCategoryId(value))
  //Call to   readRule.getRuleCategory(NodeGroupCategoryId(value)).map(_.id) ?~ s"Directive '$value' not found"
  }

  private[this] def convertToGroupCategoryId (value:String) : Box[NodeGroupCategoryId] = {
    Full(NodeGroupCategoryId(value))
  }
  private[this] def convertToDirectiveId (value:String) : Box[DirectiveId] = {
    readDirective.getDirective(DirectiveId(value)).map(_.id) ?~ s"Directive '$value' not found"
  }

  private[this] def convertToApiAccountId (value:String) : Box[ApiAccountId] = {
    Full(ApiAccountId(value))
  }

  private[this] def convertToApiAccountName (value:String) : Box[ApiAccountName] = {
    Full(ApiAccountName(value))
  }

  private[this] def convertToWorkflowStatus (value : String) : Box[Seq[WorkflowNodeId]] = {
    val possiblestates = workflowService.stepsValue
    value.toLowerCase match {
      case "open" => Full(workflowService.openSteps)
      case "closed" => Full(workflowService.closedSteps)
      case "all" =>  Full(possiblestates)
      case value => possiblestates.find(_.value.toLowerCase == value) match {
        case Some(state) => Full(Seq(state))
        case None => Failure(s"'${value}' is not a possible state for change requests")
      }
    }
  }

  private[this] def convertToWorkflowTargetStatus (value : String) : Box[WorkflowNodeId] = {
    val possiblestates = workflowService.stepsValue
    possiblestates.find(_.value.toLowerCase == value.toLowerCase) match {
      case Some(state) => Full(state)
      case None => Failure(s"'${value}' is not a possible state for change requests, availabled values are: ${possiblestates.mkString("[ ", ", ", " ]")}")
    }
  }

  private[this] def convertToNodeDetailLevel (value:String) : Box[NodeDetailLevel] = {
    val fields = value.split(",")
    if (fields.contains("full")) {
       Full(FullDetailLevel)
    } else {
      val base = {
        if (fields.contains("minimal")) {
          MinimalDetailLevel
        } else {
          DefaultDetailLevel
        }
      }
      val customFields = fields.filter{
        field =>
          field != "minimal" &&
          field != "default" &&
          NodeDetailLevel.allFields.contains(field)
      }
      if (customFields.isEmpty) {
        Full(base)
      } else {
        val customLevel = CustomDetailLevel(base,customFields.toSet)
        Full(customLevel)
      }
    }
  }

  /*
   * Converting ruletarget.
   *
   * We support two use cases, in both json and parameters mode:
   * - simple rule target name (list of string) =>
   *   converted into a list of included target
   * - full-fledge include/exclude
   *   converted into one composite target.
   *
   * For now, it is an error to give several include/exclude,
   * as of Rudder 3.0, the UI does not know how to handle it.
   *
   * So in all case, the result is exactly ONE target.
   */
  private[this] def convertToRuleTarget(parameters: Map[String, List[String]], key:String ): Box[Option[RuleTarget]] = {
    parameters.get(key) match {
      case Some(values) =>
        sequence(values) { value => RuleTarget.unser(value) }.flatMap { mergeTarget }
      case None => Full(None)
    }
  }

  private[this] def convertToRuleTarget(json:JValue, key:String ): Box[Option[RuleTarget]] = {
    json \\ key match {
      case JArray(values) =>
        sequence(values) { value => RuleTarget.unserJson(value) }.flatMap { mergeTarget }
      case x              => RuleTarget.unserJson(x).map(Some(_))
    }
  }

  private[this] def mergeTarget(seq: Seq[RuleTarget]): Box[Option[RuleTarget]] = {
    seq match {
      case Seq() => Full(None)
      case head +: Seq() => Full(Some(head))
      case several =>
        //if we have only simple target, build a composite including
        if(several.exists( x => x.isInstanceOf[CompositeRuleTarget])) {
          Failure("Composing several composite target with include/exclude is not supported now, please only one composite target.")
        } else {
          Full(Some(RuleTarget.merge(several.toSet)))
        }
    }
  }

  /*
   * Convert List Functions
   */
  private[this] def convertListToDirectiveId (values : Seq[String]) : Box[Set[DirectiveId]] = {
    sequence(values){ convertToDirectiveId }.map(_.toSet)
  }

  private[this] def convertListToNodeId (values : List[String]) : Box[List[NodeId]] = {
    Full(values.map(NodeId(_)))
  }

  def parseSectionVal(xml:JValue) : Box[SectionVal] = {

    def parseSectionName(section:JValue) : Box[String] = {
      section \ "name" match {
        case JString(sectionName) => Full(sectionName)
        case a => Failure("Missing required attribute 'name' for <section>: " + section)
      }
    }

    def parseSection(section:JValue) : Box[(String, SectionVal)] = {
      section match {
        case JNothing       => Failure("Missing required tag <section> in: " + xml)
        case JObject( JField("section",values) :: Nil) => recValParseSection(values)
        case _              => Failure("Found several <section> tag in XML, but only one root section is allowed: " + xml)
      }

    }

    def parseSections(section:JValue) : Box[Map[String,Seq[SectionVal]]] = {
      section \ "sections" match {
        case JNothing => Full(Map())
        case JArray(sections) => (sequence (sections.toSeq) (parseSection)).map(_.groupBy(_._1).mapValues(_.map(_._2)))
        case a => Failure("Missing required attribute 'name' for <section>: " + section)
      }
    }

    def parseVar (varSection :JValue) : Box[(String,String)] = {
      varSection match {
        case JObject( JField("var", JObject(JField("name",JString(varName)) :: JField("value",JString(varValue)) :: Nil)) :: Nil) => Full((varName,varValue))
        case a => Failure("Missing required attribute 'name' for <section>: " + varSection)
      }
    }
    def parseSectionVars(section:JValue) : Box[Map[String,String]] = {
      section \ "vars" match {
        case JNothing => Full(Map())
        case JArray(vars) => (sequence (vars.toSeq) (parseVar)).map(_.toMap)
        case a => Failure("Missing required attribute 'name' for <section>: " + section)
      }
    }

    def recValParseSection(section:JValue) : Box[(String, SectionVal)] = {
      for {
        sectionName <- parseSectionName(section)
        vars <- parseSectionVars(section)
        sections <-parseSections(section)
      } yield {
        (sectionName,SectionVal(sections,vars))
      }
    }

    for {
      root <- xml match {
        case JNothing       => Failure("Missing required tag <section> in: " + xml)
        case JObject( JField("section",values) :: Nil) => Full(JField("section",values))
        case _              => Failure("Found several <section> tag in XML, but only one root section is allowed: " + xml)
      }
      (_ , sectionVal) <- recValParseSection(root)
    } yield {
      sectionVal
    }
  }

  /*
   * Data extraction functions
   */
  def extractPrettify (params : Map[String,List[String]]) : Boolean = {
    extractOneValue(params, "prettify")(convertToBoolean).map(_.getOrElse(false)).getOrElse(false)
  }

  def extractReason (req : Req) : Box[Option[String]] = {
    import com.normation.rudder.web.services.ReasonBehavior._
    userPropertyService.reasonsFieldBehavior match {
      case Disabled  => Full(None)
      case mode =>
        val reason = extractString("reason")(req)(identity)
        mode match {
          case Mandatory =>
            reason match {
              case Full(None) =>  Failure("Reason field is mandatory and should be at least 5 characters long")
              case Full(Some(v)) if v.size < 5 => Failure("Reason field should be at least 5 characters long")
              case _ => reason
            }
          case Optionnal => reason
        }
    }
  }

  def extractChangeRequestName (req : Req) : Box[Option[String]] = {
    extractString("changeRequestName")(req)(identity)
  }

  def extractChangeRequestDescription (req : Req) : String = {
    extractString("changeRequestDescription")(req)(identity).getOrElse(None).getOrElse("")
  }

  def extractNodeStatus (params : Map[String,List[String]]) : Box[NodeStatusAction] = {
    extractOneValue(params, "status")(convertToNodeStatusAction) match {
      case Full(Some(status)) => Full(status)
      case Full(None) => Failure("node status should not be empty")
      case eb:EmptyBox => eb ?~ "error with node status"
    }
  }

  def extractParameterName (params : Map[String,List[String]]) : Box[ParameterName] = {
     extractOneValue(params, "id")(convertToParameterName) match {
       case Full(None) => Failure("Parameter id should not be empty")
       case Full(Some(value)) => Full(value)
       case eb:EmptyBox => eb ?~ "Error while fetch parameter Name"
     }
  }

  def extractWorkflowStatus (params : Map[String,List[String]]) : Box[Seq[WorkflowNodeId]] = {
    extractOneValue(params, "status")(convertToWorkflowStatus) match {
       case Full(None) => Full(workflowService.openSteps)
       case Full(Some(value)) => Full(value)
       case eb:EmptyBox => eb ?~ "Error while fetching workflow status"
     }
  }

  def extractWorkflowTargetStatus (params : Map[String,List[String]]) : Box[WorkflowNodeId] = {
    extractOneValue(params, "status")(convertToWorkflowTargetStatus) match {
      case Full(Some(value)) => Full(value)
      case Full(None) => Failure("workflow status should not be empty")
      case eb:EmptyBox => eb ?~ "Error while fetching workflow status"
    }
  }

  def extractChangeRequestInfo (params : Map[String,List[String]]) : Box[APIChangeRequestInfo] = {
   def ident = (value : String) => Full(value)
   for {
     name        <- extractOneValue(params, "name")(ident)
     description <- extractOneValue(params, "description")(ident)
   } yield {
     APIChangeRequestInfo(name,description)
   }
  }

  def extractNodeIds (params : Map[String,List[String]]) : Box[Option[List[NodeId]]] = {
    extractList(params, "nodeId")(convertListToNodeId)
  }

  def extractTechnique(optTechniqueName: Option[TechniqueName], opTechniqueVersion: Option[TechniqueVersion]) :  Box[Technique] = {
    optTechniqueName match {
      case Some(techniqueName) =>
        opTechniqueVersion match {
          case Some(version) =>
            techniqueRepository.getTechniqueVersions(techniqueName).find(_ == version) match {
              case Some(version) => techniqueRepository.get(TechniqueId(techniqueName,version)) match {
                case Some(technique) => Full(technique)
                case None => Failure(s" Technique ${techniqueName} version ${version} is not a valid Technique")
              }
              case None => Failure(s" version ${version} of Technique ${techniqueName}  is not valid")
            }
          case None => techniqueRepository.getLastTechniqueByName(techniqueName) match {
            case Some(technique) => Full(technique)
            case None => Failure( s"Error while fetching last version of technique ${techniqueName}")
          }
        }
      case None => Failure("techniqueName should not be empty")
    }
  }

  def checkTechniqueVersion (techniqueName: TechniqueName, techniqueVersion: Option[TechniqueVersion])  = {
     techniqueVersion match {
          case Some(version) =>
            techniqueRepository.getTechniqueVersions(techniqueName).find(_ == version) match {
              case Some(version) => Full(Some(version))
              case None => Failure(s" version ${version} of Technique ${techniqueName}  is not valid")
            }
          case None => Full(None)
     }
  }

  def extractNodeGroupCategoryId (params :  Map[String,List[String]]) : Box[NodeGroupCategoryId] ={
    extractOneValue(params, "nodeGroupCategory")(convertToNodeGroupCategoryId) match {
      case Full(Some(category)) => Full(category)
      case Full(None) => Failure("nodeGroupCategory cannot be empty")
      case eb:EmptyBox => eb ?~ "error when deserializing node group category"
    }
  }

  def extractRule (params : Map[String,List[String]]) : Box[RestRule] = {

    for {
      name             <- extractOneValue(params,"displayName")(convertToMinimalSizeString(3))
      category         <- extractOneValue(params, "category")(convertToRuleCategoryId)
      shortDescription <- extractOneValue(params,"shortDescription")()
      longDescription  <- extractOneValue(params,"longDescription")()
      enabled          <- extractOneValue(params,"enabled")( convertToBoolean)
      directives       <- extractList(params,"directives")( convertListToDirectiveId)
      target           <- convertToRuleTarget(params,"targets")
    } yield {
      RestRule(name, category, shortDescription, longDescription, directives, target.map(Set(_)), enabled)
    }
  }

  def extractRuleCategory (params : Map[String,List[String]]) : Box[RestRuleCategory] = {

    for {
      name        <- extractOneValue(params,"name")(convertToMinimalSizeString(3))
      description <- extractOneValue(params, "description")()
      parent      <- extractOneValue(params,"parent")(convertToRuleCategoryId)
    } yield {
      RestRuleCategory(name, description, parent)
    }
  }

  def extractGroup (params : Map[String,List[String]]) : Box[RestGroup] = {
    for {
      name        <- extractOneValue(params, "displayName")(convertToMinimalSizeString(3))
      description <- extractOneValue(params, "description")()
      enabled     <- extractOneValue(params, "enabled")( convertToBoolean)
      dynamic     <- extractOneValue(params, "dynamic")( convertToBoolean)
      query       <- extractOneValue(params, "query")(convertToQuery)
      category    <- extractOneValue(params, "category")(convertToGroupCategoryId)
    } yield {
      RestGroup(name,description,query,dynamic,enabled,category)
    }
  }

  def extractGroupCategory (params : Map[String,List[String]]) : Box[RestGroupCategory] = {

    for {
      name        <- extractOneValue(params,"name")(convertToMinimalSizeString(3))
      description <- extractOneValue(params, "description")()
      parent      <- extractOneValue(params,"parent")(convertToNodeGroupCategoryId)
    } yield {
      RestGroupCategory(name, description, parent)
    }
  }

  def extractParameter (params : Map[String,List[String]]) : Box[RestParameter] = {
    for {
      description <- extractOneValue(params, "description")()
      overridable <- extractOneValue(params, "overridable")( convertToBoolean)
      value       <- extractOneValue(params, "value")()
    } yield {
      RestParameter(value,description,overridable)
    }
  }

  /*
   * Looking for parameter: "properties=foo=bar"
   * ==> set foo to bar; delete baz, set plop to plop.
   */
  def extractNodeProperties (params : Map[String, List[String]]) : Box[Option[Seq[NodeProperty]]] = {
    extractList(params, "properties") { props =>
      val splitted = props.map { prop =>
        val parts = prop.split('=')
        if(parts.size == 1) NodeProperty(parts(0), "")
        else NodeProperty(parts(0), parts(1))
      }
      Full(splitted)
    }
  }

  def extractNode (params : Map[String, List[String]]) : Box[RestNode] = {
    for {
      properties <- extractNodeProperties(params)
      mode       <- extractOneValue(params, "policyMode")(PolicyMode.parseDefault)
    } yield {
      RestNode(properties,mode)
    }
  }

  /*
   * expecting json:
   * { "properties": [
   *    {"name":"foo" , "value":"bar"  }
   * ,  {"name":"baz" , "value": ""    }
   * ,  {"name":"plop", "value":"plop" }
   * ] }
   */

  private[this] def extractNodeProperty(json : JValue) : Box[NodeProperty] = {
    json match {
      case JObject(JField("name", JString(nameValue)):: JField("value", value) :: Nil) =>
        Full(NodeProperty(nameValue, value))
      case _  =>
        Failure(s"""Error when trying to parse new property: '${compact(render(json))}'. The awaited format is: {"name": string, "value": json}""")
    }

  }
  def extractNodePropertiesrFromJSON (json : JValue) : Box[RestNodeProperties] = {
    import com.normation.utils.Control.sequence
    for {
      props <- json \ "properties" match {
        case JArray(props) => Full(props)
        case x             => Failure(s"""Error: the given parameter is not a JSON object with a 'properties' key""")
      }
<<<<<<< HEAD
      seq   <- sequence(props) { extractNodeProperty}
    } yield {
      RestNodeProperties(Some(seq))
    }
  }

  def extractNodePropertiesFromJSON (json : JValue) : Box[Option[Seq[NodeProperty]]] = {
    import com.normation.utils.Control.sequence
    json \ "properties" match {
        case JArray(props) => sequence(props){extractNodeProperty}.map(Some(_))
        case JNothing      => Full(None)
        case x             => Failure(s"""Error: the given parameter is not a JSON object with a 'properties' key""")
    }
  }

  def extractNodeFromJSON (json : JValue) : Box[RestNode] = {
    for {
      properties <- extractNodePropertiesFromJSON(json)
      mode       <- extractOneValueJson(json, "policyMode")(PolicyMode.parseDefault)
=======
      seq   <- sequence(props) { p =>
                 ( (p \ "name"), (p \ "value") ) match {
                   case ( JString(nameValue), value ) =>
                     Full(NodeProperty(nameValue, value))
                   case (a, b)  =>
                     Failure(s"""Error when trying to parse new property: '${compact(render(p))}'. The awaited format is: {"name": string, "value": json}""")
                 }
               }
>>>>>>> 26b3fe25
    } yield {
      RestNode(properties,mode)
    }
  }

  /*
   * Looking for parameter: "level=2"
   */
  def extractComplianceLevel(params : Map[String, List[String]]) : Box[Option[Int]] = {
    params.get("level") match {
      case None | Some(Nil) => Full(None)
      case Some(h :: tail) => //only take into account the first level param is several are passed
        try { Full(Some(h.toInt)) }
        catch {
          case ex:NumberFormatException => Failure(s"level (displayed level of compliance details) must be an integer, was: '${h}'")
        }
    }
  }

  def extractDirective(req : Req) : Box[RestDirective] = {
    req.json match {
      case Full(json) => extractDirectiveFromJSON(json)
      case _ => extractDirective(req.params)
    }
  }

  def extractDirective (params : Map[String,List[String]]) : Box[RestDirective] = {
    for {
      name             <- extractOneValue(params, "name")(convertToMinimalSizeString(3)) or extractOneValue(params, "displayName")(convertToMinimalSizeString(3))
      shortDescription <- extractOneValue(params, "shortDescription")()
      longDescription  <- extractOneValue(params, "longDescription")()
      enabled          <- extractOneValue(params, "enabled")( convertToBoolean)
      priority         <- extractOneValue(params, "priority")(convertToInt)
      parameters       <- extractOneValue(params, "parameters")(convertToDirectiveParam)
      techniqueName    <- extractOneValue(params, "techniqueName")(x => Full(TechniqueName(x)))
      techniqueVersion <- extractOneValue(params, "techniqueVersion")(x => Full(TechniqueVersion(x)))
      policyMode       <- extractOneValue(params, "policyMode")(PolicyMode.parseDefault)
    } yield {
      RestDirective(name,shortDescription,longDescription,enabled,parameters,priority, techniqueName, techniqueVersion, policyMode)
    }
  }

  def extractRuleFromJSON (json : JValue) : Box[RestRule] = {
    for {
      name             <- extractOneValueJson(json, "displayName")(convertToMinimalSizeString(3))
      category         <- extractOneValueJson(json, "category")(convertToRuleCategoryId)
      shortDescription <- extractOneValueJson(json, "shortDescription")()
      longDescription  <- extractOneValueJson(json, "longDescription")()
      directives       <- extractJsonListString(json, "directives")(convertListToDirectiveId)
      target           <- convertToRuleTarget(json, "targets")
      enabled          <- extractJsonBoolean(json,"enabled")
    } yield {
      RestRule(name, category, shortDescription, longDescription, directives, target.map(Set(_)), enabled)
    }
  }

  def extractRuleCategory ( json : JValue ) : Box[RestRuleCategory] = {
    for {
      name        <- extractOneValueJson(json,"name")(convertToMinimalSizeString(3))
      description <- extractOneValueJson(json, "description")()
      parent      <- extractOneValueJson(json,"parent")(convertToRuleCategoryId)
    } yield {
      RestRuleCategory(name, description, parent)
    }
  }

  def extractDirectiveFromJSON (json : JValue) : Box[RestDirective] = {
    for {
      name             <- extractOneValueJson(json, "name")(convertToMinimalSizeString(3)) or extractOneValueJson(json, "displayName")(convertToMinimalSizeString(3))
      shortDescription <- extractOneValueJson(json, "shortDescription")()
      longDescription  <- extractOneValueJson(json, "longDescription")()
      enabled          <- extractJsonBoolean(json, "enabled")
      priority         <- extractJsonInt(json,"priority")
      parameters       <- extractJsonDirectiveParam(json)
      techniqueName    <- extractOneValueJson(json, "techniqueName")(x => Full(TechniqueName(x)))
      techniqueVersion <- extractOneValueJson(json, "techniqueVersion")(x => Full(TechniqueVersion(x)))
      policyMode       <- extractOneValueJson(json, "policyMode")(PolicyMode.parseDefault)
    } yield {
      RestDirective(name,shortDescription,longDescription,enabled,parameters,priority,techniqueName,techniqueVersion,policyMode)
    }
  }

  def extractGroupFromJSON (json : JValue) : Box[RestGroup] = {
    for {
      name        <- extractOneValueJson(json, "displayName")(convertToMinimalSizeString(3))
      description <- extractOneValueJson(json, "description")()
      enabled     <- extractJsonBoolean(json, "enabled")
      dynamic     <- extractJsonBoolean(json, "dynamic")
      stringQuery <- queryParser.jsonParse(json \\ "query")
      query       <- queryParser.parse(stringQuery)
      category    <- extractOneValueJson(json, "category")(convertToGroupCategoryId)
    } yield {
      RestGroup(name,description,Some(query),dynamic,enabled,category)
    }
  }

  def extractGroupCategory ( json : JValue ) : Box[RestGroupCategory] = {
    for {
      name        <- extractOneValueJson(json,"name")(convertToMinimalSizeString(3))
      description <- extractOneValueJson(json, "description")()
      parent      <- extractOneValueJson(json,"parent")(convertToNodeGroupCategoryId)
    } yield {
      RestGroupCategory(name, description, parent)
    }
  }

  def extractParameterNameFromJSON (json : JValue) : Box[ParameterName] = {
     extractOneValueJson(json, "id")(convertToParameterName) match {
       case Full(None) => Failure("Parameter id should not be empty")
       case Full(Some(value)) => Full(value)
       case eb:EmptyBox => eb ?~ "Error while fetch parameter Name"
     }
  }

  def extractParameterFromJSON (json : JValue) : Box[RestParameter] = {
    for {
      description <- extractOneValueJson(json, "description")()
      overridable <- extractJsonBoolean(json, "overridable")
      value       <- extractOneValueJson(json, "value")()
    } yield {
      RestParameter(value,description,overridable)
    }
  }

  def extractApiAccountFromJSON (json : JValue) : Box[RestApiAccount] = {
    for {
      id          <- extractOneValueJson(json, "id")(convertToApiAccountId)
      name        <- extractOneValueJson(json, "name")(convertToApiAccountName)
      description <- extractOneValueJson(json, "description")()
      enabled     <- extractJsonBoolean(json, "enabled")
      oldName     <- extractOneValueJson(json, "oldId")(convertToApiAccountId)
    } yield {
      RestApiAccount(id, name, description, enabled, oldName)
    }
  }

  def extractNodeIdsFromJson (json : JValue) : Box[Option[List[NodeId]]] = {
    extractJsonListString(json, "nodeId")(convertListToNodeId)
  }

  def extractNodeStatusFromJson (json : JValue) : Box[NodeStatusAction] = {
    extractOneValueJson(json, "status")(convertToNodeStatusAction) match {
      case Full(Some(status)) => Full(status)
      case Full(None) => Failure("node status should not be empty")
      case eb:EmptyBox => eb ?~ "error with node status"
    }
  }

  def extractNodeDetailLevel (params : Map[String,List[String]]) : Box[NodeDetailLevel] = {
    extractOneValue(params,"include")(convertToNodeDetailLevel) match {
      case Full(Some(level)) => Full(level)
      case Full(None) => Full(DefaultDetailLevel)
      case eb:EmptyBox => eb ?~ "error with node level detail"
    }
  }

  def extractQuery (params : Map[String,List[String]]) : Box[Option[Query]] = {
    extractOneValue(params,"query")(convertToQuery) match {
      case Full(None) =>
        extractOneValue(params,CRITERIA)(convertToQueryCriterion) match {
          case Full(None) => Full(None)
          case Full(Some(criterion)) =>
            for {
              // Target defaults to NodeReturnType
              optType <- extractOneValue(params,TARGET)(convertToQueryReturnType)
              returnType = optType.getOrElse(NodeReturnType)

              // Composition defaults to None/And
              optComposition <-extractOneValue(params,COMPOSITION)(convertToQueryComposition)
              composition = optComposition.getOrElse(None)

              // Query may fail when parsing
              stringQuery = StringQuery(returnType,composition,criterion.toSeq)
              query <- queryParser.parse(stringQuery)
            } yield {
               Some(query)
            }
          case eb:EmptyBox => eb ?~! "error with query"
        }
      case Full(query) =>
        Full(query)
      case eb:EmptyBox => eb ?~! "error with query"
    }
  }

  def extractString[T](key : String) (req : Req)(fun : String => T)  = {
    req.json match {
      case Full(json) => json \ key match {
        case JString(id) => Full(Some(fun(id)))
        case JNothing => Full(None)
        case x => Failure(s"Not a valid value for '${key}' parameter, current value is : ${x}")
      }
      case _ =>
        req.params.get(key) match {
          case None => Full(None)
          case Some(head :: Nil) => Full(Some(fun(head)))
          case Some(list) => Failure(s"${list.size} values defined for 'id' parameter, only one needs to be defined")
        }
    }
  }

  def extractId[T] (req : Req)(fun : String => T)  = extractString("id")(req)(fun)

}<|MERGE_RESOLUTION|>--- conflicted
+++ resolved
@@ -640,14 +640,14 @@
    */
 
   private[this] def extractNodeProperty(json : JValue) : Box[NodeProperty] = {
-    json match {
-      case JObject(JField("name", JString(nameValue)):: JField("value", value) :: Nil) =>
+    ( (json \ "name"), (json \ "value") ) match {
+      case ( JString(nameValue), value ) =>
         Full(NodeProperty(nameValue, value))
-      case _  =>
+      case (a, b)  =>
         Failure(s"""Error when trying to parse new property: '${compact(render(json))}'. The awaited format is: {"name": string, "value": json}""")
     }
-
-  }
+  }
+
   def extractNodePropertiesrFromJSON (json : JValue) : Box[RestNodeProperties] = {
     import com.normation.utils.Control.sequence
     for {
@@ -655,7 +655,6 @@
         case JArray(props) => Full(props)
         case x             => Failure(s"""Error: the given parameter is not a JSON object with a 'properties' key""")
       }
-<<<<<<< HEAD
       seq   <- sequence(props) { extractNodeProperty}
     } yield {
       RestNodeProperties(Some(seq))
@@ -675,16 +674,6 @@
     for {
       properties <- extractNodePropertiesFromJSON(json)
       mode       <- extractOneValueJson(json, "policyMode")(PolicyMode.parseDefault)
-=======
-      seq   <- sequence(props) { p =>
-                 ( (p \ "name"), (p \ "value") ) match {
-                   case ( JString(nameValue), value ) =>
-                     Full(NodeProperty(nameValue, value))
-                   case (a, b)  =>
-                     Failure(s"""Error when trying to parse new property: '${compact(render(p))}'. The awaited format is: {"name": string, "value": json}""")
-                 }
-               }
->>>>>>> 26b3fe25
     } yield {
       RestNode(properties,mode)
     }
