/*
*************************************************************************************
* Copyright 2013 Normation SAS
*************************************************************************************
*
* This file is part of Rudder.
*
* Rudder is free software: you can redistribute it and/or modify
* it under the terms of the GNU General Public License as published by
* the Free Software Foundation, either version 3 of the License, or
* (at your option) any later version.
*
* In accordance with the terms of section 7 (7. Additional Terms.) of
* the GNU General Public License version 3, the copyright holders add
* the following Additional permissions:
* Notwithstanding to the terms of section 5 (5. Conveying Modified Source
* Versions) and 6 (6. Conveying Non-Source Forms.) of the GNU General
* Public License version 3, when you create a Related Module, this
* Related Module is not considered as a part of the work and may be
* distributed under the license agreement of your choice.
* A "Related Module" means a set of sources files including their
* documentation that, without modification of the Source Code, enables
* supplementary functions or services in addition to those offered by
* the Software.
*
* Rudder is distributed in the hope that it will be useful,
* but WITHOUT ANY WARRANTY; without even the implied warranty of
* MERCHANTABILITY or FITNESS FOR A PARTICULAR PURPOSE.  See the
* GNU General Public License for more details.
*
* You should have received a copy of the GNU General Public License
* along with Rudder.  If not, see <http://www.gnu.org/licenses/>.

*
*************************************************************************************
*/

package com.normation.rudder.web.rest

import com.normation.rudder.domain.workflows._
import net.liftweb.common._
import com.normation.rudder.domain.policies._
import net.liftweb.json._
import com.normation.cfclerk.domain._
import com.normation.rudder.services.modification.DiffService
import com.normation.cfclerk.services.TechniqueRepository
import com.normation.rudder.domain.nodes._
import com.normation.rudder.domain.queries.Query
import com.normation.inventory.domain.NodeId
import com.normation.rudder.domain.parameters._
import com.normation.inventory.domain._
import com.normation.rudder.domain.servers.Srv
import com.normation.rudder.web.rest.node.NodeDetailLevel
import com.normation.rudder.rule.category.RuleCategory
import com.normation.rudder.rule.category.RuleCategoryId
import com.normation.rudder.repository.FullNodeGroupCategory
import com.normation.rudder.web.rest.node.CustomDetailLevel
import com.normation.rudder.web.rest.node.MinimalDetailLevel
import com.normation.rudder.repository.FullActiveTechnique
import scala.language.implicitConversions

/**
 *  Centralize all function to serialize datas as valid answer for API Rest
 */
trait RestDataSerializer {

  def serializeDirective(technique:Technique, directive : Directive, crId: Option[ChangeRequestId]): JValue

  def serializeCR(changeRequest:ChangeRequest , status : WorkflowNodeId, isAcceptable : Boolean, apiVersion: ApiVersion) : JValue

  def serializeGroup(group : NodeGroup, crId: Option[ChangeRequestId], apiVersion: ApiVersion): JValue
  def serializeGroupCategory (category:FullNodeGroupCategory, parent: NodeGroupCategoryId, detailLevel : DetailLevel, apiVersion: ApiVersion): JValue

  def serializeParameter (parameter:Parameter , crId: Option[ChangeRequestId]): JValue

  def serializeRule (rule:Rule , crId: Option[ChangeRequestId]): JValue
  def serializeRuleCategory (category:RuleCategory, parent: RuleCategoryId, rules : Map[RuleCategoryId,Seq[Rule]], detailLevel : DetailLevel): JValue

  def serializeServerInfo (srv : Srv, status : String) : JValue

  def serializeNodeInfo(nodeInfo : NodeInfo, status : String, tagFixed : Boolean) : JValue

  def serializeInventory(inventory: FullInventory, status: String, tagFixed: Boolean) : JValue

  def serializeInventory(nodeInfo: NodeInfo, status:InventoryStatus, inventory : Option[FullInventory], software: Seq[Software], detailLevel : NodeDetailLevel, apiVersion: ApiVersion) : JValue

  def serializeTechnique(technique:FullActiveTechnique): JValue
}

case class RestDataSerializerImpl (
    readTechnique : TechniqueRepository
  , diffService   : DiffService
  , responseCompatibily : () => Box[Boolean]
) extends RestDataSerializer with Loggable {

  import net.liftweb.json.JsonDSL._

  private[this] def serializeMachineType(machine: Option[MachineType]): JValue = {
    machine match {
      case None                           => "No machine Inventory"
      case Some(PhysicalMachineType)      => "Physical"
      case Some(VirtualMachineType(kind)) => "Virtual"
    }
  }

  def serializeNodeInfo(nodeInfo : NodeInfo, status : String, tagFixed : Boolean) : JValue = {
    // before API v4, we had a typo that we choose to keep to not break preexisting API users
    val machineTypeTag = if (tagFixed) "machineType" else "machyneType"
    (   ("id"           -> nodeInfo.id.value)
      ~ ("status"       -> status)
      ~ ("hostname"     -> nodeInfo.hostname)
      ~ ("osName"       -> nodeInfo.osDetails.os.name)
      ~ ("osVersion"    -> nodeInfo.osDetails.version.value)
      ~ (machineTypeTag -> serializeMachineType(nodeInfo.machine.map(_.machineType)))
    )
  }

  def serializeInventory(nodeInfo: NodeInfo, status:InventoryStatus, inventory : Option[FullInventory], software: Seq[Software], detailLevel : NodeDetailLevel, apiVersion: ApiVersion) : JValue = {
    val filteredLevel = if(apiVersion.value <= 4) {
      CustomDetailLevel(MinimalDetailLevel, detailLevel.fields - "properties")
    } else {
      detailLevel
    }
    filteredLevel.toJson(nodeInfo, status, inventory, software)
  }

  def serializeInventory (inventory: FullInventory, status: String, tagFixed: Boolean) : JValue = {
    // before API v4, we had a typo that we choose to keep to not break preexisting API users
    val machineTypeTag = if (tagFixed) "machineType" else "machyneType"

    (   ("id"           -> inventory.node.main.id.value)
      ~ ("status"       -> status)
      ~ ("hostname"     -> inventory.node.main.hostname)
      ~ ("osName"       -> inventory.node.main.osDetails.os.name)
      ~ ("osVersion"    -> inventory.node.main.osDetails.version.toString)
      ~ (machineTypeTag -> serializeMachineType(inventory.machine.map( _.machineType )))
    )
  }

  // Not accepted node
  def serializeServerInfo (srv : Srv, status : String) : JValue ={

    (   ("id"          -> srv.id.value)
      ~ ("status"      -> status)
      ~ ("hostname"    -> srv.hostname)
      ~ ("osName"      -> srv.osName)
    )

  }

  def serializeRule (rule:Rule , crId: Option[ChangeRequestId]): JValue = {

   (   ( "changeRequestId"  -> crId.map(_.value.toString))
     ~ ( "id"               -> rule.id.value )
     ~ ( "displayName"      -> rule.name )
     ~ ( "shortDescription" -> rule.shortDescription )
     ~ ( "longDescription"  -> rule.longDescription )
     ~ ( "directives"       -> rule.directiveIds.map(_.value) )
     ~ ( "targets"          -> rule.targets.map(_.toJson) )
     ~ ( "enabled"          -> rule.isEnabledStatus )
     ~ ( "system"           -> rule.isSystem )
   )
  }

  def serializeRuleCategory (category:RuleCategory, parent: RuleCategoryId, rulesMap : Map[RuleCategoryId,Seq[Rule]], detailLevel : DetailLevel): JValue = {

    val (rules ,categories) : (Seq[JValue],Seq[JValue]) = detailLevel match {
      case FullDetails =>
        ( rulesMap.get(category.id).getOrElse(Nil).map(serializeRule(_,None))
        , category.childs.map(serializeRuleCategory(_,category.id, rulesMap, detailLevel))
        )
      case MinimalDetails =>
        ( rulesMap.get(category.id).getOrElse(Nil).map(rule => JString(rule.id.value))
        , category.childs.map(cat => JString(cat.id.value))
        )
    }
    (   ( "id" -> category.id.value)
      ~ ( "name" -> category.name)
      ~ ( "description" -> category.description)
      ~ ( "parent" -> parent.value)
      ~ ( "categories" -> categories)
      ~ ( "rules" -> rules)
    )
  }

  def serializeParameter (parameter:Parameter, crId: Option[ChangeRequestId]): JValue = {
   (   ( "changeRequestId" -> crId.map(_.value.toString))
     ~ ( "id"              -> parameter.name.value )
     ~ ( "value"           -> parameter.value )
     ~ ( "description"     -> parameter.description )
     ~ ( "overridable"     -> parameter.overridable )
   )
  }

<<<<<<< HEAD
  override def serializeGroup (group : NodeGroup, crId: Option[ChangeRequestId], apiVersion: ApiVersion): JValue = {
    val query = group.query.map(query => query.toJSON)
    val withoutClasses = (
        ("changeRequestId" -> crId.map(_.value.toString))
=======
  def serializeGroup (group : NodeGroup, crId: Option[ChangeRequestId]): JValue = {
    val query = group.query.map(query => query.toJSON)
    val extension : JObject =
      ( ("isEnabled" -> group.isEnabled )
      ~ ("isDynamic" -> group.isDynamic )
      )
    val base =
      ( ("changeRequestId" -> crId.map(_.value.toString))
>>>>>>> c1ac5c8a
      ~ ("id"              -> group.id.value)
      ~ ("displayName"     -> group.name)
      ~ ("description"     -> group.description)
      ~ ("query"           -> query)
      ~ ("nodeIds"         -> group.serverList.map(_.value))
<<<<<<< HEAD
      ~ ("isDynamic"       -> group.isDynamic)
      ~ ("isEnabled"       -> group.isEnabled )
      ~ ("isEnabled"       -> group.isEnabled )
    )
   if (apiVersion.value < 7) {
     withoutClasses
   } else {
     withoutClasses ~ ("groupClass" ->  List(group.id.value, group.name).map(RuleTarget.toCFEngineClassName _) )
   }
=======
      ~ ("dynamic"         -> group.isDynamic)
      ~ ("enabled"         -> group.isEnabled )
      )
    extendResponseCompatibility(base, extension)
>>>>>>> c1ac5c8a
  }

  override def serializeGroupCategory (category:FullNodeGroupCategory, parent: NodeGroupCategoryId, detailLevel : DetailLevel, apiVersion: ApiVersion): JValue = {
    val (groups ,categories) : (Seq[JValue],Seq[JValue]) = detailLevel match {
      case FullDetails =>
        ( category.ownGroups.values.map(fullGroup => serializeGroup(fullGroup.nodeGroup,None, apiVersion)).toSeq
        , category.subCategories.map(serializeGroupCategory(_,category.id, detailLevel, apiVersion))
        )
      case MinimalDetails =>
        ( category.ownGroups.keys.map(id => JString(id.value) ).toSeq
        , category.subCategories.map(cat => JString(cat.id.value))
        )
    }
    (   ( "id" -> category.id.value)
      ~ ( "name" -> category.name)
      ~ ( "description" -> category.description)
      ~ ( "parent" -> parent.value)
      ~ ( "categories" -> categories)
      ~ ( "groups" -> groups)
    )
  }

  def serializeSectionVal(sv:SectionVal, sectionName:String = SectionVal.ROOT_SECTION_NAME): JValue = {
    val variables =
      sv.variables.toSeq.sortBy(_._1).map {
        case (variable,value) =>
          ("var" ->
              ("name" -> variable)
            ~ ("value" -> value)
         ) }
    val section =
      for {
        (sectionName, sectionIterations) <- sv.sections.toSeq.sortBy(_._1)
        sectionValue <- sectionIterations
      } yield {
        serializeSectionVal(sectionValue,sectionName)
      }

      ("section" ->
          ("name" -> sectionName)
        ~ ("vars" ->  (if (variables.isEmpty) None else Some(variables)))
        ~ ("sections" -> (if (section.isEmpty) None else Some(section)))
      )
    }

  def extendResponseCompatibility (base : JObject, extension : JObject) = {
    val extendResponse = responseCompatibily().getOrElse{
      logger.error("Could not fetch 'api backward compatibility' mode, enable it by default")
      true
    }
    if (extendResponse) {
      base ~ extension
    } else {
      base
    }
  }

  def serializeDirective(technique:Technique, directive : Directive, crId: Option[ChangeRequestId]): JValue = {
    val sectionVal = serializeSectionVal(SectionVal.directiveValToSectionVal(technique.rootSection, directive.parameters))
    val extension : JObject =
      ( ("isEnabled" -> directive.isEnabled )
      ~ ("isSystem" -> directive.isSystem ) )
    val base =
      ( ("changeRequestId"  -> crId.map(_.value.toString))
      ~ ("id"               -> directive.id.value)
      ~ ("displayName"      -> directive.name)
      ~ ("shortDescription" -> directive.shortDescription)
      ~ ("longDescription"  -> directive.longDescription)
      ~ ("techniqueName"    -> technique.id.name.value)
      ~ ("techniqueVersion" -> directive.techniqueVersion.toString)
      ~ ("parameters"       -> sectionVal )
      ~ ("priority"         -> directive.priority)
      ~ ("enabled"          -> directive.isEnabled )
      ~ ("system"           -> directive.isSystem )
    )
    extendResponseCompatibility(base,extension)
  }

  def displaySimpleDiff[T](diff: SimpleDiff[T])( implicit convert : T => JValue) : JValue = {
   (   ("from" -> convert(diff.oldValue))
     ~ ("to"   -> convert(diff.newValue))
   )
  }
  private[this] val create = "create"
  private[this] val delete = "delete"
  private[this] val modify = "modify"

  def serializeRuleChange(change : RuleChange): Box[JValue] = {

    def serializeRuleDiff(diff:ModifyRuleDiff,initialState:Rule) : JValue= {
      implicit def convert[T] (value : T) : JValue = value
      def convertDirectives(dl : Set[DirectiveId]) : JValue = dl.map(_.value).toList
      def convertTargets(t : Set[RuleTarget]) : JValue = t.map(_.target).toList

      val name :JValue             = diff.modName.map(displaySimpleDiff(_) ).getOrElse(initialState.name)
      val shortDescription :JValue = diff.modShortDescription.map(displaySimpleDiff(_)).getOrElse(initialState.shortDescription)
      val longDescription  :JValue = diff.modLongDescription.map(displaySimpleDiff(_)).getOrElse(initialState.longDescription)
      val targets :JValue          = diff.modTarget.map(displaySimpleDiff(_)(convertTargets)).getOrElse(initialState.targets.map(_.target).toList)
      val directives :JValue       = diff.modDirectiveIds.map(displaySimpleDiff(_)(convertDirectives)).getOrElse(initialState.directiveIds.map(_.value).toList)
      val enabled :JValue          = diff.modIsActivatedStatus.map(displaySimpleDiff(_)).getOrElse(initialState.isEnabled)

      (   ( "id"               -> initialState.id.value)
        ~ ( "displayName"      -> name )
        ~ ( "shortDescription" -> shortDescription )
        ~ ( "longDescription"  -> longDescription )
        ~ ( "directives"       -> directives )
        ~ ( "targets"          -> targets )
        ~ ( "enabled"          -> enabled )
      )
    }

    for {
      item <- change.change
      diff = item.diff
    } yield {
      diff match {
        case AddRuleDiff(rule) =>
          val change = serializeRule(rule,None)
          (   ("action" -> create)
            ~ ("change" -> change)
          )

        case DeleteRuleDiff(rule) =>
          val change = serializeRule(rule,None)
          (   ("action" -> delete)
            ~ ("change" -> change)
          )

        case ModifyToRuleDiff(rule) =>
          val result = change.initialState match {
            case Some(init) =>
              val diff = diffService.diffRule(init, rule)
              serializeRuleDiff(diff, init)
            case None => JString(s"Error while fetching initial state of change request.")

          }
          (   ("action" -> modify)
            ~ ("change" -> result)
          )

      }
    }
  }

  def serializeGlobalParameterChange(change : GlobalParameterChange): Box[JValue] = {

    def serializeGlobalParameterDiff(diff:ModifyGlobalParameterDiff,initialState:GlobalParameter) : JValue= {
      implicit def convert[T] (value : T) : JValue = value.toString

      val description :JValue = diff.modDescription.map(displaySimpleDiff(_)).getOrElse(initialState.description)
      val value :JValue       = diff.modValue.map(displaySimpleDiff(_)).getOrElse(initialState.value)
      val overridable :JValue = diff.modOverridable.map(displaySimpleDiff(_)).getOrElse(initialState.overridable)

      (   ("name"        -> initialState.name)
        ~ ("value"       -> value)
        ~ ("description" -> description)
        ~ ("overridable" -> overridable)
      )
    }

    for {
      item <- change.change
      diff = item.diff
    } yield {
      diff match {
        case AddGlobalParameterDiff(parameter) =>
          val change = serializeParameter(parameter,None)
          (   ("action" -> create)
            ~ ("change" -> change)
          )

        case DeleteGlobalParameterDiff(parameter) =>
          val change = serializeParameter(parameter,None)
          (   ("action" -> delete)
            ~ ("change" -> change)
          )

        case ModifyToGlobalParameterDiff(parameter) =>

          val result = change.initialState match {
            case Some(init) =>
              val diff = diffService.diffGlobalParameter(init, parameter)
              serializeGlobalParameterDiff(diff, init)
            case None => JString(s"Error while fetching initial state of change request.")

          }
          (   ("action" -> modify)
            ~ ("change" -> result)
          )

      }
    }
  }

  def serializeGroupChange(change : NodeGroupChange, apiVersion: ApiVersion): Box[JValue] = {

    def serializeNodeGroupDiff(diff:ModifyNodeGroupDiff,initialState:NodeGroup) : JValue= {
      implicit def convert[T] (value : T) : JValue = value
      def convertNodeList(nl : Set[NodeId]) : JValue = nl.map(_.value).toList
      def convertQuery(q : Option[Query]) : JValue = q.map(_.toString)

      val name :JValue        = diff.modName.map(displaySimpleDiff(_) ).getOrElse(initialState.name)
      val description :JValue = diff.modDescription.map(displaySimpleDiff(_)).getOrElse(initialState.description)
      val query :JValue       = diff.modQuery.map(displaySimpleDiff(_)(convertQuery)).getOrElse(initialState.query.map(_.toString))
      val serverList :JValue  = diff.modNodeList.map(displaySimpleDiff(_)(convertNodeList)).getOrElse(initialState.serverList.map(v => (v.value)).toList)
      val dynamic :JValue     = diff.modIsDynamic.map(displaySimpleDiff(_)).getOrElse(initialState.isDynamic)
      val enabled :JValue     = diff.modIsActivated.map(displaySimpleDiff(_)).getOrElse(initialState.isEnabled)
      val extension : JObject =
        ( ("isEnabled" -> enabled )
        ~ ("isDynamic" -> dynamic ) )
      val base =
         ( ("id"          -> initialState.id.value)
         ~ ("displayName" -> name)
         ~ ("description" -> description)
         ~ ("query"       -> query)
         ~ ("nodeIds"     -> serverList)
         ~ ("dynamic"   -> dynamic)
         ~ ("enabled"   -> enabled )
         )
       extendResponseCompatibility(base, extension)
    }

    for {
      item <- change.change
      diff = item.diff
    } yield {
      diff match {
        case AddNodeGroupDiff(group) =>
          val change = serializeGroup(group,None, apiVersion)
          (   ("action" -> create)
            ~ ("change" -> change)
          )
        case DeleteNodeGroupDiff(group) =>
          val change = serializeGroup(group,None, apiVersion)
          (   ("action" -> delete)
            ~ ("change" -> change)
          )

        case ModifyToNodeGroupDiff(group) =>
          val result = change.initialState match {
            case Some(init) =>
              val diff = diffService.diffNodeGroup(init, group)
              serializeNodeGroupDiff(diff, init)
            case None => JString(s"Error while fetching initial state of change request.")
          }
          logger.info(result)
          (   ("action" -> modify)
            ~ ("change" -> result)
          )

      }
    }
  }

  def serializeDirectiveChange(change : DirectiveChange): Box[JValue] = {
    def serializeDirectiveDiff(diff:ModifyDirectiveDiff,initialState:Directive, technique:Technique) : JValue= {
      implicit def convert[T] (value : T) : JValue =  value
      def convertParameters(sv : SectionVal) : JValue = serializeSectionVal(sv)
      val name :JValue             = diff.modName.map(displaySimpleDiff(_) ).getOrElse(initialState.name)
      val shortDescription :JValue = diff.modShortDescription.map(displaySimpleDiff(_)).getOrElse(initialState.shortDescription)
      val longDescription :JValue  = diff.modLongDescription.map(displaySimpleDiff(_)).getOrElse(initialState.longDescription)
      val techniqueVersion :JValue = diff.modTechniqueVersion.map(displaySimpleDiff(_)(_.toString)).getOrElse(initialState.techniqueVersion.toString)
      val priority :JValue         = diff.modPriority.map(displaySimpleDiff(_)).getOrElse(initialState.priority)
      val enabled :JValue          = diff.modIsActivated.map(displaySimpleDiff(_)).getOrElse(initialState.isEnabled)
      val initialParams :JValue    = serializeSectionVal(SectionVal.directiveValToSectionVal(technique.rootSection, initialState.parameters))
      val parameters :JValue       = diff.modParameters.map(displaySimpleDiff(_)(convertParameters)).getOrElse(initialParams)
      val extension : JObject =
        ( ("isEnabled" -> enabled )
        ~ ("isSystem" -> initialState.isSystem )
        )
      val base =
        ( ("id"               -> initialState.id.value)
        ~ ("displayName"      -> name )
        ~ ("shortDescription" -> shortDescription)
        ~ ("longDescription"  -> longDescription)
        ~ ("techniqueName"    -> technique.id.name.value)
        ~ ("techniqueVersion" -> techniqueVersion)
        ~ ("parameters"       -> parameters )
        ~ ("priority"         -> priority)
        ~ ("enabled"        -> enabled )
        ~ ("system"         -> initialState.isSystem )
        )
        extendResponseCompatibility(base, extension)
    }

    for {
      item <- change.change
      diff = item.diff
    } yield {
      diff match {
        case AddDirectiveDiff(techniqueName,directive) =>
          val technique =  readTechnique.get(TechniqueId(techniqueName,directive.techniqueVersion))
          val change = technique.map(serializeDirective(_,directive,None)).getOrElse(JString(s"Error while fetchg technique ${techniqueName.value}"))
          (   ("action" -> create)
            ~ ("change" -> change)
          )

        case DeleteDirectiveDiff(techniqueName,directive) =>
          val technique =  readTechnique.get(TechniqueId(techniqueName,directive.techniqueVersion))
          val change = technique.map(serializeDirective(_,directive,None)).getOrElse(JString(s"Error while fetchg technique ${techniqueName.value}"))
          (   ("action" -> delete)
            ~ ("change" -> change)
          )
        case ModifyToDirectiveDiff(techniqueName,directive,rootSection) =>
          val technique =  readTechnique.get(TechniqueId(techniqueName,directive.techniqueVersion))

          val result = change.initialState match {
            case Some((techniqueName,init,rs)) =>
              val diff = diffService.diffDirective(init, rs, directive, rootSection,techniqueName)
              technique.map(t => serializeDirectiveDiff(diff, init, t)).getOrElse(JString("Error while fetching technique"))
            case None => JString(s"Error while fetching initial state of change request.")
          }
          (   ("action" -> modify)
            ~ ("change" -> result)
          )

      }
    }
  }

  override def serializeCR(changeRequest:ChangeRequest , status : WorkflowNodeId, isAcceptable : Boolean, apiVersion: ApiVersion) = {

    val changes : JValue = changeRequest match {
      case cr : ConfigurationChangeRequest =>
      val directives = cr.directives.values.map(ch => serializeDirectiveChange(ch.changes).getOrElse(JString(s"Error while serializing directives from CR ${changeRequest.id}")))
      val groups     = cr.nodeGroups.values.map(ch => serializeGroupChange(ch.changes, apiVersion).getOrElse(JString(s"Error while serializing groups from CR ${changeRequest.id}")))
      val parameters = cr.globalParams.values.map(ch => serializeGlobalParameterChange(ch.changes).getOrElse(JString(s"Error while serializing Parameters from CR ${changeRequest.id}")))
      val rules = cr.rules.values.map(ch => serializeRuleChange(ch.changes).getOrElse(JString(s"Error while serializing Rules from CR ${changeRequest.id}")))
      (   ("directives" -> directives)
        ~ ("rules"      -> rules)
        ~ ("groups"     -> groups)
        ~ ("parameters" -> parameters)
      )
      case _ => JNothing
    }
    val extension : JObject = ( ("isAcceptable" -> isAcceptable ) )
    val base =
      ( ("id"           -> changeRequest.id.value)
      ~ ("displayName"  -> changeRequest.info.name)
      ~ ("status"       -> status.value)
      ~ ("created by"   -> changeRequest.owner)
      ~ ("acceptable" -> isAcceptable)
      ~ ("description"  -> changeRequest.info.description)
      ~ ("changes"      -> changes)
      )
    extendResponseCompatibility(base, extension)
  }

  def serializeTechnique(technique:FullActiveTechnique): JValue = {
    (   ( "name"     -> technique.techniqueName.value )
      ~ ( "versions" ->  technique.techniques.map(_._1.toString ) )
    )
  }

}<|MERGE_RESOLUTION|>--- conflicted
+++ resolved
@@ -192,42 +192,28 @@
    )
   }
 
-<<<<<<< HEAD
   override def serializeGroup (group : NodeGroup, crId: Option[ChangeRequestId], apiVersion: ApiVersion): JValue = {
-    val query = group.query.map(query => query.toJSON)
-    val withoutClasses = (
-        ("changeRequestId" -> crId.map(_.value.toString))
-=======
-  def serializeGroup (group : NodeGroup, crId: Option[ChangeRequestId]): JValue = {
     val query = group.query.map(query => query.toJSON)
     val extension : JObject =
       ( ("isEnabled" -> group.isEnabled )
       ~ ("isDynamic" -> group.isDynamic )
       )
-    val base =
-      ( ("changeRequestId" -> crId.map(_.value.toString))
->>>>>>> c1ac5c8a
+    val withoutClasses = (
+        ("changeRequestId" -> crId.map(_.value.toString))
       ~ ("id"              -> group.id.value)
       ~ ("displayName"     -> group.name)
       ~ ("description"     -> group.description)
       ~ ("query"           -> query)
       ~ ("nodeIds"         -> group.serverList.map(_.value))
-<<<<<<< HEAD
-      ~ ("isDynamic"       -> group.isDynamic)
-      ~ ("isEnabled"       -> group.isEnabled )
-      ~ ("isEnabled"       -> group.isEnabled )
-    )
-   if (apiVersion.value < 7) {
-     withoutClasses
-   } else {
-     withoutClasses ~ ("groupClass" ->  List(group.id.value, group.name).map(RuleTarget.toCFEngineClassName _) )
-   }
-=======
       ~ ("dynamic"         -> group.isDynamic)
       ~ ("enabled"         -> group.isEnabled )
       )
-    extendResponseCompatibility(base, extension)
->>>>>>> c1ac5c8a
+   val base = if (apiVersion.value < 7) {
+                withoutClasses
+              } else {
+                withoutClasses ~ ("groupClass" ->  List(group.id.value, group.name).map(RuleTarget.toCFEngineClassName _) )
+              }
+   extendResponseCompatibility(base, extension)
   }
 
   override def serializeGroupCategory (category:FullNodeGroupCategory, parent: NodeGroupCategoryId, detailLevel : DetailLevel, apiVersion: ApiVersion): JValue = {
