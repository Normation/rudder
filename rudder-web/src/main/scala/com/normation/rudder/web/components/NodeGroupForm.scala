/*
*************************************************************************************
* Copyright 2011 Normation SAS
*************************************************************************************
*
* This program is free software: you can redistribute it and/or modify
* it under the terms of the GNU Affero General Public License as
* published by the Free Software Foundation, either version 3 of the
* License, or (at your option) any later version.
*
* In accordance with the terms of section 7 (7. Additional Terms.) of
* the GNU Affero GPL v3, the copyright holders add the following
* Additional permissions:
* Notwithstanding to the terms of section 5 (5. Conveying Modified Source
* Versions) and 6 (6. Conveying Non-Source Forms.) of the GNU Affero GPL v3
* licence, when you create a Related Module, this Related Module is
* not considered as a part of the work and may be distributed under the
* license agreement of your choice.
* A "Related Module" means a set of sources files including their
* documentation that, without modification of the Source Code, enables
* supplementary functions or services in addition to those offered by
* the Software.
*
* This program is distributed in the hope that it will be useful,
* but WITHOUT ANY WARRANTY; without even the implied warranty of
* MERCHANTABILITY or FITNESS FOR A PARTICULAR PURPOSE. See the
* GNU Affero General Public License for more details.
*
* You should have received a copy of the GNU Affero General Public License
* along with this program. If not, see <http://www.gnu.org/licenses/agpl.html>.
*
*************************************************************************************
*/

package com.normation.rudder.web.components

import com.normation.rudder.domain.nodes._
import com.normation.inventory.domain.NodeId
import org.slf4j.LoggerFactory
import com.normation.rudder.domain.nodes.NodeInfo
import com.normation.rudder.domain.queries.Query
import net.liftweb.http.LocalSnippet
import com.normation.rudder.services.policies.DependencyAndDeletionService
import com.normation.rudder.batch.{AsyncDeploymentAgent,AutomaticStartDeployment}
import com.normation.rudder.domain.eventlog.RudderEventActor
import com.normation.rudder.authorization._
import net.liftweb.http.js._
import JsCmds._
import JE._
import net.liftweb.common._
import net.liftweb.http._
import scala.xml._
import net.liftweb.util.Helpers
import net.liftweb.util.Helpers._
import com.normation.rudder.domain.policies.GroupTarget
import com.normation.rudder.web.model.{
  WBTextField, FormTracker, WBTextAreaField,WBSelectField,WBRadioField
}
import com.normation.rudder.repository._
import bootstrap.liftweb.LiftSpringApplicationContext.inject
import com.normation.rudder.services.nodes.NodeInfoService
import NodeGroupForm._
import com.normation.rudder.web.model.CurrentUser
import com.normation.rudder.web.services.UserPropertyService
import com.normation.rudder.web.components.popup.CreateCloneGroupPopup
import com.normation.utils.HashcodeCaching
import com.normation.plugins.SpringExtendableSnippet
import com.normation.plugins.SnippetExtensionKey
import com.normation.eventlog.ModificationId
import com.normation.utils.StringUuidGenerator
import com.normation.rudder.web.services.CategoryHierarchyDisplayer

object NodeGroupForm {
  
 /**
  * Add that in the calling page, NOT in the <head> tag 
  */
  def staticInit:NodeSeq =
    (for {
      xml <- Templates("templates-hidden" :: "components" :: "NodeGroupForm" :: Nil)
    } yield {
      chooseTemplate("component", "staticInit", xml)
    }) openOr Nil

 /**
  * Add that in the calling page somewhere in the body
  */
  def staticBody:NodeSeq =
    (for {
      xml <- Templates("templates-hidden" :: "components" :: "NodeGroupForm" :: Nil)
    } yield {
      chooseTemplate("component", "staticBody", xml)
    }) openOr Nil

  private def popupRemoveForm = 
    (for {
      xml <- Templates("templates-hidden" :: "components" :: "NodeGroupForm" :: Nil)
    } yield {
      chooseTemplate("component", "popupRemoveForm", xml)
    }) openOr Nil

  private def popupDependentUpdateForm = 
    (for {
      xml <- Templates("templates-hidden" :: "components" :: "NodeGroupForm" :: Nil)
    } yield {
      chooseTemplate("component", "popupDependentUpdateForm", xml)
    }) openOr Nil

  private def body =
    (for {
      xml <- Templates("templates-hidden" :: "components" :: "NodeGroupForm" :: Nil)
    } yield {
      chooseTemplate("component", "body", xml)
    }) openOr Nil

  
  private val saveButtonId = "groupSaveButtonId"
     
  private sealed trait RightPanel
  private case object NoPanel extends RightPanel
  private case class GroupForm(group:NodeGroup) extends RightPanel with HashcodeCaching
  private case class CategoryForm(category:NodeGroupCategory) extends RightPanel with HashcodeCaching
  
  val htmlId_groupTree = "groupTree"
  val htmlId_item = "ajaxItemContainer"
  val htmlId_updateContainerForm = "updateContainerForm"
}


/**
 * The form that deals with updating the server group
 * 
 * @author Nicolas CHARLES
 *
 */
class NodeGroupForm(
  htmlIdCategory : String,
  nodeGroup : Option[NodeGroup],
  onSuccessCallback : (String) => JsCmd = { (String) => Noop },
  onFailureCallback : () => JsCmd = { () => Noop }
) extends DispatchSnippet with SpringExtendableSnippet[NodeGroupForm] with Loggable {

  // I use a copy and a var to really isolate what is happening in this compenent from 
  // the argument, and I need to change the object when it is created (from None to Some(x))
  // Removed private[this] to let extension access it

  var _nodeGroup = nodeGroup.map(x => x.copy())
  
  private[this] val nodeGroupRepository     = inject[NodeGroupRepository]
  private[this] val groupCategoryRepository = inject[NodeGroupCategoryRepository]
  private[this] val nodeInfoService         = inject[NodeInfoService]
  private[this] val dependencyService       = inject[DependencyAndDeletionService]
  private[this] val asyncDeploymentAgent    = inject[AsyncDeploymentAgent]
  private[this] val userPropertyService     = inject[UserPropertyService]
  private[this] val uuidGen                 = inject[StringUuidGenerator]
  
  
  //the current nodeGroupCategoryForm component
  private[this] val nodeGroupCategoryForm = new LocalSnippet[NodeGroupCategoryForm] 
  
  private[this] val categoryHierarchyDisplayer = inject[CategoryHierarchyDisplayer]


  var parentCategory = Option.empty[Box[NodeGroupCategory]]

  var parentCategoryId = ""

  //the current nodeGroupForm component
  private[this] val nodeGroupForm = new LocalSnippet[NodeGroupForm] 
  
  // Import the search server component
  val searchNodeComponent = new LocalSnippet[SearchNodeComponent] 
  
  var query : Option[Query] = _nodeGroup.flatMap(x => x.query)
  var srvList : Box[Seq[NodeInfo]] = _nodeGroup.map( x => nodeInfoService.find(x.serverList.toSeq) ).getOrElse(None)
  
  private def setNodeGroupCategoryForm : Unit = {
    updateLocalParentCategory()
    searchNodeComponent.set(Full(new SearchNodeComponent(
        htmlIdCategory
      , query
      , srvList
      , onSearchCallback = saveButtonCallBack
      , onClickCallback = { id => onClickCallBack(id) }
      , saveButtonId = saveButtonId
    )))
  }
  
  private[this] def saveButtonCallBack(searchStatus : Boolean) : JsCmd = {
    JsRaw("""$('#%s').prop("disabled", %s);""".format(saveButtonId, searchStatus))
  }
  
  private[this] def onClickCallBack(s:String) : JsCmd = {
    s.split("\\|").toList match {
      case _ :: id :: _ =>
        SetHtml("serverDetails", (new ShowNodeDetailsFromNode(new NodeId(id))).display(true)) &
        JsRaw( """ createPopup("nodeDetailsPopup",500,1000)
        """)
        
      case _ => Alert("Error when trying to display node details: received bad parameter for node ID: %s".format(s))
    }    
  }
  
  setNodeGroupCategoryForm

  def extendsAt = SnippetExtensionKey(classOf[NodeGroupForm].getSimpleName)

  def mainDispatch = Map(
    "showForm" -> { _:NodeSeq => showForm() },
    "showGroup" -> { _:NodeSeq => searchNodeComponent.is match {
      case Full(component) => component.buildQuery
      case _ =>  <div>The component is not set</div>
     } }
  )

  def initJs : JsCmd = {
    JsRaw("correctButtons();")
  }
     
  def showForm() : NodeSeq = {
     val html = SHtml.ajaxForm(

      <div id="GroupTabs">
    <ul id="groupTabMenu">
      <li><a href="#groupParametersTab">Group parameters</a></li>
    </ul>
    <div id="groupParametersTab">

       <div class="inner-portlet">
         <div>
           <div class="inner-portlet-header">
             Group details
           </div>
           <div class="inner-portlet-content" style="display: inline-block">
             <group:notifications />
             <hr class="spacer"/>
             <group:name/>
             <hr class="spacer"/>
             <group:container/>
             <hr class="spacer"/>
             <group:static/>
             <hr class="spacer"/>
             <group:description/>
             <hr class="spacer"/>
             <group:rudderID/>
             <hr class="spacer"/>
             <fieldset class="searchNodes"><legend>Group criteria</legend>
               <div id="SearchNodes">
                 <group:showGroup />
               </div>
             </fieldset>
             <lift:authz role="group_edit">
               <group:reason />
             </lift:authz>
             <div >
               <div class="margins" align="right" style="overflow:hidden;display:block;">
                 <div style="float:left" align="left">
                 <lift:authz role="group_write"><group:group/></lift:authz>
                 <lift:authz role="group_write"><group:delete/></lift:authz>
               </div>
               <div style="float:right" align="right">
                 <group:save/>
               </div>
             </div>
           </div>
        </div>
      </div>
     </div>
    <group:removeForm/>
  </div>   </div>
 ++ Script(OnLoad(JsRaw("""$('#GroupTabs').tabs();
          $( "#GroupTabs" ).tabs('select', 0);"""))))

     bind("group", html,
      "name" -> piName.toForm_!,
      "rudderID" -> <div><b class="threeCol">Rudder ID: </b>{_nodeGroup.map( x => x.id.value.toUpperCase ).getOrElse("no ID")}</div>,
      "description" -> piDescription.toForm_!,
      "container" -> piContainer.toForm_!,
      "static" -> piStatic.toForm_!,
      "showGroup" -> searchNodeComponent.is.open_!.buildQuery,
      "explanation" -> crReasons.map {
        f => <div>{userPropertyService.reasonsFieldExplanation}</div>
      },       
      "reason" -> crReasons.map { f =>
        <div>
          <div style="margin-bottom:5px">
            {f.toForm_!}
          </div>
          <div class="note"><b>Indication: </b>{userPropertyService.reasonsFieldExplanation}</div>
        </div>
      },
      "group" -> { if (CurrentUser.checkRights(Write("group")))
                cloneButton()
              else NodeSeq.Empty
        },
      "save" ->   {_nodeGroup match {
            case Some(x) =>
              if (CurrentUser.checkRights(Edit("group")))
                SHtml.ajaxSubmit("Save", onSubmit _)  %  ("id", saveButtonId) %("class", "ui-button ui-widget ui-state-default ui-corner-all")
              else NodeSeq.Empty
            case None =>
              if (CurrentUser.checkRights(Write("group")))
                SHtml.ajaxSubmit("Save", onSubmit _) % ("id", saveButtonId)
              else NodeSeq.Empty
          }},
      "delete" -> <button id="removeButton">Delete</button>,
      "removeForm" -> showRemovePopupForm,
      "notifications" -> updateAndDisplayNotifications()
    ) 
   }
  
  
  ///////////// fields for category settings ///////////////////

  private[this] def cloneButton() : NodeSeq = {
    _nodeGroup match {
      case None => NodeSeq.Empty
      case Some(x) => SHtml.ajaxButton("Clone", () => showCloneGroupPopup()) % 
        ("id", "groupCloneButtonId")
    }
  }
  
  private[this] def showRemovePopupForm() : NodeSeq = {
    _nodeGroup match {
      case None => NodeSeq.Empty //we are creating a group, no need to show delete
      case Some(group) => 
        //pop-up: their content should be retrieve lazily
        val target = GroupTarget(group.id)
        val removePopupGridXml = dependencyService.targetDependencies(target).map( _.rules ) match {
          case e:EmptyBox => <div class="error">An error occurred while trying to find dependent item</div>
          case Full(rules) => {
<<<<<<< HEAD
            val cmp = new RuleGrid("remove_popup_grid", rules, None, false)
            cmp.rulesGrid(popup = true,linkCompliancePopup=false)
=======
            val cmp = new RuleGrid("remove_popup_grid", rules.toSeq, None, false)
            cmp.rulesGrid(linkCompliancePopup=false)
>>>>>>> 62d35cb2
          }
        }
        (
          "#removeActionDialog *" #> { (n:NodeSeq) => SHtml.ajaxForm(n) } andThen
          ".reasonsFieldsetPopup" #> { crReasonsRemovePopup.map { f =>
            "#explanationMessage" #> <div>{userPropertyService.reasonsFieldExplanation}</div> &
            "#reasonsField" #> f.toForm_!
          } } &
          "#errorDisplay *" #> { updateAndDisplayNotifications(formTrackerRemovePopup) } &
          "#removeItemDependencies" #> {removePopupGridXml} &
          "#removeButton" #> { removeButton(target) }
        )(popupRemoveForm) ++ {
          Script(JsRaw("""
            correctButtons();
            $('#removeButton').click(function() {
              createPopup("removeActionDialog",140,850);
              return false;
            });        
        """))
      }
    }
  }
  
  private[this] def showUpdatePopupForm( onConfirmCallback:  => JsCmd) : NodeSeq = {
    _nodeGroup match {
      case None => NodeSeq.Empty //we are creating a group, no need to show delete
      case Some(group) => 
        //pop-up: their content should be retrieve lazily
        val target = GroupTarget(group.id)
        val updatePopupGridXml = dependencyService.targetDependencies(target).map( _.rules ) match {
          case e:EmptyBox => <div class="error">An error occurred while trying to find dependent item</div>
          case Full(rules) => {
            val cmp = new RuleGrid("dependent_popup_grid", rules, None, false)
            cmp.rulesGrid(popup = true,linkCompliancePopup=false)
          }
        }
        (
            "#dialogSaveButton" #> SHtml.ajaxButton("Save", () => JsRaw("$.modal.close();") & onConfirmCallback ) &
            "#updateItemDependencies" #> {updatePopupGridXml}
        )(popupDependentUpdateForm)
      }
  }
  
  private[this] def removeButton(target:GroupTarget) : Elem = {
    def removeCr() : JsCmd = {      
      if(formTrackerRemovePopup.hasErrors) {
        onFailureRemovePopup
      } else {
        JsRaw("$.modal.close();") &
        { val modId = ModificationId(uuidGen.newUuid)
          dependencyService.cascadeDeleteTarget(target, modId, CurrentUser.getActor, crReasonsRemovePopup.map(_.is)) match {
          case Full(x) =>
            // the node group was deleted, deploy
            asyncDeploymentAgent ! AutomaticStartDeployment(modId, RudderEventActor)
            onSuccessCallback("The deployment has been requested") &
            SetHtml(htmlIdCategory, NodeSeq.Empty ) &
            //show success popup
            successPopup &
            initJs
          case Empty => //arg.
            formTracker.addFormError(error("An error occurred while deleting the group (no more information)"))
            onFailure
          case f@Failure(m,_,_) =>
            val msg = "An error occurred while saving the group: "
            logger.debug( f ?~! "An error occurred while saving the group: " , f)
            formTracker.addFormError(error(msg + m))
            onFailure
        } }
      }
    }

    SHtml.ajaxSubmit("Remove", removeCr _ )
  }  
  
  ///////////// fields for category settings ///////////////////
  private[this] val piName = {
    new WBTextField("Group name", _nodeGroup.map( x => x.name).getOrElse("")) {
      override def setFilter = notNull _ :: trim _ :: Nil
      override def className = "rudderBaseFieldClassName"
      override def inputField = super.inputField %("onkeydown" , "return processKey(event , '%s')".format(saveButtonId))
      override def validations = 
        valMinLen(3, "The name must have at least 3 characters") _ :: Nil
    }
  }
  
  private[this] val crReasons = {
    import com.normation.rudder.web.services.ReasonBehavior._
    userPropertyService.reasonsFieldBehavior match {
      case Disabled => None
      case Mandatory => Some(buildReasonField(true, "subContainerReasonField"))
      case Optionnal => Some(buildReasonField(false, "subContainerReasonField"))
    }
  }
  
  private[this] val crReasonsRemovePopup = {
    import com.normation.rudder.web.services.ReasonBehavior._
    userPropertyService.reasonsFieldBehavior match {
      case Disabled => None
      case Mandatory => Some(buildReasonField(true, "subContainerReasonField"))
      case Optionnal => Some(buildReasonField(false, "subContainerReasonField"))
    }
  }
  
  def buildReasonField(mandatory:Boolean, containerClass:String = "twoCol") = {
    new WBTextAreaField("Reason message", "") {
      override def setFilter = notNull _ :: trim _ :: Nil
      override def inputField = super.inputField  % 
        ("style" -> "height:8em;")
      override def subContainerClassName = containerClass
      override def labelClassName = "threeColReason"
      override def validations() = {
        if(mandatory){
          valMinLen(5, "The reason must have at least 5 characters.") _ :: Nil
        } else {
          Nil
        }
      }
    }
  }
  
  private[this] val piDescription = {
    new WBTextAreaField("Group description", _nodeGroup.map( x => x.description).getOrElse("")) {
      override def setFilter = notNull _ :: trim _ :: Nil
      override def inputField = super.inputField  % ("style" -> "height:10em")
      override def validations =  Nil
      override def errorClassName = "field_errors paddscala"
    }
  }
  
  private[this] val piStatic = {
    new WBRadioField(
        "Group type", 
        Seq("static", "dynamic"), 
        ((_nodeGroup.map( x => x.isDynamic).getOrElse(false)) ? "dynamic" | "static")) {
      override def setFilter = notNull _ :: trim _ :: Nil
    }
  }
  
  private[this] val piContainer = new WBSelectField("Group container", 
      (categoryHierarchyDisplayer.getCategoriesHierarchy().map { case (id, name) => (id.value -> name)}),
      parentCategoryId) {
    override def className = "rudderBaseFieldSelectClassName"
  }
  
  private[this] val formTracker = {
    val fields = List(piName, piDescription, piContainer, piStatic) ++ crReasons.toList
    new FormTracker(fields)
  }
  
  private[this] val formTrackerRemovePopup = {
    new FormTracker(crReasonsRemovePopup.toList)
  }
  
  private[this] var notifications = List.empty[NodeSeq]
  
  private[this] def updateFormClientSide() : JsCmd = {
    SetHtml(htmlIdCategory, showForm()) & initJs
  }
  
  private[this] def updateRemoveFormClientSide() : JsCmd = {
    Replace("removeActionDialog", showRemovePopupForm) & 
    JsRaw("""$("#removeActionDialog").removeClass('nodisplay')""") &
    initJs
  }
  
  private[this] def error(msg:String) = <span class="error">{msg}</span>
  
  
  private[this] def onCreateSuccess : JsCmd = {
    notifications ::=  <span class="greenscala">The group was successfully created</span>
    updateFormClientSide
  }
  private[this] def onUpdateSuccess : JsCmd = {
    //notifications ::=  <span class="greenscala">The group was successfully updated</span>
    updateFormClientSide
  }
  
  private[this] def onFailure : JsCmd = {
    formTracker.addFormError(error("The form contains some errors, please correct them."))
    updateFormClientSide() & JsRaw("""scrollToElement("errorNotification");""")
  }
  
  private[this] def onFailureRemovePopup : JsCmd = {
    formTracker.addFormError(error("The form contains some errors, please correct them."))
    updateRemoveFormClientSide() &
    onFailureCallback()
  }
  
  private[this] def onSubmit() : JsCmd = {
    // Since we are doing the submit from the component, it ought to exist 
    query = searchNodeComponent.is.open_!.getQuery
    srvList = searchNodeComponent.is.open_!.getSrvList
    if(formTracker.hasErrors) {
      
      onFailure & onFailureCallback()
    } else {
      val name = piName.is
      val description = piDescription.is
      val container = piContainer.is
      val isDynamic = piStatic.is match { case "dynamic" => true ; case _ => false }
      
      _nodeGroup match {
        case None =>
          // we are only creating new group now
          srvList match {
            case Full(list) =>
              createGroup(name, description, query.get, isDynamic, list.map(x => x.id).toList, container)
            case Empty =>
              createGroup(name, description, query.get, isDynamic, Nil, container)
            case Failure(m, _, _) =>
              logger.error("Could not retrieve the server list from the search component: %s".format(m))
              formTracker.addFormError(error("An error occurred while trying to fetch the server list of the group: " + m))
              onFailure& onFailureCallback()
          }
        case Some(nodeGroup) =>
          //  we are updating a nodeGroup
          // we have to check if there are dependant rules
          dependencyService.targetDependencies(GroupTarget(nodeGroup.id)).map(_.rules) match {
            case e:EmptyBox => // something really bad happen 
              logger.error("Could not retrieve the dependency list from the search component : %s".format(e))
              formTracker.addFormError(error("An error occurred while trying to fetch the dependency list of the group: " + e))
              checkAndUpdateGroup(nodeGroup, name, description, query.get, isDynamic, srvList, container)
            case Full(rules) if rules.size == 0 => 
              // no dependencies
              checkAndUpdateGroup(nodeGroup, name, description, query.get, isDynamic, srvList, container)
            case Full(rules) => 
              // dependencies
              displayDependenciesPopup(nodeGroup, name, description, query.get, isDynamic, srvList, container)
          }
      }
    }
  }

  private[this] def checkAndUpdateGroup(
      nodeGroup  : NodeGroup
    , name       : String
    , description: String
    , query      : Query
    , isDynamic  : Boolean
    , srvList    : Box[Seq[NodeInfo]]
    , container  : String): JsCmd = {
      srvList match {
        case Full(list) =>
          updateGroup(nodeGroup, name, description, query, isDynamic, list.map(x => x.id).toList, container)
        case Empty =>
          updateGroup(nodeGroup, name, description, query, isDynamic, Nil, container)
        case Failure(m, _, _) =>
          logger.error("Could not retrieve the server list from the search component : %s".format(m))
          formTracker.addFormError(error("An error occurred while trying to fetch the server list of the group: " + m))
          onFailure& onFailureCallback()
      }
    }

  
  // Fill the content of the popup with the list of dependant rules and wait for user confirmation
  private[this] def displayDependenciesPopup(
      nodeGroup  : NodeGroup
    , name       : String
    , description: String
    , query      : Query
    , isDynamic  : Boolean
    , srvList    : Box[Seq[NodeInfo]]
    , container  : String): JsCmd = {
    SetHtml("confirmUpdateActionDialog", showUpdatePopupForm(checkAndUpdateGroup(
        nodeGroup, name, description, query, isDynamic, srvList, container))) &
    createPopup("updateActionDialog",140,850)
  }
  
  def createPopup(name:String,height:Int,width:Int) :JsCmd = {
    JsRaw("""createPopup("%s",%s,%s);""".format(name,height,width))
  }
  
  private[this] def showCloneGroupPopup() : JsCmd = {
    val popupSnippet = new LocalSnippet[CreateCloneGroupPopup]
             popupSnippet.set(Full(new CreateCloneGroupPopup(
            _nodeGroup,
            onSuccessCategory = displayACategory,
            onSuccessGroup = showGroupSection,
            onSuccessCallback = { onSuccessCallback })))
    val nodeSeqPopup = popupSnippet.is match {
      case Failure(m, _, _) =>  <span class="error">Error: {m}</span>
      case Empty => <div>The component is not set</div>
      case Full(popup) => popup.popupContent()
    }
    SetHtml("createCloneGroupContainer", nodeSeqPopup) &
    JsRaw("""createPopup("createCloneGroupPopup", 300, 400)""")
  }
   
  private[this] def htmlTreeNodeId(id:String) = "jsTree-" + id
    
  private[this] def displayACategory(category : NodeGroupCategory) : JsCmd = {
    //update UI
    refreshRightPanel(CategoryForm(category))
  }
  
  private[this] def refreshRightPanel(panel:RightPanel) : JsCmd = SetHtml(htmlId_item, setAndShowRightPanel(panel))
  
  /**
   *  Manage the state of what should be displayed on the right panel.
   * It could be nothing, a group edit form, or a category edit form.
   */
  private[this] def setAndShowRightPanel(panel:RightPanel) : NodeSeq = {
    panel match {
      case NoPanel => NodeSeq.Empty
      case GroupForm(group) =>
        val form = new NodeGroupForm(htmlId_item, Some(group), onSuccessCallback)
        nodeGroupForm.set(Full(form))
        form.showForm()

      case CategoryForm(category) =>
        val form = new NodeGroupCategoryForm(htmlId_item, category, onSuccessCallback)
        nodeGroupCategoryForm.set(Full(form))
        form.showForm()
    }
  }  

  private[this] def showGroupSection(sg : NodeGroup) : JsCmd = {
    //update UI
    refreshRightPanel(GroupForm(sg))&
    JsRaw("""this.window.location.hash = "#" + JSON.stringify({'groupId':'%s'})""".format(sg.id.value))
  }  
  
  /**
   * Create a group from the given parameter
   * Do not deploy on create (nobody can already be using that group)
   * @param name
   * @param description
   * @param query
   * @param isDynamic 
   * @param nodeList
   * @param container
   * @return
   */
  private def createGroup(name : String, description : String, query : Query, isDynamic : Boolean, nodeList : List[NodeId], container: String ) : JsCmd = {
    val createGroup = nodeGroupRepository.createNodeGroup(
                          name
                        , description
                        , Some(query)
                        , isDynamic
                        , nodeList.toSet
                        , new NodeGroupCategoryId(container)
                        , true
                        , ModificationId(uuidGen.newUuid)
                        , CurrentUser.getActor
                        , Some("Group created by user")
                      ) 
    
    createGroup match {
        case Full(x) => 
          _nodeGroup = Some(x.group)
          
          setNodeGroupCategoryForm
          onCreateSuccess  & onSuccessCallback(x.group.id.value)
        case Empty =>
          setNodeGroupCategoryForm
          logger.error("An error occurred while saving the Group")
           formTracker.addFormError(error("An error occurred while saving the Group"))
          onFailure & onFailureCallback()
        case Failure(m,_,_) =>
          setNodeGroupCategoryForm
          logger.error("An error occurred while saving the Group:" + m)
          formTracker.addFormError(error("An error occurred while saving the Group: " + m))
          onFailure & onFailureCallback()
      }
  }

  /**
   * Update a group from the given parameter
   * Redeploy on update (perhaps the group is in use)
   * @param name
   * @param description
   * @param query
   * @param isDynamic
   * @param nodeList
   * @param container
   * @return
   */
  private def updateGroup(originalNodeGroup : NodeGroup, name : String, description : String, query : Query, isDynamic : Boolean, nodeList : List[NodeId], container:String, isEnabled : Boolean = true ) : JsCmd = {
    val newNodeGroup = new NodeGroup(originalNodeGroup.id, name, description, Some(query), isDynamic, nodeList.toSet, isEnabled, originalNodeGroup.isSystem)
    val modId = ModificationId(uuidGen.newUuid)
    (for {
      moved <- nodeGroupRepository.move(originalNodeGroup, NodeGroupCategoryId(container), modId, CurrentUser.getActor, crReasons.map(_.is)) ?~! 
               "Error when moving NodeGroup %s ('%s') to '%s'".format(originalNodeGroup.id, originalNodeGroup.name, container)
      saved <- nodeGroupRepository.update(newNodeGroup, modId, CurrentUser.getActor, crReasons.map(_.is)) ?~! 
               "Error when updating the group %s".format(originalNodeGroup.id)
    } yield {
      (moved,saved)
    }) match {
        case Full((moved,saved)) =>
          moved match {
            case None => // OK! move should always be None
            case Some(change) =>
              logger.warn("moving a group should not produce a change, which is %s".format(change))
          }
          saved match {
            case Some(change) => // There is a modification diff, launch a deployment.
              asyncDeploymentAgent ! AutomaticStartDeployment(modId, RudderEventActor)
            case None => // No change, do not deploy
          }
          _nodeGroup = Some(newNodeGroup)

          setNodeGroupCategoryForm
          onUpdateSuccess & onSuccessCallback(originalNodeGroup.id.value) & successPopup
        case Empty =>
          setNodeGroupCategoryForm
          logger.error("An error occurred while updating the group")
           formTracker.addFormError(error("An error occurred while updating the group"))
          onFailure & onFailureCallback()
        case f:Failure =>
          setNodeGroupCategoryForm
          logger.error("An error occurred while updating the group:" + f.messageChain)
          formTracker.addFormError(error("An error occurred while updating the group: " + f.msg))
          onFailure & onFailureCallback()
      }
  }
  
  private[this] def updateAndDisplayNotifications() : NodeSeq = {
    notifications :::= formTracker.formErrors
    formTracker.cleanErrors
   
    if(notifications.isEmpty) NodeSeq.Empty
    else {
      val html = 
        <div id="notifications" class="notify">
          <ul class="field_errors">{notifications.map( n => <li>{n}</li>) }</ul>
        </div>
      notifications = Nil
      html
    }
  }


  private[this] def updateLocalParentCategory() : Unit = {
    parentCategory = _nodeGroup.map(x => nodeGroupRepository.getParentGroupCategory(x.id))

    parentCategoryId = parentCategory match {
      case Some(x) =>  x match {
        case Full(y) =>  y.id.value
        case _ => ""
      }
      case None => ""
    }
  }

  ///////////// success pop-up ///////////////
    private[this] def successPopup : JsCmd = {
    JsRaw(""" callPopupWithTimeout(200, "successConfirmationDialog", 100, 350)     
    """)
  }
    
  private[this] def updateAndDisplayNotifications(formTracker : FormTracker) : NodeSeq = {
    
    val notifications = formTracker.formErrors
    formTracker.cleanErrors
   
    if(notifications.isEmpty) {
      NodeSeq.Empty
    }
    else {
      val html = 
        <div id="notifications" class="notify">
          <ul class="field_errors">{notifications.map( n => <li>{n}</li>) }</ul>
        </div>
      html
    }
  }
}
<|MERGE_RESOLUTION|>--- conflicted
+++ resolved
@@ -71,9 +71,9 @@
 import com.normation.rudder.web.services.CategoryHierarchyDisplayer
 
 object NodeGroupForm {
-  
+
  /**
-  * Add that in the calling page, NOT in the <head> tag 
+  * Add that in the calling page, NOT in the <head> tag
   */
   def staticInit:NodeSeq =
     (for {
@@ -92,14 +92,14 @@
       chooseTemplate("component", "staticBody", xml)
     }) openOr Nil
 
-  private def popupRemoveForm = 
+  private def popupRemoveForm =
     (for {
       xml <- Templates("templates-hidden" :: "components" :: "NodeGroupForm" :: Nil)
     } yield {
       chooseTemplate("component", "popupRemoveForm", xml)
     }) openOr Nil
 
-  private def popupDependentUpdateForm = 
+  private def popupDependentUpdateForm =
     (for {
       xml <- Templates("templates-hidden" :: "components" :: "NodeGroupForm" :: Nil)
     } yield {
@@ -113,14 +113,14 @@
       chooseTemplate("component", "body", xml)
     }) openOr Nil
 
-  
+
   private val saveButtonId = "groupSaveButtonId"
-     
+
   private sealed trait RightPanel
   private case object NoPanel extends RightPanel
   private case class GroupForm(group:NodeGroup) extends RightPanel with HashcodeCaching
   private case class CategoryForm(category:NodeGroupCategory) extends RightPanel with HashcodeCaching
-  
+
   val htmlId_groupTree = "groupTree"
   val htmlId_item = "ajaxItemContainer"
   val htmlId_updateContainerForm = "updateContainerForm"
@@ -129,7 +129,7 @@
 
 /**
  * The form that deals with updating the server group
- * 
+ *
  * @author Nicolas CHARLES
  *
  */
@@ -140,12 +140,12 @@
   onFailureCallback : () => JsCmd = { () => Noop }
 ) extends DispatchSnippet with SpringExtendableSnippet[NodeGroupForm] with Loggable {
 
-  // I use a copy and a var to really isolate what is happening in this compenent from 
+  // I use a copy and a var to really isolate what is happening in this compenent from
   // the argument, and I need to change the object when it is created (from None to Some(x))
   // Removed private[this] to let extension access it
 
   var _nodeGroup = nodeGroup.map(x => x.copy())
-  
+
   private[this] val nodeGroupRepository     = inject[NodeGroupRepository]
   private[this] val groupCategoryRepository = inject[NodeGroupCategoryRepository]
   private[this] val nodeInfoService         = inject[NodeInfoService]
@@ -153,11 +153,11 @@
   private[this] val asyncDeploymentAgent    = inject[AsyncDeploymentAgent]
   private[this] val userPropertyService     = inject[UserPropertyService]
   private[this] val uuidGen                 = inject[StringUuidGenerator]
-  
-  
+
+
   //the current nodeGroupCategoryForm component
-  private[this] val nodeGroupCategoryForm = new LocalSnippet[NodeGroupCategoryForm] 
-  
+  private[this] val nodeGroupCategoryForm = new LocalSnippet[NodeGroupCategoryForm]
+
   private[this] val categoryHierarchyDisplayer = inject[CategoryHierarchyDisplayer]
 
 
@@ -166,14 +166,14 @@
   var parentCategoryId = ""
 
   //the current nodeGroupForm component
-  private[this] val nodeGroupForm = new LocalSnippet[NodeGroupForm] 
-  
+  private[this] val nodeGroupForm = new LocalSnippet[NodeGroupForm]
+
   // Import the search server component
-  val searchNodeComponent = new LocalSnippet[SearchNodeComponent] 
-  
+  val searchNodeComponent = new LocalSnippet[SearchNodeComponent]
+
   var query : Option[Query] = _nodeGroup.flatMap(x => x.query)
   var srvList : Box[Seq[NodeInfo]] = _nodeGroup.map( x => nodeInfoService.find(x.serverList.toSeq) ).getOrElse(None)
-  
+
   private def setNodeGroupCategoryForm : Unit = {
     updateLocalParentCategory()
     searchNodeComponent.set(Full(new SearchNodeComponent(
@@ -185,22 +185,22 @@
       , saveButtonId = saveButtonId
     )))
   }
-  
+
   private[this] def saveButtonCallBack(searchStatus : Boolean) : JsCmd = {
     JsRaw("""$('#%s').prop("disabled", %s);""".format(saveButtonId, searchStatus))
   }
-  
+
   private[this] def onClickCallBack(s:String) : JsCmd = {
     s.split("\\|").toList match {
       case _ :: id :: _ =>
         SetHtml("serverDetails", (new ShowNodeDetailsFromNode(new NodeId(id))).display(true)) &
         JsRaw( """ createPopup("nodeDetailsPopup",500,1000)
         """)
-        
+
       case _ => Alert("Error when trying to display node details: received bad parameter for node ID: %s".format(s))
-    }    
-  }
-  
+    }
+  }
+
   setNodeGroupCategoryForm
 
   def extendsAt = SnippetExtensionKey(classOf[NodeGroupForm].getSimpleName)
@@ -216,7 +216,7 @@
   def initJs : JsCmd = {
     JsRaw("correctButtons();")
   }
-     
+
   def showForm() : NodeSeq = {
      val html = SHtml.ajaxForm(
 
@@ -280,7 +280,7 @@
       "showGroup" -> searchNodeComponent.is.open_!.buildQuery,
       "explanation" -> crReasons.map {
         f => <div>{userPropertyService.reasonsFieldExplanation}</div>
-      },       
+      },
       "reason" -> crReasons.map { f =>
         <div>
           <div style="margin-bottom:5px">
@@ -306,36 +306,31 @@
       "delete" -> <button id="removeButton">Delete</button>,
       "removeForm" -> showRemovePopupForm,
       "notifications" -> updateAndDisplayNotifications()
-    ) 
+    )
    }
-  
-  
+
+
   ///////////// fields for category settings ///////////////////
 
   private[this] def cloneButton() : NodeSeq = {
     _nodeGroup match {
       case None => NodeSeq.Empty
-      case Some(x) => SHtml.ajaxButton("Clone", () => showCloneGroupPopup()) % 
+      case Some(x) => SHtml.ajaxButton("Clone", () => showCloneGroupPopup()) %
         ("id", "groupCloneButtonId")
     }
   }
-  
+
   private[this] def showRemovePopupForm() : NodeSeq = {
     _nodeGroup match {
       case None => NodeSeq.Empty //we are creating a group, no need to show delete
-      case Some(group) => 
+      case Some(group) =>
         //pop-up: their content should be retrieve lazily
         val target = GroupTarget(group.id)
         val removePopupGridXml = dependencyService.targetDependencies(target).map( _.rules ) match {
           case e:EmptyBox => <div class="error">An error occurred while trying to find dependent item</div>
           case Full(rules) => {
-<<<<<<< HEAD
-            val cmp = new RuleGrid("remove_popup_grid", rules, None, false)
-            cmp.rulesGrid(popup = true,linkCompliancePopup=false)
-=======
             val cmp = new RuleGrid("remove_popup_grid", rules.toSeq, None, false)
             cmp.rulesGrid(linkCompliancePopup=false)
->>>>>>> 62d35cb2
           }
         }
         (
@@ -353,22 +348,22 @@
             $('#removeButton').click(function() {
               createPopup("removeActionDialog",140,850);
               return false;
-            });        
+            });
         """))
       }
     }
   }
-  
+
   private[this] def showUpdatePopupForm( onConfirmCallback:  => JsCmd) : NodeSeq = {
     _nodeGroup match {
       case None => NodeSeq.Empty //we are creating a group, no need to show delete
-      case Some(group) => 
+      case Some(group) =>
         //pop-up: their content should be retrieve lazily
         val target = GroupTarget(group.id)
         val updatePopupGridXml = dependencyService.targetDependencies(target).map( _.rules ) match {
           case e:EmptyBox => <div class="error">An error occurred while trying to find dependent item</div>
           case Full(rules) => {
-            val cmp = new RuleGrid("dependent_popup_grid", rules, None, false)
+            val cmp = new RuleGrid("dependent_popup_grid", rules.toSeq, None, false)
             cmp.rulesGrid(popup = true,linkCompliancePopup=false)
           }
         }
@@ -378,9 +373,9 @@
         )(popupDependentUpdateForm)
       }
   }
-  
+
   private[this] def removeButton(target:GroupTarget) : Elem = {
-    def removeCr() : JsCmd = {      
+    def removeCr() : JsCmd = {
       if(formTrackerRemovePopup.hasErrors) {
         onFailureRemovePopup
       } else {
@@ -408,19 +403,19 @@
     }
 
     SHtml.ajaxSubmit("Remove", removeCr _ )
-  }  
-  
+  }
+
   ///////////// fields for category settings ///////////////////
   private[this] val piName = {
     new WBTextField("Group name", _nodeGroup.map( x => x.name).getOrElse("")) {
       override def setFilter = notNull _ :: trim _ :: Nil
       override def className = "rudderBaseFieldClassName"
       override def inputField = super.inputField %("onkeydown" , "return processKey(event , '%s')".format(saveButtonId))
-      override def validations = 
+      override def validations =
         valMinLen(3, "The name must have at least 3 characters") _ :: Nil
     }
   }
-  
+
   private[this] val crReasons = {
     import com.normation.rudder.web.services.ReasonBehavior._
     userPropertyService.reasonsFieldBehavior match {
@@ -429,7 +424,7 @@
       case Optionnal => Some(buildReasonField(false, "subContainerReasonField"))
     }
   }
-  
+
   private[this] val crReasonsRemovePopup = {
     import com.normation.rudder.web.services.ReasonBehavior._
     userPropertyService.reasonsFieldBehavior match {
@@ -438,11 +433,11 @@
       case Optionnal => Some(buildReasonField(false, "subContainerReasonField"))
     }
   }
-  
+
   def buildReasonField(mandatory:Boolean, containerClass:String = "twoCol") = {
     new WBTextAreaField("Reason message", "") {
       override def setFilter = notNull _ :: trim _ :: Nil
-      override def inputField = super.inputField  % 
+      override def inputField = super.inputField  %
         ("style" -> "height:8em;")
       override def subContainerClassName = containerClass
       override def labelClassName = "threeColReason"
@@ -455,7 +450,7 @@
       }
     }
   }
-  
+
   private[this] val piDescription = {
     new WBTextAreaField("Group description", _nodeGroup.map( x => x.description).getOrElse("")) {
       override def setFilter = notNull _ :: trim _ :: Nil
@@ -464,46 +459,46 @@
       override def errorClassName = "field_errors paddscala"
     }
   }
-  
+
   private[this] val piStatic = {
     new WBRadioField(
-        "Group type", 
-        Seq("static", "dynamic"), 
+        "Group type",
+        Seq("static", "dynamic"),
         ((_nodeGroup.map( x => x.isDynamic).getOrElse(false)) ? "dynamic" | "static")) {
       override def setFilter = notNull _ :: trim _ :: Nil
     }
   }
-  
-  private[this] val piContainer = new WBSelectField("Group container", 
+
+  private[this] val piContainer = new WBSelectField("Group container",
       (categoryHierarchyDisplayer.getCategoriesHierarchy().map { case (id, name) => (id.value -> name)}),
       parentCategoryId) {
     override def className = "rudderBaseFieldSelectClassName"
   }
-  
+
   private[this] val formTracker = {
     val fields = List(piName, piDescription, piContainer, piStatic) ++ crReasons.toList
     new FormTracker(fields)
   }
-  
+
   private[this] val formTrackerRemovePopup = {
     new FormTracker(crReasonsRemovePopup.toList)
   }
-  
+
   private[this] var notifications = List.empty[NodeSeq]
-  
+
   private[this] def updateFormClientSide() : JsCmd = {
     SetHtml(htmlIdCategory, showForm()) & initJs
   }
-  
+
   private[this] def updateRemoveFormClientSide() : JsCmd = {
-    Replace("removeActionDialog", showRemovePopupForm) & 
+    Replace("removeActionDialog", showRemovePopupForm) &
     JsRaw("""$("#removeActionDialog").removeClass('nodisplay')""") &
     initJs
   }
-  
+
   private[this] def error(msg:String) = <span class="error">{msg}</span>
-  
-  
+
+
   private[this] def onCreateSuccess : JsCmd = {
     notifications ::=  <span class="greenscala">The group was successfully created</span>
     updateFormClientSide
@@ -512,31 +507,31 @@
     //notifications ::=  <span class="greenscala">The group was successfully updated</span>
     updateFormClientSide
   }
-  
+
   private[this] def onFailure : JsCmd = {
     formTracker.addFormError(error("The form contains some errors, please correct them."))
     updateFormClientSide() & JsRaw("""scrollToElement("errorNotification");""")
   }
-  
+
   private[this] def onFailureRemovePopup : JsCmd = {
     formTracker.addFormError(error("The form contains some errors, please correct them."))
     updateRemoveFormClientSide() &
     onFailureCallback()
   }
-  
+
   private[this] def onSubmit() : JsCmd = {
-    // Since we are doing the submit from the component, it ought to exist 
+    // Since we are doing the submit from the component, it ought to exist
     query = searchNodeComponent.is.open_!.getQuery
     srvList = searchNodeComponent.is.open_!.getSrvList
     if(formTracker.hasErrors) {
-      
+
       onFailure & onFailureCallback()
     } else {
       val name = piName.is
       val description = piDescription.is
       val container = piContainer.is
       val isDynamic = piStatic.is match { case "dynamic" => true ; case _ => false }
-      
+
       _nodeGroup match {
         case None =>
           // we are only creating new group now
@@ -554,14 +549,14 @@
           //  we are updating a nodeGroup
           // we have to check if there are dependant rules
           dependencyService.targetDependencies(GroupTarget(nodeGroup.id)).map(_.rules) match {
-            case e:EmptyBox => // something really bad happen 
+            case e:EmptyBox => // something really bad happen
               logger.error("Could not retrieve the dependency list from the search component : %s".format(e))
               formTracker.addFormError(error("An error occurred while trying to fetch the dependency list of the group: " + e))
               checkAndUpdateGroup(nodeGroup, name, description, query.get, isDynamic, srvList, container)
-            case Full(rules) if rules.size == 0 => 
+            case Full(rules) if rules.size == 0 =>
               // no dependencies
               checkAndUpdateGroup(nodeGroup, name, description, query.get, isDynamic, srvList, container)
-            case Full(rules) => 
+            case Full(rules) =>
               // dependencies
               displayDependenciesPopup(nodeGroup, name, description, query.get, isDynamic, srvList, container)
           }
@@ -589,7 +584,7 @@
       }
     }
 
-  
+
   // Fill the content of the popup with the list of dependant rules and wait for user confirmation
   private[this] def displayDependenciesPopup(
       nodeGroup  : NodeGroup
@@ -603,11 +598,11 @@
         nodeGroup, name, description, query, isDynamic, srvList, container))) &
     createPopup("updateActionDialog",140,850)
   }
-  
+
   def createPopup(name:String,height:Int,width:Int) :JsCmd = {
     JsRaw("""createPopup("%s",%s,%s);""".format(name,height,width))
   }
-  
+
   private[this] def showCloneGroupPopup() : JsCmd = {
     val popupSnippet = new LocalSnippet[CreateCloneGroupPopup]
              popupSnippet.set(Full(new CreateCloneGroupPopup(
@@ -623,16 +618,16 @@
     SetHtml("createCloneGroupContainer", nodeSeqPopup) &
     JsRaw("""createPopup("createCloneGroupPopup", 300, 400)""")
   }
-   
+
   private[this] def htmlTreeNodeId(id:String) = "jsTree-" + id
-    
+
   private[this] def displayACategory(category : NodeGroupCategory) : JsCmd = {
     //update UI
     refreshRightPanel(CategoryForm(category))
   }
-  
+
   private[this] def refreshRightPanel(panel:RightPanel) : JsCmd = SetHtml(htmlId_item, setAndShowRightPanel(panel))
-  
+
   /**
    *  Manage the state of what should be displayed on the right panel.
    * It could be nothing, a group edit form, or a category edit form.
@@ -650,21 +645,21 @@
         nodeGroupCategoryForm.set(Full(form))
         form.showForm()
     }
-  }  
+  }
 
   private[this] def showGroupSection(sg : NodeGroup) : JsCmd = {
     //update UI
     refreshRightPanel(GroupForm(sg))&
     JsRaw("""this.window.location.hash = "#" + JSON.stringify({'groupId':'%s'})""".format(sg.id.value))
-  }  
-  
+  }
+
   /**
    * Create a group from the given parameter
    * Do not deploy on create (nobody can already be using that group)
    * @param name
    * @param description
    * @param query
-   * @param isDynamic 
+   * @param isDynamic
    * @param nodeList
    * @param container
    * @return
@@ -681,12 +676,12 @@
                         , ModificationId(uuidGen.newUuid)
                         , CurrentUser.getActor
                         , Some("Group created by user")
-                      ) 
-    
+                      )
+
     createGroup match {
-        case Full(x) => 
+        case Full(x) =>
           _nodeGroup = Some(x.group)
-          
+
           setNodeGroupCategoryForm
           onCreateSuccess  & onSuccessCallback(x.group.id.value)
         case Empty =>
@@ -717,9 +712,9 @@
     val newNodeGroup = new NodeGroup(originalNodeGroup.id, name, description, Some(query), isDynamic, nodeList.toSet, isEnabled, originalNodeGroup.isSystem)
     val modId = ModificationId(uuidGen.newUuid)
     (for {
-      moved <- nodeGroupRepository.move(originalNodeGroup, NodeGroupCategoryId(container), modId, CurrentUser.getActor, crReasons.map(_.is)) ?~! 
+      moved <- nodeGroupRepository.move(originalNodeGroup, NodeGroupCategoryId(container), modId, CurrentUser.getActor, crReasons.map(_.is)) ?~!
                "Error when moving NodeGroup %s ('%s') to '%s'".format(originalNodeGroup.id, originalNodeGroup.name, container)
-      saved <- nodeGroupRepository.update(newNodeGroup, modId, CurrentUser.getActor, crReasons.map(_.is)) ?~! 
+      saved <- nodeGroupRepository.update(newNodeGroup, modId, CurrentUser.getActor, crReasons.map(_.is)) ?~!
                "Error when updating the group %s".format(originalNodeGroup.id)
     } yield {
       (moved,saved)
@@ -751,14 +746,14 @@
           onFailure & onFailureCallback()
       }
   }
-  
+
   private[this] def updateAndDisplayNotifications() : NodeSeq = {
     notifications :::= formTracker.formErrors
     formTracker.cleanErrors
-   
+
     if(notifications.isEmpty) NodeSeq.Empty
     else {
-      val html = 
+      val html =
         <div id="notifications" class="notify">
           <ul class="field_errors">{notifications.map( n => <li>{n}</li>) }</ul>
         </div>
@@ -782,20 +777,20 @@
 
   ///////////// success pop-up ///////////////
     private[this] def successPopup : JsCmd = {
-    JsRaw(""" callPopupWithTimeout(200, "successConfirmationDialog", 100, 350)     
+    JsRaw(""" callPopupWithTimeout(200, "successConfirmationDialog", 100, 350)
     """)
   }
-    
+
   private[this] def updateAndDisplayNotifications(formTracker : FormTracker) : NodeSeq = {
-    
+
     val notifications = formTracker.formErrors
     formTracker.cleanErrors
-   
+
     if(notifications.isEmpty) {
       NodeSeq.Empty
     }
     else {
-      val html = 
+      val html =
         <div id="notifications" class="notify">
           <ul class="field_errors">{notifications.map( n => <li>{n}</li>) }</ul>
         </div>
