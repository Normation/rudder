--- conflicted
+++ resolved
@@ -61,16 +61,12 @@
 import com.normation.rudder.services.nodes.NodeInfoService
 import NodeGroupForm._
 import com.normation.rudder.web.model.CurrentUser
-<<<<<<< HEAD
 import com.normation.rudder.web.services.UserPropertyService
 import com.normation.rudder.web.components.popup.CreateCloneGroupPopup
 import com.normation.utils.HashcodeCaching
 import com.normation.plugins.SpringExtendableSnippet
 import com.normation.plugins.SnippetExtensionKey
-=======
 import com.normation.rudder.web.services.CategoryHierarchyDisplayer
-
->>>>>>> c84e9fc0
 
 object NodeGroupForm {
   
@@ -149,17 +145,13 @@
   private[this] val asyncDeploymentAgent = inject[AsyncDeploymentAgent]
   private[this] val userPropertyService = inject[UserPropertyService]
   
-<<<<<<< HEAD
-  val categories = groupCategoryRepository.getAllNonSystemCategories
   
   //the current nodeGroupCategoryForm component
   private[this] val nodeGroupCategoryForm = new LocalSnippet[NodeGroupCategoryForm] 
   
-=======
   private[this] val categoryHierarchyDisplayer = inject[CategoryHierarchyDisplayer]
 
 
->>>>>>> c84e9fc0
   var parentCategory = Option.empty[Box[NodeGroupCategory]]
 
   var parentCategoryId = ""
@@ -340,46 +332,16 @@
   }
   
   private[this] def removeButton(target:GroupTarget) : Elem = {
-<<<<<<< HEAD
     def removeCr() : JsCmd = {      
       if(formTrackerRemovePopup.hasErrors) {
         onFailureRemovePopup
       } else {
         JsRaw("$.modal.close();") &
-        {
-          (for {
-            deleted <- dependencyService.cascadeDeleteTarget(target, CurrentUser.getActor, crReasonsRemovePopup.map(_.is))
-            deploy <- {
-              asyncDeploymentAgent ! AutomaticStartDeployment(RudderEventActor)
-              Full("Deployment request sent")
-            }
-          } yield {
-            deploy
-          }) match {
-            case Full(x) =>
-              onSuccessCallback(x) &
-              SetHtml(htmlIdCategory, NodeSeq.Empty ) &
-              //show success popup
-              successPopup &
-              initJs
-            case Empty => //arg.
-              formTrackerRemovePopup.addFormError(error("An error occurred while deleting the group (no more information)"))
-              onFailure
-            case f@Failure(m,_,_) =>
-              val msg = "An error occurred while saving the group: "
-              logger.debug( f ?~! "An error occurred while saving the group: " , f)
-              formTrackerRemovePopup.addFormError(error(m))
-              onFailure
-          }
-=======
-    def removeCr() : JsCmd = {
-      JsRaw("$.modal.close();") &
-      {
-        dependencyService.cascadeDeleteTarget(target, CurrentUser.getActor) match {
+        { dependencyService.cascadeDeleteTarget(target, CurrentUser.getActor, crReasonsRemovePopup.map(_.is)) match {
           case Full(x) =>
             // the node group was deleted, deploy
-            asyncDeploymentAgent ! StartDeployment(RudderEventActor)
-            onSuccessCallback() &
+            asyncDeploymentAgent ! AutomaticStartDeployment(RudderEventActor)
+            onSuccessCallback("The deployment has been requested") &
             SetHtml(htmlIdCategory, NodeSeq.Empty ) &
             //show success popup
             successPopup &
@@ -392,8 +354,7 @@
             logger.debug( f ?~! "An error occurred while saving the group: " , f)
             formTracker.addFormError(error(msg + m))
             onFailure
->>>>>>> c84e9fc0
-        }
+        } }
       }
     }
 
@@ -463,13 +424,8 @@
     }
   }
   
-<<<<<<< HEAD
   private[this] val piContainer = new WBSelectField("Group container", 
-      (categories.open_!.map(x => (x.id.value -> x.name))),
-=======
-  private[this] val piContainer = new WBSelectField("Group container: ", 
       (categoryHierarchyDisplayer.getCategoriesHierarchy().map { case (id, name) => (id.value -> name)}),
->>>>>>> c84e9fc0
       parentCategoryId) {
   }
   
@@ -654,19 +610,10 @@
   private def updateGroup(originalNodeGroup : NodeGroup, name : String, description : String, query : Query, isDynamic : Boolean, nodeList : List[NodeId], container:String, isEnabled : Boolean = true ) : JsCmd = {
     val newNodeGroup = new NodeGroup(originalNodeGroup.id, name, description, Some(query), isDynamic, nodeList.toSet, isEnabled, originalNodeGroup.isSystem)
     (for {
-<<<<<<< HEAD
       moved <- nodeGroupRepository.move(originalNodeGroup, NodeGroupCategoryId(container), CurrentUser.getActor, crReasons.map(_.is)) ?~! 
                "Error when moving NodeGroup %s ('%s') to '%s'".format(originalNodeGroup.id, originalNodeGroup.name, container)
       saved <- nodeGroupRepository.update(newNodeGroup, CurrentUser.getActor, crReasons.map(_.is)) ?~! 
                "Error when updating the group %s".format(originalNodeGroup.id)
-      deploy <- {
-        asyncDeploymentAgent ! AutomaticStartDeployment(RudderEventActor)
-        Full("Deployment request sent")
-      }
-=======
-      moved <- nodeGroupRepository.move(originalNodeGroup, NodeGroupCategoryId(container), CurrentUser.getActor) ?~! "Error when moving NodeGroup %s ('%s') to '%s'".format(originalNodeGroup.id, originalNodeGroup.name, container)
-      saved <- nodeGroupRepository.update(newNodeGroup, CurrentUser.getActor) ?~! "Error when updating the group %s".format(originalNodeGroup.id)
->>>>>>> c84e9fc0
     } yield {
       (moved,saved)
     }) match {
@@ -678,7 +625,7 @@
           }
           saved match {
             case Some(change) => // There is a modification diff, launch a deployment.
-              asyncDeploymentAgent ! StartDeployment(RudderEventActor)
+              asyncDeploymentAgent ! AutomaticStartDeployment(RudderEventActor)
             case None => // No change, do not deploy
           }
           _nodeGroup = Some(newNodeGroup)
