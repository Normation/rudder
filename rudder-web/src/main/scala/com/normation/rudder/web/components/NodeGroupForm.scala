--- conflicted
+++ resolved
@@ -462,13 +462,8 @@
 
   private[this] val piStatic = {
     new WBRadioField(
-<<<<<<< HEAD
         "Group type",
         Seq("static", "dynamic"),
-        ((_nodeGroup.map( x => x.isDynamic).getOrElse(false)) ? "dynamic" | "static")) {
-=======
-        "Group type", 
-        Seq("static", "dynamic"), 
         ((_nodeGroup.map( x => x.isDynamic).getOrElse(false)) ? "dynamic" | "static"),
         {
            //how to display label ? Capitalize, and with a tooltip
@@ -477,7 +472,6 @@
           case _ => NodeSeq.Empty // guarding against NoMatchE
        }
     ) {
->>>>>>> c21b5bcc
       override def setFilter = notNull _ :: trim _ :: Nil
     }
   }
