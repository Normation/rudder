/*
*************************************************************************************
* Copyright 2011 Normation SAS
*************************************************************************************
*
* This file is part of Rudder.
*
* Rudder is free software: you can redistribute it and/or modify
* it under the terms of the GNU General Public License as published by
* the Free Software Foundation, either version 3 of the License, or
* (at your option) any later version.
*
* In accordance with the terms of section 7 (7. Additional Terms.) of
* the GNU General Public License version 3, the copyright holders add
* the following Additional permissions:
* Notwithstanding to the terms of section 5 (5. Conveying Modified Source
* Versions) and 6 (6. Conveying Non-Source Forms.) of the GNU General
* Public License version 3, when you create a Related Module, this
* Related Module is not considered as a part of the work and may be
* distributed under the license agreement of your choice.
* A "Related Module" means a set of sources files including their
* documentation that, without modification of the Source Code, enables
* supplementary functions or services in addition to those offered by
* the Software.
*
* Rudder is distributed in the hope that it will be useful,
* but WITHOUT ANY WARRANTY; without even the implied warranty of
* MERCHANTABILITY or FITNESS FOR A PARTICULAR PURPOSE.  See the
* GNU General Public License for more details.
*
* You should have received a copy of the GNU General Public License
* along with Rudder.  If not, see <http://www.gnu.org/licenses/>.

*
*************************************************************************************
*/

package com.normation.rudder.web.comet

import scala.xml._
import net.liftweb.common._
import net.liftweb.util._
import Helpers._
import net.liftweb.http._
import js._
import JE._
import JsCmds._
import com.normation.rudder.batch._
import org.joda.time.Duration
import org.joda.time.format.PeriodFormatterBuilder
import com.normation.rudder.web.components.DateFormaterService
import com.normation.rudder.web.model.CurrentUser
import com.normation.rudder.services.eventlog.EventLogDeploymentService
import com.normation.eventlog.EventLog
import com.normation.rudder.domain.eventlog.ModificationWatchList
import com.normation.eventlog.UnspecializedEventLog
import com.normation.rudder.domain.eventlog.RudderEventActor
import org.joda.time.DateTime
import net.liftweb.common.EmptyBox
import com.normation.rudder.web.services.EventListDisplayer
import com.normation.eventlog.EventLogDetails
import com.normation.utils.StringUuidGenerator
import com.normation.eventlog.ModificationId
import bootstrap.liftweb.RudderConfig
import com.normation.rudder.web.snippet.administration.ClearCache

class AsyncDeployment extends CometActor with CometListener with Loggable {

  private[this] val asyncDeploymentAgent      = RudderConfig.asyncDeploymentAgent
  private[this] val eventLogDeploymentService = RudderConfig.eventLogDeploymentService
  private[this] val eventList                 = RudderConfig.eventListDisplayer
  private[this] val uuidGen                   = RudderConfig.stringUuidGenerator
  private[this] val clearCache                = new ClearCache()

  //current states of the deployment
  private[this] var deploymentStatus = DeploymentStatus(NoStatus, IdleDeployer)

  // the last deployment data
  private[this] var lastSuccessfulDeployement : Box[EventLog] = eventLogDeploymentService.getLastSuccessfulDeployement()
  private[this] var lastEventSinceDeployment : Box[Seq[EventLog]] = Empty

  override def registerWith = asyncDeploymentAgent

  override def lowPriority = {
    case d:DeploymentStatus => deploymentStatus = d ; reRender()
  }


  private[this] def displayTime(label: String, time: DateTime): NodeSeq = {
    val t = time.toString("yyyy-MM-dd HH:mm:ss")
    val d = DateFormaterService.getFormatedPeriod(time, DateTime.now)
    // exceptionnaly not putting {} to remove the noide
    <span class="dropdown-header">{label + t}</span><span class="dropdown-header" style="font-size:80%; margin-left: 10px">{"↳ " + d} ago</span>
  }

  private[this] def updateDuration = {
    val content = deploymentStatus.current match {
        case SuccessStatus(_,_,end,_) => displayTime("Ended at ", end)
        case ErrorStatus(_,_,end,_)   => displayTime("Ended at ", end)
        case _                        => NodeSeq.Empty
    }
    SetHtml("deployment-end",content)
  }

  override def render = {
    partialUpdate(updateDuration)
    new RenderOut(layout)
  }

  val deployementErrorMessage = """(.*)!errormessage!(.*)""".r

  private[this] def statusIcon : NodeSeq = {

    deploymentStatus.processing match {
      case IdleDeployer =>
        deploymentStatus.current match {
          case NoStatus =>
            <span id="generation-status" class="label label-neutral"><span class="glyphicon glyphicon-question-sign"></span></span>
          case _:SuccessStatus =>
            <span id="generation-status" class="label label-success"><span class="fa fa-check"></span></span>
          case _:ErrorStatus =>
            <span id="generation-status" class="label label-danger"><span class="fa fa-times"></span></span>
        }
      case _ =>
          <span id="generation-status" class="label label-neutral"><i class="fa fa-refresh fa-spin"></i></span>
    }

  }

  private[this] def lastStatus  = {
<<<<<<< HEAD
    def commonStatement(start : DateTime, end : DateTime, durationText : String, headText : String, iconClass: String, statusClass : String) = {
      <li>
        <ul class="menu">
          <li><a href="#" class={statusClass + " no-click"}><span class={iconClass}></span>{headText}</a></li>
          <li><a href="#" class="no-click"><span class={statusClass +" fa fa-hourglass-start"}></span>Started at {DateFormaterService.getFormatedDate(start)}</a></li>
          <li><a href="#" class="no-click"><span class={statusClass +" fa fa-hourglass-end"}></span>Finished <span id="deployment-end">{DateFormaterService.getFormatedPeriod(end, DateTime.now)}</span> ago</a></li>
          <li><a href="#" class="no-click"><span class={statusClass +" fa fa-clock-o"}></span>{durationText} {DateFormaterService.getFormatedPeriod(start,end)}</a></li>
        </ul>
      </li>
=======
    def commonStatement(start : DateTime, end : DateTime, durationText : String, headText : String) = {
      <li class="dropdown-header">{headText}</li>
      <li>{displayTime("Started at ", start)}</li>
      <li><div id="deployment-end">{displayTime("Ended at ", end)}</div></li>
      <li class="dropdown-header" style="border-bottom-style: dotted; border-color: gray;">{durationText} {DateFormaterService.getFormatedPeriod(start,end)}</li>
>>>>>>> c4ba9016
    }
    deploymentStatus.current match {
      case NoStatus => <li class="dropdown-header">Policy update status unavailable</li>
      case SuccessStatus(id,start,end,configurationNodes) =>
        commonStatement(start, end, "Update took", "Policies updated","text-success fa fa-check","text-success")
      case ErrorStatus(id,start,end,failure) =>
        val popupContent = 
            failure.messageChain match {
            case  deployementErrorMessage(chain, error) =>
              <div class="alert alert-danger" role="alert">
                {chain.split("<-").map(x =>  {<b>⇨&nbsp;</b>} ++ Text(x) ++  {<br/>})}
              </div>
              <br/>
              <div class="panel-group" role="tablist">
                <div class="panel panel-default">
                <a class="" id="showTechnicalErrorDetails" role="button" data-toggle="collapse" href="#collapseListGroup1" aria-expanded="true" aria-controls="collapseListGroup1" onclick="reverseErrorDetails()">
                    <div class="panel-heading" role="tab" id="collapseListGroupHeading1">
                        <h4 class="panel-title">
                                Show technical details
                                <span id="showhidetechnicalerrors" class="glyphicon glyphicon-chevron-up up"></span>
                        </h4>
                    </div>
                </a> 
                    <div id="collapseListGroup1" class="panel-collapse collapse in" role="tabpanel" aria-labelledby="collapseListGroupHeading1" aria-expanded="true">
                        <ul id="deploymentErrorMsg" class="list-group">
                            {error.split("<-").map(x => <li class="list-group-item">{"⇨ " + x}</li>)}
                        </ul>
                    </div>
                </div>
            </div>

              
            case _ => <span>{failure.messageChain.split("<-").map(x => Text("⇨ " + x) ++ {<br/>})}</span>
        }
        
        val callback = JsRaw("$('#errorDetailsDialog').bsModal('show');") & SetHtml("errorDetailsMessage" , popupContent)
        
        commonStatement(start, end, "Error occured in", "Error during policy update","text-danger fa fa-times","text-danger") ++
        <li class="footer">{ SHtml.a(Text("Details"), callback, ("href","#") , ("style","color:#a94442 !important;"))}</li>
    }
  }

  private[this] def currentStatus : NodeSeq = {
    <lift:authz role="deployment_write"> {
      SHtml.a( {
        () =>
          asyncDeploymentAgent ! ManualStartDeployment(ModificationId(uuidGen.newUuid), CurrentUser.getActor, "User requested a manual policy update") //TODO: let the user fill the cause
          Noop
      }
      , Text("Update policies")
      )
    }
    </lift:authz>
  }
  private[this] def fullPolicyGeneration : NodeSeq = {
    <lift:authz role="deployment_write"> {
      SHtml.ajaxButton(
        "Regenerate"
        , () => {
          clearCache.action
          Noop
        }
<<<<<<< HEAD
        , ("class","btn btn-danger")
      )
    }
    </lift:authz>
  }
  private[this] def showGeneratePoliciesPopup : NodeSeq = {
    val callback = JsRaw("$('#generatePoliciesDialog').bsModal('show');")
    <lift:authz role="deployment_write"> {
      SHtml.a(
          Text("Regenerate all policies")
          , callback
          , ("class","regeneratePolicies")
=======
        , <button type="button" class="btn btn-primary">Update</button>
        , ("style" -> "text-align: center")
>>>>>>> c4ba9016
      )
    }
    </lift:authz>
  }
  private[this] def layout = {
    <lift:authz role="deployment_read">
      <li class="dropdown notifications-menu">
        <a href="#" class="dropdown-toggle" data-toggle="dropdown">
          Status
          <i class="fa fa-heartbeat"></i>
          {statusIcon}
          <i class="fa fa-angle-down" style="margin-left:15px;"></i>
        </a>
        <ul class="dropdown-menu" role="menu">
          {lastStatus}
          <li class="footer">
            {currentStatus}
          </li>
          <li class="footer">
            {showGeneratePoliciesPopup}
          </li>
        </ul>
      </li>
      {errorPopup}
      {generatePoliciesPopup}
    </lift:authz>
  }

  private[this] def errorPopup = {
    <div class="modal fade" data-keyboard="true" tabindex="-1" id="errorDetailsDialog">
      <div class="modal-backdrop fade in" style="height: 100%;"></div>
        <div class="modal-dialog">
            <div class="modal-content">
                <div class="modal-header">
                    <div class="close" data-dismiss="modal">
                    <span aria-hidden="true">&times;</span>
                    <span class="sr-only">Close</span>
                    </div>
                    <h4 class="modal-title">Error</h4>
                </div>
                <div class="modal-body">
                    <div class="row space-bottom">
                        <div class="col-lg-12">
                            <h4 class="text-center">
                                Policy update process was stopped due to an error:
                            </h4>
                        </div>
                    </div>
                    <div id="errorDetailsMessage" class="space-bottom space-top">
                        [Here come the error message]
                    </div>
                </div>
                <div class="modal-footer">
                    <button type="button" class="btn btn-default" data-dismiss="modal">Close</button>
                </div>  
            </div><!-- /.modal-content -->
        </div><!-- /.modal-dialog -->
      </div>
  }

  private[this] def generatePoliciesPopup = {
    <div class="modal fade" data-keyboard="true" tabindex="-1" id="generatePoliciesDialog">
      <div class="modal-backdrop fade in" style="height: 100%;"></div>
      <div class="modal-dialog">
        <div class="modal-content">
          <div class="modal-header">
            <div class="close" data-dismiss="modal">
              <span aria-hidden="true">&times;</span>
              <span class="sr-only">Close</span>
            </div>
            <h4 class="modal-title">Regenerate Policies</h4>
          </div>
          <div class="modal-body">
            <div class="row space-bottom">
              <div class="col-lg-12">
                <h4 class="text-center">
                  Are you sure that you want to regenerate all policies ?
                </h4>
              </div>
            </div>
          </div>
          <div class="modal-footer">
            <button type="button" class="btn btn-default" data-dismiss="modal">Close</button>
            {fullPolicyGeneration}
          </div>
        </div><!-- /.modal-content -->
      </div><!-- /.modal-dialog -->
    </div>
  }
}
<|MERGE_RESOLUTION|>--- conflicted
+++ resolved
@@ -90,7 +90,7 @@
     val t = time.toString("yyyy-MM-dd HH:mm:ss")
     val d = DateFormaterService.getFormatedPeriod(time, DateTime.now)
     // exceptionnaly not putting {} to remove the noide
-    <span class="dropdown-header">{label + t}</span><span class="dropdown-header" style="font-size:80%; margin-left: 10px">{"↳ " + d} ago</span>
+    <span>{label + t}</span><span style="font-size:80%; margin-left: 10px">{"↳ " + d} ago</span>
   }
 
   private[this] def updateDuration = {
@@ -128,23 +128,15 @@
   }
 
   private[this] def lastStatus  = {
-<<<<<<< HEAD
     def commonStatement(start : DateTime, end : DateTime, durationText : String, headText : String, iconClass: String, statusClass : String) = {
       <li>
         <ul class="menu">
           <li><a href="#" class={statusClass + " no-click"}><span class={iconClass}></span>{headText}</a></li>
-          <li><a href="#" class="no-click"><span class={statusClass +" fa fa-hourglass-start"}></span>Started at {DateFormaterService.getFormatedDate(start)}</a></li>
-          <li><a href="#" class="no-click"><span class={statusClass +" fa fa-hourglass-end"}></span>Finished <span id="deployment-end">{DateFormaterService.getFormatedPeriod(end, DateTime.now)}</span> ago</a></li>
+          <li><a href="#" class="no-click"><span class={statusClass +" fa fa-hourglass-start"}></span>{displayTime("Started at ", start)}</a></li>
+          <li><a href="#" class="no-click"><span class={statusClass +" fa fa-hourglass-end"}></span><span id="deployment-end">{displayTime("Ended at ", end)}</span></a></li>
           <li><a href="#" class="no-click"><span class={statusClass +" fa fa-clock-o"}></span>{durationText} {DateFormaterService.getFormatedPeriod(start,end)}</a></li>
         </ul>
       </li>
-=======
-    def commonStatement(start : DateTime, end : DateTime, durationText : String, headText : String) = {
-      <li class="dropdown-header">{headText}</li>
-      <li>{displayTime("Started at ", start)}</li>
-      <li><div id="deployment-end">{displayTime("Ended at ", end)}</div></li>
-      <li class="dropdown-header" style="border-bottom-style: dotted; border-color: gray;">{durationText} {DateFormaterService.getFormatedPeriod(start,end)}</li>
->>>>>>> c4ba9016
     }
     deploymentStatus.current match {
       case NoStatus => <li class="dropdown-header">Policy update status unavailable</li>
@@ -207,7 +199,6 @@
           clearCache.action
           Noop
         }
-<<<<<<< HEAD
         , ("class","btn btn-danger")
       )
     }
@@ -220,10 +211,6 @@
           Text("Regenerate all policies")
           , callback
           , ("class","regeneratePolicies")
-=======
-        , <button type="button" class="btn btn-primary">Update</button>
-        , ("style" -> "text-align: center")
->>>>>>> c4ba9016
       )
     }
     </lift:authz>
