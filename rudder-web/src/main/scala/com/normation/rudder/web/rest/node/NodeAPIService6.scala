/*
*************************************************************************************
* Copyright 2015 Normation SAS
*************************************************************************************
*
* This file is part of Rudder.
*
* Rudder is free software: you can redistribute it and/or modify
* it under the terms of the GNU General Public License as published by
* the Free Software Foundation, either version 3 of the License, or
* (at your option) any later version.
*
* In accordance with the terms of section 7 (7. Additional Terms.) of
* the GNU General Public License version 3, the copyright holders add
* the following Additional permissions:
* Notwithstanding to the terms of section 5 (5. Conveying Modified Source
* Versions) and 6 (6. Conveying Non-Source Forms.) of the GNU General
* Public License version 3, when you create a Related Module, this
* Related Module is not considered as a part of the work and may be
* distributed under the license agreement of your choice.
* A "Related Module" means a set of sources files including their
* documentation that, without modification of the Source Code, enables
* supplementary functions or services in addition to those offered by
* the Software.
*
* Rudder is distributed in the hope that it will be useful,
* but WITHOUT ANY WARRANTY; without even the implied warranty of
* MERCHANTABILITY or FITNESS FOR A PARTICULAR PURPOSE.  See the
* GNU General Public License for more details.
*
* You should have received a copy of the GNU General Public License
* along with Rudder.  If not, see <http://www.gnu.org/licenses/>.

*
*************************************************************************************
*/

package com.normation.rudder.web.rest.node

import com.normation.rudder.services.nodes._
import net.liftweb.common._
import com.normation.inventory.ldap.core._
import com.normation.rudder.web.rest._
import com.normation.rudder.web.rest.RestUtils._
import com.normation.rudder.services.queries._
import com.normation.inventory.domain._
import com.normation.rudder.domain.nodes._
import net.liftweb.json._
import net.liftweb.json.JsonDSL._
import com.normation.rudder.domain.queries.Query
import com.normation.inventory.services.core.ReadOnlySoftwareDAO

case class NodeApiService6 (
    nodeInfoService           : NodeInfoService
  , inventoryRepository       : LDAPFullInventoryRepository
  , softwareRepository        : ReadOnlySoftwareDAO
  , restExtractor             : RestExtractorService
  , restSerializer            : RestDataSerializer
  , acceptedNodeQueryProcessor: QueryProcessor
) extends Loggable {

  import restSerializer._
  def listNodes ( state: InventoryStatus, detailLevel : NodeDetailLevel, nodeFilter : Option[Seq[NodeId]], version : ApiVersion)( implicit prettify : Boolean) = {
    implicit val action = s"list${state.name.capitalize}Nodes"
<<<<<<< HEAD
    ( for {
        inventories <- inventoryRepository.getAllInventories(state)
        nodes <- state match {
          case AcceptedInventory => nodeInfoService.getAllNodes
          case _ => Full(inventories.mapValues(Node(_)))
        }
      } yield {
        val nodeIds = nodeFilter.getOrElse(inventories.keys)
        for {
          nodeId <- nodeIds
          inventory <- inventories.get(nodeId)
          node <- nodes.get(nodeId)
        } yield {
          serializeInventory(node, inventory, detailLevel, version)
        }
=======
>>>>>>> 34c243b1


    (for {
      nodeInfos   <- state match {
                       case AcceptedInventory => nodeInfoService.getAll()
                       case PendingInventory  => nodeInfoService.getPendingNodeInfos()
                       case RemovedInventory  => nodeInfoService.getDeletedNodeInfos()
                     }
      inventories <- if(detailLevel.needFullInventory()) {
                       inventoryRepository.getAllInventories(state)
                     } else {
                       Full(Map[NodeId, FullInventory]())
                     }
      software    <- if(detailLevel.needSoftware()) {
                       softwareRepository.getSoftwareByNode(nodeInfos.keySet, state)
                     } else {
                       Full(Map[NodeId, Seq[Software]]())
                     }
    } yield {
      val nodeIds = nodeFilter.getOrElse(nodeInfos.keySet)
      for {
        nodeId    <- nodeIds
        nodeInfo  <- nodeInfos.get(nodeId)
      } yield {
        serializeInventoryV5(nodeInfo, state, inventories.get(nodeId), software.getOrElse(nodeId, Seq()), detailLevel)
      }
    }
    ) match {
      case Full(nodes) => {
        toJsonResponse(None, ( "nodes" -> JArray(nodes.toList)))
      }
      case eb: EmptyBox => {
        val message = (eb ?~ (s"Could not fetch ${state.name} Nodes")).msg
        toJsonError(None, message)
      }
    }
  }

  def queryNodes ( query: Query, state: InventoryStatus, detailLevel : NodeDetailLevel, version : ApiVersion)( implicit prettify : Boolean) = {
    implicit val action = s"list${state.name.capitalize}Nodes"
    ( for {
        nodeIds <-  acceptedNodeQueryProcessor.process(query).map(_.map(_.id))
      } yield {
        listNodes(state,detailLevel,Some(nodeIds),version)
      }
    ) match {
      case Full(resp) => {
        resp
      }
      case eb: EmptyBox => {
        val message = (eb ?~ (s"Could not find ${state.name} Nodes")).msg
        toJsonError(None, message)
      }
    }
  }

}<|MERGE_RESOLUTION|>--- conflicted
+++ resolved
@@ -62,25 +62,6 @@
   import restSerializer._
   def listNodes ( state: InventoryStatus, detailLevel : NodeDetailLevel, nodeFilter : Option[Seq[NodeId]], version : ApiVersion)( implicit prettify : Boolean) = {
     implicit val action = s"list${state.name.capitalize}Nodes"
-<<<<<<< HEAD
-    ( for {
-        inventories <- inventoryRepository.getAllInventories(state)
-        nodes <- state match {
-          case AcceptedInventory => nodeInfoService.getAllNodes
-          case _ => Full(inventories.mapValues(Node(_)))
-        }
-      } yield {
-        val nodeIds = nodeFilter.getOrElse(inventories.keys)
-        for {
-          nodeId <- nodeIds
-          inventory <- inventories.get(nodeId)
-          node <- nodes.get(nodeId)
-        } yield {
-          serializeInventory(node, inventory, detailLevel, version)
-        }
-=======
->>>>>>> 34c243b1
-
 
     (for {
       nodeInfos   <- state match {
@@ -104,7 +85,7 @@
         nodeId    <- nodeIds
         nodeInfo  <- nodeInfos.get(nodeId)
       } yield {
-        serializeInventoryV5(nodeInfo, state, inventories.get(nodeId), software.getOrElse(nodeId, Seq()), detailLevel)
+        serializeInventory(nodeInfo, state, inventories.get(nodeId), software.getOrElse(nodeId, Seq()), detailLevel, version)
       }
     }
     ) match {
