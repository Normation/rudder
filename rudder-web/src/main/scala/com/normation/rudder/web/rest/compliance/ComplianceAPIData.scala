/*
*************************************************************************************
* Copyright 2015 Normation SAS
*************************************************************************************
*
* This file is part of Rudder.
*
* Rudder is free software: you can redistribute it and/or modify
* it under the terms of the GNU General Public License as published by
* the Free Software Foundation, either version 3 of the License, or
* (at your option) any later version.
*
* In accordance with the terms of section 7 (7. Additional Terms.) of
* the GNU General Public License version 3, the copyright holders add
* the following Additional permissions:
* Notwithstanding to the terms of section 5 (5. Conveying Modified Source
* Versions) and 6 (6. Conveying Non-Source Forms.) of the GNU General
* Public License version 3, when you create a Related Module, this
* Related Module is not considered as a part of the work and may be
* distributed under the license agreement of your choice.
* A "Related Module" means a set of sources files including their
* documentation that, without modification of the Source Code, enables
* supplementary functions or services in addition to those offered by
* the Software.
*
* Rudder is distributed in the hope that it will be useful,
* but WITHOUT ANY WARRANTY; without even the implied warranty of
* MERCHANTABILITY or FITNESS FOR A PARTICULAR PURPOSE.  See the
* GNU General Public License for more details.
*
* You should have received a copy of the GNU General Public License
* along with Rudder.  If not, see <http://www.gnu.org/licenses/>.

*
*************************************************************************************
*/

package com.normation.rudder.web.rest.compliance

import com.normation.inventory.domain.NodeId
import com.normation.rudder.domain.policies.DirectiveId
import com.normation.rudder.domain.policies.RuleId
import com.normation.rudder.domain.reports._
import net.liftweb.json.JsonDSL._
import com.normation.rudder.domain.policies.DirectiveId
import net.liftweb.json.JDouble
import net.liftweb.json.JsonAST
import com.normation.rudder.reports.ComplianceModeName

/**
 * Here, we want to present two view of compliance:
 * - by node
 * - by rule
 *
 * For "by node", we want to have a list of node, then rules,
 * then directives, then component and then values.
 *
 * For "by rule", we want to have a list of rules, then
 * directives, then components, THEN NODEs, then values.
 * Because we want to be able to analyse at the component level
 * if we have problems on several nodes, but values are only
 * meaningful in the context of a node.
 *
 * So we define two hierarchy of classes, with the name convention
 * starting by "ByRule" or "ByNode".
 */

/**
 * Compliance for a rules.
 * It lists:
 * - id: the rule id
 * - compliance: the compliance of the rule by node
 *   (total number of node, repartition of node by status)
 * - nodeCompliance: the list of compliance for each node, for that that rule
 */
case class ByRuleRuleCompliance(

    id             : RuleId
  , name           : String
    //compliance by nodes
  , compliance     : ComplianceLevel
  , mode           : ComplianceModeName
  , directives     : Seq[ByRuleDirectiveCompliance]
)

case class ByRuleDirectiveCompliance(
    id        : DirectiveId
  , name      : String
  , compliance: ComplianceLevel
  , components: Seq[ByRuleComponentCompliance]
)

case class ByRuleComponentCompliance(
    name      : String
  , compliance: ComplianceLevel
  , nodes     : Seq[ByRuleNodeCompliance]
)

case class ByRuleNodeCompliance(
    id    : NodeId
  , name  : String
  , values: Seq[ComponentValueStatusReport]
)

/**
 * Compliance for a node.
 * It lists:
 * - id: the node id
 * - compliance: the compliance of the node by rule
 *   (total number of rules, repartition of rules by status)
 * - ruleUnderNodeCompliance: the list of compliance for each rule, for that node
 */
case class ByNodeNodeCompliance(
    id             : NodeId
    //compliance by nodes
  , name  : String
  , compliance     : ComplianceLevel
  , mode           : ComplianceModeName
  , nodeCompliances: Seq[ByNodeRuleCompliance]
)

/**
 * Compliance for rule, for a given set of directives
 * (normally, all the directive for a given rule)
 * It lists:
 * - id: the rule id
 * - compliance: total number of directives and
 *   repartition of directive compliance by status
 * - directiveCompliances: status for each directive, for that rule.
 */
case class ByNodeRuleCompliance(
    id        : RuleId
  , name      : String
    //compliance by directive (by nodes)
  , compliance: ComplianceLevel
  , directives: Seq[ByNodeDirectiveCompliance]
)

case class ByNodeDirectiveCompliance(
    id        : DirectiveId
  , name      : String
  , compliance: ComplianceLevel
  , components: Map[String, ComponentStatusReport]
)

object ByNodeDirectiveCompliance {

  def apply(d: DirectiveStatusReport, directiveName : String): ByNodeDirectiveCompliance = {
    new ByNodeDirectiveCompliance(d.directiveId, directiveName, d.compliance, d.components)
  }
}

object JsonCompliance {

  implicit class JsonbyRuleCompliance(rule: ByRuleRuleCompliance) {
    def toJsonV6 = (
        ("id" -> rule.id.value)
      ~ ("name" -> rule.name)
      ~ ("compliance" -> rule.compliance.complianceWithoutPending)
      ~ ("complianceDetails" -> percents(rule.compliance))
<<<<<<< HEAD
      ~ ("directives" -> directives(rule.directives, 10) )
    )

    /*
     * level:
     * - up to 1 : rules,
     * - 2: rules & directives
     * - 3: rules, directives, components
     * - 4 and up: rules, directives, components, node and component values
     */

    def toJson(level: Int) = (
        ("id" -> rule.id.value)
      ~ ("compliance" -> rule.compliance.complianceWithoutPending)
      ~ ("mode" -> rule.mode.name)
      ~ ("complianceDetails" -> percents(rule.compliance))
      ~ ("directives" -> directives(rule.directives, level) )
    )


    private[this] def directives(directives: Seq[ByRuleDirectiveCompliance], level: Int): Option[JsonAST.JValue] = {
      if(level < 2) None
      else Some( directives.map { directive =>
        (
            ("id" -> directive.id.value)
          ~ ("compliance" -> directive.compliance.complianceWithoutPending)
          ~ ("complianceDetails" -> percents(directive.compliance))
          ~ ("components" -> components(directive.components, level))
        )
       })
    }

    private[this] def components(components: Seq[ByRuleComponentCompliance], level: Int): Option[JsonAST.JValue] = {
      if(level < 3) None
      else Some(components.map { component =>
        (
            ("name" -> component.name)
          ~ ("compliance" -> component.compliance.complianceWithoutPending)
          ~ ("complianceDetails" -> percents(component.compliance))
          ~ ("nodes" -> nodes(component.nodes, level))
        )
      })
    }

    private[this] def nodes(nodes: Seq[ByRuleNodeCompliance], level: Int): Option[JsonAST.JValue] = {
      if(level < 4) None
      else Some(nodes.map { node =>
        (
            ("id" -> node.id.value)
          ~ ("values" -> node.values.map { value =>
              (
                ("value" -> value.componentValue)
                  ~ ("reports" -> value.messages.map { report =>
                      (
                          ("status" -> statusDisplayName(report.reportType))
                        ~ ("message" -> report.message)
=======
      ~ ("directives" -> rule.directives.map { directive =>
          (
              ("id" -> directive.id.value)
            ~ ("name" -> directive.name)
            ~ ("compliance" -> directive.compliance.complianceWithoutPending)
            ~ ("complianceDetails" -> percents(directive.compliance))
            ~ ("components" -> directive.components.map { component =>
                (
                    ("name" -> component.name)
                  ~ ("compliance" -> component.compliance.complianceWithoutPending)
                  ~ ("complianceDetails" -> percents(component.compliance))
                  ~ ("nodes" -> component.nodes.map { node =>
                      (
                          ("id" -> node.id.value)
                        ~ ("name" -> node.name)
                        ~ ("values" -> node.values.map { value =>
                            (
                              ("value" -> value.componentValue)
                                ~ ("reports" -> value.messages.map { report =>
                                    (
                                        ("status" -> statusDisplayName(report.reportType))
                                      ~ ("message" -> report.message)
                                    )
                                })
                            )
                        })
>>>>>>> 60e1d8e1
                      )
                  })
              )
          })
        )
      })
    }

  }

  implicit class JsonByNodeCompliance(n: ByNodeNodeCompliance) {
    def toJsonV6 = (
        ("id" -> n.id.value)
      ~ ("compliance" -> n.compliance.complianceWithoutPending)
      ~ ("complianceDetails" -> percents(n.compliance))
      ~ ("rules" -> rules(n.nodeCompliances, 10))
    )

<<<<<<< HEAD
    /*
     * level:
     * - up to 1 : nodes,
     * - 2: nodes & rules
     * - 3: nodes, rules, directives
     * - 4: nodes, rules, directives, components
     * - 5 and up: nodes, rules, directives, components and component values
     */

    def toJson(level: Int) = (
=======
    def toJson = (
>>>>>>> 60e1d8e1
        ("id" -> n.id.value)
      ~ ("name" -> n.name)
      ~ ("compliance" -> n.compliance.complianceWithoutPending)
      ~ ("mode" -> n.mode.name)
      ~ ("complianceDetails" -> percents(n.compliance))
<<<<<<< HEAD
      ~ ("rules" -> rules(n.nodeCompliances, level))
=======
      ~ ("rules" -> n.nodeCompliances.map { rule =>
          (
              ("id" -> rule.id.value)
            ~ ("name" -> rule.name)
            ~ ("compliance" -> rule.compliance.complianceWithoutPending)
            ~ ("complianceDetails" -> percents(rule.compliance))
            ~ ("directives" -> rule.directives.map { directive =>
                (
                    ("id" -> directive.id.value)
                  ~ ("name" -> directive.name)
                  ~ ("compliance" -> directive.compliance.complianceWithoutPending)
                  ~ ("complianceDetails" -> percents(directive.compliance))
                  ~ ("components" -> directive.components.map { case (_, component) =>
                      (
                          ("name" -> component.componentName)
                        ~ ("compliance" -> component.compliance.complianceWithoutPending)
                        ~ ("complianceDetails" -> percents(component.compliance))
                        ~ ("values" -> component.componentValues.map { case (_, value) =>
                            (
                              ("value" -> value.componentValue)
                                ~ ("reports" -> value.messages.map { report =>
                                    (
                                        ("status" -> statusDisplayName(report.reportType))
                                      ~ ("message" -> report.message)
                                    )
                                })
                            )
                        })
                      )
                    })
                )
             })
         )
        })
>>>>>>> 60e1d8e1
    )

    private[this] def rules(rules: Seq[ByNodeRuleCompliance], level: Int): Option[JsonAST.JValue] = {
      if(level < 2) None
      else Some(rules.map { rule =>
        (
            ("id" -> rule.id.value)
          ~ ("compliance" -> rule.compliance.complianceWithoutPending)
          ~ ("complianceDetails" -> percents(rule.compliance))
          ~ ("directives" -> directives(rule.directives, level))
       )
      })
    }

    private[this] def directives(directives: Seq[ByNodeDirectiveCompliance], level: Int): Option[JsonAST.JValue] = {
      if(level < 3) None
      else Some(directives.map { directive =>
        (
            ("id" -> directive.id.value)
          ~ ("compliance" -> directive.compliance.complianceWithoutPending)
          ~ ("complianceDetails" -> percents(directive.compliance))
          ~ ("components" -> components(directive.components, level))
        )
      })
    }

    private[this] def components(components: Map[String, ComponentStatusReport], level: Int): Option[JsonAST.JValue] = {
      if(level < 4) None
      else Some(components.map { case (_, component) =>
        (
            ("name" -> component.componentName)
          ~ ("compliance" -> component.compliance.complianceWithoutPending)
          ~ ("complianceDetails" -> percents(component.compliance))
          ~ ("values" -> values(component.componentValues, level))
        )
      })
    }

    private[this] def values(componentValues: Map[String, ComponentValueStatusReport], level: Int): Option[JsonAST.JValue] = {
      if(level < 5) None
      else Some(componentValues.map { case (_, value) =>
          (
            ("value" -> value.componentValue)
              ~ ("reports" -> value.messages.map { report =>
                  (
                      ("status" -> statusDisplayName(report.reportType))
                    ~ ("message" -> report.message)
                  )
              })
          )
      })
    }

  }

  private[this] def statusDisplayName(r: ReportType): String = {
    r match {
      case NotApplicableReportType => "successNotApplicable"
      case SuccessReportType => "successAlreadyOK"
      case RepairedReportType => "successRepaired"
      case ErrorReportType => "error"
      case UnexpectedReportType => "unexpectedUnknownComponent"
      case MissingReportType => "unexpectedMissingComponent"
      case NoAnswerReportType => "noReport"
      case DisabledReportType => "reportsDisabled"
      case PendingReportType => "applying"
    }
  }

  /**
   * By default, we want to only display non 0 compliance percent
   *
   * We also want to define clear user facing severity levels, in particular,
   * the semantic of unexpected / missing and no answer is not clear at all.
   *
   */
  private[this] def percents(c: ComplianceLevel): Map[String, Double] = {
    //we want at most two decimals
    Map(
        statusDisplayName(NotApplicableReportType) -> c.pc_notApplicable
      , statusDisplayName(SuccessReportType) -> c.pc_success
      , statusDisplayName(RepairedReportType) -> c.pc_repaired
      , statusDisplayName(ErrorReportType) -> c.pc_error
      , statusDisplayName(UnexpectedReportType) -> c.pc_unexpected
      , statusDisplayName(MissingReportType) -> c.pc_missing
      , statusDisplayName(NoAnswerReportType) -> c.pc_noAnswer
      , statusDisplayName(DisabledReportType) -> c.pc_reportsDisabled
      , statusDisplayName(PendingReportType) -> c.pc_pending
    ).filter { case(k, v) => v > 0 }.mapValues(percent => percent )
  }
}<|MERGE_RESOLUTION|>--- conflicted
+++ resolved
@@ -158,7 +158,6 @@
       ~ ("name" -> rule.name)
       ~ ("compliance" -> rule.compliance.complianceWithoutPending)
       ~ ("complianceDetails" -> percents(rule.compliance))
-<<<<<<< HEAD
       ~ ("directives" -> directives(rule.directives, 10) )
     )
 
@@ -178,12 +177,12 @@
       ~ ("directives" -> directives(rule.directives, level) )
     )
 
-
     private[this] def directives(directives: Seq[ByRuleDirectiveCompliance], level: Int): Option[JsonAST.JValue] = {
       if(level < 2) None
       else Some( directives.map { directive =>
         (
             ("id" -> directive.id.value)
+          ~ ("name" -> directive.name)
           ~ ("compliance" -> directive.compliance.complianceWithoutPending)
           ~ ("complianceDetails" -> percents(directive.compliance))
           ~ ("components" -> components(directive.components, level))
@@ -208,6 +207,7 @@
       else Some(nodes.map { node =>
         (
             ("id" -> node.id.value)
+          ~ ("name" -> node.name)
           ~ ("values" -> node.values.map { value =>
               (
                 ("value" -> value.componentValue)
@@ -215,34 +215,6 @@
                       (
                           ("status" -> statusDisplayName(report.reportType))
                         ~ ("message" -> report.message)
-=======
-      ~ ("directives" -> rule.directives.map { directive =>
-          (
-              ("id" -> directive.id.value)
-            ~ ("name" -> directive.name)
-            ~ ("compliance" -> directive.compliance.complianceWithoutPending)
-            ~ ("complianceDetails" -> percents(directive.compliance))
-            ~ ("components" -> directive.components.map { component =>
-                (
-                    ("name" -> component.name)
-                  ~ ("compliance" -> component.compliance.complianceWithoutPending)
-                  ~ ("complianceDetails" -> percents(component.compliance))
-                  ~ ("nodes" -> component.nodes.map { node =>
-                      (
-                          ("id" -> node.id.value)
-                        ~ ("name" -> node.name)
-                        ~ ("values" -> node.values.map { value =>
-                            (
-                              ("value" -> value.componentValue)
-                                ~ ("reports" -> value.messages.map { report =>
-                                    (
-                                        ("status" -> statusDisplayName(report.reportType))
-                                      ~ ("message" -> report.message)
-                                    )
-                                })
-                            )
-                        })
->>>>>>> 60e1d8e1
                       )
                   })
               )
@@ -261,7 +233,6 @@
       ~ ("rules" -> rules(n.nodeCompliances, 10))
     )
 
-<<<<<<< HEAD
     /*
      * level:
      * - up to 1 : nodes,
@@ -272,52 +243,12 @@
      */
 
     def toJson(level: Int) = (
-=======
-    def toJson = (
->>>>>>> 60e1d8e1
         ("id" -> n.id.value)
       ~ ("name" -> n.name)
       ~ ("compliance" -> n.compliance.complianceWithoutPending)
       ~ ("mode" -> n.mode.name)
       ~ ("complianceDetails" -> percents(n.compliance))
-<<<<<<< HEAD
       ~ ("rules" -> rules(n.nodeCompliances, level))
-=======
-      ~ ("rules" -> n.nodeCompliances.map { rule =>
-          (
-              ("id" -> rule.id.value)
-            ~ ("name" -> rule.name)
-            ~ ("compliance" -> rule.compliance.complianceWithoutPending)
-            ~ ("complianceDetails" -> percents(rule.compliance))
-            ~ ("directives" -> rule.directives.map { directive =>
-                (
-                    ("id" -> directive.id.value)
-                  ~ ("name" -> directive.name)
-                  ~ ("compliance" -> directive.compliance.complianceWithoutPending)
-                  ~ ("complianceDetails" -> percents(directive.compliance))
-                  ~ ("components" -> directive.components.map { case (_, component) =>
-                      (
-                          ("name" -> component.componentName)
-                        ~ ("compliance" -> component.compliance.complianceWithoutPending)
-                        ~ ("complianceDetails" -> percents(component.compliance))
-                        ~ ("values" -> component.componentValues.map { case (_, value) =>
-                            (
-                              ("value" -> value.componentValue)
-                                ~ ("reports" -> value.messages.map { report =>
-                                    (
-                                        ("status" -> statusDisplayName(report.reportType))
-                                      ~ ("message" -> report.message)
-                                    )
-                                })
-                            )
-                        })
-                      )
-                    })
-                )
-             })
-         )
-        })
->>>>>>> 60e1d8e1
     )
 
     private[this] def rules(rules: Seq[ByNodeRuleCompliance], level: Int): Option[JsonAST.JValue] = {
@@ -325,6 +256,7 @@
       else Some(rules.map { rule =>
         (
             ("id" -> rule.id.value)
+          ~ ("name" -> rule.name)
           ~ ("compliance" -> rule.compliance.complianceWithoutPending)
           ~ ("complianceDetails" -> percents(rule.compliance))
           ~ ("directives" -> directives(rule.directives, level))
@@ -337,6 +269,7 @@
       else Some(directives.map { directive =>
         (
             ("id" -> directive.id.value)
+          ~ ("name" -> directive.name)
           ~ ("compliance" -> directive.compliance.complianceWithoutPending)
           ~ ("complianceDetails" -> percents(directive.compliance))
           ~ ("components" -> components(directive.components, level))
