/*
*************************************************************************************
* Copyright 2011 Normation SAS
*************************************************************************************
*
* This program is free software: you can redistribute it and/or modify
* it under the terms of the GNU Affero General Public License as
* published by the Free Software Foundation, either version 3 of the
* License, or (at your option) any later version.
*
* In accordance with the terms of section 7 (7. Additional Terms.) of
* the GNU Affero GPL v3, the copyright holders add the following
* Additional permissions:
* Notwithstanding to the terms of section 5 (5. Conveying Modified Source
* Versions) and 6 (6. Conveying Non-Source Forms.) of the GNU Affero GPL v3
* licence, when you create a Related Module, this Related Module is
* not considered as a part of the work and may be distributed under the
* license agreement of your choice.
* A "Related Module" means a set of sources files including their
* documentation that, without modification of the Source Code, enables
* supplementary functions or services in addition to those offered by
* the Software.
*
* This program is distributed in the hope that it will be useful,
* but WITHOUT ANY WARRANTY; without even the implied warranty of
* MERCHANTABILITY or FITNESS FOR A PARTICULAR PURPOSE. See the
* GNU Affero General Public License for more details.
*
* You should have received a copy of the GNU Affero General Public License
* along with this program. If not, see <http://www.gnu.org/licenses/agpl.html>.
*
*************************************************************************************
*/

package com.normation.rudder.web.services

import scala.xml.NodeSeq
import scala.xml.NodeSeq.seqToNodeSeq
import com.normation.cfclerk.services.TechniqueRepository
import com.normation.exceptions.TechnicalException
import com.normation.rudder.domain.nodes.NodeInfo
import com.normation.rudder.domain.reports._
import com.normation.rudder.repository.RoDirectiveRepository
import com.normation.rudder.repository.RoRuleRepository
import com.normation.rudder.services.reports.ReportingService
import bootstrap.liftweb.RudderConfig
import net.liftweb.common._
import net.liftweb.http.S
import net.liftweb.http.SHtml
import net.liftweb.http.Templates
import net.liftweb.http.js.JE._
import net.liftweb.http.js.JsCmd
import net.liftweb.http.js.JsCmds._
import net.liftweb.util.Helpers._
import com.normation.inventory.domain.NodeId
import com.normation.rudder.domain.policies.Rule
import com.normation.rudder.repository.FullActiveTechniqueCategory
import com.normation.rudder.domain.policies.RuleId
import com.normation.rudder.domain.nodes.Node
import com.normation.rudder.web.model.JsNodeId

/**
 * Display the last reports of a server
 * Based on template : templates-hidden/reports_server
 */
class ReportDisplayer(
    ruleRepository      : RoRuleRepository
  , directiveRepository : RoDirectiveRepository
  , reportingService    : ReportingService
  , techniqueRepository : TechniqueRepository
) extends Loggable {

  private[this] val getAllNodeInfos = RudderConfig.nodeInfoService.getAll _

  private[this] val templateByNodePath = List("templates-hidden", "reports_server")
  private def templateByNode() =  Templates(templateByNodePath) match {
    case Empty | Failure(_,_,_) =>
      throw new TechnicalException("Template for execution batch history not found. I was looking for %s.html".format(templateByNodePath.mkString("/")))
    case Full(n) => n
  }

  def reportByNodeTemplate = chooseTemplate("batches", "list", templateByNode)
  def directiveDetails = chooseTemplate("directive", "foreach", templateByNode)

<<<<<<< HEAD
=======
  var staticReportsSeq : Seq[ExecutionBatch] = Seq[ExecutionBatch]()

  def display(reportsSeq : Seq[ExecutionBatch], tableId:String, node : NodeInfo): NodeSeq = {

    staticReportsSeq = reportsSeq.filter( x => ruleRepository.get(x.ruleId).isDefined  )
    bind("lastReportGrid",reportByNodeTemplate,
           "intro" ->  (staticReportsSeq.filter(x => (
                               (x.getNodeStatus().exists(x => x.reportType == ErrorReportType)) ||
                               (x.getNodeStatus().exists(x => x.reportType == RepairedReportType)) ||
                               (x.getNodeStatus().exists(x => x.reportType == NoAnswerReportType))
                        )
                                ).toList match {
             case x if (x.size > 0) => <div>There are {x.size} out of {staticReportsSeq.size} reports that require our attention</div>
             case _ => if (staticReportsSeq.filter(x => (x.getNodeStatus().exists(x => x.reportType == PendingReportType))).size>0) {
                     <div>Policy update in progress</div>
                   } else {
                     <div>All the last execution reports for this server are ok</div>
                   }
           } ),
           "grid" -> showReportDetail(staticReportsSeq, node),
           "missing" -> showMissingReports(staticReportsSeq),
           "unexpected" -> showUnexpectedReports(staticReportsSeq)
           )
  }

  def getComplianceData(executionsBatches : Seq[ExecutionBatch]) = {
    for {
      directiveLib <-directiveRepository.getFullDirectiveLibrary
      allNodeInfos <- getAllNodeInfos()
      reportStatus = executionsBatches.flatMap(x => x.getNodeStatus())
    } yield {
      val complianceData = ComplianceData(directiveLib,allNodeInfos)

      complianceData.getRuleComplianceDetails(reportStatus)
    }
  }

  def showReportDetail(executionsBatches : Seq[ExecutionBatch], node : NodeInfo) : NodeSeq = {

    val data = getComplianceData(executionsBatches).map(_.json).getOrElse(JsArray())

>>>>>>> 4f3115b3


  /**
   * Main entry point to display the tab with reports of a node.
   * It build up to 3 tables:
   * - general compliance table (displayed by rules)
   * - missing reports table if such reports exists
   * - unknown reports table if such reports exists
   */
  def asyncDisplay(node : Node) : NodeSeq = {
    val id = JsNodeId(node.id)
    val callback =  SHtml.ajaxInvoke(() => SetHtml("reportsDetails",displayReports(node)) )
    Script(OnLoad(JsRaw(
      s"""
        $$("#details_${id}").bind( "show", function(event, ui) {
          if(ui.panel.id== 'node_reports') { ${callback.toJsCmd} }
        });
       """
    )))
  }

  /**
   * Refresh the main compliance table
   */
  def refreshReportDetail(node : Node) = {
    def refreshData : Box[JsCmd] = {
      for {
        reports <- reportingService.findNodeStatusReport(node.id)
        data    <- getComplianceData(node.id, reports)
      } yield {
        JsRaw(s"""refreshTable("reportsGrid",${data.json.toJsCmd});""")
      }
    }

    val ajaxCall = {
      SHtml.ajaxCall(
          JsNull
        , (s) => refreshData.getOrElse(Noop)
      )
    }

    AnonFunc(ajaxCall)
  }

  private[this] def displayReports(node : Node) : NodeSeq = {
    val boxXml = (
      for {
        report       <- reportingService.findNodeStatusReport(node.id)
        directiveLib <- directiveRepository.getFullDirectiveLibrary
      } yield {

        //what we print before all the tables
        val nbAttention = report.compliance.noAnswer + report.compliance.error + report.compliance.repaired
        val intro = if(nbAttention > 0) {
          <div>There are {nbAttention} out of {report.compliance.total} reports that require our attention</div>
        } else if(report.compliance.pc_pending > 0) {
          <div>Policy update in progress</div>
        } else {
          <div>All the last execution reports for this server are ok</div>
        }

        val missing = getComponents(MissingReportType, report, directiveLib).toSet
        val unexpected = getComponents(UnexpectedReportType, report, directiveLib).toSet

        bind("lastReportGrid",reportByNodeTemplate
          , "intro"      ->  intro
          , "grid"       -> showReportDetail(report, node)
          , "missing"    -> showMissingReports(missing)
          , "unexpected" -> showUnexpectedReports(unexpected)
        )
      }
    )

    boxXml match {
      case e:EmptyBox =>

        logger.error(e)
        <div class="error">Could not fetch reports information</div>
      case Full(xml) => xml
    }
  }


  private[this] def showReportDetail(reports: NodeStatusReport, node: Node): NodeSeq = {
    val data = getComplianceData(node.id, reports).map(_.json).getOrElse(JsArray())

    <table id="reportsGrid" class="fixedlayout tablewidth" cellspacing="0"></table> ++
    Script(JsRaw(s"""
      createRuleComplianceTable("reportsGrid",${data.toJsCmd},"${S.contextPath}", ${refreshReportDetail(node).toJsCmd});
      createTooltip();
    """))
  }

  private[this] def getComplianceData(nodeId: NodeId, reportStatus: NodeStatusReport) = {
    for {
      directiveLib <- directiveRepository.getFullDirectiveLibrary
      allNodeInfos <- getAllNodeInfos()
      rules        <- ruleRepository.getAll(true)
    } yield {
      ComplianceData.getNodeByRuleComplianceDetails(nodeId, reportStatus, allNodeInfos, directiveLib, rules)
    }
  }


  def showMissingReports(reports:Set[((String,String,List[String]),String,String)]) : NodeSeq = {
    def showMissingReport(report:((String,String, List[String]),String,String)) : NodeSeq = {
      val techniqueName =report._2
      val techniqueVersion = report._3
      val reportValue = report._1

      ( "#technique *" #>  "%s (%s)".format(techniqueName,techniqueVersion)
      & "#component *" #>  reportValue._1
      & "#value *"     #>  reportValue._2
      ) (
        <tr>
          <td id="technique"></td>
          <td id="component"></td>
          <td id="value"></td>
        </tr>
      )
    }

    /*
     * NOTE : a missing report is an unknown report with no message
     */
    val missingComponents = reports.filter(r => r._1._3.isEmpty)
    if (missingComponents.size >0){
      ( "#reportLine" #> missingComponents.flatMap(showMissingReport(_) )).apply(
      <h3>Missing reports</h3>
      <div>The following reports are what Rudder expected to receive, but did not. This usually indicates a bug in the Technique being used.</div>
      <table id="missingGrid"  cellspacing="0" style="clear:both">
        <thead>
          <tr class="head">
            <th>Technique<span/></th>
            <th>Component<span/></th>
            <th>Value<span/></th>
          </tr>
        </thead>
        <tbody>
          <div id="reportLine"/>
        </tbody>
      </table>
      <br/>
      ) ++
      buildTable(
          "missing"
         ,"missingGrid"
         , """{ "sWidth": "150px" },
              { "sWidth": "150px" },
              { "sWidth": "150px" }"""
      )
    } else {
      NodeSeq.Empty
    }
  }

  def showUnexpectedReports(reports:Set[((String,String,List[String]),String,String)]) : NodeSeq = {
    def showUnexpectedReport(report:((String,String,List[String]),String,String)) : NodeSeq = {
      val techniqueName =report._2
      val techniqueVersion = report._3
      val reportValue = report._1

      ( "#technique *"  #>  "%s (%s)".format(techniqueName,techniqueVersion)
      &  "#component *" #>  reportValue._1
      & "#value *"      #>  reportValue._2
      & "#message *"    #>  <ul>{reportValue._3.map(msg => <li>{msg}</li>)}</ul>
      ) (
        <tr><td id="technique"></td><td id="component"></td><td id="value"></td><td id="message"></td></tr>
      )
    }

<<<<<<< HEAD
   /*
    * Note: unexpected reports are only the one with messages
    */
    val missingComponents = reports.filter(r => r._1._3.nonEmpty)
    if (missingComponents.size >0){
      ( "#reportLine" #> missingComponents.flatMap(showUnexpectedReport(_) )).apply(
      <h3>Unexpected reports</h3>
      <div>The following reports were received by Rudder, but did not match the reports declared by the Technique. This usually indicates a bug in the Technique being used.</div>
=======
    def showMissingReports(batches:Seq[ExecutionBatch]) : NodeSeq = {
      def showMissingReport(report:((String,String),String,String)) : NodeSeq = {
        val techniqueName =report._2
        val techniqueVersion = report._3
        val reportValue = report._1
              ( "#technique *" #>  "%s (%s)".format(techniqueName,techniqueVersion)&
                "#component *" #>  reportValue._1&
                "#value *" #>  reportValue._2
              ) ( missingLineXml )
            }

      /*
       * To get missing reports we have to find them in each node report
       * So we have to go the value level and also get technique details at directive level for each report
       * we could add more information at each level (directive name? rule name?)
       * NOTE : a missing report is an unknown report with no message
       */
      val reports = batches.flatMap(x => x.getNodeStatus()).filter(_.reportType==UnknownReportType).flatMap { reports =>
        val techniqueComponentsReports = reports.directives.filter(_.reportType==UnknownReportType).flatMap{dir =>
          val componentsReport = dir.components.filter(_.reportType==UnknownReportType).flatMap{component =>
            val values = (component.componentValues++component.unexpectedCptValues).filter(value => value.reportType==UnknownReportType&&value.message.size==0)
            values.map(value => (component.component,value.componentValue))
            }
          val (tech, techVersion ) = directiveRepository.getActiveTechniqueAndDirective(dir.directiveId) match {
            case Full((at, dir)) =>
              (techniqueRepository.getLastTechniqueByName(at.techniqueName).map(_.name).getOrElse("Unknown Technique"), dir.techniqueVersion.toString)
            case _ => ("Unknown Technique", "N/A")
          }
          componentsReport.map(compo=> (compo,tech,techVersion))}
        techniqueComponentsReports }

      if (reports.size >0){
          ( "#reportLine" #> reports.flatMap(showMissingReport(_) )
          ).apply(missingGridXml ) ++
            Script( JsRaw("""
             var oTableMissing = $('#missingGrid').dataTable({
               "asStripeClasses": [ 'color1', 'color2' ],
               "bAutoWidth": false,
               "bFilter" : true,
               "bPaginate" : true,
               "bLengthChange": true,
               "bStateSave": true,
                    "fnStateSave": function (oSettings, oData) {
                      localStorage.setItem( 'DataTables_missingGrid', JSON.stringify(oData) );
                    },
                    "fnStateLoad": function (oSettings) {
                      return JSON.parse( localStorage.getItem('DataTables_missingGrid') );
                    },
               "sPaginationType": "full_numbers",
               "bJQueryUI": true,
               "oLanguage": {
                 "sSearch": ""
               },
               "sDom": '<"dataTables_wrapper_top"fl>rt<"dataTables_wrapper_bottom"ip>',
               "aaSorting": [[ 0, "asc" ]],
               "aoColumns": [
                 { "sWidth": "150px" },
                 { "sWidth": "150px" },
                 { "sWidth": "150px" }
               ]
             } );
         """) ) }
        else
          NodeSeq.Empty
        }

   def unexpectedGridXml : NodeSeq = {

     <h3>Unexpected reports</h3>

     <div>The following reports were received by Rudder, but did not match the reports declared by the Technique. This usually indicates a bug in the Technique being used.</div>

>>>>>>> 4f3115b3
      <table id="unexpectedGrid"  cellspacing="0" style="clear:both">
        <thead>
          <tr class="head">
            <th>Technique<span/></th>
            <th>Component<span/></th>
            <th>Value<span/></th>
            <th>Message<span/></th>
          </tr>
        </thead>
        <tbody>
          <div id="reportLine"/>
        </tbody>
      </table>
      <br/> ) ++
      buildTable("unexpected"
        ,"unexpectedGrid"
        , """{ "sWidth": "100px" },
             { "sWidth": "100px" },
             { "sWidth": "100px" },
             { "sWidth": "200px" }"""
      )
    } else {
     NodeSeq.Empty
    }
  }


  private[this] def getComponents(status: ReportType, nodeStatusReports: NodeStatusReport, directiveLib: FullActiveTechniqueCategory) = {
   /*
    * Note:
    * - missing reports are unexpected without error message
    * - unexpected reports are only the one with messages
    *
    * To get unexpected reports we have to find them in each node report
    * So we have to go the value level, get the messages
    * and also get technique details at directive level for each report
    * we could add more information at each level (directive name? rule name?)
    */
    for {
      (_, directive) <- nodeStatusReports.report.directives
      value          <- directive.getValues(v => v.status == status)
    } yield {
      val (techName, techVersion) = directiveLib.allDirectives.get(value._1).map { case(tech,dir) =>
        (tech.techniqueName.value, dir.techniqueVersion.toString)
      }.getOrElse(("Unknown technique", "N/A"))

      ((value._2, value._3.componentValue, value._3.messages.flatMap(_.message)), techName, techVersion)
    }
  }

<<<<<<< HEAD
  private[this] def buildTable(name1: String, name2: String, colums: String): NodeSeq = {
    Script( JsRaw(s"""
     var oTable${name1} = $$('#${name2}').dataTable({
       "asStripeClasses": [ 'color1', 'color2' ],
       "bAutoWidth": false,
       "bFilter" : true,
       "bPaginate" : true,
       "bLengthChange": true,
       "bStateSave": true,
=======
    def showUnexpectedReports(batches:Seq[ExecutionBatch]) : NodeSeq = {
       def showUnexpectedReport(report:((String,String,List[String]),String,String)) : NodeSeq = {
        val techniqueName =report._2
        val techniqueVersion = report._3
        val reportValue = report._1
              (  "#technique *" #>  "%s (%s)".format(techniqueName,techniqueVersion)&
                "#component *" #>  reportValue._1 &
                "#value *" #>  reportValue._2 &
                "#message *" #>  <ul>{reportValue._3.map(msg => <li>{msg}</li>)}</ul>
              ) ( unexpectedLineXml )
            }

      /*
       * To get unexpected reports we have to find them in each node report
       * So we have to go the value level, get the messages
       * and also get technique details at directive level for each report
       * we could add more information at each level (directive name? rule name?)
       */
      val reports = batches.flatMap(x => x.getNodeStatus()).filter(_.reportType==UnknownReportType).flatMap { reports =>
        val techniqueComponentsReports = reports.directives.filter(_.reportType==UnknownReportType).flatMap{dir =>
          val componentsReport = dir.components.filter(_.reportType==UnknownReportType).flatMap{component =>
            val values = (component.componentValues++component.unexpectedCptValues).filter(value => value.reportType==UnknownReportType&&value.message.size!=0)
            values.map(value => (component.component,value.componentValue,value.message))
            }
          val (tech, techVersion ) = directiveRepository.getActiveTechniqueAndDirective(dir.directiveId) match {
            case Full((at, dir)) =>
              (techniqueRepository.getLastTechniqueByName(at.techniqueName).map(_.name).getOrElse("Unknown Technique"), dir.techniqueVersion.toString)
            case _ => ("Unknown Technique", "N/A")
          }
          componentsReport.map(compo=> (compo,tech,techVersion))}
        techniqueComponentsReports }
       if (reports.size >0){
         ( "#reportLine" #> reports.flatMap(showUnexpectedReport(_) )
         ).apply(unexpectedGridXml ) ++
            Script( JsRaw("""
             var oTableUnexpected = $('#unexpectedGrid').dataTable({
               "asStripeClasses": [ 'color1', 'color2' ],
               "bAutoWidth": false,
               "bFilter" : true,
               "bPaginate" : true,
               "bLengthChange": true,
               "bStateSave": true,
>>>>>>> 4f3115b3
                    "fnStateSave": function (oSettings, oData) {
                      localStorage.setItem( 'DataTables_${name2}', JSON.stringify(oData) );
                    },
                    "fnStateLoad": function (oSettings) {
                      return JSON.parse( localStorage.getItem('DataTables_${name2}') );
                    },
       "sPaginationType": "full_numbers",
       "bJQueryUI": true,
       "oLanguage": {
         "sSearch": ""
       },
       "sDom": '<"dataTables_wrapper_top"fl>rt<"dataTables_wrapper_bottom"ip>',
       "aaSorting": [[ 0, "asc" ]],
       "aoColumns": [
         ${colums}
       ]
     } );
    """) )
  }

}<|MERGE_RESOLUTION|>--- conflicted
+++ resolved
@@ -81,52 +81,6 @@
 
   def reportByNodeTemplate = chooseTemplate("batches", "list", templateByNode)
   def directiveDetails = chooseTemplate("directive", "foreach", templateByNode)
-
-<<<<<<< HEAD
-=======
-  var staticReportsSeq : Seq[ExecutionBatch] = Seq[ExecutionBatch]()
-
-  def display(reportsSeq : Seq[ExecutionBatch], tableId:String, node : NodeInfo): NodeSeq = {
-
-    staticReportsSeq = reportsSeq.filter( x => ruleRepository.get(x.ruleId).isDefined  )
-    bind("lastReportGrid",reportByNodeTemplate,
-           "intro" ->  (staticReportsSeq.filter(x => (
-                               (x.getNodeStatus().exists(x => x.reportType == ErrorReportType)) ||
-                               (x.getNodeStatus().exists(x => x.reportType == RepairedReportType)) ||
-                               (x.getNodeStatus().exists(x => x.reportType == NoAnswerReportType))
-                        )
-                                ).toList match {
-             case x if (x.size > 0) => <div>There are {x.size} out of {staticReportsSeq.size} reports that require our attention</div>
-             case _ => if (staticReportsSeq.filter(x => (x.getNodeStatus().exists(x => x.reportType == PendingReportType))).size>0) {
-                     <div>Policy update in progress</div>
-                   } else {
-                     <div>All the last execution reports for this server are ok</div>
-                   }
-           } ),
-           "grid" -> showReportDetail(staticReportsSeq, node),
-           "missing" -> showMissingReports(staticReportsSeq),
-           "unexpected" -> showUnexpectedReports(staticReportsSeq)
-           )
-  }
-
-  def getComplianceData(executionsBatches : Seq[ExecutionBatch]) = {
-    for {
-      directiveLib <-directiveRepository.getFullDirectiveLibrary
-      allNodeInfos <- getAllNodeInfos()
-      reportStatus = executionsBatches.flatMap(x => x.getNodeStatus())
-    } yield {
-      val complianceData = ComplianceData(directiveLib,allNodeInfos)
-
-      complianceData.getRuleComplianceDetails(reportStatus)
-    }
-  }
-
-  def showReportDetail(executionsBatches : Seq[ExecutionBatch], node : NodeInfo) : NodeSeq = {
-
-    val data = getComplianceData(executionsBatches).map(_.json).getOrElse(JsArray())
-
->>>>>>> 4f3115b3
-
 
   /**
    * Main entry point to display the tab with reports of a node.
@@ -297,7 +251,6 @@
       )
     }
 
-<<<<<<< HEAD
    /*
     * Note: unexpected reports are only the one with messages
     */
@@ -306,80 +259,7 @@
       ( "#reportLine" #> missingComponents.flatMap(showUnexpectedReport(_) )).apply(
       <h3>Unexpected reports</h3>
       <div>The following reports were received by Rudder, but did not match the reports declared by the Technique. This usually indicates a bug in the Technique being used.</div>
-=======
-    def showMissingReports(batches:Seq[ExecutionBatch]) : NodeSeq = {
-      def showMissingReport(report:((String,String),String,String)) : NodeSeq = {
-        val techniqueName =report._2
-        val techniqueVersion = report._3
-        val reportValue = report._1
-              ( "#technique *" #>  "%s (%s)".format(techniqueName,techniqueVersion)&
-                "#component *" #>  reportValue._1&
-                "#value *" #>  reportValue._2
-              ) ( missingLineXml )
-            }
-
-      /*
-       * To get missing reports we have to find them in each node report
-       * So we have to go the value level and also get technique details at directive level for each report
-       * we could add more information at each level (directive name? rule name?)
-       * NOTE : a missing report is an unknown report with no message
-       */
-      val reports = batches.flatMap(x => x.getNodeStatus()).filter(_.reportType==UnknownReportType).flatMap { reports =>
-        val techniqueComponentsReports = reports.directives.filter(_.reportType==UnknownReportType).flatMap{dir =>
-          val componentsReport = dir.components.filter(_.reportType==UnknownReportType).flatMap{component =>
-            val values = (component.componentValues++component.unexpectedCptValues).filter(value => value.reportType==UnknownReportType&&value.message.size==0)
-            values.map(value => (component.component,value.componentValue))
-            }
-          val (tech, techVersion ) = directiveRepository.getActiveTechniqueAndDirective(dir.directiveId) match {
-            case Full((at, dir)) =>
-              (techniqueRepository.getLastTechniqueByName(at.techniqueName).map(_.name).getOrElse("Unknown Technique"), dir.techniqueVersion.toString)
-            case _ => ("Unknown Technique", "N/A")
-          }
-          componentsReport.map(compo=> (compo,tech,techVersion))}
-        techniqueComponentsReports }
-
-      if (reports.size >0){
-          ( "#reportLine" #> reports.flatMap(showMissingReport(_) )
-          ).apply(missingGridXml ) ++
-            Script( JsRaw("""
-             var oTableMissing = $('#missingGrid').dataTable({
-               "asStripeClasses": [ 'color1', 'color2' ],
-               "bAutoWidth": false,
-               "bFilter" : true,
-               "bPaginate" : true,
-               "bLengthChange": true,
-               "bStateSave": true,
-                    "fnStateSave": function (oSettings, oData) {
-                      localStorage.setItem( 'DataTables_missingGrid', JSON.stringify(oData) );
-                    },
-                    "fnStateLoad": function (oSettings) {
-                      return JSON.parse( localStorage.getItem('DataTables_missingGrid') );
-                    },
-               "sPaginationType": "full_numbers",
-               "bJQueryUI": true,
-               "oLanguage": {
-                 "sSearch": ""
-               },
-               "sDom": '<"dataTables_wrapper_top"fl>rt<"dataTables_wrapper_bottom"ip>',
-               "aaSorting": [[ 0, "asc" ]],
-               "aoColumns": [
-                 { "sWidth": "150px" },
-                 { "sWidth": "150px" },
-                 { "sWidth": "150px" }
-               ]
-             } );
-         """) ) }
-        else
-          NodeSeq.Empty
-        }
-
-   def unexpectedGridXml : NodeSeq = {
-
-     <h3>Unexpected reports</h3>
-
-     <div>The following reports were received by Rudder, but did not match the reports declared by the Technique. This usually indicates a bug in the Technique being used.</div>
-
->>>>>>> 4f3115b3
+
       <table id="unexpectedGrid"  cellspacing="0" style="clear:both">
         <thead>
           <tr class="head">
@@ -430,7 +310,6 @@
     }
   }
 
-<<<<<<< HEAD
   private[this] def buildTable(name1: String, name2: String, colums: String): NodeSeq = {
     Script( JsRaw(s"""
      var oTable${name1} = $$('#${name2}').dataTable({
@@ -440,50 +319,6 @@
        "bPaginate" : true,
        "bLengthChange": true,
        "bStateSave": true,
-=======
-    def showUnexpectedReports(batches:Seq[ExecutionBatch]) : NodeSeq = {
-       def showUnexpectedReport(report:((String,String,List[String]),String,String)) : NodeSeq = {
-        val techniqueName =report._2
-        val techniqueVersion = report._3
-        val reportValue = report._1
-              (  "#technique *" #>  "%s (%s)".format(techniqueName,techniqueVersion)&
-                "#component *" #>  reportValue._1 &
-                "#value *" #>  reportValue._2 &
-                "#message *" #>  <ul>{reportValue._3.map(msg => <li>{msg}</li>)}</ul>
-              ) ( unexpectedLineXml )
-            }
-
-      /*
-       * To get unexpected reports we have to find them in each node report
-       * So we have to go the value level, get the messages
-       * and also get technique details at directive level for each report
-       * we could add more information at each level (directive name? rule name?)
-       */
-      val reports = batches.flatMap(x => x.getNodeStatus()).filter(_.reportType==UnknownReportType).flatMap { reports =>
-        val techniqueComponentsReports = reports.directives.filter(_.reportType==UnknownReportType).flatMap{dir =>
-          val componentsReport = dir.components.filter(_.reportType==UnknownReportType).flatMap{component =>
-            val values = (component.componentValues++component.unexpectedCptValues).filter(value => value.reportType==UnknownReportType&&value.message.size!=0)
-            values.map(value => (component.component,value.componentValue,value.message))
-            }
-          val (tech, techVersion ) = directiveRepository.getActiveTechniqueAndDirective(dir.directiveId) match {
-            case Full((at, dir)) =>
-              (techniqueRepository.getLastTechniqueByName(at.techniqueName).map(_.name).getOrElse("Unknown Technique"), dir.techniqueVersion.toString)
-            case _ => ("Unknown Technique", "N/A")
-          }
-          componentsReport.map(compo=> (compo,tech,techVersion))}
-        techniqueComponentsReports }
-       if (reports.size >0){
-         ( "#reportLine" #> reports.flatMap(showUnexpectedReport(_) )
-         ).apply(unexpectedGridXml ) ++
-            Script( JsRaw("""
-             var oTableUnexpected = $('#unexpectedGrid').dataTable({
-               "asStripeClasses": [ 'color1', 'color2' ],
-               "bAutoWidth": false,
-               "bFilter" : true,
-               "bPaginate" : true,
-               "bLengthChange": true,
-               "bStateSave": true,
->>>>>>> 4f3115b3
                     "fnStateSave": function (oSettings, oData) {
                       localStorage.setItem( 'DataTables_${name2}', JSON.stringify(oData) );
                     },
