--- conflicted
+++ resolved
@@ -334,8 +334,6 @@
         }
       }
     }
-<<<<<<< HEAD
-
     S.appendJs(JsRaw(s"""
       var scopeElmnt = '#directiveFilter';
       if(!angular.element(scopeElmnt).scope()){
@@ -345,13 +343,9 @@
       $$('#showFiltersDirective').on('click', function () {
         setTimeout(function(){adjustHeight('#activeTechniquesTree');}, 550);
       });
-      $$('#activeTechniquesTree').on('scroll',function(){$$('.tooltip').hide();});
       $$(".bsTooltip").bsTooltip({container: "${if(addEditLink){"#editRuleZonePortlet"}else{"#boxDirectiveTree"}}"})
     """))
     directiveLib.subCategories.filterNot(_.isSystem).sortBy( _.name ).flatMap { cat => displayCategory(cat, cat.id.value).toXml }
-=======
-    displayCategory(directiveLib, "jstn_0").toXml ++ Script(OnLoad(JsRaw("$('.treeActions').hide();")))
->>>>>>> a8eb11a7
   }
 
 }