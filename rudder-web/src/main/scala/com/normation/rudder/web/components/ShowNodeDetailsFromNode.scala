--- conflicted
+++ resolved
@@ -60,11 +60,8 @@
 import com.normation.plugins.ExtendableSnippet
 import com.normation.plugins.SnippetExtensionKey
 import com.normation.plugins.SpringExtendableSnippet
-<<<<<<< HEAD
 import com.normation.rudder.reports.HeartbeatConfiguration
-=======
 import com.normation.rudder.web.model.JsNodeId
->>>>>>> 8f429425
 
 object ShowNodeDetailsFromNode {
 
@@ -212,50 +209,23 @@
    * @param server
    * @return
    */
-<<<<<<< HEAD
   private def bindNode(node : Node, inventory: FullInventory, withinPopup : Boolean = false) : NodeSeq = {
-      ("#node_name " #> s"${inventory.node.main.hostname} (last updated ${ inventory.node.inventoryDate.map(DateFormaterService.getFormatedDate(_)).getOrElse("Unknown")})" &
-       "#groupTree *" #>
-              <div id={htmlId_crTree}>
-                <ul>{DisplayNodeGroupTree.buildTreeKeepingGroupWithNode(groupLib, node.id)}</ul>
-              </div> &
-       "#nodeDetails *" #> DisplayNode.showNodeDetails(inventory, Some(node.creationDate), AcceptedInventory, isDisplayingInPopup = withinPopup) &
-       "#nodeInventory *" #> DisplayNode.show(inventory, false) &
-       "#reportsDetails *" #> reportDisplayer.asyncDisplay(node) &
-       "#logsDetails *" #> logDisplayer.asyncDisplay(node.id)&
-       "#node_parameters -*" #>  agentScheduleEditForm.cfagentScheduleConfiguration &
-       "#node_parameters *+" #> complianceModeEditForm.complianceModeConfiguration &
-       "#extraHeader" #> DisplayNode.showExtraHeader(inventory)&
-       "#extraContent" #> DisplayNode.showExtraContent(Some(node), inventory)
-      ).apply(serverDetailsTemplate)
-=======
-  private def bindNode(node : NodeInfo, inventory: FullInventory, withinPopup : Boolean = false) : NodeSeq = {
-
-    val template =
-      bind(
-          "server"
-        , serverDetailsTemplate
-        , "header" ->
-              <div id="node_header" class="nodeheader">
-                <div class="nodeheadercontent ui-corner-top"> Node Details - {inventory.node.main.hostname}
-                 (last updated { inventory.node.inventoryDate.map(DateFormaterService.getFormatedDate(_)).getOrElse("Unknown")}) </div>
-              </div>
-        , "jsTree" ->
-              <div id={htmlId_crTree}>
-                <ul>{DisplayNodeGroupTree.buildTreeKeepingGroupWithNode(groupLib, node.id)}</ul>
-              </div>
-        , "nodeDetails" -> DisplayNode.showNodeDetails(inventory, Some(node.creationDate), AcceptedInventory, isDisplayingInPopup = withinPopup)
-        , "inventory" -> DisplayNode.show(inventory, false)
-        , "extraHeader" -> DisplayNode.showExtraHeader(inventory)
-        , "extraContent" -> DisplayNode.showExtraContent(inventory)
-        , "reports" -> reportDisplayer.asyncDisplay(node)
-        , "logs" -> logDisplayer.asyncDisplay(node.id, withinPopup)
-      )
     val id = JsNodeId(node.id)
-    // replace node_tabs with a specific id for the node so we are consistent on all Node Details page
-    val selector : CssSel = ("#node_tabs [id]" #> s"details_${id}")
-    selector(template)
->>>>>>> 8f429425
+    ( "#node_name " #> s"${inventory.node.main.hostname} (last updated ${ inventory.node.inventoryDate.map(DateFormaterService.getFormatedDate(_)).getOrElse("Unknown")})" &
+      "#groupTree *" #>
+        <div id={htmlId_crTree}>
+          <ul>{DisplayNodeGroupTree.buildTreeKeepingGroupWithNode(groupLib, node.id)}</ul>
+        </div> &
+      "#nodeDetails *" #> DisplayNode.showNodeDetails(inventory, Some(node.creationDate), AcceptedInventory, isDisplayingInPopup = withinPopup) &
+      "#nodeInventory *" #> DisplayNode.show(inventory, false) &
+      "#reportsDetails *" #> reportDisplayer.asyncDisplay(node) &
+      "#logsDetails *" #> logDisplayer.asyncDisplay(node.id)&
+      "#node_parameters -*" #>  agentScheduleEditForm.cfagentScheduleConfiguration &
+      "#node_parameters *+" #> complianceModeEditForm.complianceModeConfiguration &
+      "#extraHeader" #> DisplayNode.showExtraHeader(inventory) &
+      "#extraContent" #> DisplayNode.showExtraContent(Some(node), inventory) &
+      "#node_tabs [id]" #> s"details_${id}"
+    ).apply(serverDetailsTemplate)
   }
 
 
