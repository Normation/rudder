/*
*************************************************************************************
* Copyright 2011 Normation SAS
*************************************************************************************
*
* This program is free software: you can redistribute it and/or modify
* it under the terms of the GNU Affero General Public License as
* published by the Free Software Foundation, either version 3 of the
* License, or (at your option) any later version.
*
* In accordance with the terms of section 7 (7. Additional Terms.) of
* the GNU Affero GPL v3, the copyright holders add the following
* Additional permissions:
* Notwithstanding to the terms of section 5 (5. Conveying Modified Source
* Versions) and 6 (6. Conveying Non-Source Forms.) of the GNU Affero GPL v3
* licence, when you create a Related Module, this Related Module is
* not considered as a part of the work and may be distributed under the
* license agreement of your choice.
* A "Related Module" means a set of sources files including their
* documentation that, without modification of the Source Code, enables
* supplementary functions or services in addition to those offered by
* the Software.
*
* This program is distributed in the hope that it will be useful,
* but WITHOUT ANY WARRANTY; without even the implied warranty of
* MERCHANTABILITY or FITNESS FOR A PARTICULAR PURPOSE. See the
* GNU Affero General Public License for more details.
*
* You should have received a copy of the GNU Affero General Public License
* along with this program. If not, see <http://www.gnu.org/licenses/agpl.html>.
*
*************************************************************************************
*/

package com.normation.rudder.web.components

import scala.xml.NodeSeq
import com.normation.exceptions.TechnicalException
import com.normation.inventory.domain.AcceptedInventory
import com.normation.inventory.domain.FullInventory
import com.normation.inventory.domain.NodeId
import com.normation.rudder.domain.nodes.NodeInfo
import com.normation.rudder.repository.FullNodeGroupCategory
<<<<<<< HEAD
import com.normation.rudder.web.services.DisplayNode
import com.normation.rudder.web.services.DisplayNodeGroupTree
import com.normation.rudder.reports.AgentRunInterval
import com.normation.eventlog.ModificationId
import com.normation.rudder.web.model.CurrentUser
import com.normation.rudder.batch.AutomaticStartDeployment
import bootstrap.liftweb.RudderConfig
import net.liftweb.common._
import net.liftweb.http.DispatchSnippet
import net.liftweb.http.S
import net.liftweb.http.Templates
import net.liftweb.http.js.JE.JsRaw
import net.liftweb.http.js.JsCmds._
import net.liftweb.http.js.JsExp
import net.liftweb.util.Helpers._
import com.normation.rudder.domain.nodes.Node


=======
import com.normation.rudder.domain.policies.FullRuleTargetInfo
import com.normation.rudder.domain.policies.FullGroupTarget
import com.normation.rudder.domain.nodes.NodeGroup
import com.normation.rudder.web.services.DisplayNodeGroupTree
import com.normation.plugins.ExtendableSnippet
import com.normation.plugins.SnippetExtensionKey
import com.normation.plugins.SpringExtendableSnippet
>>>>>>> b60a57a2

object ShowNodeDetailsFromNode {

  private val htmlId_crTree = "crTree"

  private def serverPortletPath = List("templates-hidden", "server", "server_details")
  private def serverPortletTemplateFile() =  Templates(serverPortletPath) match {
    case Empty | Failure(_,_,_) =>
      throw new TechnicalException("Template for node details not found. I was looking for %s.html".format(serverPortletPath.mkString("/")))
    case Full(n) => n
  }
  private def serverDetailsTemplate = chooseTemplate("detail","server",serverPortletTemplateFile)
}

class ShowNodeDetailsFromNode(
    val nodeId : NodeId
  , groupLib   : FullNodeGroupCategory
) extends DispatchSnippet with SpringExtendableSnippet[ShowNodeDetailsFromNode] with Loggable {
  import ShowNodeDetailsFromNode._

  private[this] val nodeInfoService      = RudderConfig.nodeInfoService
  private[this] val serverAndMachineRepo = RudderConfig.fullInventoryRepository
  private[this] val reportDisplayer      = RudderConfig.reportDisplayer
  private[this] val logDisplayer         = RudderConfig.logDisplayer
  private[this] val uuidGen              = RudderConfig.stringUuidGenerator
  private[this] val nodeRepo             = RudderConfig.woNodeRepository
  private[this] val asyncDeploymentAgent = RudderConfig.asyncDeploymentAgent
  private[this] val configService = RudderConfig.configService

  def extendsAt = SnippetExtensionKey(classOf[ShowNodeDetailsFromNode].getSimpleName)

<<<<<<< HEAD
   def agentScheduleEditForm = new AgentScheduleEditForm(
        () => getSchedule
      , saveSchedule
      , () => Unit
      , () => Some(getGlobalSchedule)
    )

     def getGlobalSchedule() : Box[AgentRunInterval] = {
    for {
      starthour <- configService.agent_run_start_hour
      startmin  <- configService.agent_run_start_minute
      splaytime <- configService.agent_run_splaytime
      interval  = configService.agent_run_interval
    } yield {
      AgentRunInterval(
            None
          , interval
          , startmin
          , starthour
          , splaytime
        )
    }
  }

  val emptyInterval = AgentRunInterval(Some(false), 5, 0, 0, 0)
  def getSchedule : Box[AgentRunInterval] = {
    for {
      nodeInfo <- nodeInfoService.getNodeInfo(nodeId)
    } yield {
      nodeInfo.nodeReportingConfiguration.agentRunInterval.getOrElse(emptyInterval)
    }
  }

  def saveSchedule(schedule: AgentRunInterval) : Box[Unit] = {
    for {
      nodeInfo    <- nodeInfoService.getNodeInfo(nodeId)
      newSchedule = nodeInfo.nodeReportingConfiguration.copy(agentRunInterval = Some(schedule))
      newNode     = Node(nodeInfo.id, nodeInfo.name, nodeInfo.description, nodeInfo.isBroken, nodeInfo.isSystem, nodeInfo.isPolicyServer, newSchedule)
      modId       = ModificationId(uuidGen.newUuid)
      user        = CurrentUser.getActor
      result      <- nodeRepo.update(newNode, modId, user, None)
    } yield {
      asyncDeploymentAgent ! AutomaticStartDeployment(modId, CurrentUser.getActor)
    }
  }

=======
  def mainDispatch = Map(
    "displayInPopup"    -> { _:NodeSeq => privateDisplay(true)  }
  , "displayMainWindow" -> { _:NodeSeq => privateDisplay(false) }
  )
>>>>>>> b60a57a2

  def display(withinPopup : Boolean = false) : NodeSeq = {
    if(withinPopup) dispatch("displayInPopup")(NodeSeq.Empty)
    else dispatch("displayMainWindow")(NodeSeq.Empty)
  }

  private[this] def privateDisplay(withinPopup : Boolean = false) : NodeSeq = {
    nodeInfoService.getNodeInfo(nodeId) match {
      case Empty =>
        <div class="error">Node with id {nodeId.value} was not found</div>
      case f@Failure(_,_,_) =>
        logger.debug("Root exception:", f)
        <div class="error">
          <p>Node with id {nodeId.value} was not found</p>
          <p>Error message was: {f.messageChain}</p>
        </div>
      case Full(server) => // currentSelectedNode = Some(server)
        serverAndMachineRepo.get(server.id,AcceptedInventory) match {
          case Full(sm) =>
            bindNode(server, sm, withinPopup) ++ Script(OnLoad(
              DisplayNode.jsInit(server.id, sm.node.softwareIds, "", Some("node_tabs")) &
              //reportDisplayer.initJs("reportsGrid") &
              OnLoad(buildJsTree(htmlId_crTree))
            ))
          case e:EmptyBox =>
            val msg = "Can not find inventory details for node with ID %s".format(server.id.value)
            logger.error(msg, e)
            <div class="error">{msg}</div>
        }
    }
  }

  /**
   * Show the content of a node in the portlet
   * @param server
   * @return
   */
  private def bindNode(node : NodeInfo, inventory: FullInventory, withinPopup : Boolean = false) : NodeSeq = {
      ("#node_name " #> s"${inventory.node.main.hostname} (last updated ${ inventory.node.inventoryDate.map(DateFormaterService.getFormatedDate(_)).getOrElse("Unknown")})" &
       "#groupTree *" #>
              <div id={htmlId_crTree}>
                <ul>{DisplayNodeGroupTree.buildTreeKeepingGroupWithNode(groupLib, node.id)}</ul>
              </div> &
       "#nodeDetails *" #> DisplayNode.showNodeDetails(inventory, Some(node.creationDate), AcceptedInventory, isDisplayingInPopup = withinPopup) &
       "#nodeInventory *" #> DisplayNode.show(inventory, false) &
       "#reportsDetails *" #> reportDisplayer.asyncDisplay(node) &
       "#logsDetails *" #> logDisplayer.asyncDisplay(node.id)&
       "#node_parameters *" #>  agentScheduleEditForm.cfagentScheduleConfiguration &
       "#extraHeader" #> DisplayNode.showExtraHeader(inventory)&
       "#extraContent" #> DisplayNode.showExtraContent(inventory)
      ).apply(serverDetailsTemplate)
  }


  /**
   * Javascript to initialize a tree.
   * htmlId is the id of the div enclosing tree datas
   */
  private def buildJsTree(htmlId:String) : JsExp = JsRaw(
    """buildGroupTree('#%s', '%s')""".format(htmlId,S.contextPath)
  )

}<|MERGE_RESOLUTION|>--- conflicted
+++ resolved
@@ -41,7 +41,6 @@
 import com.normation.inventory.domain.NodeId
 import com.normation.rudder.domain.nodes.NodeInfo
 import com.normation.rudder.repository.FullNodeGroupCategory
-<<<<<<< HEAD
 import com.normation.rudder.web.services.DisplayNode
 import com.normation.rudder.web.services.DisplayNodeGroupTree
 import com.normation.rudder.reports.AgentRunInterval
@@ -58,17 +57,9 @@
 import net.liftweb.http.js.JsExp
 import net.liftweb.util.Helpers._
 import com.normation.rudder.domain.nodes.Node
-
-
-=======
-import com.normation.rudder.domain.policies.FullRuleTargetInfo
-import com.normation.rudder.domain.policies.FullGroupTarget
-import com.normation.rudder.domain.nodes.NodeGroup
-import com.normation.rudder.web.services.DisplayNodeGroupTree
 import com.normation.plugins.ExtendableSnippet
 import com.normation.plugins.SnippetExtensionKey
 import com.normation.plugins.SpringExtendableSnippet
->>>>>>> b60a57a2
 
 object ShowNodeDetailsFromNode {
 
@@ -100,7 +91,6 @@
 
   def extendsAt = SnippetExtensionKey(classOf[ShowNodeDetailsFromNode].getSimpleName)
 
-<<<<<<< HEAD
    def agentScheduleEditForm = new AgentScheduleEditForm(
         () => getSchedule
       , saveSchedule
@@ -147,12 +137,10 @@
     }
   }
 
-=======
   def mainDispatch = Map(
     "displayInPopup"    -> { _:NodeSeq => privateDisplay(true)  }
   , "displayMainWindow" -> { _:NodeSeq => privateDisplay(false) }
   )
->>>>>>> b60a57a2
 
   def display(withinPopup : Boolean = false) : NodeSeq = {
     if(withinPopup) dispatch("displayInPopup")(NodeSeq.Empty)
