--- conflicted
+++ resolved
@@ -125,14 +125,6 @@
 
   def refuseTemplate = chooseTemplate("refuse_new_server","template",templateRefuse)
 
-<<<<<<< HEAD
-=======
-  def head() : NodeSeq =
-    <head>{
-      serverGrid.head
-    }</head>
-
->>>>>>> b239e7d2
   /*
    * List all server that have there isAccpeted tag to pending.
    * For all servers, provides an Accept / Refuse link.
@@ -365,7 +357,6 @@
   }
 
   def display(html:NodeSeq, nodes: Seq[Srv]) = {
-<<<<<<< HEAD
     val servers = {
       serverGrid.displayAndInit (
           nodes
@@ -380,47 +371,18 @@
     }
 
     bind("pending",html,
-      "servers" -> servers,
-      "accept" -> {if (nodes.size > 0 ) { SHtml.ajaxButton("Accept into Rudder", {
-        () =>  showConfirmPopup(acceptTemplate, "confirmPopup")
-      }) % ("style", "width:170px")} else NodeSeq.Empty},
-      "refuse" -> {if (nodes.size > 0 ) { SHtml.ajaxButton("Refuse", {
-        () => showConfirmPopup(refuseTemplate, "refusePopup")
-      }) } else NodeSeq.Empty},
-      "errors" -> (errors match {
-=======
-    bind("pending",html,
-      "servers" -> serverGrid.displayAndInit(nodes,"acceptNodeGrid",
-        Seq(
-            (Text("Since"),
-                   {e => Text(DateFormaterService.getFormatedDate(e.creationDate))}),
-            (Text("Directive"),
-                  { e => SHtml.ajaxButton(<img src="/images/icMagnify-right.png"/>, {
-                      () =>  showExpectedPolicyPopup(e)
-                    }, ("class", "smallButton")
-                   )
-                  }
-               ),
-              (Text(""), { e =>
-                  <input type="checkbox" name="serverids" value={e.id.value.toString}/>
-                })
-
-        ),
-        """,{ "sWidth": "60px" },{ "sWidth": "70px", "bSortable":false },{ "sWidth": "15px", "bSortable":false }"""
-        ,true
-      )
-    , "accept" ->
+        "servers" -> servers
+      , "accept" ->
           SHtml.ajaxButton(
               "Accept"
             , { () =>  showConfirmPopup(acceptTemplate, "confirmPopup") }
           ) % ("class", "pull-right buttonMargin")
-    , "refuse" ->
+      , "refuse" ->
           SHtml.ajaxButton(
               "Refuse"
             , { () => showConfirmPopup(refuseTemplate, "refusePopup" ) }
           ) % ("class", "pull-right dangerButton buttonMargin")
-    , "errors" -> (errors match {
->>>>>>> b239e7d2
+      , "errors" -> (errors match {
         case None => NodeSeq.Empty
         case Some(x) => <div>x</div>
       })
@@ -438,8 +400,4 @@
       Select/deselect all <input type="checkbox" id="selectAll" onClick="jqCheckAll('selectAll', 'serverids')"/>
       </p>
       </div>
-<<<<<<< HEAD
-
-=======
->>>>>>> b239e7d2
 }