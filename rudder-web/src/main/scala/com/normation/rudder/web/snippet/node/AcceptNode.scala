--- conflicted
+++ resolved
@@ -220,7 +220,6 @@
 
   }
 
-<<<<<<< HEAD
   def refuseNodes(listNode : Seq[NodeId]) : Unit = {
     //TODO : manage error message
     S.clearCurrentNotices
@@ -244,34 +243,7 @@
                   , fullOsName       = srv.osFullName
                   , actorIp          = S.containerRequest.map(_.remoteAddress).openOr("Unknown IP")
                 )
-=======
-    /**
-     * Display the list of selected server, and the accept/refuse button
-     */
-    def listNode(listNode : Seq[NodeId], template : NodeSeq) : NodeSeq = {
-        serverSummaryService.find(pendingNodeDit,listNode:_*) match {
-          case Full(servers) =>
-            bind("servergrid",template,
-              "lines" -> servers.flatMap { case s@Srv(id,status, hostname,ostype, osname, fullos, ips,  _, _, _) =>
-                 bind("line",chooseTemplate("servergrid","lines",template),
-                    "os" -> fullos,
-                    "hostname" -> hostname,
-                    "ips" -> (ips.flatMap{ ip => <div class="ip">{ip}</div> })  // TODO : enhance this
-                  )
-              },
-              "accept" -> SHtml.submit("Accept", {
-                () => { addNodes(listNode) }
-                S.redirectTo(S.uri)
-              })
-              ,
-              "refuse" -> SHtml.submit("Refuse", {
-                () => refuseNodes(listNode)
-                 S.redirectTo(S.uri)
-              }, ("class", "red")),
-              "close" ->SHtml.ajaxButton("Cancel", {
-                () => JsRaw(" $.modal.close();") : JsCmd
-              })
->>>>>>> 059fed92
+
             )
 
             logRepository.saveEventLog(modId, entry) match {
@@ -324,35 +296,39 @@
   /**
    * Display the list of selected server, and the accept/refuse button
    */
+
   def listNode(listNode : Seq[NodeId], template : NodeSeq) : NodeSeq = {
-      serverSummaryService.find(pendingNodeDit,listNode:_*) match {
-        case Full(servers) =>
-          bind("servergrid",template,
-            "lines" -> servers.flatMap { case s@Srv(id,status, hostname,ostype, osname, fullos, ips, _) =>
-               bind("line",chooseTemplate("servergrid","lines",template),
-                  "os" -> fullos,
-                  "hostname" -> hostname,
-                  "ips" -> (ips.flatMap{ ip => <div class="ip">{ip}</div> })  // TODO : enhance this
+    serverSummaryService.find(pendingNodeDit,listNode:_*) match {
+      case Full(servers) =>
+        bind("servergrid",template,
+            "lines" ->
+              servers.flatMap { case s@Srv(id,status, hostname,ostype, osname, fullos, ips,  _, _, _) =>
+                bind("line",chooseTemplate("servergrid","lines",template),
+                    "os" -> fullos
+                  , "hostname" -> hostname
+                  , "ips" -> (ips.flatMap{ ip => <div class="ip">{ip}</div> })  // TODO : enhance this
                 )
-            },
-            "accept" -> SHtml.submit("Accept", {
-              () => { addNodes(listNode) }
-              S.redirectTo(S.uri)
-            })
-            ,
-            "refuse" -> SHtml.submit("Refuse", {
-              () => refuseNodes(listNode)
-               S.redirectTo(S.uri)
-            }, ("class", "red")),
-            "close" ->SHtml.ajaxButton("Cancel", {
-              () => JsRaw(" $.modal.close();") : JsCmd
-            })
-          )
-        case e:EmptyBox =>
-          val error = e ?~! "An error occured when trying to get server details for displaying them in the popup"
-          logger.debug(error.messageChain, e)
-          NodeSeq.Empty
-      }
+              }
+          , "accept" ->
+              SHtml.submit("Accept", {
+                () => { addNodes(listNode) }
+                S.redirectTo(S.uri)
+              })
+          , "refuse" ->
+              SHtml.submit("Refuse", {
+                () => refuseNodes(listNode)
+                S.redirectTo(S.uri)
+              }, ("class", "red"))
+          ,  "close" ->
+               SHtml.ajaxButton("Cancel", {
+                 () => JsRaw(" $.modal.close();") : JsCmd
+               })
+        )
+      case e:EmptyBox =>
+        val error = e ?~! "An error occured when trying to get server details for displaying them in the popup"
+        logger.debug(error.messageChain, e)
+        NodeSeq.Empty
+    }
   }
 
   /**
