/*
*************************************************************************************
* Copyright 2013 Normation SAS
*************************************************************************************
*
* This file is part of Rudder.
*
* Rudder is free software: you can redistribute it and/or modify
* it under the terms of the GNU General Public License as published by
* the Free Software Foundation, either version 3 of the License, or
* (at your option) any later version.
*
* In accordance with the terms of section 7 (7. Additional Terms.) of
* the GNU General Public License version 3, the copyright holders add
* the following Additional permissions:
* Notwithstanding to the terms of section 5 (5. Conveying Modified Source
* Versions) and 6 (6. Conveying Non-Source Forms.) of the GNU General
* Public License version 3, when you create a Related Module, this
* Related Module is not considered as a part of the work and may be
* distributed under the license agreement of your choice.
* A "Related Module" means a set of sources files including their
* documentation that, without modification of the Source Code, enables
* supplementary functions or services in addition to those offered by
* the Software.
*
* Rudder is distributed in the hope that it will be useful,
* but WITHOUT ANY WARRANTY; without even the implied warranty of
* MERCHANTABILITY or FITNESS FOR A PARTICULAR PURPOSE.  See the
* GNU General Public License for more details.
*
* You should have received a copy of the GNU General Public License
* along with Rudder.  If not, see <http://www.gnu.org/licenses/>.

*
*************************************************************************************
*/

package com.normation.rudder.web.snippet.administration

import net.liftweb.http._
import net.liftweb.common._
import bootstrap.liftweb.RudderConfig
import net.liftweb.http.js._
import JsCmds._
import JE._
import com.normation.eventlog.ModificationId
import scala.xml.NodeSeq
import net.liftweb.util._
import net.liftweb.util.Helpers._
import net.liftweb.http.SHtml._
import com.normation.rudder.appconfig._
import com.normation.rudder.batch.AutomaticStartDeployment
import com.normation.rudder.web.model.CurrentUser
<<<<<<< HEAD
import com.normation.rudder.reports.FullCompliance
import com.normation.rudder.reports.ComplianceMode
import com.normation.rudder.reports.ChangesOnly
import com.normation.rudder.web.components.AgentScheduleEditForm
import com.normation.rudder.reports.AgentRunInterval
import com.normation.rudder.web.components.ComplianceModeEditForm
import com.normation.rudder.reports.SyslogUDP
import com.normation.rudder.reports.SyslogTCP
import com.normation.rudder.reports.SyslogProtocol

/**
 * This class manage the displaying of user configured properties.
 *
 * Methods on that classes are used in the template ""
 */
=======

>>>>>>> 45b020b8
class PropertiesManagement extends DispatchSnippet with Loggable {

  private[this] val configService : ReadConfigService with UpdateConfigService = RudderConfig.configService
  private[this] val asyncDeploymentAgent = RudderConfig.asyncDeploymentAgent
  private[this] val uuidGen = RudderConfig.stringUuidGenerator

  private[this] val genericReasonMessage = Some("Property modified from Rudder preference page")

  def startNewPolicyGeneration() = {
    val modId = ModificationId(uuidGen.newUuid)
    asyncDeploymentAgent ! AutomaticStartDeployment(modId, CurrentUser.getActor)
  }

  def dispatch = {
    case "changeMessage" => changeMessageConfiguration
    case "workflow"      => workflowConfiguration
    case "denyBadClocks" => cfserverNetworkConfiguration
    case "cfagentSchedule" => (xml) => cfagentScheduleConfiguration
    case "complianceMode" => (xml) => complianceModeConfiguration
    case "cfengineGlobalProps" => cfengineGlobalProps
    case "loggingConfiguration" => loggingConfiguration
<<<<<<< HEAD
    case "sendMetricsConfiguration" => sendMetricsConfiguration
    case "networkProtocolSection" => networkProtocolSection
    case "displayGraphsConfiguration" => displayGraphsConfiguration
=======
    case "apiMode" => apiComptabilityMode
>>>>>>> 45b020b8
  }

  def changeMessageConfiguration = { xml : NodeSeq =>

    // initial values
    var initEnabled = configService.rudder_ui_changeMessage_enabled
    var initMandatory = configService.rudder_ui_changeMessage_mandatory
    var initExplanation = configService.rudder_ui_changeMessage_explanation

    // mutable, default values won't be used (if error in property => edit form is not displayed)
    var enabled = initEnabled.getOrElse(false)
    var mandatory = configService.rudder_ui_changeMessage_mandatory.getOrElse(false)
    var explanation = configService.rudder_ui_changeMessage_explanation.getOrElse("Please enter a message explaining the reason for this change.")

    def submit = {

      // Save new value
      configService.set_rudder_ui_changeMessage_enabled(enabled).
        // If update is sucessful update the initial value used by the form
        foreach(updateOk => initEnabled = Full(enabled))

      configService.set_rudder_ui_changeMessage_mandatory(mandatory).foreach(updateOk => initMandatory = Full(mandatory))

      configService.set_rudder_ui_changeMessage_explanation(explanation).foreach(updateOk => initExplanation = Full(explanation))

      S.notice("updateChangeMsg","Change audit logs configuration correctly updated")
      check()
    }

    // Check if there is no modification
    // Ignore error ones so we can still modify those not in error)
    def noModif = (
         initEnabled.map(_ == enabled).getOrElse(false)
      && initMandatory.map(_ == mandatory).getOrElse(false)
      && initExplanation.map(_ == explanation).getOrElse(false)
    )

    // Check that there is some modification to enabled/disable save
    def check() = {
      if(!noModif){
        S.notice("updateChangeMsg","")
      }
      Run(s"""$$("#changeMessageSubmit").button( "option", "disabled",${noModif});""")
    }

    // Initialisation of form
    // Determine if some fields should be disabled.
    def initJs(newStatus :Boolean) = {
      enabled = newStatus
      check() &
      Run(
        s"""
            $$("#mandatory").prop("disabled",${!newStatus});
            $$("#explanation").prop("disabled",${!newStatus});"""
      )
    }

    // Rendering
    ( "#configurationRepoPath" #> RudderConfig.RUDDER_DIR_GITROOT &
      "#enabled" #> {
        initEnabled match {
          case Full(value) =>
            SHtml.ajaxCheckbox(
                value
              , initJs _
              , ("id","enabled")
              , ("class","twoCol")
            )
          case eb: EmptyBox =>
            val fail = eb ?~ "there was an error, while fetching value of property: 'Enable change audit log' "
            <div class="error">{fail.msg}</div>
        }
      } &

      "#mandatory" #> {
        initMandatory match {
          case Full(value) =>
            SHtml.ajaxCheckbox(
                value
              , (b : Boolean) => { mandatory = b; check() }
              , ("id","mandatory")
              , ("class","twoCol")
            )
          case eb: EmptyBox =>
            val fail = eb ?~ "there was an error, while fetching value of property: 'Make message mandatory "
            <div class="error">{fail.msg}</div>
        }
      } &

      "#explanation " #> {

        // Need specific check on base value of the field
        // Maybe don't need to be done in Ajax and replaced by full client side
        def checkExplanation (initValue : String) (s : String) = {
          val mod = (    initEnabled.map(_ == enabled).getOrElse(false)
                      && initMandatory.map(_ == mandatory).getOrElse(false)
                    )
           Run(s"""
             var noModif = $mod && ($$("#explanation").val() == "$initValue");
             $$("#changeMessageSubmit").button( "option", "disabled",noModif);""")
        }
        initExplanation match {
          case Full(value) =>

            SHtml.ajaxText(
                value
              , (s : String) => { explanation = s; check() }
              , ("id","explanation")
              , ("class","twoCol")
              , ("style","width:30%;")
              , ("onkeydown",ajaxCall("checkExplanation", checkExplanation(value) ).toJsCmd)
            )
          case eb: EmptyBox =>
            val fail = eb ?~ "there was an error, while fetching value of property: 'Explanation to display "
            <div class="error">{fail.msg}</div>
        }
      } &

      "#restoreExplanation " #> {
        initExplanation.map{ s:String =>
          ajaxButton(<span>Reset to default</span>, () => { explanation = "Please enter a message explaining the reason for this change."
            Run("""$("#explanation").val("Please enter a message explaining the reason for this change.");""") & check()

            }  ,("class","defaultButton"), ("id","restoreExplanation"))
        }.getOrElse(NodeSeq.Empty)
      } &

      "#mandatoryTooltip *" #> {
        initMandatory.map{ b:Boolean =>
          val tooltipid = Helpers.nextFuncName
          <span class="tooltipable" tooltipid={tooltipid} title="">
            <img   src="/images/icInfo.png" style="padding-left:15px; margin:0;"/>
          </span>
          <div class="tooltipContent" id={tooltipid}>
            If this option is enabled, users will be forced to enter a change audit log. Empty messages will not be accepted.
          </div>
        }.getOrElse(NodeSeq.Empty)
      } &

      "#explanationTooltip *" #> {
        initExplanation.map{ s:String =>
          val tooltipid = Helpers.nextFuncName
          <span class="tooltipable" tooltipid={tooltipid} title="">
            <img   src="/images/icInfo.png" style="padding-left:15px; margin:0;"/>
          </span>
          <div class="tooltipContent" id={tooltipid}>
            Content of the text displayed to prompt the user to enter a change audit log.
          </div>
        }.getOrElse(NodeSeq.Empty)
      } &

      "#changeMessageSubmit " #> {
         SHtml.ajaxSubmit("Save changes", submit _)
      }
    ) apply (xml ++ Script(Run("correctButtons();") & initJs(enabled)))
  }

  def workflowConfiguration = { xml : NodeSeq =>

    //  initial values, updated on successfull submit
    var initEnabled = configService.rudder_workflow_enabled
    var initSelfVal = configService.rudder_workflow_self_validation
    var initSelfDep = configService.rudder_workflow_self_deployment

    // form values
    var enabled = initEnabled.getOrElse(false)
    var selfVal = initSelfVal.getOrElse(false)
    var selfDep = initSelfDep.getOrElse(false)

    def submit = {
      configService.set_rudder_workflow_enabled(enabled).foreach(updateOk => initEnabled = Full(enabled))
      configService.set_rudder_workflow_self_validation(selfVal).foreach(updateOk => initSelfVal = Full(selfVal))
      configService.set_rudder_workflow_self_deployment(selfDep).foreach(updateOk => initSelfDep = Full(selfDep))
        S.notice("updateWorkflow","Change Requests (validation workflow) configuration correctly updated")
      check()
    }

    def noModif = (    initEnabled.map(_ == enabled).getOrElse(false)
                    && initSelfVal.map(_ == selfVal).getOrElse(false)
                    && initSelfDep.map(_ == selfDep).getOrElse(false)
                  )

    def check() = {
      if(!noModif){
        S.notice("updateWorkflow","")
      }
      Run(s"""$$("#workflowSubmit").button( "option", "disabled",${noModif});""")
    }
    def initJs(newStatus :Boolean) = {
      enabled = newStatus
      check() &
      Run(
        s"""
            $$("#selfVal").prop("disabled",${!newStatus});
            $$("#selfDep").prop("disabled",${!newStatus});"""
      )
    }
    ( "#workflowEnabled" #> {
      initEnabled match {
        case Full(value) =>
          SHtml.ajaxCheckbox(
              value
            , initJs _
            , ("id","workflowEnabled")
            , ("class","twoCol")
          )
          case eb: EmptyBox =>
            val fail = eb ?~ "there was an error, while fetching value of property: 'Enable Change Requests' "
            <div class="error">{fail.msg}</div>
        }
      } &

      "#selfVal" #> {
        initSelfVal match {
          case Full(value) =>
            SHtml.ajaxCheckbox(
                value
              , (b : Boolean) => { selfVal = b; check() }
              , ("id","selfVal")
              , ("class","twoCol")
            )
          case eb: EmptyBox =>
            val fail = eb ?~ "there was an error, while fetching value of property: 'Allow self validation' "
            <div class="error">{fail.msg}</div>
        }

      } &

      "#selfDep " #> {
        initSelfDep match {
          case Full(value) =>
            SHtml.ajaxCheckbox(
                value
              , (b : Boolean) => { selfDep = b; check() }
              , ("id","selfDep")
              , ("class","twoCol")
            )
          case eb: EmptyBox =>
            val fail = eb ?~ "there was an error, while fetching value of property: 'Allow self deployment' "
            <div class="error">{fail.msg}</div>
        }
      } &

      "#selfValTooltip *" #> {

        initSelfVal match {
          case Full(_) =>
            val tooltipid = Helpers.nextFuncName
            <span class="tooltipable" tooltipid={tooltipid} title="">
              <img   src="/images/icInfo.png" style="padding-left:15px; margin:0;"/>
            </span>
            <div class="tooltipContent" id={tooltipid}>
              Allow users to validate Change Requests they created themselves? Validating is moving a Change Request to the "<b>Pending deployment</b>" status
            </div>
          case _ => NodeSeq.Empty
        }
      } &

      "#selfDepTooltip *" #> {
        initSelfDep match {
          case Full(_) =>
            val tooltipid = Helpers.nextFuncName
            <span class="tooltipable" tooltipid={tooltipid} title="">
              <img   src="/images/icInfo.png" style="padding-left:15px; margin:0;"/>
            </span>
            <div class="tooltipContent" id={tooltipid}>
              Allow users to deploy Change Requests they created themselves? Deploying is effectively applying a Change Request in the "<b>Pending deployment</b>" status.
            </div>
          case _ => NodeSeq.Empty
        }
      } &

      "#workflowSubmit " #> {
         SHtml.ajaxSubmit("Save changes", submit _)
      }
    ) apply (xml ++ Script(Run("correctButtons();") & initJs(enabled)))
  }

  def cfserverNetworkConfiguration = { xml : NodeSeq =>

    //  initial values, updated on successfull submit
    var initDenyBadClocks = configService.cfengine_server_denybadclocks
    //be careful, we want "No skipIdentify"
    //convention: we negate on server i/o, not anywhere else
    var initNoSkipIdentify = configService.cfengine_server_skipidentify.map( !_ )

    // form values
    var denyBadClocks = initDenyBadClocks.getOrElse(false)
    var noSkipIdentify = initNoSkipIdentify.getOrElse(false)

    def submit = {
      configService.set_cfengine_server_denybadclocks(denyBadClocks).foreach(updateOk => initDenyBadClocks = Full(denyBadClocks))
      configService.set_cfengine_server_skipidentify(!noSkipIdentify).foreach(updateOk => initNoSkipIdentify = Full(noSkipIdentify))

      // start a promise generation, Since we check if there is change to save, if we got there it mean that we need to redeploy
      startNewPolicyGeneration
      S.notice("updateCfserverNetwork","Network security options correctly updated")
      check()
    }

    def noModif = (
         initDenyBadClocks.map(_ == denyBadClocks).getOrElse(false)
      && initNoSkipIdentify.map(_ == noSkipIdentify).getOrElse(false)
    )

    def check() = {
      if(!noModif){
        S.notice("updateCfserverNetwork","")
      }
      Run(s"""$$("#cfserverNetworkSubmit").button( "option", "disabled",${noModif});""")
    }

    ( "#denyBadClocks" #> {
      initDenyBadClocks match {
        case Full(value) =>
          SHtml.ajaxCheckbox(
              value
            , (b : Boolean) => { denyBadClocks = b; check() }
            , ("id","denyBadClocks")
          )
          case eb: EmptyBox =>
            val fail = eb ?~ "there was an error while fetching value of property: 'Deny Bad Clocks' "
            <div class="error">{fail.msg}</div>
        }
      } &

      "#denyBadClocksTooltip *" #> {

        initDenyBadClocks match {
          case Full(_) =>
            val tooltipid = Helpers.nextFuncName

            <span class="tooltipable" tooltipid={tooltipid} title="">
              <img   src="/images/icInfo.png" style="padding-left:15px; margin:0;"/>
            </span>
            <div class="tooltipContent" id={tooltipid}>
               By default, copying configuration policy to nodes requires system clocks to be synchronized
               to within an hour. Disabling this will bypass this check, but may open a window for replay attacks.
            </div>

          case _ => NodeSeq.Empty
        }
      } &
     "#skipIdentify" #> {
      initNoSkipIdentify match {
        case Full(value) =>
          SHtml.ajaxCheckbox(
              value
            , (b : Boolean) => { noSkipIdentify = b; check() }
            , ("id","skipIdentify")
          )
          case eb: EmptyBox =>
            val fail = eb ?~ "there was an error while fetching value of property: 'Skip verify' "
            <div class="error">{fail.msg}</div>
        }
      } &

      "#skipIdentifyTooltip *" #> {

        initNoSkipIdentify match {
          case Full(_) =>
            val tooltipid = Helpers.nextFuncName
            <span class="tooltipable" tooltipid={tooltipid} title="">
              <img   src="/images/icInfo.png" style="padding-left:15px; margin:0;"/>
            </span>
            <div class="tooltipContent" id={tooltipid}>
              By default, copying configuration policy requires nodes to be able to
              perform a reverse DNS lookup for the IP of the interface used to connect to the Rudder
              server. This is then checked by a forward DNS lookup on the server. Disabling this will
              bypass this check, thus slightly improving performance on each node without providing
              any significant window for attack. It is necessary to disable this option if any of
              your nodes are behind a NAT or if you don't have a full reverse DNS setup.
            </div>

          case _ => NodeSeq.Empty
        }
      } &

      "#cfserverNetworkSubmit " #> {
         SHtml.ajaxSubmit("Save changes", submit _)
      }
    ) apply (xml ++ Script(Run("correctButtons();") & check()))
  }

<<<<<<< HEAD
  def networkProtocolSection = { xml : NodeSeq =>
    //  initial values, updated on successfull submit
    def networkForm(initValue : SyslogProtocol) = {
      var initReportsProtocol = initValue
      var reportProtocol = initValue
      def check = {
        val noChange = initReportsProtocol == reportProtocol
        S.notice("updateNetworkProtocol","")
        Run(s"""$$("#networkProtocolSubmit").button( "option", "disabled",${noChange});""")
=======
  def cfagentScheduleConfiguration = { xml : NodeSeq =>

    var jsonSchedule = "{}"

    //return a box of (interval, start hour, start min, splay)
    def parseJsonSchedule(s: String) : Box[(Int, Int, Int, Int)] = {
      import net.liftweb.json._

      val json = parse(s)

      val x = for {
        JField("interval", JInt(i)) <- json
        JField("starthour", JInt(h)) <- json
        JField("startminute", JInt(m)) <- json
        JField("splayHour", JInt(sh)) <- json
        JField("splayMinute", JInt(sm)) <- json
      } yield {
        val splayTime = (sh.toInt * 60) + sm.toInt
        (i.toInt, h.toInt, m.toInt, splayTime)
>>>>>>> 45b020b8
      }

      def submit = {
        val actor = CurrentUser.getActor
        configService.set_rudder_syslog_protocol(reportProtocol,actor,None) match {
          case Full(_) =>
            // Update the initial value of the form
            initReportsProtocol = reportProtocol
            startNewPolicyGeneration
            S.notice("updateNetworkProtocol","Network protocol options correctly updated")
            check
          case eb:EmptyBox =>
            S.error("updateNetworkProtocol","Error when saving network protocol options")
            Noop
        }
      }

      val checkboxInitValue = initReportsProtocol == SyslogUDP

     ( "#reportProtocol" #> {
          SHtml.ajaxCheckbox(
              checkboxInitValue
            , (newValue : Boolean) => {
                reportProtocol = if (newValue) SyslogUDP else SyslogTCP
                check
              }
            , ("id","reportProtocol")
          )
       } &
       "#networkProtocolSubmit " #> {
         SHtml.ajaxSubmit("Save changes", submit _)
       }
      )(xml ++ Script(Run("correctButtons();") & check))

    }

<<<<<<< HEAD
    configService.rudder_syslog_protocol match {
      case Full(value) =>
        networkForm(value)
      case eb: EmptyBox =>
        // We could not read current protocol, try repairing by setting protocol to UDP and warn user
        val actor = CurrentUser.getActor
        configService.set_rudder_syslog_protocol(SyslogUDP,actor,Some("Property automatically reset to 'UDP' due to an error"))
        S.error("updateNetworkProtocol","Error when fetching 'Syslog protocol' property, Setting it to UDP")
        networkForm(SyslogUDP)
    }
  }

  val agentScheduleEditForm = new AgentScheduleEditForm(
      getSchedule
    , saveSchedule
    , () => startNewPolicyGeneration
  )

  val complianceModeEditForm = new ComplianceModeEditForm(
      () => configService.rudder_compliance_mode().map(a => (a._1,a._2,true))
    , (complianceMode,heartbeatPeriod,_) =>  {
          configService.set_rudder_compliance_mode(complianceMode,heartbeatPeriod,CurrentUser.getActor,genericReasonMessage)}
    , () => startNewPolicyGeneration
  )

  def getSchedule() : Box[AgentRunInterval] = {
    for {
=======
    val transform = (for {
>>>>>>> 45b020b8
      starthour <- configService.agent_run_start_hour
      startmin  <- configService.agent_run_start_minute
      splaytime <- configService.agent_run_splaytime
      interval  = configService.agent_run_interval
    } yield {
      AgentRunInterval(
            None
          , interval
          , startmin
          , starthour
          , splaytime
        )
    }
  }

  def saveSchedule(schedule: AgentRunInterval) : Box[Unit] = {

    val actor = CurrentUser.getActor
    for {
      _ <- configService.set_agent_run_interval(schedule.interval,actor,genericReasonMessage)
      _ <- configService.set_agent_run_start_hour(schedule.startHour,actor,genericReasonMessage)
      _ <- configService.set_agent_run_start_minute(schedule.startMinute,actor,genericReasonMessage)
      _ <- configService.set_agent_run_splaytime(schedule.splaytime,actor,genericReasonMessage)
    } yield {
      logger.info(s"Agent schedule updated to run interval: ${schedule.interval} min, start time: ${schedule.startHour} h ${schedule.startMinute} min, splaytime: ${schedule.splaytime} min")
    }
  }

  def cfagentScheduleConfiguration = agentScheduleEditForm.cfagentScheduleConfiguration
  def complianceModeConfiguration = complianceModeEditForm.complianceModeConfiguration

  def cfengineGlobalProps = { xml : NodeSeq =>

    //  initial values, updated on successful submit
    var initModifiedFilesTtl = configService.cfengine_modified_files_ttl
    var initCfengineOutputsTtl = configService.cfengine_outputs_ttl

    // form values
    var modifiedFilesTtl = initModifiedFilesTtl.getOrElse(30).toString
    var cfengineOutputsTtl = initCfengineOutputsTtl.getOrElse(7).toString

    def submit = {
      // first, check if the content are effectively Int
      try {
        val intModifiedFilesTtl = Integer.parseInt(modifiedFilesTtl)
        val intCfengineOutputsTtl = Integer.parseInt(cfengineOutputsTtl)
        configService.set_cfengine_modified_files_ttl(intModifiedFilesTtl).foreach(updateOk => initModifiedFilesTtl = Full(intModifiedFilesTtl))
        configService.set_cfengine_outputs_ttl(intCfengineOutputsTtl).foreach(updateOk => initCfengineOutputsTtl = Full(intCfengineOutputsTtl))

        // start a promise generation, Since we check if there is change to save, if we got there it mean that we need to redeploy
        startNewPolicyGeneration
        S.notice("updateCfengineGlobalProps","File retention settings correctly updated")
        check()

      } catch {
        case ex:NumberFormatException =>

          S.error("updateCfengineGlobalProps", ex.getMessage())
          Noop
      }

    }

    def noModif = (
         initModifiedFilesTtl.map(_.toString == modifiedFilesTtl).getOrElse(false)
      && initCfengineOutputsTtl.map(_.toString == cfengineOutputsTtl).getOrElse(false)
    )

    def check() = {
      if(!noModif){
        S.notice("updateCfengineGlobalProps","")
      }
      Run(s"""$$("#cfengineGlobalPropsSubmit").button( "option", "disabled",${noModif});""")
    }

    ( "#modifiedFilesTtl" #> {
      initModifiedFilesTtl match {
        case Full(value) =>
          SHtml.ajaxText(
              value.toString
            , (s : String) => { modifiedFilesTtl = s; check() }
            , ("id","modifiedFilesTtl")
          )
        case eb: EmptyBox =>
          val fail = eb ?~ "there was an error while fetching value of property: 'Modified files TTL' "
          <div class="error">{fail.msg}</div>
        }
      } &

     "#cfengineOutputsTtl" #> {
      initCfengineOutputsTtl match {
        case Full(value) =>
          SHtml.ajaxText(
              value.toString
            , (s : String) => { cfengineOutputsTtl = s; check() }
            , ("id","cfengineOutputsTtl")
          )
        case eb: EmptyBox =>
          val fail = eb ?~ "there was an error while fetching value of property: 'CFEngine Outputs TTL' "
          <div class="error">{fail.msg}</div>
        }
      } &

      "#cfengineGlobalPropsSubmit " #> {
         SHtml.ajaxSubmit("Save changes", submit _)
      }
    ) apply (xml ++ Script(Run("correctButtons();") & check()))
  }

  def loggingConfiguration = { xml : NodeSeq =>

    //  initial values, updated on successfull submit
    var initStoreAllCentralizedLogsInFile = configService.rudder_store_all_centralized_logs_in_file

    // form values
    var storeAllCentralizedLogsInFile  = initStoreAllCentralizedLogsInFile.getOrElse(false)

    def submit = {
      configService.set_rudder_store_all_centralized_logs_in_file(storeAllCentralizedLogsInFile).foreach(updateOk => initStoreAllCentralizedLogsInFile = Full(storeAllCentralizedLogsInFile))

      // start a promise generation, Since we check if there is change to save, if we got there it mean that we need to redeploy
      startNewPolicyGeneration
      S.notice("loggingConfiguration", storeAllCentralizedLogsInFile match {
        case true  => "Logging will be enabled during the next agent run on this server (5 minutes maximum)"
        case false => "Logging will be disabled during the next agent run on this server (5 minutes maximum)"
        })
      check()
    }

    def noModif = (
         initStoreAllCentralizedLogsInFile.map(_ == storeAllCentralizedLogsInFile).getOrElse(false)
    )

    def check() = {
      if(!noModif){
        S.notice("loggingConfiguration","")
      }
      Run(s"""$$("#loggingConfigurationSubmit").button( "option", "disabled",${noModif});""")
    }

    ( "#storeAllLogsOnFile" #> {
      initStoreAllCentralizedLogsInFile match {
        case Full(value) =>
          SHtml.ajaxCheckbox(
              value
            , (b : Boolean) => { storeAllCentralizedLogsInFile = b; check() }
            , ("id","storeAllLogsOnFile")
          )
          case eb: EmptyBox =>
            val fail = eb ?~ "there was an error while fetching value of property: 'Store all centralized logs in file' "
            <div class="error">{fail.msg}</div>
        }
      } &
      "#loggingConfigurationSubmit " #> {
         SHtml.ajaxSubmit("Save changes", submit _)
      }
    ) apply (xml ++ Script(Run("correctButtons();") & check()))
  }

<<<<<<< HEAD
  def sendMetricsConfiguration = { xml : NodeSeq =>
    ( configService.send_server_metrics match {
      case Full(value) =>
        var sendMetrics = value
        def submit() = {
          val save = configService.set_send_server_metrics(sendMetrics,CurrentUser.getActor,genericReasonMessage)

          S.notice("sendMetricsMsg", save match {
            case Full(_)  =>
              // start a promise generation, Since we may have change the mode, if we got there it mean that we need to redeploy
              startNewPolicyGeneration
              "'send server metrics' property updated"
            case eb: EmptyBox =>
              "There was an error when updating the value of the 'send server metrics' property"
          } )
        }

        ( "#sendMetricsCheckbox" #> {
            SHtml.ajaxCheckbox(
                value.getOrElse(false)
              , (b : Boolean) => { sendMetrics = Some(b) }
              , ("id","sendMetricsCheckbox")
            )
          } &
          "#sendMetricsSubmit " #> {
            SHtml.ajaxSubmit("Save changes", submit _)
          }
        )
      case eb: EmptyBox =>
        ( "#sendMetrics" #> {
          val fail = eb ?~ "there was an error while fetching value of property: 'Send server metrics"
          logger.error(fail.messageChain)
          <div class="error">{fail.messageChain}</div>
        } )
    } ) apply (xml ++ Script(Run("correctButtons();")))
  }

  def displayGraphsConfiguration = { xml : NodeSeq =>

    ( configService.display_changes_graph() match {
      case Full(value) =>
        var displayGraphs = value
        def noModif() = displayGraphs == value
        def check() = {
          S.notice("displayGraphsMsg","")
          Run(s"""$$("#displayGraphsSubmit").button( "option", "disabled",${noModif()});""")
        }

        def submit() = {
          val save = configService.set_display_changes_graph(displayGraphs)
          S.notice("displayGraphsMsg", save match {
            case Full(_)  =>
              "'display change graphs' property updated"
            case eb: EmptyBox =>
              "There was an error when updating the value of the 'display change graphs' property"
          } )
        }

        ( "#displayGraphsCheckbox" #> {
            SHtml.ajaxCheckbox(
                value
              , (b : Boolean) => { displayGraphs = b; check}
              , ("id","displayGraphsCheckbox")
            )
          } &
          "#displayGraphsSubmit " #> {
            SHtml.ajaxSubmit("Save changes", submit _)
          } &
          "#displayGraphsSubmit *+" #> {
            Script(Run("correctButtons();") & check())
          }
        )
      case eb: EmptyBox =>
        ( "#displayGraphs" #> {
          val fail = eb ?~ "there was an error while fetching value of property: 'display change graphs'"
          logger.error(fail.messageChain)
          <div class="error">{fail.messageChain}</div>
        } )
    } ) apply xml
  }
=======
  def apiComptabilityMode = { xml : NodeSeq =>

    //  initial values, updated on successfull submit
    var initApiMode = configService.api_compatibility_mode()

    // form values
    var apiMode  = initApiMode.getOrElse(true)

    def submit = {
      configService.set_api_compatibility_mode(apiMode).foreach(updateOk => initApiMode = Full(apiMode))

      S.notice("apiModeMsg", "Api compatibility mode changed")
      check()
    }

    def noModif = (
         initApiMode.map(_ == apiMode).getOrElse(false)
    )

    def check() = {
      if(!noModif){
        S.notice("apiModeMsg","")
      }
      Run(s"""$$("#apiModeSubmit").button( "option", "disabled",${noModif});""")
    }

    ( "#apiMode" #> {
      initApiMode match {
        case Full(value) =>
          SHtml.ajaxCheckbox(
              value
            , (b : Boolean) => { apiMode = b; check() }
            , ("id","apiMode")
          )
          case eb: EmptyBox =>
            val fail = eb ?~ "there was an error while fetching value of property: 'Api compatibility mode' "
            <div class="error">{fail.msg}</div>
        }
      } &
      "#apiModeSubmit " #> {
         SHtml.ajaxSubmit("Save changes", submit _)
      }
    ) apply (xml ++ Script(Run("correctButtons();") & check()))
  }

>>>>>>> 45b020b8
}<|MERGE_RESOLUTION|>--- conflicted
+++ resolved
@@ -51,7 +51,6 @@
 import com.normation.rudder.appconfig._
 import com.normation.rudder.batch.AutomaticStartDeployment
 import com.normation.rudder.web.model.CurrentUser
-<<<<<<< HEAD
 import com.normation.rudder.reports.FullCompliance
 import com.normation.rudder.reports.ComplianceMode
 import com.normation.rudder.reports.ChangesOnly
@@ -67,9 +66,6 @@
  *
  * Methods on that classes are used in the template ""
  */
-=======
-
->>>>>>> 45b020b8
 class PropertiesManagement extends DispatchSnippet with Loggable {
 
   private[this] val configService : ReadConfigService with UpdateConfigService = RudderConfig.configService
@@ -91,13 +87,10 @@
     case "complianceMode" => (xml) => complianceModeConfiguration
     case "cfengineGlobalProps" => cfengineGlobalProps
     case "loggingConfiguration" => loggingConfiguration
-<<<<<<< HEAD
     case "sendMetricsConfiguration" => sendMetricsConfiguration
     case "networkProtocolSection" => networkProtocolSection
     case "displayGraphsConfiguration" => displayGraphsConfiguration
-=======
     case "apiMode" => apiComptabilityMode
->>>>>>> 45b020b8
   }
 
   def changeMessageConfiguration = { xml : NodeSeq =>
@@ -482,7 +475,6 @@
     ) apply (xml ++ Script(Run("correctButtons();") & check()))
   }
 
-<<<<<<< HEAD
   def networkProtocolSection = { xml : NodeSeq =>
     //  initial values, updated on successfull submit
     def networkForm(initValue : SyslogProtocol) = {
@@ -492,27 +484,6 @@
         val noChange = initReportsProtocol == reportProtocol
         S.notice("updateNetworkProtocol","")
         Run(s"""$$("#networkProtocolSubmit").button( "option", "disabled",${noChange});""")
-=======
-  def cfagentScheduleConfiguration = { xml : NodeSeq =>
-
-    var jsonSchedule = "{}"
-
-    //return a box of (interval, start hour, start min, splay)
-    def parseJsonSchedule(s: String) : Box[(Int, Int, Int, Int)] = {
-      import net.liftweb.json._
-
-      val json = parse(s)
-
-      val x = for {
-        JField("interval", JInt(i)) <- json
-        JField("starthour", JInt(h)) <- json
-        JField("startminute", JInt(m)) <- json
-        JField("splayHour", JInt(sh)) <- json
-        JField("splayMinute", JInt(sm)) <- json
-      } yield {
-        val splayTime = (sh.toInt * 60) + sm.toInt
-        (i.toInt, h.toInt, m.toInt, splayTime)
->>>>>>> 45b020b8
       }
 
       def submit = {
@@ -549,7 +520,6 @@
 
     }
 
-<<<<<<< HEAD
     configService.rudder_syslog_protocol match {
       case Full(value) =>
         networkForm(value)
@@ -577,9 +547,6 @@
 
   def getSchedule() : Box[AgentRunInterval] = {
     for {
-=======
-    val transform = (for {
->>>>>>> 45b020b8
       starthour <- configService.agent_run_start_hour
       startmin  <- configService.agent_run_start_minute
       splaytime <- configService.agent_run_splaytime
@@ -739,7 +706,6 @@
     ) apply (xml ++ Script(Run("correctButtons();") & check()))
   }
 
-<<<<<<< HEAD
   def sendMetricsConfiguration = { xml : NodeSeq =>
     ( configService.send_server_metrics match {
       case Full(value) =>
@@ -820,7 +786,7 @@
         } )
     } ) apply xml
   }
-=======
+
   def apiComptabilityMode = { xml : NodeSeq =>
 
     //  initial values, updated on successfull submit
@@ -866,5 +832,4 @@
     ) apply (xml ++ Script(Run("correctButtons();") & check()))
   }
 
->>>>>>> 45b020b8
 }