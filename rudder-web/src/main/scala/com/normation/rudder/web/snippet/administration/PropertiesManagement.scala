/*
*************************************************************************************
* Copyright 2013 Normation SAS
*************************************************************************************
*
* This file is part of Rudder.
*
* Rudder is free software: you can redistribute it and/or modify
* it under the terms of the GNU General Public License as published by
* the Free Software Foundation, either version 3 of the License, or
* (at your option) any later version.
*
* In accordance with the terms of section 7 (7. Additional Terms.) of
* the GNU General Public License version 3, the copyright holders add
* the following Additional permissions:
* Notwithstanding to the terms of section 5 (5. Conveying Modified Source
* Versions) and 6 (6. Conveying Non-Source Forms.) of the GNU General
* Public License version 3, when you create a Related Module, this
* Related Module is not considered as a part of the work and may be
* distributed under the license agreement of your choice.
* A "Related Module" means a set of sources files including their
* documentation that, without modification of the Source Code, enables
* supplementary functions or services in addition to those offered by
* the Software.
*
* Rudder is distributed in the hope that it will be useful,
* but WITHOUT ANY WARRANTY; without even the implied warranty of
* MERCHANTABILITY or FITNESS FOR A PARTICULAR PURPOSE.  See the
* GNU General Public License for more details.
*
* You should have received a copy of the GNU General Public License
* along with Rudder.  If not, see <http://www.gnu.org/licenses/>.

*
*************************************************************************************
*/

package com.normation.rudder.web.snippet.administration

import net.liftweb.http._
import net.liftweb.common._
import bootstrap.liftweb.RudderConfig
import net.liftweb.http.js._
import JsCmds._
import JE._
import com.normation.eventlog.ModificationId
import scala.xml.NodeSeq
import net.liftweb.util._
import net.liftweb.util.Helpers._
import net.liftweb.http.SHtml._
import com.normation.rudder.appconfig._
import com.normation.rudder.batch.AutomaticStartDeployment
import com.normation.rudder.web.model.CurrentUser
import com.normation.rudder.reports.FullCompliance
import com.normation.rudder.reports.ComplianceMode
import com.normation.rudder.reports.ChangesOnly
import com.normation.rudder.web.components.AgentScheduleEditForm
import com.normation.rudder.reports.AgentRunInterval
import com.normation.rudder.web.components.ComplianceModeEditForm
import com.normation.rudder.reports.SyslogUDP
import com.normation.rudder.reports.SyslogTCP
import com.normation.rudder.reports.SyslogProtocol
import com.normation.rudder.reports.GlobalComplianceMode
import com.normation.rudder.web.components.popup.ModificationValidationPopup.Enable
import com.normation.rudder.domain.appconfig.FeatureSwitch._
import com.normation.rudder.web.components.AgentPolicyModeEditForm

/**
 * This class manage the displaying of user configured properties.
 *
 * Methods on that classes are used in the template ""
 */
class PropertiesManagement extends DispatchSnippet with Loggable {

  private[this] val configService : ReadConfigService with UpdateConfigService = RudderConfig.configService
  private[this] val asyncDeploymentAgent = RudderConfig.asyncDeploymentAgent
  private[this] val uuidGen = RudderConfig.stringUuidGenerator

  private[this] val genericReasonMessage = Some("Property modified from Rudder preference page")

  def startNewPolicyGeneration() = {
    val modId = ModificationId(uuidGen.newUuid)
    asyncDeploymentAgent ! AutomaticStartDeployment(modId, CurrentUser.getActor)
  }

  def disableInputs = {
    import com.normation.rudder.authorization.Edit
    //If user does not have the Edit("administration") right, all inputs are disabled
    val disable = !CurrentUser.checkRights(Edit("administration"))
    S.appendJs(JsRaw(s"""$$("input, select").prop("disabled",${disable})"""))
    NodeSeq.Empty
  }

  def dispatch = {
    case "changeMessage" => changeMessageConfiguration
    case "workflow"      => workflowConfiguration
    case "denyBadClocks" => cfserverNetworkConfiguration
    case "cfagentSchedule" => (xml) => cfagentScheduleConfiguration
    case "agentPolicyMode" => (xml) => agentPolicyModeConfiguration
    case "complianceMode" => (xml) => complianceModeConfiguration
    case "cfengineGlobalProps" => cfengineGlobalProps
    case "loggingConfiguration" => loggingConfiguration
    case "sendMetricsConfiguration" => sendMetricsConfiguration
    case "networkProtocolSection" => networkProtocolSection
    case "displayGraphsConfiguration" => displayGraphsConfiguration
    case "displayRuleColumnConfiguration" => displayRuleColumnConfiguration
    case "apiMode" => apiComptabilityMode
    case "directiveScriptEngineConfiguration" => directiveScriptEngineConfiguration
<<<<<<< HEAD
=======
    case "quickSearchConfiguration" => quickSearchConfiguration
    case "directiveNodePropertiesConfiguration" => directiveNodePropertiesConfiguration
    case "onloadScript" => _ => disableInputs
>>>>>>> 822be72d
  }

  def changeMessageConfiguration = { xml : NodeSeq =>

    // initial values
    var initEnabled = configService.rudder_ui_changeMessage_enabled
    var initMandatory = configService.rudder_ui_changeMessage_mandatory
    var initExplanation = configService.rudder_ui_changeMessage_explanation

    // mutable, default values won't be used (if error in property => edit form is not displayed)
    var enabled = initEnabled.getOrElse(false)
    var mandatory = configService.rudder_ui_changeMessage_mandatory.getOrElse(false)
    var explanation = configService.rudder_ui_changeMessage_explanation.getOrElse("Please enter a message explaining the reason for this change.")

    def submit = {

      // Save new value
      configService.set_rudder_ui_changeMessage_enabled(enabled).
        // If update is sucessful update the initial value used by the form
        foreach(updateOk => initEnabled = Full(enabled))

      configService.set_rudder_ui_changeMessage_mandatory(mandatory).foreach(updateOk => initMandatory = Full(mandatory))

      configService.set_rudder_ui_changeMessage_explanation(explanation).foreach(updateOk => initExplanation = Full(explanation))
      S.clearCurrentNotices
      S.notice("updateChangeMsg","Change audit logs configuration correctly updated")
      check()
    }

    // Check if there is no modification
    // Ignore error ones so we can still modify those not in error)
    def noModif = (
         initEnabled.map(_ == enabled).getOrElse(false)
      && initMandatory.map(_ == mandatory).getOrElse(false)
      && initExplanation.map(_ == explanation).getOrElse(false)
    )
    def emptyString = explanation.trim().length==0
    // Check that there is some modification to enabled/disable save
    def check() = {
      if(!noModif){
        if(emptyString){
          S.error("updateChangeMsg","The message field cannot be empty.")
        }else{
          S.notice("updateChangeMsg","")
        }
      }
      Run(s"""$$("#changeMessageSubmit").prop("disabled",${noModif||emptyString});""")
    }

    // Initialisation of form
    // Determine if some fields should be disabled.
    def initJs(newStatus :Boolean) = {
      enabled = newStatus
      check() &
      Run(
        s"""
            $$("#mandatory").prop("disabled",${!newStatus});
            $$("#explanation").prop("disabled",${!newStatus});
         """
      )
    }

    // Rendering
    ( "#configurationRepoPath" #> RudderConfig.RUDDER_DIR_GITROOT &
      "#enabled" #> {
        initEnabled match {
          case Full(value) =>
            SHtml.ajaxCheckbox(
                value
              , initJs _
              , ("id","enabled")
              , ("class","twoCol")
            )
          case eb: EmptyBox =>
            val fail = eb ?~ "there was an error, while fetching value of property: 'Enable change audit log' "
            <div class="error">{fail.msg}</div>
        }
      } &

      "#mandatory" #> {
        initMandatory match {
          case Full(value) =>
            SHtml.ajaxCheckbox(
                value
              , (b : Boolean) => { mandatory = b; check() }
              , ("id","mandatory")
              , ("class","twoCol")
            )
          case eb: EmptyBox =>
            val fail = eb ?~ "there was an error, while fetching value of property: 'Make message mandatory "
            <div class="error">{fail.msg}</div>
        }
      } &

      "#explanation " #> {

        // Need specific check on base value of the field
        // Maybe don't need to be done in Ajax and replaced by full client side
        def checkExplanation (initValue : String) (s : String) = {
          val mod = (    initEnabled.map(_ == enabled).getOrElse(false)
                      && initMandatory.map(_ == mandatory).getOrElse(false)
                    )
           Run(s"""
             var noModif = $mod && ($$("#explanation").val() == "$initValue");
             $$("#changeMessageSubmit").prop("disabled",noModif);""")
        }
        initExplanation match {
          case Full(value) =>

            SHtml.ajaxText(
                value
              , (s : String) => { explanation = s; check() }
              , ("id","explanation")
              , ("class","twoCol")
              , ("style","width:30%;")
              , ("onkeydown",ajaxCall("checkExplanation", checkExplanation(value) ).toJsCmd)
            )
          case eb: EmptyBox =>
            val fail = eb ?~ "there was an error, while fetching value of property: 'Explanation to display "
            <div class="error">{fail.msg}</div>
        }
      } &

      "#restoreExplanation " #> {
        initExplanation.map{ s:String =>
          ajaxButton(<span>Reset to default</span>, () => { explanation = "Please enter a message explaining the reason for this change."
            Run("""$("#explanation").val("Please enter a message explaining the reason for this change.");""") & check()

            }  ,("class","btn btn-default btn-xs"), ("id","restoreExplanation"))
        }.getOrElse(NodeSeq.Empty)
      } &

      "#mandatoryTooltip *" #> {
        initMandatory.map{ b:Boolean =>
          val tooltipid = Helpers.nextFuncName
          <span class="tooltipable" tooltipid={tooltipid} title="">
            <span class="tw-bs"><span class="glyphicon glyphicon-info-sign info"></span></span>
          </span>
          <div class="tooltipContent" id={tooltipid}>
            If this option is enabled, users will be forced to enter a change audit log. Empty messages will not be accepted.
          </div>
        }.getOrElse(NodeSeq.Empty)
      } &

      "#explanationTooltip *" #> {
        initExplanation.map{ s:String =>
          val tooltipid = Helpers.nextFuncName
          <span class="tooltipable" tooltipid={tooltipid} title="">
            <span class="tw-bs"><span class="glyphicon glyphicon-info-sign info"></span></span>
          </span>
          <div class="tooltipContent" id={tooltipid}>
            Content of the text displayed to prompt the user to enter a change audit log.
          </div>
        }.getOrElse(NodeSeq.Empty)
      } &

      "#changeMessageSubmit " #> {
         SHtml.ajaxSubmit("Save changes", submit _ , ("class","btn btn-default"))
      }
    ) apply (xml ++ Script(initJs(enabled)))
  }

  def workflowConfiguration = { xml : NodeSeq =>

    //  initial values, updated on successfull submit
    var initEnabled = configService.rudder_workflow_enabled
    var initSelfVal = configService.rudder_workflow_self_validation
    var initSelfDep = configService.rudder_workflow_self_deployment

    // form values
    var enabled = initEnabled.getOrElse(false)
    var selfVal = initSelfVal.getOrElse(false)
    var selfDep = initSelfDep.getOrElse(false)

    def submit = {
      configService.set_rudder_workflow_enabled(enabled).foreach(updateOk => initEnabled = Full(enabled))
      configService.set_rudder_workflow_self_validation(selfVal).foreach(updateOk => initSelfVal = Full(selfVal))
      configService.set_rudder_workflow_self_deployment(selfDep).foreach(updateOk => initSelfDep = Full(selfDep))
        S.notice("updateWorkflow","Change Requests (validation workflow) configuration correctly updated")
      check()
    }

    def noModif = (    initEnabled.map(_ == enabled).getOrElse(false)
                    && initSelfVal.map(_ == selfVal).getOrElse(false)
                    && initSelfDep.map(_ == selfDep).getOrElse(false)
                  )

    def check() = {
      if(!noModif){
        S.notice("updateWorkflow","")
      }
      Run(s"""$$("#workflowSubmit").prop("disabled",${noModif});""")
    }
    def initJs(newStatus :Boolean) = {
      enabled = newStatus
      check() &
      Run(
        s"""
            $$("#selfVal").prop("disabled",${!newStatus});
            $$("#selfDep").prop("disabled",${!newStatus});"""
      )
    }
    ( "#workflowEnabled" #> {
      initEnabled match {
        case Full(value) =>
          SHtml.ajaxCheckbox(
              value
            , initJs _
            , ("id","workflowEnabled")
            , ("class","twoCol")
          )
          case eb: EmptyBox =>
            val fail = eb ?~ "there was an error, while fetching value of property: 'Enable Change Requests' "
            <div class="error">{fail.msg}</div>
        }
      } &

      "#selfVal" #> {
        initSelfVal match {
          case Full(value) =>
            SHtml.ajaxCheckbox(
                value
              , (b : Boolean) => { selfVal = b; check() }
              , ("id","selfVal")
              , ("class","twoCol")
            )
          case eb: EmptyBox =>
            val fail = eb ?~ "there was an error, while fetching value of property: 'Allow self validation' "
            <div class="error">{fail.msg}</div>
        }

      } &

      "#selfDep " #> {
        initSelfDep match {
          case Full(value) =>
            SHtml.ajaxCheckbox(
                value
              , (b : Boolean) => { selfDep = b; check() }
              , ("id","selfDep")
              , ("class","twoCol")
            )
          case eb: EmptyBox =>
            val fail = eb ?~ "there was an error, while fetching value of property: 'Allow self deployment' "
            <div class="error">{fail.msg}</div>
        }
      } &

      "#selfValTooltip *" #> {

        initSelfVal match {
          case Full(_) =>
            val tooltipid = Helpers.nextFuncName
            <span class="tooltipable" tooltipid={tooltipid} title="">
              <span class="tw-bs"><span class="glyphicon glyphicon-info-sign info"></span></span>
            </span>
            <div class="tooltipContent" id={tooltipid}>
              Allow users to validate Change Requests they created themselves? Validating is moving a Change Request to the "<b>Pending deployment</b>" status
            </div>
          case _ => NodeSeq.Empty
        }
      } &

      "#selfDepTooltip *" #> {
        initSelfDep match {
          case Full(_) =>
            val tooltipid = Helpers.nextFuncName
            <span class="tooltipable" tooltipid={tooltipid} title="">
              <span class="tw-bs"><span class="glyphicon glyphicon-info-sign info"></span></span>
            </span>
            <div class="tooltipContent" id={tooltipid}>
              Allow users to deploy Change Requests they created themselves? Deploying is effectively applying a Change Request in the "<b>Pending deployment</b>" status.
            </div>
          case _ => NodeSeq.Empty
        }
      } &

      "#workflowSubmit " #> {
         SHtml.ajaxSubmit("Save changes", submit _ , ("class","btn btn-default"))
      }
    ) apply (xml ++ Script(initJs(enabled)))
  }

  def cfserverNetworkConfiguration = { xml : NodeSeq =>

    //  initial values, updated on successfull submit
    var initDenyBadClocks = configService.cfengine_server_denybadclocks
    //be careful, we want "No skipIdentify"
    //convention: we negate on server i/o, not anywhere else
    var initNoSkipIdentify = configService.cfengine_server_skipidentify.map( !_ )

    // form values
    var denyBadClocks = initDenyBadClocks.getOrElse(false)
    var noSkipIdentify = initNoSkipIdentify.getOrElse(false)

    def submit = {
      configService.set_cfengine_server_denybadclocks(denyBadClocks).foreach(updateOk => initDenyBadClocks = Full(denyBadClocks))
      configService.set_cfengine_server_skipidentify(!noSkipIdentify).foreach(updateOk => initNoSkipIdentify = Full(noSkipIdentify))

      // start a promise generation, Since we check if there is change to save, if we got there it mean that we need to redeploy
      startNewPolicyGeneration
      S.notice("updateCfserverNetwork","Network security options correctly updated")
      check()
    }

    def noModif = (
         initDenyBadClocks.map(_ == denyBadClocks).getOrElse(false)
      && initNoSkipIdentify.map(_ == noSkipIdentify).getOrElse(false)
    )

    def check() = {
      if(!noModif){
        S.notice("updateCfserverNetwork","")
      }
      Run(s"""$$("#cfserverNetworkSubmit").prop('disabled', ${noModif});""")
    }

    ( "#denyBadClocks" #> {
      initDenyBadClocks match {
        case Full(value) =>
          SHtml.ajaxCheckbox(
              value
            , (b : Boolean) => { denyBadClocks = b; check() }
            , ("id","denyBadClocks")
          )
          case eb: EmptyBox =>
            val fail = eb ?~ "there was an error while fetching value of property: 'Deny Bad Clocks' "
            <div class="error">{fail.msg}</div>
        }
      } &

      "#denyBadClocksTooltip *" #> {

        initDenyBadClocks match {
          case Full(_) =>
            val tooltipid = Helpers.nextFuncName

            <span class="tooltipable" tooltipid={tooltipid} title="">
              <span class="tw-bs"><span class="glyphicon glyphicon-info-sign info"></span></span>
            </span>
            <div class="tooltipContent" id={tooltipid}>
               By default, copying configuration policy to nodes requires system clocks to be synchronized
               to within an hour. Disabling this will bypass this check, but may open a window for replay attacks.
            </div>

          case _ => NodeSeq.Empty
        }
      } &
     "#skipIdentify" #> {
      initNoSkipIdentify match {
        case Full(value) =>
          SHtml.ajaxCheckbox(
              value
            , (b : Boolean) => { noSkipIdentify = b; check() }
            , ("id","skipIdentify")
          )
          case eb: EmptyBox =>
            val fail = eb ?~ "there was an error while fetching value of property: 'Skip verify' "
            <div class="error">{fail.msg}</div>
        }
      } &

      "#skipIdentifyTooltip *" #> {

        initNoSkipIdentify match {
          case Full(_) =>
            val tooltipid = Helpers.nextFuncName
            <span class="tooltipable" tooltipid={tooltipid} title="">
              <span class="tw-bs"><span class="glyphicon glyphicon-info-sign info"></span></span>
            </span>
            <div class="tooltipContent" id={tooltipid}>
              By default, copying configuration policy requires nodes to be able to
              perform a reverse DNS lookup for the IP of the interface used to connect to the Rudder
              server. This is then checked by a forward DNS lookup on the server. Disabling this will
              bypass this check, thus slightly improving performance on each node without providing
              any significant window for attack. It is necessary to disable this option if any of
              your nodes are behind a NAT or if you don't have a full reverse DNS setup.
            </div>

          case _ => NodeSeq.Empty
        }
      } &

      "#cfserverNetworkSubmit " #> {
         SHtml.ajaxSubmit("Save changes", submit _ , ("class","btn btn-default"))
      }
    ) apply (xml ++ Script(check()))
  }

  def networkProtocolSection = { xml : NodeSeq =>
    //  initial values, updated on successfull submit
    def networkForm(initValue : SyslogProtocol) = {
      var initReportsProtocol = initValue
      var reportProtocol = initValue
      def check = {
        val noChange = initReportsProtocol == reportProtocol
        S.notice("updateNetworkProtocol","")
        Run(s"""$$("#networkProtocolSubmit").prop("disabled",${noChange});""")
      }

      def submit = {
        val actor = CurrentUser.getActor
        configService.set_rudder_syslog_protocol(reportProtocol,actor,None) match {
          case Full(_) =>
            // Update the initial value of the form
            initReportsProtocol = reportProtocol
            startNewPolicyGeneration
            S.notice("updateNetworkProtocol","Network protocol options correctly updated")
            check
          case eb:EmptyBox =>
            S.error("updateNetworkProtocol","Error when saving network protocol options")
            Noop
        }
      }

      val checkboxInitValue = initReportsProtocol == SyslogUDP

     ( "#reportProtocol" #> {
          SHtml.ajaxCheckbox(
              checkboxInitValue
            , (newValue : Boolean) => {
                reportProtocol = if (newValue) SyslogUDP else SyslogTCP
                check
              }
            , ("id","reportProtocol")
          )
       } &
       "#networkProtocolSubmit " #> {
         SHtml.ajaxSubmit("Save changes", submit _ ,("class","btn btn-default"))
       }
      )(xml ++ Script(check))

    }

    configService.rudder_syslog_protocol match {
      case Full(value) =>
        networkForm(value)
      case eb: EmptyBox =>
        // We could not read current protocol, try repairing by setting protocol to UDP and warn user
        val actor = CurrentUser.getActor
        configService.set_rudder_syslog_protocol(SyslogUDP,actor,Some("Property automatically reset to 'UDP' due to an error"))
        S.error("updateNetworkProtocol","Error when fetching 'Syslog protocol' property, Setting it to UDP")
        networkForm(SyslogUDP)
    }
  }

  val agentScheduleEditForm = new AgentScheduleEditForm(
      getSchedule
    , saveSchedule
    , () => startNewPolicyGeneration
  )

  val complianceModeEditForm = {
    val globalMode = configService.rudder_compliance_mode()
    new ComplianceModeEditForm[GlobalComplianceMode](
        globalMode
      , (complianceMode) => {
          configService.set_rudder_compliance_mode(complianceMode,CurrentUser.getActor,genericReasonMessage)
        }
      , () => startNewPolicyGeneration
      , globalMode
    )
  }
  val agentPolicyModeEditForm = {
    new AgentPolicyModeEditForm()
  }
  def getSchedule() : Box[AgentRunInterval] = {
    for {
      starthour <- configService.agent_run_start_hour
      startmin  <- configService.agent_run_start_minute
      splaytime <- configService.agent_run_splaytime
      interval  <- configService.agent_run_interval
    } yield {
      AgentRunInterval(
            None
          , interval
          , startmin
          , starthour
          , splaytime
        )
    }
  }

  def saveSchedule(schedule: AgentRunInterval) : Box[Unit] = {

    val actor = CurrentUser.getActor
    for {
      _ <- configService.set_agent_run_interval(schedule.interval,actor,genericReasonMessage)
      _ <- configService.set_agent_run_start_hour(schedule.startHour,actor,genericReasonMessage)
      _ <- configService.set_agent_run_start_minute(schedule.startMinute,actor,genericReasonMessage)
      _ <- configService.set_agent_run_splaytime(schedule.splaytime,actor,genericReasonMessage)
    } yield {
      logger.info(s"Agent schedule updated to run interval: ${schedule.interval} min, start time: ${schedule.startHour} h ${schedule.startMinute} min, splaytime: ${schedule.splaytime} min")
    }
  }

  def cfagentScheduleConfiguration = agentScheduleEditForm.cfagentScheduleConfiguration
  def agentPolicyModeConfiguration = agentPolicyModeEditForm.cfagentPolicyModeConfiguration
  def complianceModeConfiguration = complianceModeEditForm.complianceModeConfiguration

  def cfengineGlobalProps = { xml : NodeSeq =>

    //  initial values, updated on successful submit
    var initModifiedFilesTtl = configService.cfengine_modified_files_ttl
    var initCfengineOutputsTtl = configService.cfengine_outputs_ttl

    // form values
    var modifiedFilesTtl = initModifiedFilesTtl.getOrElse(30).toString
    var cfengineOutputsTtl = initCfengineOutputsTtl.getOrElse(7).toString

    def submit = {
      // first, check if the content are effectively Int
      try {
        val intModifiedFilesTtl = Integer.parseInt(modifiedFilesTtl)
        val intCfengineOutputsTtl = Integer.parseInt(cfengineOutputsTtl)
        configService.set_cfengine_modified_files_ttl(intModifiedFilesTtl).foreach(updateOk => initModifiedFilesTtl = Full(intModifiedFilesTtl))
        configService.set_cfengine_outputs_ttl(intCfengineOutputsTtl).foreach(updateOk => initCfengineOutputsTtl = Full(intCfengineOutputsTtl))

        // start a promise generation, Since we check if there is change to save, if we got there it mean that we need to redeploy
        startNewPolicyGeneration
        S.notice("updateCfengineGlobalProps","File retention settings correctly updated")
        check()

      } catch {
        case ex:NumberFormatException =>

          S.error("updateCfengineGlobalProps", "Invalid value "+ex.getMessage().replaceFirst("F", "f"))
          Noop
      }

    }

    def noModif = (
         initModifiedFilesTtl.map(_.toString == modifiedFilesTtl).getOrElse(false)
      && initCfengineOutputsTtl.map(_.toString == cfengineOutputsTtl).getOrElse(false)
    )

    def check() = {
      if(!noModif){
        S.notice("updateCfengineGlobalProps","")
      }
      Run(s"""$$("#cfengineGlobalPropsSubmit").prop("disabled",${noModif});""")
    }

    ( "#modifiedFilesTtl" #> {
      initModifiedFilesTtl match {
        case Full(value) =>
          SHtml.ajaxText(
              value.toString
            , (s : String) => { modifiedFilesTtl = s; check() }
            , ("id","modifiedFilesTtl")
          )
        case eb: EmptyBox =>
          val fail = eb ?~ "there was an error while fetching value of property: 'Modified files TTL' "
          <div class="error">{fail.msg}</div>
        }
      } &

     "#cfengineOutputsTtl" #> {
      initCfengineOutputsTtl match {
        case Full(value) =>
          SHtml.ajaxText(
              value.toString
            , (s : String) => { cfengineOutputsTtl = s; check() }
            , ("id","cfengineOutputsTtl")
          )
        case eb: EmptyBox =>
          val fail = eb ?~ "there was an error while fetching value of property: 'CFEngine Outputs TTL' "
          <div class="error">{fail.msg}</div>
        }
      } &

      "#cfengineGlobalPropsSubmit " #> {
         SHtml.ajaxSubmit("Save changes", submit _ , ("class","btn btn-default"))
      }
    ) apply (xml ++ Script(check()))
  }

  def loggingConfiguration = { xml : NodeSeq =>

    //  initial values, updated on successfull submit
    var initStoreAllCentralizedLogsInFile = configService.rudder_store_all_centralized_logs_in_file

    // form values
    var storeAllCentralizedLogsInFile  = initStoreAllCentralizedLogsInFile.getOrElse(false)

    def submit = {
      configService.set_rudder_store_all_centralized_logs_in_file(storeAllCentralizedLogsInFile).foreach(updateOk => initStoreAllCentralizedLogsInFile = Full(storeAllCentralizedLogsInFile))

      // start a promise generation, Since we check if there is change to save, if we got there it mean that we need to redeploy
      startNewPolicyGeneration
      S.notice("loggingConfiguration", storeAllCentralizedLogsInFile match {
        case true  => "Logging will be enabled during the next agent run on this server (5 minutes maximum)"
        case false => "Logging will be disabled during the next agent run on this server (5 minutes maximum)"
        })
      check()
    }

    def noModif = (
         initStoreAllCentralizedLogsInFile.map(_ == storeAllCentralizedLogsInFile).getOrElse(false)
    )

    def check() = {
      if(!noModif){
        S.notice("loggingConfiguration","")
      }
      Run(s"""$$("#loggingConfigurationSubmit").prop("disabled",${noModif});""")
    }

    ( "#storeAllLogsOnFile" #> {
      initStoreAllCentralizedLogsInFile match {
        case Full(value) =>
          SHtml.ajaxCheckbox(
              value
            , (b : Boolean) => { storeAllCentralizedLogsInFile = b; check() }
            , ("id","storeAllLogsOnFile")
          )
          case eb: EmptyBox =>
            val fail = eb ?~ "there was an error while fetching value of property: 'Store all centralized logs in file' "
            <div class="error">{fail.msg}</div>
        }
      } &
      "#loggingConfigurationSubmit " #> {
         SHtml.ajaxSubmit("Save changes", submit _ , ("class","btn btn-default"))
      }
    ) apply (xml ++ Script(check()))
  }

  def sendMetricsConfiguration = { xml : NodeSeq =>
    ( configService.send_server_metrics match {
      case Full(value) =>
        var initSendMetrics = value
        var currentSendMetrics = value
        def noModif() = initSendMetrics == currentSendMetrics
        def check() = {
          S.notice("sendMetricsMsg","")
          Run(s"""$$("#sendMetricsSubmit").button( "option", "disabled",${noModif()});""")
        }
        def submit() = {
          val save = configService.set_send_server_metrics(currentSendMetrics,CurrentUser.getActor,genericReasonMessage)
          S.notice("sendMetricsMsg", save match {
            case Full(_)  =>
              initSendMetrics = currentSendMetrics
              // start a promise generation, Since we may have change the mode, if we got there it mean that we need to redeploy
              startNewPolicyGeneration
              "'send server metrics' property updated"
            case eb: EmptyBox =>
              "There was an error when updating the value of the 'send server metrics' property"
          } )
          check
        }

        ( "#sendMetricsCheckbox" #> {
            SHtml.ajaxCheckbox(
                value.getOrElse(false)
              , (b : Boolean) => { currentSendMetrics = Some(b); check}
              , ("id","sendMetricsCheckbox")
            )
          } &
          "#sendMetricsSubmit " #> {
            SHtml.ajaxSubmit("Save changes", submit _, ("class","btn btn-default"))
          }&
          "#sendMetricsSubmit *+" #> {
            Script(Run("correctButtons();") & check())

          }
        )
      case eb: EmptyBox =>
        ( "#sendMetrics" #> {
          val fail = eb ?~ "there was an error while fetching value of property: 'Send server metrics"
          logger.error(fail.messageChain)
          <div class="error">{fail.messageChain}</div>
        } )
    } ) apply (xml)
  }
  def displayGraphsConfiguration = { xml : NodeSeq =>

    ( configService.display_changes_graph() match {
      case Full(value) =>
        var initDisplayGraphs = value
        var currentdisplayGraphs = value
        def noModif() = initDisplayGraphs == currentdisplayGraphs
        def check() = {
          S.notice("displayGraphsMsg","")
          Run(s"""$$("#displayGraphsSubmit").prop("disabled",${noModif()});""")
        }

        def submit() = {
          val save = configService.set_display_changes_graph(currentdisplayGraphs)
          S.notice("displayGraphsMsg", save match {
            case Full(_)  =>
              initDisplayGraphs = currentdisplayGraphs
              "'display change graphs' property updated"
            case eb: EmptyBox =>
              "There was an error when updating the value of the 'display change graphs' property"
          } )
          check
        }

        ( "#displayGraphsCheckbox" #> {
            SHtml.ajaxCheckbox(
                value
              , (b : Boolean) => { currentdisplayGraphs = b; check}
              , ("id","displayGraphsCheckbox")
            )
          } &
          "#displayGraphsSubmit " #> {
            SHtml.ajaxSubmit("Save changes", submit _, ("class","btn btn-default"))
          } &
          "#displayGraphsSubmit *+" #> {
            Script(check())
          }
        )
      case eb: EmptyBox =>
        ( "#displayGraphs" #> {
          val fail = eb ?~ "there was an error while fetching value of property: 'display change graphs'"
          logger.error(fail.messageChain)
          <div class="error">{fail.messageChain}</div>
        } )
    } ) apply xml
  }

  def displayRuleColumnConfiguration = { xml : NodeSeq =>

    ( configService.rudder_ui_display_ruleComplianceColumns() match {
      case Full(value) =>
        var initDisplayColumns = value
        var currentDisplayColumns = value
        def noModif() = initDisplayColumns  == currentDisplayColumns
        def check() = {
          S.notice("displayColumnsMsg","")
          Run(s"""$$("#displayColumnsSubmit").prop( "checked", ${noModif()} );""")
        }

        def submit() = {
          val save = configService.set_rudder_ui_display_ruleComplianceColumns(currentDisplayColumns)
          S.notice("displayColumnsMsg", save match {
            case Full(_)  =>
              initDisplayColumns  = currentDisplayColumns
              "'Display compliance and recent changes columns on rule summary' property updated"
            case eb: EmptyBox =>
              "There was an error when updating the value of the 'Display compliance and recent changes columns on rule summary' property"
          } )
          check
        }

        ( "#displayColumnsCheckbox" #> {
            SHtml.ajaxCheckbox(
                value
              , (b : Boolean) => { currentDisplayColumns = b; check}
              , ("id","displayColumnsCheckbox")
            )
          } &
          "#displayColumnsSubmit " #> {
            SHtml.ajaxSubmit("Save changes", submit _, ("class","btn btn-default"))
          } &
          "#displayColumnsSubmit *+" #> {
            check()
          }
        )
      case eb: EmptyBox =>
        ( "#displayColumns" #> {
          val fail = eb ?~ "there was an error while fetching value of property: 'Display compliance and recent changes columns on rule summary'"
          logger.error(fail.messageChain)
          <div class="error">{fail.messageChain}</div>
        } )
    } ) apply xml
  }

  def apiComptabilityMode = { xml : NodeSeq =>

    //  initial values, updated on successfull submit
    var initApiMode = configService.api_compatibility_mode()

    // form values
    var apiMode  = initApiMode.getOrElse(true)

    def submit = {
      configService.set_api_compatibility_mode(apiMode).foreach(updateOk => initApiMode = Full(apiMode))

      S.notice("apiModeMsg", "Api compatibility mode changed")
      check()
    }

    def noModif = (
      initApiMode.map(_ == apiMode).getOrElse(false)
    )

    def check() = {
      if(!noModif){
        S.notice("apiModeMsg","")
      }
      Run(s"""$$("#apiModeSubmit").prop("disabled",${noModif});""")
    }

    ( "#apiMode" #> {
      initApiMode match {
        case Full(value) =>
          SHtml.ajaxCheckbox(
              value
            , (b : Boolean) => { apiMode = b; check() }
            , ("id","apiMode")
          )
          case eb: EmptyBox =>
            val fail = eb ?~ "there was an error while fetching value of property: 'Api compatibility mode' "
            <div class="error">{fail.msg}</div>
        }
      } &
      "#apiModeSubmit " #> {
         SHtml.ajaxSubmit("Save changes", submit _ , ("class","btn btn-default"))
      }
    ) apply (xml ++ Script(check()))
  }

  def directiveScriptEngineConfiguration = { xml : NodeSeq =>
    import com.normation.rudder.domain.appconfig.FeatureSwitch._

    ( configService.rudder_featureSwitch_directiveScriptEngine() match {
      case Full(initialValue) =>

        var initSavedValued = initialValue
        var x = initialValue
        def noModif() = x == initSavedValued
        def check() = {
          S.notice("directiveScriptEngineMsg","")
          Run(s"""$$("#directiveScriptEngineSubmit").prop("disabled",${noModif()});""")
        }

        def submit() = {
          val save = configService.set_rudder_featureSwitch_directiveScriptEngine(x)
          S.notice("directiveScriptEngineMsg", save match {
            case Full(_)  =>
              initSavedValued = x
              // If we disable this feature we want to start policy generation because some data may be invalid
              if (x == Disabled) {
                startNewPolicyGeneration
              }
              "'directive script engine' property updated. The feature will be loaded as soon as you go to another page or reload this one."
            case eb: EmptyBox =>
              "There was an error when updating the value of the 'directive script engine' property"
          } )
          check()
        }

        ( "#directiveScriptEngineCheckbox" #> {
            SHtml.ajaxCheckbox(
                x == Enabled
              , (b : Boolean) => { if(b) { x = Enabled } else { x = Disabled }; check}
              , ("id","directiveScriptEngineCheckbox")
            )
          } &
          "#directiveScriptEngineSubmit " #> {
            SHtml.ajaxSubmit("Save changes", submit _, ("class","btn btn-default"))
          } &
          "#directiveScriptEngineSubmit *+" #> {
            Script(check())
          }
        )

      case eb: EmptyBox =>
        ( "#directiveScriptEngine" #> {
          val fail = eb ?~ "there was an error while fetching value of property: 'directive script engine'"
          logger.error(fail.messageChain)
          <div class="error">{fail.messageChain}</div>
        } )
    } ) apply xml
  }
}<|MERGE_RESOLUTION|>--- conflicted
+++ resolved
@@ -106,12 +106,7 @@
     case "displayRuleColumnConfiguration" => displayRuleColumnConfiguration
     case "apiMode" => apiComptabilityMode
     case "directiveScriptEngineConfiguration" => directiveScriptEngineConfiguration
-<<<<<<< HEAD
-=======
-    case "quickSearchConfiguration" => quickSearchConfiguration
-    case "directiveNodePropertiesConfiguration" => directiveNodePropertiesConfiguration
     case "onloadScript" => _ => disableInputs
->>>>>>> 822be72d
   }
 
   def changeMessageConfiguration = { xml : NodeSeq =>
