/*
*************************************************************************************
* Copyright 2013 Normation SAS
*************************************************************************************
*
* This file is part of Rudder.
*
* Rudder is free software: you can redistribute it and/or modify
* it under the terms of the GNU General Public License as published by
* the Free Software Foundation, either version 3 of the License, or
* (at your option) any later version.
*
* In accordance with the terms of section 7 (7. Additional Terms.) of
* the GNU General Public License version 3, the copyright holders add
* the following Additional permissions:
* Notwithstanding to the terms of section 5 (5. Conveying Modified Source
* Versions) and 6 (6. Conveying Non-Source Forms.) of the GNU General
* Public License version 3, when you create a Related Module, this
* Related Module is not considered as a part of the work and may be
* distributed under the license agreement of your choice.
* A "Related Module" means a set of sources files including their
* documentation that, without modification of the Source Code, enables
* supplementary functions or services in addition to those offered by
* the Software.
*
* Rudder is distributed in the hope that it will be useful,
* but WITHOUT ANY WARRANTY; without even the implied warranty of
* MERCHANTABILITY or FITNESS FOR A PARTICULAR PURPOSE.  See the
* GNU General Public License for more details.
*
* You should have received a copy of the GNU General Public License
* along with Rudder.  If not, see <http://www.gnu.org/licenses/>.

*
*************************************************************************************
*/

package com.normation.rudder.web.snippet.administration

import net.liftweb.http._
import net.liftweb.common._
import bootstrap.liftweb.RudderConfig
import net.liftweb.http.js._
import JsCmds._
import JE._
import com.normation.eventlog.ModificationId
import scala.xml.NodeSeq
import net.liftweb.util._
import net.liftweb.util.Helpers._
import net.liftweb.http.SHtml._
import com.normation.rudder.appconfig._
import com.normation.rudder.batch.AutomaticStartDeployment
import com.normation.rudder.web.model.CurrentUser
import com.normation.rudder.reports.FullCompliance
import com.normation.rudder.reports.ComplianceMode
import com.normation.rudder.reports.ChangesOnly
import com.normation.rudder.web.components.AgentScheduleEditForm
import com.normation.rudder.reports.AgentRunInterval
import com.normation.rudder.web.components.ComplianceModeEditForm
import com.normation.rudder.reports.SyslogUDP
import com.normation.rudder.reports.SyslogTCP
import com.normation.rudder.reports.SyslogProtocol

/**
 * This class manage the displaying of user configured properties.
 *
 * Methods on that classes are used in the template ""
 */
class PropertiesManagement extends DispatchSnippet with Loggable {

  private[this] val configService : ReadConfigService with UpdateConfigService = RudderConfig.configService
  private[this] val asyncDeploymentAgent = RudderConfig.asyncDeploymentAgent
  private[this] val uuidGen = RudderConfig.stringUuidGenerator

  private[this] val genericReasonMessage = Some("Property modified from Rudder preference page")

  def startNewPolicyGeneration() = {
    val modId = ModificationId(uuidGen.newUuid)
    asyncDeploymentAgent ! AutomaticStartDeployment(modId, CurrentUser.getActor)
  }

  def dispatch = {
    case "changeMessage" => changeMessageConfiguration
    case "workflow"      => workflowConfiguration
    case "denyBadClocks" => cfserverNetworkConfiguration
    case "cfagentSchedule" => (xml) => cfagentScheduleConfiguration
    case "complianceMode" => (xml) => complianceModeConfiguration
    case "cfengineGlobalProps" => cfengineGlobalProps
    case "loggingConfiguration" => loggingConfiguration
    case "sendMetricsConfiguration" => sendMetricsConfiguration
<<<<<<< HEAD
    case "networkProtocolSection" => networkProtocolSection
=======
    case "displayGraphsConfiguration" => displayGraphsConfiguration
>>>>>>> cb542b0f
  }

  def changeMessageConfiguration = { xml : NodeSeq =>

    // initial values
    var initEnabled = configService.rudder_ui_changeMessage_enabled
    var initMandatory = configService.rudder_ui_changeMessage_mandatory
    var initExplanation = configService.rudder_ui_changeMessage_explanation

    // mutable, default values won't be used (if error in property => edit form is not displayed)
    var enabled = initEnabled.getOrElse(false)
    var mandatory = configService.rudder_ui_changeMessage_mandatory.getOrElse(false)
    var explanation = configService.rudder_ui_changeMessage_explanation.getOrElse("Please enter a message explaining the reason for this change.")

    def submit = {

      // Save new value
      configService.set_rudder_ui_changeMessage_enabled(enabled).
        // If update is sucessful update the initial value used by the form
        foreach(updateOk => initEnabled = Full(enabled))

      configService.set_rudder_ui_changeMessage_mandatory(mandatory).foreach(updateOk => initMandatory = Full(mandatory))

      configService.set_rudder_ui_changeMessage_explanation(explanation).foreach(updateOk => initExplanation = Full(explanation))

      S.notice("updateChangeMsg","Change audit logs configuration correctly updated")
      check()
    }

    // Check if there is no modification
    // Ignore error ones so we can still modify those not in error)
    def noModif = (
         initEnabled.map(_ == enabled).getOrElse(false)
      && initMandatory.map(_ == mandatory).getOrElse(false)
      && initExplanation.map(_ == explanation).getOrElse(false)
    )

    // Check that there is some modification to enabled/disable save
    def check() = {
      S.notice("updateChangeMsg","")
      Run(s"""$$("#changeMessageSubmit").button( "option", "disabled",${noModif});""")
    }

    // Initialisation of form
    // Determine if some fields should be disabled.
    def initJs(newStatus :Boolean) = {
      enabled = newStatus
      check() &
      Run(
        s"""
            $$("#mandatory").prop("disabled",${!newStatus});
            $$("#explanation").prop("disabled",${!newStatus});"""
      )
    }

    // Rendering
    ( "#configurationRepoPath" #> RudderConfig.RUDDER_DIR_GITROOT &
      "#enabled" #> {
        initEnabled match {
          case Full(value) =>
            SHtml.ajaxCheckbox(
                value
              , initJs _
              , ("id","enabled")
              , ("class","twoCol")
            )
          case eb: EmptyBox =>
            val fail = eb ?~ "there was an error, while fetching value of property: 'Enable change audit log' "
            <div class="error">{fail.msg}</div>
        }
      } &

      "#mandatory" #> {
        initMandatory match {
          case Full(value) =>
            SHtml.ajaxCheckbox(
                value
              , (b : Boolean) => { mandatory = b; check() }
              , ("id","mandatory")
              , ("class","twoCol")
            )
          case eb: EmptyBox =>
            val fail = eb ?~ "there was an error, while fetching value of property: 'Make message mandatory "
            <div class="error">{fail.msg}</div>
        }
      } &

      "#explanation " #> {

        // Need specific check on base value of the field
        // Maybe don't need to be done in Ajax and replaced by full client side
        def checkExplanation (initValue : String) (s : String) = {
          val mod = (    initEnabled.map(_ == enabled).getOrElse(false)
                      && initMandatory.map(_ == mandatory).getOrElse(false)
                    )
           Run(s"""
             var noModif = $mod && ($$("#explanation").val() == "$initValue");
             $$("#changeMessageSubmit").button( "option", "disabled",noModif);""")
        }
        initExplanation match {
          case Full(value) =>

            SHtml.ajaxText(
                value
              , (s : String) => { explanation = s; check() }
              , ("id","explanation")
              , ("class","twoCol")
              , ("style","width:30%;")
              , ("onkeydown",ajaxCall("checkExplanation", checkExplanation(value) ).toJsCmd)
            )
          case eb: EmptyBox =>
            val fail = eb ?~ "there was an error, while fetching value of property: 'Explanation to display "
            <div class="error">{fail.msg}</div>
        }
      } &

      "#restoreExplanation " #> {
        initExplanation.map{ s:String =>
          ajaxButton(<span>Reset to default</span>, () => { explanation = "Please enter a message explaining the reason for this change."
            Run("""$("#explanation").val("Please enter a message explaining the reason for this change.");""") & check()

            }  ,("class","defaultButton"), ("id","restoreExplanation"))
        }.getOrElse(NodeSeq.Empty)
      } &

      "#mandatoryTooltip *" #> {
        initMandatory.map{ b:Boolean =>
          val tooltipid = Helpers.nextFuncName
          <span class="tooltipable" tooltipid={tooltipid} title="">
            <img   src="/images/icInfo.png" style="padding-left:15px; margin:0;"/>
          </span>
          <div class="tooltipContent" id={tooltipid}>
            If this option is enabled, users will be forced to enter a change audit log. Empty messages will not be accepted.
          </div>
        }.getOrElse(NodeSeq.Empty)
      } &

      "#explanationTooltip *" #> {
        initExplanation.map{ s:String =>
          val tooltipid = Helpers.nextFuncName
          <span class="tooltipable" tooltipid={tooltipid} title="">
            <img   src="/images/icInfo.png" style="padding-left:15px; margin:0;"/>
          </span>
          <div class="tooltipContent" id={tooltipid}>
            Content of the text displayed to prompt the user to enter a change audit log.
          </div>
        }.getOrElse(NodeSeq.Empty)
      } &

      "#changeMessageSubmit " #> {
         SHtml.ajaxSubmit("Save changes", submit _)
      }
    ) apply (xml ++ Script(Run("correctButtons();") & initJs(enabled)))
  }

  def workflowConfiguration = { xml : NodeSeq =>

    //  initial values, updated on successfull submit
    var initEnabled = configService.rudder_workflow_enabled
    var initSelfVal = configService.rudder_workflow_self_validation
    var initSelfDep = configService.rudder_workflow_self_deployment

    // form values
    var enabled = initEnabled.getOrElse(false)
    var selfVal = initSelfVal.getOrElse(false)
    var selfDep = initSelfDep.getOrElse(false)

    def submit = {
      configService.set_rudder_workflow_enabled(enabled).foreach(updateOk => initEnabled = Full(enabled))
      configService.set_rudder_workflow_self_validation(selfVal).foreach(updateOk => initSelfVal = Full(selfVal))
      configService.set_rudder_workflow_self_deployment(selfDep).foreach(updateOk => initSelfDep = Full(selfDep))
        S.notice("updateWorkflow","Change Requests (validation workflow) configuration correctly updated")
      check()
    }

    def noModif = (    initEnabled.map(_ == enabled).getOrElse(false)
                    && initSelfVal.map(_ == selfVal).getOrElse(false)
                    && initSelfDep.map(_ == selfDep).getOrElse(false)
                  )

    def check() = {
      S.notice("updateWorkflow","")
      Run(s"""$$("#workflowSubmit").button( "option", "disabled",${noModif});""")
    }
    def initJs(newStatus :Boolean) = {
      enabled = newStatus
      check() &
      Run(
        s"""
            $$("#selfVal").prop("disabled",${!newStatus});
            $$("#selfDep").prop("disabled",${!newStatus});"""
      )
    }
    ( "#workflowEnabled" #> {
      initEnabled match {
        case Full(value) =>
          SHtml.ajaxCheckbox(
              value
            , initJs _
            , ("id","workflowEnabled")
            , ("class","twoCol")
          )
          case eb: EmptyBox =>
            val fail = eb ?~ "there was an error, while fetching value of property: 'Enable Change Requests' "
            <div class="error">{fail.msg}</div>
        }
      } &

      "#selfVal" #> {
        initSelfVal match {
          case Full(value) =>
            SHtml.ajaxCheckbox(
                value
              , (b : Boolean) => { selfVal = b; check() }
              , ("id","selfVal")
              , ("class","twoCol")
            )
          case eb: EmptyBox =>
            val fail = eb ?~ "there was an error, while fetching value of property: 'Allow self validation' "
            <div class="error">{fail.msg}</div>
        }

      } &

      "#selfDep " #> {
        initSelfDep match {
          case Full(value) =>
            SHtml.ajaxCheckbox(
                value
              , (b : Boolean) => { selfDep = b; check() }
              , ("id","selfDep")
              , ("class","twoCol")
            )
          case eb: EmptyBox =>
            val fail = eb ?~ "there was an error, while fetching value of property: 'Allow self deployment' "
            <div class="error">{fail.msg}</div>
        }
      } &

      "#selfValTooltip *" #> {

        initSelfVal match {
          case Full(_) =>
            val tooltipid = Helpers.nextFuncName
            <span class="tooltipable" tooltipid={tooltipid} title="">
              <img   src="/images/icInfo.png" style="padding-left:15px; margin:0;"/>
            </span>
            <div class="tooltipContent" id={tooltipid}>
              Allow users to validate Change Requests they created themselves? Validating is moving a Change Request to the "<b>Pending deployment</b>" status
            </div>
          case _ => NodeSeq.Empty
        }
      } &

      "#selfDepTooltip *" #> {
        initSelfDep match {
          case Full(_) =>
            val tooltipid = Helpers.nextFuncName
            <span class="tooltipable" tooltipid={tooltipid} title="">
              <img   src="/images/icInfo.png" style="padding-left:15px; margin:0;"/>
            </span>
            <div class="tooltipContent" id={tooltipid}>
              Allow users to deploy Change Requests they created themselves? Deploying is effectively applying a Change Request in the "<b>Pending deployment</b>" status.
            </div>
          case _ => NodeSeq.Empty
        }
      } &

      "#workflowSubmit " #> {
         SHtml.ajaxSubmit("Save changes", submit _)
      }
    ) apply (xml ++ Script(Run("correctButtons();") & initJs(enabled)))
  }

  def cfserverNetworkConfiguration = { xml : NodeSeq =>

    //  initial values, updated on successfull submit
    var initDenyBadClocks = configService.cfengine_server_denybadclocks
    //be careful, we want "No skipIdentify"
    //convention: we negate on server i/o, not anywhere else
    var initNoSkipIdentify = configService.cfengine_server_skipidentify.map( !_ )

    // form values
    var denyBadClocks = initDenyBadClocks.getOrElse(false)
    var noSkipIdentify = initNoSkipIdentify.getOrElse(false)

    def submit = {
      configService.set_cfengine_server_denybadclocks(denyBadClocks).foreach(updateOk => initDenyBadClocks = Full(denyBadClocks))
      configService.set_cfengine_server_skipidentify(!noSkipIdentify).foreach(updateOk => initNoSkipIdentify = Full(noSkipIdentify))

      // start a promise generation, Since we check if there is change to save, if we got there it mean that we need to redeploy
      startNewPolicyGeneration
      S.notice("updateCfserverNetwork","Network security options correctly updated")
      check()
    }

    def noModif = (
         initDenyBadClocks.map(_ == denyBadClocks).getOrElse(false)
      && initNoSkipIdentify.map(_ == noSkipIdentify).getOrElse(false)
    )

    def check() = {
      S.notice("updateCfserverNetwork","")
      Run(s"""$$("#cfserverNetworkSubmit").button( "option", "disabled",${noModif});""")
    }

    ( "#denyBadClocks" #> {
      initDenyBadClocks match {
        case Full(value) =>
          SHtml.ajaxCheckbox(
              value
            , (b : Boolean) => { denyBadClocks = b; check() }
            , ("id","denyBadClocks")
          )
          case eb: EmptyBox =>
            val fail = eb ?~ "there was an error while fetching value of property: 'Deny Bad Clocks' "
            <div class="error">{fail.msg}</div>
        }
      } &

      "#denyBadClocksTooltip *" #> {

        initDenyBadClocks match {
          case Full(_) =>
            val tooltipid = Helpers.nextFuncName

            <span class="tooltipable" tooltipid={tooltipid} title="">
              <img   src="/images/icInfo.png" style="padding-left:15px; margin:0;"/>
            </span>
            <div class="tooltipContent" id={tooltipid}>
               By default, copying configuration policy to nodes requires system clocks to be synchronized
               to within an hour. Disabling this will bypass this check, but may open a window for replay attacks.
            </div>

          case _ => NodeSeq.Empty
        }
      } &
     "#skipIdentify" #> {
      initNoSkipIdentify match {
        case Full(value) =>
          SHtml.ajaxCheckbox(
              value
            , (b : Boolean) => { noSkipIdentify = b; check() }
            , ("id","skipIdentify")
          )
          case eb: EmptyBox =>
            val fail = eb ?~ "there was an error while fetching value of property: 'Skip verify' "
            <div class="error">{fail.msg}</div>
        }
      } &

      "#skipIdentifyTooltip *" #> {

        initNoSkipIdentify match {
          case Full(_) =>
            val tooltipid = Helpers.nextFuncName
            <span class="tooltipable" tooltipid={tooltipid} title="">
              <img   src="/images/icInfo.png" style="padding-left:15px; margin:0;"/>
            </span>
            <div class="tooltipContent" id={tooltipid}>
              By default, copying configuration policy requires nodes to be able to
              perform a reverse DNS lookup for the IP of the interface used to connect to the Rudder
              server. This is then checked by a forward DNS lookup on the server. Disabling this will
              bypass this check, thus slightly improving performance on each node without providing
              any significant window for attack. It is necessary to disable this option if any of
              your nodes are behind a NAT or if you don't have a full reverse DNS setup.
            </div>

          case _ => NodeSeq.Empty
        }
      } &

      "#cfserverNetworkSubmit " #> {
         SHtml.ajaxSubmit("Save changes", submit _)
      }
    ) apply (xml ++ Script(Run("correctButtons();") & check()))
  }

  def networkProtocolSection = { xml : NodeSeq =>
    //  initial values, updated on successfull submit
    def networkForm(initValue : SyslogProtocol) = {
      var initReportsProtocol = initValue
      var reportProtocol = initValue
      def check = {
        val noChange = initReportsProtocol == reportProtocol
        S.notice("updateNetworkProtocol","")
        Run(s"""$$("#networkProtocolSubmit").button( "option", "disabled",${noChange});""")
      }

      def submit = {
        val actor = CurrentUser.getActor
        configService.set_rudder_syslog_protocol(reportProtocol,actor,None) match {
          case Full(_) =>
            // Update the initial value of the form
            initReportsProtocol = reportProtocol
            startNewPolicyGeneration
            S.notice("updateNetworkProtocol","Network protocol options correctly updated")
            check
          case eb:EmptyBox =>
            S.error("updateNetworkProtocol","Error when saving network protocol options")
            Noop
        }
      }

      val checkboxInitValue = initReportsProtocol == SyslogUDP

     ( "#reportProtocol" #> {
          SHtml.ajaxCheckbox(
              checkboxInitValue
            , (newValue : Boolean) => {
                reportProtocol = if (newValue) SyslogUDP else SyslogTCP
                check
              }
            , ("id","reportProtocol")
          )
       } &
       "#networkProtocolSubmit " #> {
         SHtml.ajaxSubmit("Save changes", submit _)
       }
      )(xml ++ Script(Run("correctButtons();") & check))

    }

    configService.rudder_syslog_protocol match {
      case Full(value) =>
        networkForm(value)
      case eb: EmptyBox =>
        // We could not read current protocol, try repairing by setting protocol to UDP and warn user
        val actor = CurrentUser.getActor
        configService.set_rudder_syslog_protocol(SyslogUDP,actor,Some("Property automatically reset to 'UDP' due to an error"))
        S.error("updateNetworkProtocol","Error when fetching 'Syslog protocol' property, Setting it to UDP")
        networkForm(SyslogUDP)
    }
  }

  val agentScheduleEditForm = new AgentScheduleEditForm(
      getSchedule
    , saveSchedule
    , () => startNewPolicyGeneration
  )

  val complianceModeEditForm = new ComplianceModeEditForm(
      () => configService.rudder_compliance_mode().map(a => (a._1,a._2,true))
    , (complianceMode,heartbeatPeriod,_) =>  {
          configService.set_rudder_compliance_mode(complianceMode,heartbeatPeriod,CurrentUser.getActor,genericReasonMessage)}
    , () => startNewPolicyGeneration
  )

  def getSchedule() : Box[AgentRunInterval] = {
    for {
      starthour <- configService.agent_run_start_hour
      startmin  <- configService.agent_run_start_minute
      splaytime <- configService.agent_run_splaytime
      interval  = configService.agent_run_interval
    } yield {
      AgentRunInterval(
            None
          , interval
          , startmin
          , starthour
          , splaytime
        )
    }
  }

  def saveSchedule(schedule: AgentRunInterval) : Box[Unit] = {

    val actor = CurrentUser.getActor
    for {
      _ <- configService.set_agent_run_interval(schedule.interval,actor,genericReasonMessage)
      _ <- configService.set_agent_run_start_hour(schedule.startHour,actor,genericReasonMessage)
      _ <- configService.set_agent_run_start_minute(schedule.startMinute,actor,genericReasonMessage)
      _ <- configService.set_agent_run_splaytime(schedule.splaytime,actor,genericReasonMessage)
    } yield {
      logger.info(s"Agent schedule updated to run interval: ${schedule.interval} min, start time: ${schedule.startHour} h ${schedule.startMinute} min, splaytime: ${schedule.splaytime} min")
    }
  }

  def cfagentScheduleConfiguration = agentScheduleEditForm.cfagentScheduleConfiguration
  def complianceModeConfiguration = complianceModeEditForm.complianceModeConfiguration

  def cfengineGlobalProps = { xml : NodeSeq =>

    //  initial values, updated on successful submit
    var initModifiedFilesTtl = configService.cfengine_modified_files_ttl
    var initCfengineOutputsTtl = configService.cfengine_outputs_ttl

    // form values
    var modifiedFilesTtl = initModifiedFilesTtl.getOrElse(30).toString
    var cfengineOutputsTtl = initCfengineOutputsTtl.getOrElse(7).toString

    def submit = {
      // first, check if the content are effectively Int
      try {
        val intModifiedFilesTtl = Integer.parseInt(modifiedFilesTtl)
        val intCfengineOutputsTtl = Integer.parseInt(cfengineOutputsTtl)
        configService.set_cfengine_modified_files_ttl(intModifiedFilesTtl).foreach(updateOk => initModifiedFilesTtl = Full(intModifiedFilesTtl))
        configService.set_cfengine_outputs_ttl(intCfengineOutputsTtl).foreach(updateOk => initCfengineOutputsTtl = Full(intCfengineOutputsTtl))

        // start a promise generation, Since we check if there is change to save, if we got there it mean that we need to redeploy
        startNewPolicyGeneration
        S.notice("updateCfengineGlobalProps","File retention settings correctly updated")
        check()

      } catch {
        case ex:NumberFormatException =>

          S.error("updateCfengineGlobalProps", ex.getMessage())
          Noop
      }

    }

    def noModif = (
         initModifiedFilesTtl.map(_.toString == modifiedFilesTtl).getOrElse(false)
      && initCfengineOutputsTtl.map(_.toString == cfengineOutputsTtl).getOrElse(false)
    )

    def check() = {
      S.notice("updateCfengineGlobalProps","")
      Run(s"""$$("#cfengineGlobalPropsSubmit").button( "option", "disabled",${noModif});""")
    }

    ( "#modifiedFilesTtl" #> {
      initModifiedFilesTtl match {
        case Full(value) =>
          SHtml.ajaxText(
              value.toString
            , (s : String) => { modifiedFilesTtl = s; check() }
            , ("id","modifiedFilesTtl")
          )
        case eb: EmptyBox =>
          val fail = eb ?~ "there was an error while fetching value of property: 'Modified files TTL' "
          <div class="error">{fail.msg}</div>
        }
      } &

     "#cfengineOutputsTtl" #> {
      initCfengineOutputsTtl match {
        case Full(value) =>
          SHtml.ajaxText(
              value.toString
            , (s : String) => { cfengineOutputsTtl = s; check() }
            , ("id","cfengineOutputsTtl")
          )
        case eb: EmptyBox =>
          val fail = eb ?~ "there was an error while fetching value of property: 'CFEngine Outputs TTL' "
          <div class="error">{fail.msg}</div>
        }
      } &

      "#cfengineGlobalPropsSubmit " #> {
         SHtml.ajaxSubmit("Save changes", submit _)
      }
    ) apply (xml ++ Script(Run("correctButtons();") & check()))
  }

  def loggingConfiguration = { xml : NodeSeq =>

    //  initial values, updated on successfull submit
    var initStoreAllCentralizedLogsInFile = configService.rudder_store_all_centralized_logs_in_file

    // form values
    var storeAllCentralizedLogsInFile  = initStoreAllCentralizedLogsInFile.getOrElse(false)

    def submit = {
      configService.set_rudder_store_all_centralized_logs_in_file(storeAllCentralizedLogsInFile).foreach(updateOk => initStoreAllCentralizedLogsInFile = Full(storeAllCentralizedLogsInFile))

      // start a promise generation, Since we check if there is change to save, if we got there it mean that we need to redeploy
      startNewPolicyGeneration
      S.notice("loggingConfiguration", storeAllCentralizedLogsInFile match {
        case true  => "Logging will be enabled during the next agent run on this server (5 minutes maximum)"
        case false => "Logging will be disabled during the next agent run on this server (5 minutes maximum)"
        })
      check()
    }

    def noModif = (
         initStoreAllCentralizedLogsInFile.map(_ == storeAllCentralizedLogsInFile).getOrElse(false)
    )

    def check() = {
      S.notice("loggingConfiguration","")
      Run(s"""$$("#loggingConfigurationSubmit").button( "option", "disabled",${noModif});""")
    }

    ( "#storeAllLogsOnFile" #> {
      initStoreAllCentralizedLogsInFile match {
        case Full(value) =>
          SHtml.ajaxCheckbox(
              value
            , (b : Boolean) => { storeAllCentralizedLogsInFile = b; check() }
            , ("id","storeAllLogsOnFile")
          )
          case eb: EmptyBox =>
            val fail = eb ?~ "there was an error while fetching value of property: 'Store all centralized logs in file' "
            <div class="error">{fail.msg}</div>
        }
      } &
      "#loggingConfigurationSubmit " #> {
         SHtml.ajaxSubmit("Save changes", submit _)
      }
    ) apply (xml ++ Script(Run("correctButtons();") & check()))
  }

  def sendMetricsConfiguration = { xml : NodeSeq =>
    ( configService.send_server_metrics match {
      case Full(value) =>
        var sendMetrics = value
        def submit() = {
          val save = configService.set_send_server_metrics(sendMetrics,CurrentUser.getActor,genericReasonMessage)

          S.notice("sendMetricsMsg", save match {
            case Full(_)  =>
              // start a promise generation, Since we may have change the mode, if we got there it mean that we need to redeploy
              startNewPolicyGeneration
              "'send server metrics' property updated"
            case eb: EmptyBox =>
              "There was an error when updating the value of the 'send server metrics' property"
          } )
        }

        ( "#sendMetricsCheckbox" #> {
            SHtml.ajaxCheckbox(
                value.getOrElse(false)
              , (b : Boolean) => { sendMetrics = Some(b) }
              , ("id","sendMetricsCheckbox")
            )
          } &
          "#sendMetricsSubmit " #> {
            SHtml.ajaxSubmit("Save changes", submit _)
          }
        )
      case eb: EmptyBox =>
        ( "#sendMetrics" #> {
          val fail = eb ?~ "there was an error while fetching value of property: 'Send server metrics"
          logger.error(fail.messageChain)
          <div class="error">{fail.messageChain}</div>
        } )
    } ) apply (xml ++ Script(Run("correctButtons();")))
  }

  def displayGraphsConfiguration = { xml : NodeSeq =>

    ( configService.display_changes_graph() match {
      case Full(value) =>
        var displayGraphs = value
        def noModif() = displayGraphs == value
        def check() = {
          S.notice("displayGraphsMsg","")
          Run(s"""$$("#displayGraphsSubmit").button( "option", "disabled",${noModif()});""")
        }

        def submit() = {
          val save = configService.set_display_changes_graph(displayGraphs)
          S.notice("displayGraphsMsg", save match {
            case Full(_)  =>
              "'display change graphs' property updated"
            case eb: EmptyBox =>
              "There was an error when updating the value of the 'display change graphs' property"
          } )
        }

        ( "#displayGraphsCheckbox" #> {
            SHtml.ajaxCheckbox(
                value
              , (b : Boolean) => { displayGraphs = b; check}
              , ("id","displayGraphsCheckbox")
            )
          } &
          "#displayGraphsSubmit " #> {
            SHtml.ajaxSubmit("Save changes", submit _)
          } &
          "#displayGraphsSubmit *+" #> {
            Script(Run("correctButtons();") & check())
          }
        )
      case eb: EmptyBox =>
        ( "#displayGraphs" #> {
          val fail = eb ?~ "there was an error while fetching value of property: 'display change graphs'"
          logger.error(fail.messageChain)
          <div class="error">{fail.messageChain}</div>
        } )
    } ) apply xml
  }
}<|MERGE_RESOLUTION|>--- conflicted
+++ resolved
@@ -88,11 +88,8 @@
     case "cfengineGlobalProps" => cfengineGlobalProps
     case "loggingConfiguration" => loggingConfiguration
     case "sendMetricsConfiguration" => sendMetricsConfiguration
-<<<<<<< HEAD
     case "networkProtocolSection" => networkProtocolSection
-=======
     case "displayGraphsConfiguration" => displayGraphsConfiguration
->>>>>>> cb542b0f
   }
 
   def changeMessageConfiguration = { xml : NodeSeq =>
