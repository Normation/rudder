--- conflicted
+++ resolved
@@ -176,14 +176,7 @@
     // only variables of the current section
     var varMappings = Map[String, () => String]()
 
-<<<<<<< HEAD
-      def createSingleSectionField(sectionMap: Map[String, Option[String]]): SectionFieldImp = {
-        val children = for (child <- section.children) yield {
-          child match {
-            case varSpec: SectionVariableSpec => createVarField(varSpec, sectionMap(varSpec.name))
-            case sectSpec: SectionSpec => createSectionField(sectSpec)
-=======
-    def createVarField(varSpec: VariableSpec, valueOpt: Option[String]): PolicyField = {
+    def createVarField(varSpec: SectionVariableSpec, valueOpt: Option[String]): PolicyField = {
       val fieldKey = varSpec.name
       val field = fieldFactory.forType(varSpec, fieldKey)
 
@@ -201,7 +194,6 @@
                 case Some(value) =>
                   setValueForField(value, field, t.from)
               }
->>>>>>> ae759cc3
           }
       }
 
@@ -213,7 +205,7 @@
     
     val children = for (child <- sectionSpec.children) yield {
       child match {
-        case varSpec: VariableSpec => createVarField(varSpec, sectionMap.getOrElse(varSpec.name,None))
+        case varSpec: SectionVariableSpec => createVarField(varSpec, sectionMap.getOrElse(varSpec.name,None))
         case sectSpec: SectionSpec => 
           val subSectionMap = if(isNewPolicy) createDefaultMap(sectSpec) else sectionMap
           createSingleSectionFieldForMultisec(sectSpec, subSectionMap, isNewPolicy)
