// SPDX-License-Identifier: GPL-3.0-or-later
// SPDX-FileCopyrightText: 2019-2020 Normation SAS

use super::Generator;
use crate::ast::enums::*;
use crate::ast::resource::*;
use crate::ast::value::*;
use crate::ast::*;
use crate::parser::*;

use std::collections::HashMap;
use std::fs::File;
use std::io::Write;
use std::path::Path;

use crate::error::*;

pub struct CFEngine {
    // list of already formatted expression in current case
    current_cases: Vec<String>,
    // match enum local variables with class prefixes
    var_prefixes: HashMap<String, String>,
    // already used class prefix
    prefixes: HashMap<String, u32>,
    // condition to add for every other condition for early return
    return_condition: Option<String>,
}

impl CFEngine {
    pub fn new() -> CFEngine {
        CFEngine {
            current_cases: Vec::new(),
            var_prefixes: HashMap::new(),
            prefixes: HashMap::new(),
            return_condition: None,
        }
    }

    fn new_var(&mut self, prefix: &str) {
        let id = self.prefixes.get(prefix).unwrap_or(&0) + 1;
        self.prefixes.insert(prefix.to_string(), id);
        let var = format!("{}{}", prefix, id);
        self.var_prefixes.insert(prefix.to_string(), var);
    }
    fn reset_cases(&mut self) {
        // TODO this make case in case fail
        self.current_cases = Vec::new();
    }
    fn reset_context(&mut self) {
        self.var_prefixes = HashMap::new();
        self.return_condition = None;
    }

    fn parameter_to_cfengine(&mut self, param: &Value) -> Result<String> {
        Ok(match param {
            Value::String(s) =>
            // TODO variable reinterpret (rudlang systemvar to cfengine systemvar)
            {
                "\"".to_owned()
                    + s.format(
                        |x: &str| {
                            x.replace("\\", "\\\\") // backslash escape
                                .replace("\"", "\\\"") // quote escape
                                .replace("$", "${const.dollar}")
                        }, // dollar escape
                        |y: &str| "${".to_owned() + y + "}", // variable inclusion
                    )
                    .as_str()
                    + "\""
            }
            Value::Number(_, _) => unimplemented!(),
            Value::Boolean(_, _) => unimplemented!(),
            Value::EnumExpression(_e) => "".into(), // TODO
            Value::List(_) => unimplemented!(),
            Value::Struct(_) => unimplemented!(),
        })
    }

    fn format_class(&mut self, class: String) -> Result<String> {
        self.current_cases.push(class.clone());
        Ok(match &self.return_condition {
            None => class,
            Some(c) => format!("({}).({})", c, class),
        })
    }
    fn format_case_expr(&mut self, gc: &AST, case: &EnumExpression) -> Result<String> {
        Ok(match case {
            EnumExpression::And(e1, e2) => {
                let mut lexpr = self.format_case_expr(gc, e1)?;
                let mut rexpr = self.format_case_expr(gc, e2)?;
                if lexpr.contains("|") {
                    lexpr = format!("({})", lexpr);
                }
                if rexpr.contains("|") {
                    rexpr = format!("({})", rexpr);
                }
                format!("{}.{}", lexpr, rexpr)
            },
            EnumExpression::Or(e1, e2) => format!(
                "{}|{}",
                self.format_case_expr(gc, e1)?,
                self.format_case_expr(gc, e2)?
            ),
            // TODO what about classes that have not yet been set ? can it happen ?
            EnumExpression::Not(e1) => {
                let mut expr = self.format_case_expr(gc, e1)?;
                if expr.contains("|") || expr.contains("&") {
                    expr = format!("!({})", expr);
                }
                format!("!{}", expr)
            },
            EnumExpression::Compare(var, e, item) => {
                if gc.enum_list.is_global(*e) {
                    let final_enum = gc.enum_list.find_descendant_enum(*e, *item);
                    if *e == final_enum {
                        item.fragment().to_string() // here
                    } else {
                        let others = gc
                            .enum_list
                            .enum_iter(*e)
                            .filter(|i| {
                                (**i != *item)
                                    && gc.enum_list.is_ancestor(*e, **i, final_enum, *item)
                            })
                            .map(|i| i.fragment())
                            .collect::<Vec<_>>();
                        format!(
                            "{}.!({})",
                            item.fragment().to_string(),
                            (&others[..]).join("|")
                        )
                    }
                } else {
                    // concat var name + item
                    let prefix = &self.var_prefixes[var.fragment()];
                    // TODO there may still be some conflicts with var or enum containing '_'
                    format!("{}_{}_{}", prefix, e.fragment(), item.fragment())
                }
            }
            EnumExpression::Default(_) => {
                // extract current cases and build an opposite expression
                if self.current_cases.is_empty() {
                    "any".to_string()
                } else {
                    format!("!({})", self.current_cases.join("|"))
                }
            }
        })
    }

    fn get_config_from_file() -> Result<toml::Value> {
        let config_filename = "libs/translate_config.toml";
        let file_error = |filename: &str, err| err!(Token::new(&filename.to_owned(), ""), "{}", err);
        let config_data =
            std::fs::read_to_string(config_filename).map_err(|e| file_error(config_filename, e))?;
        toml::from_str(&config_data).map_err(|e| err!(Token::new(config_filename, ""), "{}", e))
    }
    fn get_class_parameter_index(method_name: String) -> Result<usize> {
        // outcome detection and formating
        let config = Self::get_config_from_file()?;
        let mconf = match config.get("methods") {
            None => return Err(Error::User("No methods section in config.toml".into())),
            Some(m) => m,
        };
        let method = match mconf.get(&method_name) {
            None => {
                return Err(Error::User(format!(
                    "Unknown generic method call: {}",
                    &method_name
                )))
            }
            Some(m) => m,
        };
        match method.get("class_parameter_id") {
            None => {
                Err(Error::User(format!(
                    "Undefined class_parameter_id for {}",
                    &method_name
                )))
            }
            Some(m) => Ok(m.as_integer().unwrap() as usize)
        }
    }

    // TODO simplify expression and remove useless conditions for more readable cfengine
    // TODO underscore escapement
    // TODO how does cfengine use utf8
    // TODO variables
    // TODO comments and metadata
    // TODO use in_class everywhere
    fn format_statement(
        &mut self,
        gc: &AST,
        st: &Statement,
        id: usize,
        in_class: String,
    ) -> Result<String> {
        match st {
            Statement::StateDeclaration(sd) => {
                if let Some(var) = sd.outcome {
                    self.new_var(&var);
                }
                let component = match sd.metadata.get(&"component".into()) {
                    // TODO use static_to_string
                    Some(Value::String(s)) => match &s.data[0] {
                        PInterpolatedElement::Static(st) => st.clone(),
                        _ => "any".to_string(),
                    },
                    _ => "any".to_string(),
                };
                // TODO setup mode and output var by calling ... bundle
                let param_str = map_strings_results(
                    sd.resource_params.iter().chain(sd.state_params.iter()),
                    |x| self.parameter_to_cfengine(x),
                    ", ",
                )?;
                let method_name = format!("{}_{}", sd.resource.fragment(), sd.state.fragment());
                let index = Self::get_class_parameter_index(method_name)?;
                let class = self.format_class(in_class)?;
<<<<<<< HEAD
                let resource_param = if sd.resource_params.len() > index {
                    if let Ok(param) = self.parameter_to_cfengine(&sd.resource_params[index]) {
=======
                println!("state param empty ? {:#?}", sd.state_params);
                let state_param = if sd.resource_params.len() > 0 {
                    if let Ok(param) = self.parameter_to_cfengine(&sd.resource_params[0]) {
>>>>>>> 8dd633e8
                        format!(", {}", param)
                    } else {
                        "".to_string()
                    }
                } else {
                    "".to_string()
                };
                let method_reporting_context = &format!(
                    "    \"{}_${{report_data.directive_id}}_{}\" usebundle => _method_reporting_context(\"{}\"{})",
                    component,
                    id,
                    component,
                    resource_param,
                );
                let method = &format!(
                    "    \"{}_${{report_data.directive_id}}_{}\" usebundle => {}_{}({})",
                    component,
                    id,
                    sd.resource.fragment(),
                    sd.state.fragment(),
                    param_str,
                );
                // facultative, only aesthetic to align the method `=>` with the conditonal `=>` like cfengine does
                let padding_spaces = str::repeat(" ", component.len() + id.to_string().len() + 43);
                if class == "any" {
                    Ok(format!("{};\n{};\n", method_reporting_context, method))
                } else {
                    let condition = &format!("{}if => concat(\"{}\");", padding_spaces, class);
                    Ok(format!(
                        "{},\n{}\n{},\n{}\n",
                        method_reporting_context,
                        condition,
                        method,
                        condition
                    ))
                }
            }
            Statement::Case(_case, vec) => {
                self.reset_cases();
                map_strings_results(
                    vec.iter(),
                    |(case, vst)| {
                        // TODO case in case
                        let case_exp = self.format_case_expr(gc, case)?;
                        map_strings_results(
                            vst.iter(),
                            |st| self.format_statement(gc, st, id, case_exp.clone()),
                            "",
                        )
                    },
                    "",
                )
            }
            Statement::Fail(msg) => Ok(format!(
                "      \"method_call\" usebundle => ncf_fail({});\n",
                self.parameter_to_cfengine(msg)?
            )),
            Statement::Log(msg) => Ok(format!(
                "      \"method_call\" usebundle => ncf_log({});\n",
                self.parameter_to_cfengine(msg)?
            )),
            Statement::Return(outcome) => {
                // handle end of bundle
                self.return_condition = Some(match self.current_cases.last() {
                    None => "!any".into(),
                    Some(c) => format!("!({})", c),
                });
                Ok(if *outcome == Token::new("", "kept") {
                    "      \"method_call\" usebundle => success();\n".into()
                } else if *outcome == Token::new("", "repaired") {
                    "      \"method_call\" usebundle => repaired();\n".into()
                } else {
                    "      \"method_call\" usebundle => error();\n".into()
                })
            }
            Statement::Noop => Ok(String::new()),
            // TODO Statement::VariableDefinition()
            _ => Ok(String::new()),
        }
    }

    fn value_to_string(&mut self, value: &Value, string_delim: bool) -> Result<String> {
        let delim = if string_delim { "\"" } else { "" };
        Ok(match value {
            Value::String(s) => format!(
                "{}{}{}",
                delim,
                s.data
                    .iter()
                    .map(|t| match t {
                        PInterpolatedElement::Static(s) => {
                            // replace ${const.xx}
                            s.replace("$", "${consr.dollar}")
                                .replace("\\n", "${const.n}")
                                .replace("\\r", "${const.r}")
                                .replace("\\t", "${const.t}")
                        }
                        PInterpolatedElement::Variable(v) => {
                            // translate variable name
                            format!("${{{}}}", v)
                        }
                    })
                    .collect::<Vec<String>>()
                    .join(""),
                delim
            ),
            Value::Number(_, n) => format!("{}", n),
            Value::Boolean(_, b) => format!("{}", b),
            Value::EnumExpression(_e) => unimplemented!(),
            Value::List(l) => format!(
                "[ {} ]",
                map_strings_results(l.iter(), |x| self.value_to_string(x, true), ",")?
            ),
            Value::Struct(s) => format!(
                "{{ {} }}",
                map_strings_results(
                    s.iter(),
                    |(x, y)| Ok(format!(r#""{}":{}"#, x, self.value_to_string(y, true)?)),
                    ","
                )?
            ),
        })
    }

    fn generate_parameters_metadatas<'src>(&mut self, parameters: Option<Value<'src>>) -> String {
        let mut params_str = String::new();

        let mut get_param_field = |param: &Value, entry: &str| -> String {
            if let Value::Struct(param) = &param {
                if let Some(val) = param.get(entry) {
                    if let Ok(val_s) = self.value_to_string(val, false) {
                        return match val {
                            Value::String(_) => format!("{:?}: {:?}", entry, val_s),
                            _ => format!("{:?}: {}", entry, val_s)
                        }
                    }
                }
            }
            "".to_owned()
        };

        if let Some(Value::List(parameters)) = parameters {
            parameters.iter().for_each(|param| {
                params_str.push_str(&format!(
                    "# @parameter {{ {}, {}, {} }}\n",
                    get_param_field(param, "name"),
                    get_param_field(param, "id"),
                    get_param_field(param, "constraints")
                ));
            });
        };
        params_str
    }

    fn generate_ncf_metadata(&mut self, _name: &Token, resource: &ResourceDef) -> Result<String> {
        let mut meta = resource.metadata.clone();
        // removes parameters from meta and returns it formatted
        let parameters: String = self.generate_parameters_metadatas(meta.remove(&Token::from("parameters")));
        // description must be the last field
        let mut map = map_hashmap_results(meta.iter(), |(n, v)| {
            Ok((n.fragment(), self.value_to_string(v, false)?))
        })?;
        let mut metadatas = String::new();
        let mut push_metadata = |entry: &str| {
            if let Some(val) = map.remove(entry) {
                metadatas.push_str(&format!("# @{} {}\n", entry, val));
            }
        };
        push_metadata("name");
        push_metadata("description");
        push_metadata("version");
        metadatas.push_str(&parameters);
        for (key, val) in map.iter() {
            metadatas.push_str(&format!("# @{} {}\n", key, val));
        }
        metadatas.push('\n');
        Ok(metadatas)
    }
}

impl Generator for CFEngine {
    // TODO methods differ if this is a technique generation or not
    fn generate(&mut self, gc: &AST, input_file: Option<&Path>, output_file: Option<&Path>, technique_metadata: bool) -> Result<()> {
        let mut files: HashMap<&str, String> = HashMap::new();
        // TODO add global variable definitions
        for (rn, res) in gc.resources.iter() {
            for (sn, state) in res.states.iter() {
                // This condition actually rejects every file that is not the input filename
                // therefore preventing from having an output in another directory
                // Solutions: check filename rather than path, or accept everything that is not from crate root lib
                let file_to_create = match input_file {
                    Some(filepath) => {
                        if filepath != Path::new(sn.file()) {
                            continue;
                        }
                        // can unwrap here since if input_file is Some, so does output_file (see end of compile.rs)
                        match output_file.unwrap().to_str() {
                            Some(output_filename) => output_filename,
                            None => sn.file(),
                        }
                    }
                    None => sn.file(),
                };
                self.reset_context();
                let mut content = "# generated by rudder-lang\n".to_owned();
                let fileinfo = match files.get(file_to_create) {
                    Some(s) => s.to_string(),
                    None => {
                        if technique_metadata {
                            self.generate_ncf_metadata(rn, res)?
                        } else {
                            String::new()
                        }
                    }
                };
                content.push_str(&fileinfo);
                let mut params = res
                    .parameters
                    .iter()
                    .chain(state.parameters.iter())
                    .map(|p| p.name.fragment())
                    .collect::<Vec<&str>>()
                    .join(",");
                if params.len() > 0 {
                    params = format!("({})", params);
                }
                content.push_str(&format!(
                    "bundle agent {}_{}{}\n",
                    rn.fragment(),
                    sn.fragment(),
                    params
                ));
                content.push_str(
                    "{\n  vars:\n    \"resources_dir\" string => \"${this.promise_dirname}/resources\";\n"
                );
                content.push_str("  methods:\n");
                for (i, st) in state.statements.iter().enumerate() {
                    content.push_str(&self.format_statement(gc, st, i, "any".to_string())?);
                }
                content.push_str("}\n");
                files.insert(file_to_create, content);
            }
        }
        if files.len() == 0 {
            match output_file {
                Some(filename) => File::create(filename).expect("Could not create output file"),
                None => return Err(Error::User("No file to create".to_owned()))
            };
        }
        for (name, content) in files.iter() {
            let mut file =
                File::create(name).expect("Could not create output file");
            file.write_all(content.as_bytes())
                .expect("Could not write content into output file");
        }
        Ok(())
    }
}<|MERGE_RESOLUTION|>--- conflicted
+++ resolved
@@ -217,14 +217,8 @@
                 let method_name = format!("{}_{}", sd.resource.fragment(), sd.state.fragment());
                 let index = Self::get_class_parameter_index(method_name)?;
                 let class = self.format_class(in_class)?;
-<<<<<<< HEAD
                 let resource_param = if sd.resource_params.len() > index {
                     if let Ok(param) = self.parameter_to_cfengine(&sd.resource_params[index]) {
-=======
-                println!("state param empty ? {:#?}", sd.state_params);
-                let state_param = if sd.resource_params.len() > 0 {
-                    if let Ok(param) = self.parameter_to_cfengine(&sd.resource_params[0]) {
->>>>>>> 8dd633e8
                         format!(", {}", param)
                     } else {
                         "".to_string()
