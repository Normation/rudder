--- conflicted
+++ resolved
@@ -61,11 +61,5 @@
 
 === Required modules
 - perl (script: *tools/generate-lib*)
-<<<<<<< HEAD
-    cpan Config::IniFiles
 === Configuration
-- *rudderc.conf* to define the cfengine and ncf binaries paths, and the compilation, translation paths
-=======
-=== Configuration
-- *tools/rudderc.conf* to define the cfengine and ncf binaries paths, and the compilation, translation paths
->>>>>>> 8dd633e8
+- *tools/rudderc.conf* to define the cfengine and ncf binaries paths, and the compilation, translation paths