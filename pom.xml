<!--
Copyright 2011 Normation SAS

Licensed under the Apache License, Version 2.0 (the "License");
you may not use this file except in compliance with the License.
You may obtain a copy of the License at

http://www.apache.org/licenses/LICENSE-2.0

Unless required by applicable law or agreed to in writing, software
distributed under the License is distributed on an "AS IS" BASIS,
WITHOUT WARRANTIES OR CONDITIONS OF ANY KIND, either express or implied.
See the License for the specific language governing permissions and
limitations under the License.
-->
<project xmlns="http://maven.apache.org/POM/4.0.0" xmlns:xsi="http://www.w3.org/2001/XMLSchema-instance" xsi:schemaLocation="http://maven.apache.org/POM/4.0.0 http://maven.apache.org/xsd/maven-4.0.0.xsd">
  <modelVersion>4.0.0</modelVersion>

  <groupId>com.normation</groupId>
  <artifactId>parent-pom</artifactId>
<<<<<<< HEAD
  <version>4.2.0~alpha1-SNAPSHOT</version>
=======
  <version>4.2.0~windows-SNAPSHOT</version>
>>>>>>> 6277280b
  <packaging>pom</packaging>

  <!-- ====================================  PROJECT INFORMATION  ==================================== -->

  <description>
    This is the master parent pom, which knows all common dependencies, generic infos about resources,users.
    For now, it includes (Normation) private resources.
  </description>

  <organization>
    <name>Normation SAS</name>
    <url>http://www.normation.com/</url>
  </organization>

  <developers>
    <developer>
      <id>ncharles</id>
      <name>Nicolas Charles</name>
      <timezone>+1</timezone>
      <email>nicolas.charles [at] normation.com</email>
    </developer>
    <developer>
      <id>fanf42</id>
      <name>Francois Armand</name>
      <timezone>+1</timezone>
    </developer>
    <developer>
      <id>jooooooon</id>
      <name>Jonathan Clarke</name>
      <timezone>+1</timezone>
    </developer>
  </developers>

  <!-- ====================================  /PROJECT INFORMATION  ==================================== -->

  <!-- ====================================  PROJECT REPOS  ==================================== -->

  <repositories>
    <repository>
      <id>maven_central</id>
      <name>Default maven repository</name>
      <url>http://repo1.maven.org/maven2/</url>
      <snapshots><enabled>true</enabled></snapshots>
    </repository>
    <repository>
      <id>rudder-release</id>
      <url>http://www.rudder-project.org/maven-releases/</url>
      <layout>default</layout>
      <snapshots><enabled>false</enabled></snapshots>
    </repository>
    <repository>
      <id>rudder-snapshot</id>
      <url>http://www.rudder-project.org/maven-snapshots/</url>
      <layout>default</layout>
      <snapshots><enabled>true</enabled></snapshots>
    </repository>
  </repositories>

  <!-- ====================================  /PROJECT REPOS  ==================================== -->

  <!-- ====================================  PROJECT BUILD  ==================================== -->

  <distributionManagement>
    <snapshotRepository>
      <id>snapshots.nexus.normation.com</id>
      <name>Normation internal nexus repository for snapshots</name>
      <url>http://nexus.normation.com/nexus/content/repositories/snapshots</url>
    </snapshotRepository>
    <repository>
      <id>releases.nexus.normation.com</id>
      <name>Normation internal nexus repository for release</name>
      <url>http://nexus.normation.com/nexus/content/repositories/releases</url>
    </repository>
  </distributionManagement>

  <reporting>
    <plugins>
      <plugin>
        <groupId>net.alchim31.maven</groupId>
        <artifactId>scala-maven-plugin</artifactId>
        <version>${scala-maven-plugin-version}</version>
      </plugin>
    </plugins>
  </reporting>

  <build>
    <extensions>
      <extension>
        <groupId>org.apache.maven.wagon</groupId>
        <artifactId>wagon-ssh</artifactId>
        <version>2.6</version>
      </extension>
    </extensions>
    <plugins>
      <plugin>

        <groupId>org.codehaus.mojo</groupId>
        <artifactId>cobertura-maven-plugin</artifactId>
        <version>2.6</version>

        <configuration>
          <formats>
            <format>html</format>
            <format>xml</format>
          </formats>
        </configuration>
      </plugin>
      <plugin>
        <groupId>org.apache.maven.plugins</groupId>
          <artifactId>maven-war-plugin</artifactId>
          <version>2.4</version>
       </plugin>
       <plugin>
        <groupId>net.alchim31.maven</groupId>
        <artifactId>scala-maven-plugin</artifactId>
        <version>${scala-maven-plugin-version}</version>
        <executions>
          <execution>
            <id>scala-compile-first</id>
            <phase>process-resources</phase>
            <goals>
              <goal>add-source</goal>
              <goal>compile</goal>
            </goals>
          </execution>
          <execution>
            <id>scala-test-compile</id>
            <phase>process-test-resources</phase>
            <goals>
              <goal>testCompile</goal>
            </goals>
          </execution>
        </executions>
        <configuration>
          <scalaCompatVersion>${scala-binary-version}</scalaCompatVersion>
          <args>
            <!-- require java8, cf http://www.rudder-project.org/redmine/issues/9917 -->
            <arg>-target:jvm-1.8</arg>
            <arg>-dependencyfile</arg>
            <arg>${basedir}/.scala_dependencies</arg>
          </args>
          <jvmArgs>
            <jvmArg>-Xmx1G</jvmArg>
            <jvmArg>-Xss32m</jvmArg>
          </jvmArgs>
        </configuration>
      </plugin>
      <plugin>
        <groupId>org.zeroturnaround</groupId>
        <artifactId>jrebel-maven-plugin</artifactId>
        <version>1.1.3</version>
        <executions>
          <execution>
            <id>generate-rebel-xml</id>
            <phase>process-resources</phase>
            <goals>
              <goal>generate</goal>
            </goals>
          </execution>
        </executions>
        <dependencies>
          <dependency>
            <groupId>org.codehaus.plexus</groupId>
            <artifactId>plexus-utils</artifactId>
            <version>1.4.1</version>
              <scope>runtime</scope>
          </dependency>
        </dependencies>
      </plugin>
      <plugin>
        <groupId>org.apache.maven.plugins</groupId>
        <artifactId>maven-compiler-plugin</artifactId>
        <version>3.6.1</version>
        <configuration>
          <!-- require java8, cf http://www.rudder-project.org/redmine/issues/8963 -->
          <source>1.8</source>
          <target>1.8</target>
        </configuration>
        <executions>
          <execution>
            <phase>compile</phase>
            <goals>
              <goal>compile</goal>
            </goals>
          </execution>
        </executions>
      </plugin>
      <plugin>
        <groupId>org.apache.maven.plugins</groupId>
        <artifactId>maven-source-plugin</artifactId>
        <version>2.2.1</version>
        <executions>
          <execution>
            <id>attach-sources</id>
            <phase>verify</phase>
            <goals>
              <goal>jar-no-fork</goal>
            </goals>
          </execution>
        </executions>
      </plugin>
    </plugins>
    <pluginManagement>
    <plugins>
      <!-- configure jar everywhere -->
      <plugin>
        <groupId>org.apache.maven.plugins</groupId>
        <artifactId>maven-jar-plugin</artifactId>
        <version>3.0.2</version>
        <configuration>      
          <archive>
            <addMavenDescriptor>false</addMavenDescriptor>
            <manifestEntries>
              <!-- let built-by be empty - we can't remove it -->
              <Built-By>${project.organization.name}</Built-By>
              <Build-Time>${maven.build.timestamp}</Build-Time>
              <version>${version}</version>
            </manifestEntries>
          </archive>      
        </configuration>
      </plugin>
      <plugin>
        <groupId>org.apache.maven.plugins</groupId>
        <artifactId>maven-war-plugin</artifactId>
        <version>3.0.0</version>
        <configuration>      
          <archive>
            <addMavenDescriptor>false</addMavenDescriptor>
            <manifestEntries>
              <!-- let built-by be empty - we can't remove it -->
              <Built-By>${project.organization.name}</Built-By>
              <!-- And yes, manifest file must start with upper case... -->
              <Build-Time>${maven.build.timestamp}</Build-Time>
              <Version>${version}</Version>
            </manifestEntries>
          </archive>      
        </configuration>
      </plugin>
      <plugin>
        <groupId>org.eclipse.m2e</groupId>
        <artifactId>lifecycle-mapping</artifactId>
        <version>1.0.0</version>
        <configuration>
          <lifecycleMappingMetadata>
            <pluginExecutions>
              <pluginExecution>
                <pluginExecutionFilter>
                  <groupId>org.zeroturnaround</groupId>
                  <artifactId>jrebel-maven-plugin</artifactId>
                  <versionRange>[0.1,)</versionRange>
                  <goals>
                    <goal>generate</goal>
                  </goals>
                </pluginExecutionFilter>
                <action>
                  <execute/>
                </action>
              </pluginExecution>
              <pluginExecution>
                <pluginExecutionFilter>
                  <groupId>net.alchim31.maven</groupId>
                  <artifactId>scala-maven-plugin</artifactId>
                  <versionRange>[0.1,)</versionRange>
                  <goals>
                    <goal>add-source</goal>
                    <goal>compile</goal>
                    <goal>testCompile</goal>
                  </goals>
                </pluginExecutionFilter>
                <action>
                  <configurator>
                    <id>org.maven.ide.eclipse.scala</id>
                  </configurator>
                </action>
              </pluginExecution>
            </pluginExecutions>
          </lifecycleMappingMetadata>
        </configuration>
      </plugin>
    </plugins>
    </pluginManagement>
  </build>

  <!-- ====================================  /PROJECT BUILD  ==================================== -->

  <!-- ==================================== PROJECT PROPERTIES  ==================================== -->

  <properties>
    <!-- we use UTF-8 for everything -->
    <project.build.sourceEncoding>UTF-8</project.build.sourceEncoding>

    <!-- Maven plugin version -->
    <scala-maven-plugin-version>3.2.2</scala-maven-plugin-version>

    <!-- Libraries version that MUST be used in all children project -->

    <current-year>2017</current-year>
<<<<<<< HEAD
    <rudder-major-version>4.1</rudder-major-version>
    <rudder-version>4.2.0~alpha1-SNAPSHOT</rudder-version>
    <spring-run-dep-version>4.2.0~alpha1-SNAPSHOT</spring-run-dep-version>
=======
    <rudder-major-version>4.2</rudder-major-version>
    <rudder-version>4.2.0~windows-SNAPSHOT</rudder-version>
    <spring-run-dep-version>4.2.0~windows-SNAPSHOT</spring-run-dep-version>
>>>>>>> 6277280b

    <scala-version>2.12.1</scala-version>
    <scala-binary-version>2.12</scala-binary-version>
    <lift-version>3.0.1</lift-version>
    <slf4j-version>1.7.22</slf4j-version>
    <logback-version>1.1.9</logback-version>
    <junit-version>4.12</junit-version>
    <jodatime-version>2.9.7</jodatime-version>
    <jodaconvert-version>1.8.1</jodaconvert-version>
    <commons-io-version>2.5</commons-io-version>
    <commons-codec-version>1.10</commons-codec-version>
    <commons-lang-version>2.6</commons-lang-version>
    <spring-version>3.2.18.RELEASE</spring-version>
    <spring-security-version>3.2.10.RELEASE</spring-security-version>
    <jgit-version>4.6.0.201612231935-r</jgit-version>
    <cglib-version>3.2.4</cglib-version>
    <asm-version>5.2</asm-version>
    <bcpkix-jdk15on-version>1.56</bcpkix-jdk15on-version>
    <monix-version>2.2.3</monix-version>
    <!-- 
      These one must be updated to work together 
      We declare scalaz in "test" here, because it adds ~12Mo of dep. 
      and for now, it's not used at all in inventory-ldap app. 
    -->
    <specs2-version>3.8.6</specs2-version>
    <scalaz-version>7.2.8</scalaz-version>
    <scalaz-stream-version>0.8.6a</scalaz-stream-version>
    <doobie-version>0.4.0</doobie-version>
    <http4s-version>0.15.3a</http4s-version>
  </properties>

  <!-- ==================================== PROJECT DEPENDENCIES  ==================================== -->

  <!-- 
    This allows to use homogeneous version of scalaz everywhere. 
    Yep, we need to explicitly specify them all. 
  -->
  <dependencyManagement>
    <dependencies>
      <dependency>
        <groupId>org.ow2.asm</groupId>
        <artifactId>asm</artifactId>
        <version>${asm-version}</version>
      </dependency>
      <dependency>
        <groupId>org.scalaz</groupId>
        <artifactId>scalaz-core_${scala-binary-version}</artifactId>
        <version>${scalaz-version}</version>
      </dependency>
      <dependency>
        <groupId>org.scalaz</groupId>
        <artifactId>scalaz-effect_${scala-binary-version}</artifactId>
        <version>${scalaz-version}</version>
      </dependency>
      <dependency>
        <groupId>org.scalaz</groupId>
        <artifactId>scalaz-concurrent_${scala-binary-version}</artifactId>
        <version>${scalaz-version}</version>
      </dependency>
      <dependency>
        <groupId>org.scalaz.stream</groupId>
        <artifactId>scalaz-stream_${scala-binary-version}</artifactId>
        <version>${scalaz-stream-version}</version>
      </dependency>
      <dependency>
        <groupId>org.scala-lang</groupId>
        <artifactId>scala-reflect</artifactId>
        <version>${scala-version}</version>
      </dependency>
    </dependencies>
  </dependencyManagement>

  <dependencies>
    <dependency>
      <groupId>org.scala-lang</groupId>
      <artifactId>scala-library</artifactId>
      <version>${scala-version}</version>
    </dependency>

    <dependency>
      <groupId>joda-time</groupId>
      <artifactId>joda-time</artifactId>
      <version>${jodatime-version}</version>
    </dependency>
    <!--
         The Scala compiler require to be able to find these symbol even if they are not used.
         So we mark them as needed for compilation, but "provided" so that it does not go into
         the final jars.
     -->
    <dependency>
      <groupId>org.joda</groupId>
      <artifactId>joda-convert</artifactId>
      <version>${jodaconvert-version}</version>
      <scope>provided</scope>
    </dependency>

    <dependency>
      <groupId>net.liftweb</groupId>
      <artifactId>lift-common_${scala-binary-version}</artifactId>
      <version>${lift-version}</version>
      <exclusions>
        <exclusion>
          <groupId>org.slf4j</groupId>
          <artifactId>slf4j-log4j12</artifactId>
        </exclusion>
        <exclusion>
          <artifactId>log4j</artifactId>
          <groupId>log4j</groupId>
        </exclusion>
      </exclusions>
    </dependency>

    <!-- Utility to get all case object of a sealed trait -->
    <dependency>
      <groupId>ca.mrvisser</groupId>
      <artifactId>sealerate_${scala-binary-version}</artifactId>
      <version>0.0.5</version>
    </dependency>

    <!--
      We use SLF4J log facade with logback implementation
    -->
    <dependency>
      <groupId>org.slf4j</groupId>
      <artifactId>slf4j-api</artifactId>
      <version>${slf4j-version}</version>
    </dependency>

    <!--  test -->
    <dependency>
      <groupId>junit</groupId>
      <artifactId>junit</artifactId>
      <version>${junit-version}</version>
      <scope>test</scope>
    </dependency>

    <dependency>
      <groupId>org.specs2</groupId>
      <artifactId>specs2-core_${scala-binary-version}</artifactId>
      <version>${specs2-version}</version>
      <scope>test</scope>
    </dependency>
    <dependency>
      <groupId>org.specs2</groupId>
      <artifactId>specs2-matcher-extra_${scala-binary-version}</artifactId>
      <version>${specs2-version}</version>
      <scope>test</scope>
    </dependency>
    <dependency>
      <groupId>org.specs2</groupId>
      <artifactId>specs2-junit_${scala-binary-version}</artifactId>
      <version>${specs2-version}</version>
      <scope>test</scope>
    </dependency>

    <!--
        included to use slf4j native backend
        If you want to use another backend,
        exclude these dependencies from parent
    -->
    <dependency>
      <groupId>ch.qos.logback</groupId>
      <artifactId>logback-core</artifactId>
      <version>${logback-version}</version>
    </dependency>
    <dependency>
      <groupId>ch.qos.logback</groupId>
      <artifactId>logback-classic</artifactId>
      <version>${logback-version}</version>
    </dependency>

    <!--
        If you need to use Spring, you will HAVE TO include that first dependency
        or com.normation.spring-run-dependencies pom
    -->
    <!--
    <dependency>
      <groupId>org.springframework</groupId>
      <artifactId>spring-context</artifactId>
      <version>${spring-version}</version>
      <exclusions>
        <exclusion>
          <groupId>commons-logging</groupId>
          <artifactId>commons-logging</artifactId>
        </exclusion>
      </exclusions>
    </dependency>
    -->

  </dependencies>
</project><|MERGE_RESOLUTION|>--- conflicted
+++ resolved
@@ -18,11 +18,7 @@
 
   <groupId>com.normation</groupId>
   <artifactId>parent-pom</artifactId>
-<<<<<<< HEAD
-  <version>4.2.0~alpha1-SNAPSHOT</version>
-=======
   <version>4.2.0~windows-SNAPSHOT</version>
->>>>>>> 6277280b
   <packaging>pom</packaging>
 
   <!-- ====================================  PROJECT INFORMATION  ==================================== -->
@@ -320,15 +316,9 @@
     <!-- Libraries version that MUST be used in all children project -->
 
     <current-year>2017</current-year>
-<<<<<<< HEAD
-    <rudder-major-version>4.1</rudder-major-version>
-    <rudder-version>4.2.0~alpha1-SNAPSHOT</rudder-version>
-    <spring-run-dep-version>4.2.0~alpha1-SNAPSHOT</spring-run-dep-version>
-=======
     <rudder-major-version>4.2</rudder-major-version>
     <rudder-version>4.2.0~windows-SNAPSHOT</rudder-version>
     <spring-run-dep-version>4.2.0~windows-SNAPSHOT</spring-run-dep-version>
->>>>>>> 6277280b
 
     <scala-version>2.12.1</scala-version>
     <scala-binary-version>2.12</scala-binary-version>
