<!--
Copyright 2011 Normation SAS

This file is part of Rudder.

Rudder is free software: you can redistribute it and/or modify
it under the terms of the GNU General Public License as published by
the Free Software Foundation, either version 3 of the License, or
(at your option) any later version.

In accordance with the terms of section 7 (7. Additional Terms.) of
the GNU General Public License version 3, the copyright holders add
the following Additional permissions:
Notwithstanding to the terms of section 5 (5. Conveying Modified Source
Versions) and 6 (6. Conveying Non-Source Forms.) of the GNU General
Public License version 3, when you create a Related Module, this
Related Module is not considered as a part of the work and may be
distributed under the license agreement of your choice.
A "Related Module" means a set of sources files including their
documentation that, without modification of the Source Code, enables
supplementary functions or services in addition to those offered by
the Software.

Rudder is distributed in the hope that it will be useful,
but WITHOUT ANY WARRANTY; without even the implied warranty of
MERCHANTABILITY or FITNESS FOR A PARTICULAR PURPOSE.  See the
GNU General Public License for more details.

You should have received a copy of the GNU General Public License
along with Rudder.  If not, see <http://www.gnu.org/licenses/>.
-->
<project xmlns="http://maven.apache.org/POM/4.0.0" xmlns:xsi="http://www.w3.org/2001/XMLSchema-instance" xsi:schemaLocation="http://maven.apache.org/POM/4.0.0 http://maven.apache.org/maven-v4_0_0.xsd">

  <modelVersion>4.0.0</modelVersion>
  <groupId>com.normation.rudder</groupId>
  <artifactId>rudder-parent</artifactId>
  <packaging>pom</packaging>

  <parent>
    <groupId>com.normation</groupId>
    <artifactId>parent-pom</artifactId>
<<<<<<< HEAD
    <version>4.2.0~alpha1-SNAPSHOT</version>
=======
    <version>4.2.0~windows-SNAPSHOT</version>
>>>>>>> 601049bb
  </parent>


  <description>
    Parent pom module for rudder project
  </description>

  <modules>
    <module>rudder-templates</module>
    <!-- A CLI to fill-in rule templates -->
    <module>rudder-templates-cli</module>
    <!-- Core API and implementation -->
    <module>rudder-core</module>
    <!-- Web Interface -->
    <module>rudder-web</module>
    <!-- fill-in rule templates -->
  </modules>

  <dependencies/>

  <repositories>
    <repository>
      <id>rudder-release</id>
      <url>http://www.rudder-project.org/maven-releases/</url>
      <layout>default</layout>
      <snapshots><enabled>false</enabled></snapshots>
    </repository>
    <repository>
      <id>rudder-snapshot</id>
      <url>http://www.rudder-project.org/maven-snapshots/</url>
      <layout>default</layout>
      <snapshots><enabled>true</enabled></snapshots>
    </repository>
  </repositories>

</project><|MERGE_RESOLUTION|>--- conflicted
+++ resolved
@@ -39,11 +39,7 @@
   <parent>
     <groupId>com.normation</groupId>
     <artifactId>parent-pom</artifactId>
-<<<<<<< HEAD
-    <version>4.2.0~alpha1-SNAPSHOT</version>
-=======
     <version>4.2.0~windows-SNAPSHOT</version>
->>>>>>> 601049bb
   </parent>
 
 
