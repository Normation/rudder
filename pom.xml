<!--
Copyright 2011 Normation SAS

Licensed under the Apache License, Version 2.0 (the "License");
you may not use this file except in compliance with the License.
You may obtain a copy of the License at

http://www.apache.org/licenses/LICENSE-2.0

Unless required by applicable law or agreed to in writing, software
distributed under the License is distributed on an "AS IS" BASIS,
WITHOUT WARRANTIES OR CONDITIONS OF ANY KIND, either express or implied.
See the License for the specific language governing permissions and
limitations under the License.
-->
<project xmlns="http://maven.apache.org/POM/4.0.0" xmlns:xsi="http://www.w3.org/2001/XMLSchema-instance" xsi:schemaLocation="http://maven.apache.org/POM/4.0.0 http://maven.apache.org/xsd/maven-4.0.0.xsd">
  <modelVersion>4.0.0</modelVersion>

  <parent>
    <groupId>com.normation</groupId>
    <artifactId>parent-pom</artifactId>
<<<<<<< HEAD
    <version>4.2.0~alpha1-SNAPSHOT</version>
=======
    <version>4.2.0~windows-SNAPSHOT</version>
>>>>>>> a5b8445e
  </parent>

  <artifactId>commons-parent</artifactId>
  <packaging>pom</packaging>

  <modules>
    <!--  pom dependencies -->
    <module>spring-run-dependencies</module>
    <!-- utils -->
    <module>utils</module>
    <!-- APIs -->
    <module>historization-api</module>
  </modules>


  <!-- ====================================  PROJECT BUILD  ==================================== -->

  <distributionManagement>
    <snapshotRepository>
      <id>snapshots.nexus.normation.com</id>
      <name>Normation internal nexus repository for snapshots</name>
      <url>http://nexus.normation.com/nexus/content/repositories/snapshots</url>
    </snapshotRepository>
    <repository>
      <id>releases.nexus.normation.com</id>
      <name>Normation internal nexus repository for release</name>
      <url>http://nexus.normation.com/nexus/content/repositories/releases</url>
    </repository>
  </distributionManagement>

  <repositories>
    <repository>
      <id>rudder-release</id>
      <url>http://www.rudder-project.org/maven-releases/</url>
      <layout>default</layout>
      <snapshots><enabled>false</enabled></snapshots>
    </repository>
    <repository>
      <id>rudder-snapshot</id>
      <url>http://www.rudder-project.org/maven-snapshots/</url>
      <layout>default</layout>
      <snapshots><enabled>true</enabled></snapshots>
    </repository>
  </repositories>
</project><|MERGE_RESOLUTION|>--- conflicted
+++ resolved
@@ -19,11 +19,7 @@
   <parent>
     <groupId>com.normation</groupId>
     <artifactId>parent-pom</artifactId>
-<<<<<<< HEAD
-    <version>4.2.0~alpha1-SNAPSHOT</version>
-=======
     <version>4.2.0~windows-SNAPSHOT</version>
->>>>>>> a5b8445e
   </parent>
 
   <artifactId>commons-parent</artifactId>
