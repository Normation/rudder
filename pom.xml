--- conflicted
+++ resolved
@@ -48,11 +48,7 @@
     </snapshotRepository>
     <repository>
       <id>nexus.normation.com</id>
-<<<<<<< HEAD
-      <name>Normation internal repository for releases</name>
-=======
-      <name>Normation internal nexus repository for release</name>
->>>>>>> 179325e8
+      <name>Normation internal nexus repository for releases</name>
       <url>http://nexus.normation.com/nexus/content/repositories/releases</url>
     </repository>
   </distributionManagement>
