<!--
Copyright 2011 Normation SAS

Licensed under the Apache License, Version 2.0 (the "License");
you may not use this file except in compliance with the License.
You may obtain a copy of the License at

http://www.apache.org/licenses/LICENSE-2.0

Unless required by applicable law or agreed to in writing, software
distributed under the License is distributed on an "AS IS" BASIS,
WITHOUT WARRANTIES OR CONDITIONS OF ANY KIND, either express or implied.
See the License for the specific language governing permissions and
limitations under the License.
-->

<project xsi:schemaLocation="http://maven.apache.org/POM/4.0.0 http://maven.apache.org/xsd/maven-4.0.0.xsd" xmlns="http://maven.apache.org/POM/4.0.0" xmlns:xsi="http://www.w3.org/2001/XMLSchema-instance">
  <modelVersion>4.0.0</modelVersion>
  
  <groupId>com.normation</groupId>
  <artifactId>parent-pom</artifactId>
  <version>0.11.0-SNAPSHOT</version>
  <packaging>pom</packaging>
  
  <!-- ====================================  PROJECT INFORMATION  ==================================== -->
  
  <description>
    This is the master parent pom, which knows all common dependencies, generic infos about resources,users.
    For now, it includes (Normation) private resources. 
  </description>
  
  <organization>
    <name>Normation SAS</name>
    <url>http://www.normation.com/</url>
  </organization>

  <developers>
    <developer>
      <id>ncharles</id>
      <name>Nicolas Charles</name>
      <timezone>+1</timezone>
      <email>nicolas.charles [at] normation.com</email>
    </developer>
    <developer>
      <id>fanf42</id>
      <name>Francois Armand</name>
      <timezone>+1</timezone>
    </developer>
    <developer>
      <id>jooooooon</id>
      <name>Jonathan Clarke</name>
      <timezone>+1</timezone>
    </developer>
  </developers>
  
  <!-- ====================================  /PROJECT INFORMATION  ==================================== -->
  
  <!-- ====================================  PROJECT REPOS  ==================================== -->

  <repositories>
    <repository>
      <id>rudder-project</id>
      <url>http://www.rudder-project.org/maven-repo/</url>
      <layout>default</layout>
      <snapshots><enabled>false</enabled></snapshots>
    </repository>
    <repository>
      <id>scala-tools.org</id>
      <name>Scala-tools Maven2 Repository</name>
      <url>http://scala-tools.org/repo-releases</url>
      <releases><enabled>true</enabled></releases>
      <snapshots><enabled>false</enabled></snapshots>
    </repository>
  </repositories>

  <pluginRepositories>
    <pluginRepository>
      <id>scala-tools.org</id>
      <name>Scala-tools Maven2 Repository</name>
      <url>http://scala-tools.org/repo-releases</url>
      <snapshots><enabled>false</enabled></snapshots>
    </pluginRepository>
    <pluginRepository>
      <id>zt-repo</id>
      <name>Zero turnaround repo</name>
      <url>http://repos.zeroturnaround.com/maven2</url>
      <snapshots><enabled>false</enabled></snapshots>
    </pluginRepository>
  </pluginRepositories>

  <!-- ====================================  /PROJECT REPOS  ==================================== -->

  <!-- ====================================  PROJECT BUILD  ==================================== -->

  <distributionManagement>
    <snapshotRepository>
      <id>nexus.normation.com</id>
      <name>Normation internal nexus repository for snapshots</name>
      <url>http://nexus.normation.com/nexus/content/repositories/snapshots</url>
    </snapshotRepository>
    <repository>
      <id>nexus.normation.com</id>
<<<<<<< HEAD
      <name>Normation internal nexus repository for releases</name>
=======
      <name>Normation internal nexus repository for release</name>
>>>>>>> b0311d63
      <url>http://nexus.normation.com/nexus/content/repositories/releases</url>
    </repository>
  </distributionManagement>

  <reporting>
    <plugins>
      <plugin>
        <groupId>org.codehaus.mojo</groupId>
        <artifactId>cobertura-maven-plugin</artifactId>
        <version>2.4</version>
        <configuration>
          <formats>
            <format>xml</format>
          </formats>
        </configuration>  
      </plugin>
      <plugin>
        <groupId>org.scala-tools</groupId>
        <artifactId>maven-scala-plugin</artifactId>
        <version>${scala-maven-plugin-version}</version> 
      </plugin>
    </plugins>
  </reporting>

  <build>
    <extensions>
      <extension>
        <groupId>org.apache.maven.wagon</groupId>
        <artifactId>wagon-ssh</artifactId>
        <version>1.0-beta-6</version>
      </extension>
    </extensions>
    <plugins>
      <plugin>
        <groupId>org.apache.maven.plugins</groupId>
          <artifactId>maven-war-plugin</artifactId>
          <version>2.1.1</version>
       </plugin>
       <plugin>
        <groupId>org.scala-tools</groupId>
        <artifactId>maven-scala-plugin</artifactId>
        <version>${scala-maven-plugin-version}</version>
        <executions>
          <execution>
            <id>scala-compile-first</id>
            <phase>process-resources</phase>
            <goals>
              <goal>add-source</goal>
              <goal>compile</goal>
            </goals>
          </execution>
          <execution>
            <id>scala-test-compile</id>
            <phase>process-test-resources</phase>
            <goals>
              <goal>testCompile</goal>
            </goals>
          </execution>
        </executions>
        <configuration>
          <args>
            <arg>-target:jvm-1.5</arg>
            <arg>-make:transitive</arg>
            <arg>-dependencyfile</arg>
            <arg>${basedir}/.scala_dependencies</arg>
          </args>
          <jvmArgs>
            <jvmArg>-server</jvmArg>
          </jvmArgs>
        </configuration>
      </plugin>
      <plugin>
        <groupId>org.zeroturnaround</groupId>
        <artifactId>jrebel-maven-plugin</artifactId>
        <version>1.0.7</version>
        <executions>
          <execution>
            <id>generate-rebel-xml</id>
            <phase>process-resources</phase>
            <goals>
              <goal>generate</goal>
            </goals>
          </execution>
        </executions>
        <dependencies>
          <dependency>
            <groupId>org.codehaus.plexus</groupId>
            <artifactId>plexus-utils</artifactId>
            <version>1.4.1</version>
              <scope>runtime</scope>
          </dependency>
        </dependencies>
      </plugin>
      <plugin>
        <groupId>org.apache.maven.plugins</groupId>
        <artifactId>maven-compiler-plugin</artifactId>
        <version>2.3.2</version>
        <configuration>
          <source>1.6</source>
          <target>1.6</target>
        </configuration>
        <executions>
          <execution>
            <phase>compile</phase>
            <goals>
              <goal>compile</goal>
            </goals>
          </execution>
        </executions>
      </plugin>      
    </plugins>
    <pluginManagement>
    <plugins>
      <plugin>
        <groupId>org.eclipse.m2e</groupId>
        <artifactId>lifecycle-mapping</artifactId>
        <version>1.0.0</version>
        <configuration>
          <lifecycleMappingMetadata>
            <pluginExecutions>
              <pluginExecution>
                <pluginExecutionFilter>
                  <groupId>org.zeroturnaround</groupId>
                  <artifactId>jrebel-maven-plugin</artifactId>
                  <versionRange>[0.1,)</versionRange>
                  <goals>
                    <goal>generate</goal>
                  </goals>
                </pluginExecutionFilter>
                <action>
                  <execute />
                </action>
              </pluginExecution>
              <pluginExecution>
                <pluginExecutionFilter>
                  <groupId>org.scala-tools</groupId>
                  <artifactId>maven-scala-plugin</artifactId>
                  <versionRange>[0.1,)</versionRange>
                  <goals>
                    <goal>add-source</goal>
                    <goal>compile</goal>
                    <goal>testCompile</goal>              
                  </goals>
                </pluginExecutionFilter>
                <action>
                  <configurator>
                    <id>org.maven.ide.eclipse.scala</id>
                  </configurator>                  
                </action>
              </pluginExecution>
            </pluginExecutions>
          </lifecycleMappingMetadata>
        </configuration>
      </plugin>
    </plugins>
    </pluginManagement>
  </build>
  
  <!-- ====================================  /PROJECT BUILD  ==================================== -->
  
  <!-- ==================================== PROJECT PROPERTIES  ==================================== -->
 
  <properties>
    <!-- we use UTF-8 for everything -->
    <project.build.sourceEncoding>UTF-8</project.build.sourceEncoding>

    <!-- Maven plugin version -->
    <scala-maven-plugin-version>2.15.0</scala-maven-plugin-version>

    <!-- Libraries version that MUST be used in all children project -->

    <rudder-version>0.11.0-SNAPSHOT</rudder-version>
    
    <scala-version>2.9.1</scala-version>
    <scala-lift-version>2.9.1</scala-lift-version>
    <lift-version>2.4</lift-version>
    <slf4j-version>1.6.4</slf4j-version>
    <logback-version>1.0.0</logback-version>
    <junit-version>4.8.2</junit-version>
    <jodatime-version>2.0</jodatime-version>
    <commons-io-version>2.1</commons-io-version>
    
    <spring-version>3.0.6.RELEASE</spring-version>
    <spring-run-dep-version>0.11.0-SNAPSHOT</spring-run-dep-version>
  </properties>
  
  <!-- ==================================== PROJECT DEPENDENCIES  ==================================== -->
  
  <dependencies>
    <dependency>
      <groupId>org.scala-lang</groupId>
      <artifactId>scala-library</artifactId>
      <version>${scala-version}</version>
    </dependency>
    
    <dependency>
      <groupId>joda-time</groupId>
      <artifactId>joda-time</artifactId>
      <version>${jodatime-version}</version>
    </dependency>
    <!-- 
         The Scala compiler require to be able to find these symbol even if they are not used. 
         So we mark them as needed for compilation, but "provided" so that it does not go into
         the final jars. 
     -->
    <dependency>
      <groupId>org.joda</groupId>
      <artifactId>joda-convert</artifactId>
      <version>1.2</version>
      <scope>provided</scope>
    </dependency>
  
    <dependency>
      <groupId>net.liftweb</groupId>
      <artifactId>lift-common_${scala-lift-version}</artifactId>
      <version>${lift-version}</version>
      <exclusions>
        <exclusion>
          <groupId>org.slf4j</groupId>
          <artifactId>slf4j-log4j12</artifactId>
        </exclusion>
        <exclusion>
          <artifactId>log4j</artifactId>
          <groupId>log4j</groupId>
        </exclusion>
      </exclusions>
    </dependency>
    
    <!--
      We use SLF4J log facade with logback implementation
    -->
    <dependency>
      <groupId>org.slf4j</groupId>
      <artifactId>slf4j-api</artifactId>
      <version>${slf4j-version}</version>
    </dependency>

    <!--  test -->
    <dependency>
      <groupId>junit</groupId>
      <artifactId>junit</artifactId>
      <version>${junit-version}</version>
      <scope>test</scope>
    </dependency>

    <dependency>
      <groupId>org.specs2</groupId>
      <artifactId>specs2_${scala-version}</artifactId>
      <version>1.6.1</version>
      <scope>test</scope>
    </dependency>
    
    <!-- 
        included to use slf4j native backend 
        If you want to use another backend, 
        exclude these dependencies from parent
    -->
    <dependency>
      <groupId>ch.qos.logback</groupId>
      <artifactId>logback-core</artifactId>
      <version>${logback-version}</version>
    </dependency>
    <dependency>
      <groupId>ch.qos.logback</groupId>
      <artifactId>logback-classic</artifactId>
      <version>${logback-version}</version>
    </dependency>
    
    <!-- 
        If you need to use Spring, you will HAVE TO include that first dependency 
        or com.normation.spring-run-dependencies pom
    -->
    <!-- 
    <dependency>
      <groupId>org.springframework</groupId>
      <artifactId>spring-context</artifactId>
      <version>${spring-version}</version>
      <exclusions>
        <exclusion>
          <groupId>commons-logging</groupId>
          <artifactId>commons-logging</artifactId>
        </exclusion>
      </exclusions>
    </dependency>
    -->

  </dependencies>
</project><|MERGE_RESOLUTION|>--- conflicted
+++ resolved
@@ -100,11 +100,7 @@
     </snapshotRepository>
     <repository>
       <id>nexus.normation.com</id>
-<<<<<<< HEAD
       <name>Normation internal nexus repository for releases</name>
-=======
-      <name>Normation internal nexus repository for release</name>
->>>>>>> b0311d63
       <url>http://nexus.normation.com/nexus/content/repositories/releases</url>
     </repository>
   </distributionManagement>
