# generated by rudderc
# @name condition priority
# @version 1.0

function Condition-Priority {
  [CmdletBinding()]
  param (
    [Parameter(Mandatory=$True)]
    [String]$ReportId,
    [Parameter(Mandatory=$True)]
    [String]$TechniqueName,
    [Switch]$AuditOnly
  )

<<<<<<< HEAD
  $ReportIdBase = $reportId.Substring(0,$reportId.Length-1)
  $LocalClasses = New-ClassContext
  $ResourcesDir = $PSScriptRoot + "\resources"
  $ReportId = $ReportIdBase+"9903b8c8-1ae3-4bea-a77c-0d70553bd5ce"
  _rudder_common_report_na -ComponentName "Kernel module loaded" -ComponentKey "test" -Message "Not applicable" -ReportId $ReportId -TechniqueName $TechniqueName -AuditOnly:$AuditOnly
=======
  $local_classes = New-ClassContext
  $resources_dir = $PSScriptRoot + "\resources"

  _rudder_common_report_na -componentName "Kernel module loaded" -componentKey "test" -message "Not applicable" -reportId $reportId -techniqueName $techniqueName -Report:$true -AuditOnly:$auditOnly

>>>>>>> 1d4fc781
}<|MERGE_RESOLUTION|>--- conflicted
+++ resolved
@@ -12,17 +12,9 @@
     [Switch]$AuditOnly
   )
 
-<<<<<<< HEAD
   $ReportIdBase = $reportId.Substring(0,$reportId.Length-1)
   $LocalClasses = New-ClassContext
   $ResourcesDir = $PSScriptRoot + "\resources"
   $ReportId = $ReportIdBase+"9903b8c8-1ae3-4bea-a77c-0d70553bd5ce"
-  _rudder_common_report_na -ComponentName "Kernel module loaded" -ComponentKey "test" -Message "Not applicable" -ReportId $ReportId -TechniqueName $TechniqueName -AuditOnly:$AuditOnly
-=======
-  $local_classes = New-ClassContext
-  $resources_dir = $PSScriptRoot + "\resources"
-
-  _rudder_common_report_na -componentName "Kernel module loaded" -componentKey "test" -message "Not applicable" -reportId $reportId -techniqueName $techniqueName -Report:$true -AuditOnly:$auditOnly
-
->>>>>>> 1d4fc781
+  _rudder_common_report_na -ComponentName "Kernel module loaded" -ComponentKey "test" -Message "Not applicable" -ReportId $ReportId -TechniqueName $TechniqueName -Report:$true -AuditOnly:$AuditOnly
 }