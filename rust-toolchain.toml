--- conflicted
+++ resolved
@@ -1,8 +1,4 @@
 [toolchain]
-<<<<<<< HEAD
 channel = "1.89.0"
 targets = [ "x86_64-pc-windows-gnu" ]
-=======
-channel = "1.85.0"
-components = ["rustfmt", "clippy"]
->>>>>>> 444397a4
+components = ["rustfmt", "clippy"]