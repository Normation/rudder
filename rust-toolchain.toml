--- conflicted
+++ resolved
@@ -1,10 +1,4 @@
 [toolchain]
-<<<<<<< HEAD
 channel = "1.91.0"
 targets = [ "x86_64-pc-windows-gnu" ]
-components = ["rustfmt"]
-=======
-channel = "1.89.0"
-targets = [ "x86_64-pc-windows-gnu" ]
-components = ["rustfmt", "clippy"]
->>>>>>> 15afdc00
+components = ["rustfmt", "clippy"]