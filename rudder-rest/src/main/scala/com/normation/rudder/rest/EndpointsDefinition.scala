--- conflicted
+++ resolved
@@ -354,7 +354,11 @@
 sealed trait SystemApi extends EndpointSchema with GeneralApi with SortIndex
 object SystemApi extends ApiModuleProvider[SystemApi] {
 
-<<<<<<< HEAD
+  final case object Info extends SystemApi with ZeroParam with StartsAtVersion10 with SortIndex { val z = zz
+    val description = "Get information about system installation (version, etc)"
+    val (action, path) = GET / "system" / "info"
+  }
+
   final case object Status extends SystemApi with ZeroParam with StartsAtVersion11 with SortIndex { val z = zz
     val description = "Get Api status"
     val (action, path) = GET / "system" / "status"
@@ -525,11 +529,6 @@
   final case object GetAllZipArchive extends SystemApi with OneParam with StartsAtVersion11 with SortIndex { val z = zz
     val description    = "Get a full zip archive based on its commit id"
     val (action, path) = GET / "system" / "archives" / "full" / "zip" / "{commitId}"
-=======
-  final case object Info extends SystemApi with ZeroParam with StartsAtVersion10 with SortIndex { val z = zz
-    val description = "Get information about system installation (version, etc)"
-    val (action, path) = GET / "system" / "info"
->>>>>>> 329cab66
   }
 
   def endpoints = ca.mrvisser.sealerate.values[SystemApi].toList.sortBy( _.z )
