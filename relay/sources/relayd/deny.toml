--- conflicted
+++ resolved
@@ -25,14 +25,10 @@
     "RUSTSEC-2023-0004",
     # Only used in tests
     "RUSTSEC-2023-0018",
-<<<<<<< HEAD
+    # A DoS in h2
+    "RUSTSEC-2023-0034",
 ]
 
 [bans]
 # Lint level for when multiple versions of the same crate are detected
-multiple-versions = "allow"
-=======
-    # A DoS in h2
-    "RUSTSEC-2023-0034",
-]
->>>>>>> 17f4efa3
+multiple-versions = "allow"