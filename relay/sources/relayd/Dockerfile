<<<<<<< HEAD
FROM rust:1.66.1-bullseye
=======
FROM rust:1.70.0-bullseye
>>>>>>> aa61416a

ARG USER_ID=1000
COPY ci/user.sh .
RUN ./user.sh $USER_ID

COPY ci/rust.sh .
RUN ./rust.sh

ENV RUSTC_WRAPPER="sccache"

RUN apt-get update && apt-get install -y pkg-config libpq-dev postgresql-client<|MERGE_RESOLUTION|>--- conflicted
+++ resolved
@@ -1,8 +1,4 @@
-<<<<<<< HEAD
-FROM rust:1.66.1-bullseye
-=======
 FROM rust:1.70.0-bullseye
->>>>>>> aa61416a
 
 ARG USER_ID=1000
 COPY ci/user.sh .
