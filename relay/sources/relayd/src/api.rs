--- conflicted
+++ resolved
@@ -48,23 +48,15 @@
     net::SocketAddr,
     sync::{Arc, RwLock},
 };
-<<<<<<< HEAD
 use tracing::info;
 use warp::Filter;
-
-use crate::remote_run::nodes_handle;
-=======
-use warp::Filter;
 pub extern crate sha1;
-
 use sha1::Sha1;
 use std::env;
 extern crate sha2;
-
 use sha2::{Digest, Sha256, Sha512};
 use std::fs::File;
 use std::io::{BufReader, Read, Write};
->>>>>>> cb387529
 
 pub fn api(
     listen: SocketAddr,
@@ -84,21 +76,6 @@
         warp::reply::json(&Status::poll(job_config.clone()))
     });
 
-<<<<<<< HEAD
-    let nodes = warp::path("nodes").and(warp::body::form()).and_then(
-        |simple_map: HashMap<String, String>| {
-            let my_agent = nodes_handle(&simple_map);
-
-            match my_agent {
-                Err(my_agent) => Err(warp::reject::custom(Error::InvalidCondition(
-                    my_agent.to_string(),
-                ))),
-                Ok(_) => {
-                    info!("conditions OK");
-                    Ok(warp::reply())
-                }
-            }
-=======
     let nodes = warp::path("nodes").and(warp::path::end().and(warp::body::form()).and_then(
         move |simple_map: HashMap<String, String>| match nodes_handle(
             &simple_map,
@@ -106,28 +83,14 @@
         ) {
             Ok(handle) => nodes_handle2(&handle, job_config2.clone()),
             Err(e) => Err(warp::reject::custom(Error::InvalidCondition(e.to_string()))),
->>>>>>> cb387529
         },
     ));
 
-<<<<<<< HEAD
-    let nodes2 = warp::path("nodes");
-
-    let node_id = warp::path::param::<String>().map(|node| {
+    let node_id = warp::path("nodes").and(warp::path::param::<String>().map(|node| {
         info!("remote run triggered on node {}", node);
-=======
-    let node_id = warp::path("nodes").and(warp::path::param::<String>().map(|node| {
-        info!("remote run triggered on node {}", node; "component" => LogComponent::Statistics);
->>>>>>> cb387529
         warp::reply()
     }));
 
-<<<<<<< HEAD
-    let all = warp::path("all").map(move || {
-        info!("remote-run triggered on all the nodes");
-        warp::reply()
-    });
-=======
     let all = warp::path("all").and(warp::body::form()).and_then(
         move |simple_map: HashMap<String, String>| match nodes_handle(
             &simple_map,
@@ -137,19 +100,11 @@
             Err(e) => Err(warp::reject::custom(Error::InvalidCondition(e.to_string()))),
         },
     );
->>>>>>> cb387529
 
     let rudder = warp::path("rudder");
     let relay_api = warp::path("relay-api");
     let remote_run = warp::path("remote-run");
 
-<<<<<<< HEAD
-    let routes = warp::get2().and(status.or(stats_simple)).or(warp::post2()
-        .and(rudder)
-        .and(relay_api)
-        .and(remote_run)
-        .and(nodes.or(all).or(nodes2.and(node_id))));
-=======
     let shared_files = warp::path("shared-files")
         .and(warp::path::peek())
         .and(warp::body::form()) // recuperation du body
@@ -159,7 +114,7 @@
 
                 // info!("{:?}", &simple_map; "component" => LogComponent::Statistics);
 
-                info!("METADATA : {}", metadata_writer(simple_map, peek); "component" => LogComponent::Statistics);
+                info!("METADATA : {}", metadata_writer(simple_map, peek));
 
                 //info!("{:?}", parse_ttl(simple_map.get("ttl").unwrap()); "component" => LogComponent::Statistics);
             warp::reply()
@@ -184,7 +139,7 @@
 
             let mymeta = Metadata::from_str(&contents);
 
-            info!("{:?}", mymeta; "component" => LogComponent::Statistics);
+            info!("{:?}", mymeta);
 
             warp::reply::with_status(
                 "".to_string(),
@@ -201,7 +156,6 @@
             .and(nodes.or(all).or(node_id)))
         .or(warp::put2().and(shared_files))
         .or(warp::head().and(shared_files_head));
->>>>>>> cb387529
 
     let (addr, server) = warp::serve(routes).bind_with_graceful_shutdown(listen, shutdown);
     info!("Started stats API on {}", addr);
