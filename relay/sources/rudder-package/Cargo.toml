[package]
name = "rudder-package"
version = "0.0.0-dev"
description = "Plugin manager for Rudder"
authors.workspace = true
edition.workspace = true
homepage.workspace = true
repository.workspace = true
license.workspace = true

build = "build.rs"

[dependencies]
anyhow = "1.0.75"
ar = "0.9.0"
base16ct = { version = "0.2.0", features = ["alloc"] }
clap = { version = "4.5.11", features = ["derive"] }
clap_complete = "4.5.10"
chrono = { version = "0.4.31", default-features = false, features = ["clock", "std", "serde"] }
lzma-rs = "0.3.0"
quick-xml = "0.36.0"
reqwest = { version = "0.12", default-features = false, features = ["blocking", "native-tls"] }
regex = "1.10.2"
<<<<<<< HEAD
=======
rstest = "0.18.2"
secrecy = { version = "0.10.3", features = ["serde"] }
>>>>>>> fdf31c3f
serde = { version = "1.0.189", features = ["derive"] }
serde_ini = "0.2.0"
serde_json = "1.0.107"
sha2 = "0.10.8"
tar = "0.4.40"
tempfile = "3.8.0"
# Compile dev and release with trace logs enabled
tracing = { version = "0.1", features = ["max_level_trace", "release_max_level_trace"] }
tracing-subscriber = { version = "0.3", features = ["env-filter", "json"] }
which = "6.0.1"
flate2 = "1.0.28"
cli-table = "0.4.7"
spinners = "4.1.1"
rudder_cli = { path = "../../../policies/rudder-cli" }
itertools = "0.13"

[build-dependencies]
clap = { version = "4.5.11", features = ["derive"] }
clap_complete = "4.5.10"

[dev-dependencies]
rstest = "0.22.0"
assert-json-diff = "2.0.2"
dir-diff = "0.3.2"
pretty_assertions = "1.4.0"<|MERGE_RESOLUTION|>--- conflicted
+++ resolved
@@ -21,11 +21,7 @@
 quick-xml = "0.36.0"
 reqwest = { version = "0.12", default-features = false, features = ["blocking", "native-tls"] }
 regex = "1.10.2"
-<<<<<<< HEAD
-=======
-rstest = "0.18.2"
 secrecy = { version = "0.10.3", features = ["serde"] }
->>>>>>> fdf31c3f
 serde = { version = "1.0.189", features = ["derive"] }
 serde_ini = "0.2.0"
 serde_json = "1.0.107"
