// SPDX-License-Identifier: GPL-3.0-or-later
// SPDX-FileCopyrightText: 2023 Normation SAS

use std::{
    fs::{self, File, create_dir_all},
    path::{Path, PathBuf},
    process::ExitCode,
};

<<<<<<< HEAD
use anyhow::{Context, Result, anyhow, bail};
use reqwest::{
    Proxy, StatusCode, Url,
    blocking::{Client, Response},
};
use secrecy::ExposeSecret;
use tempfile::tempdir;
use tracing::{debug, info};

=======
>>>>>>> ebc72ff1
use crate::license::Licenses;
use crate::{
    LICENSES_FOLDER, REPOSITORY_INDEX_PATH,
    config::{Configuration, Credentials},
    signature::{SignatureVerifier, VerificationSuccess},
    webapp::Webapp,
};
use anyhow::{anyhow, bail, Context, Result};
use reqwest::{
    blocking::{Client, Response},
    Proxy, StatusCode, Url,
};
use secrecy::ExposeSecret;
use tempfile::tempdir;
use tracing::{debug, info, warn};

static APP_USER_AGENT: &str = concat!(env!("CARGO_PKG_NAME"), "/", env!("CARGO_PKG_VERSION"),);

#[derive(Debug)]
pub enum RepositoryError {
    InvalidCredentials(anyhow::Error),
    Unauthorized(anyhow::Error),
}
impl std::fmt::Display for RepositoryError {
    fn fmt(&self, f: &mut std::fmt::Formatter<'_>) -> std::fmt::Result {
        match self {
            Self::InvalidCredentials(err) => write!(f, "{}", err),
            Self::Unauthorized(err) => write!(f, "{}", err),
        }
    }
}

impl std::error::Error for RepositoryError {}

impl From<&RepositoryError> for ExitCode {
    fn from(value: &RepositoryError) -> Self {
        match value {
            RepositoryError::InvalidCredentials(_) => ExitCode::from(2),
            RepositoryError::Unauthorized(_) => ExitCode::from(3),
        }
    }
}

#[derive(Clone)]
pub struct Repository {
    inner: Client,
    creds: Option<Credentials>,
    pub server: Url,
    verifier: SignatureVerifier,
}

impl Repository {
    pub fn new(config: &Configuration, verifier: SignatureVerifier) -> Result<Self> {
        let mut client = Client::builder()
            .use_native_tls()
            // Enforce HTTPS at client level
            .https_only(true)
            .user_agent(APP_USER_AGENT);

        if let Some(proxy_cfg) = &config.proxy {
            let mut proxy = Proxy::all(proxy_cfg.url.clone())?;
            if let Some(creds) = &proxy_cfg.credentials {
                // FIXME support digest?
                proxy = proxy.basic_auth(&creds.username, creds.password.expose_secret());
            }
            client = client.proxy(proxy)
        }
        // We need to ensure URL ends with a slash
        let url = if config.url.ends_with("plugins") {
            let mut u = config.url.to_owned();
            u.push('/');
            u
        } else {
            config.url.to_owned()
        };
        let server = Url::parse(&url)?;

        Ok(Self {
            inner: client.build()?,
            creds: config.credentials.clone(),
            server,
            verifier,
        })
    }

    pub fn get_username(&self) -> Option<String> {
        self.creds.as_ref().map(|c| c.username.clone())
    }

    fn get(&self, path: &str) -> Result<Response> {
        let mut req = self.inner.get(self.server.join(path)?);
        if let Some(creds) = &self.creds {
            req = req.basic_auth(&creds.username, Some(creds.password.expose_secret()))
        }
        let res = req.send()?;

        // Special error messages and codes for common errors
        match res.status() {
            StatusCode::UNAUTHORIZED => {
                let e = anyhow!(
                    "Invalid credentials, please check your credentials in the configuration (received HTTP {:?}).",
                    res.status()
                );
                bail!(RepositoryError::InvalidCredentials(e))
            }
            StatusCode::FORBIDDEN | StatusCode::NOT_FOUND => {
                let e = anyhow!(
                    "Unauthorized download from Rudder repository (received HTTP {:?}).",
                    res.status()
                );
                bail!(RepositoryError::Unauthorized(e))
            }
            _ => (),
        };

        Ok(res.error_for_status()?)
    }

    // Path is relative to the confiured server
    pub fn download_unsafe(&self, file: &str, dest: &Path) -> Result<()> {
        debug!(
            "Downloading file from {} to '{}'",
            self.server.join(file)?,
            dest.display().to_string()
        );
        let mut res = self.get(file)?;
        let mut file = File::create(dest)?;
        res.copy_to(&mut file)?;
        Ok(())
    }

    /// Downloads a file and validate its signature
    ///
    /// The `path` is relative to the configured server
    pub fn download(&self, file: &str, dest: &Path) -> Result<()> {
        let path = Path::new(file);
        let plugin_file = path
            .file_name()
            .ok_or_else(|| anyhow!("Path to download '{}' should contain a file name", file))?;
        let hash_file = path
            .parent()
            .unwrap()
            .join("SHA512SUMS")
            .to_string_lossy()
            .into_owned();
        let sign_file = path
            .parent()
            .unwrap()
            .join("SHA512SUMS.asc")
            .to_string_lossy()
            .into_owned();

        let tmp = tempdir()?;
        let tmp = tmp.path();

        let tmp_plugin = tmp.join(plugin_file);
        let tmp_hash = tmp.join("SHA512SUMS");
        let tmp_sign = tmp.join("SHA512SUMS.asc");

        self.download_unsafe(file, &tmp_plugin)?;
        self.download_unsafe(hash_file.as_ref(), &tmp_hash)?;
        self.download_unsafe(sign_file.as_ref(), &tmp_sign)?;

        let verified = self
            .verifier
            .verify_file(&tmp_plugin, &tmp_sign, &tmp_hash)?;
        assert_eq!(verified, VerificationSuccess::ValidSignatureAndHash);
        fs::copy(tmp_plugin, dest)?;
        Ok(())
    }

    pub fn test_connection(&self) -> Result<()> {
        self.get("")
            .context(format!("Could not connect with {}", self.server))?;
        info!("Connection with {}: OK", self.server);
        Ok(())
    }

    /// Update index and licences
    pub fn update(&self, webapp: &Webapp) -> Result<()> {
        // Update the index file
        debug!("Updating repository index");
        let rudder_version = &webapp.version;
        let remote_index = format!(
            "{}.{}/rpkg.index",
            rudder_version.major, rudder_version.minor
        );
        self.download_unsafe(&remote_index, &PathBuf::from(REPOSITORY_INDEX_PATH))?;

        // Update the licenses
        if let Some(user) = self.get_username() {
            debug!("Updating licenses");
            let license_folder = Path::new(LICENSES_FOLDER);
            create_dir_all(license_folder).context("Creating the license folder")?;
            let archive_name = format!("{}-license.tar.gz", user);
            let local_archive_path = &license_folder.join(&archive_name);
            if let Err(e) = self.download_unsafe(
                &format!("licenses/{}/{}", user, archive_name),
                local_archive_path,
            ) {
                bail!(
                    "Could not download licenses from configured repository.\n{}",
                    e
                )
            }
            Licenses::update_from_archive(local_archive_path, license_folder)?;
        } else {
            warn!("Not updating licenses as no configured credentials were found")
        }
        Ok(())
    }
}

#[cfg(test)]
mod tests {
    use std::{fs::read_to_string, path::PathBuf};

    use tempfile::NamedTempFile;

    use super::Repository;
    use crate::{config::Configuration, signature::SignatureVerifier};

    #[test]
    fn it_downloads_unverified_files() {
        let config = Configuration::parse("").unwrap();
        let verifier =
            SignatureVerifier::new(PathBuf::from("tools/rudder_plugins_key.gpg")).unwrap();
        let repo = Repository::new(&config, verifier).unwrap();
        let dst = NamedTempFile::new().unwrap();
        repo.download_unsafe("../rpm/rudder_rpm_key.pub", dst.path())
            .unwrap();
        let contents = read_to_string(dst.path()).unwrap();
        assert!(contents.starts_with("-----BEGIN PGP PUBLIC KEY BLOCK----"))
    }

    #[test]
    fn it_downloads_verified_files() {
        let config = Configuration::parse("").unwrap();
        let verifier =
            SignatureVerifier::new(PathBuf::from("tools/rudder_plugins_key.gpg")).unwrap();
        let repo = Repository::new(&config, verifier).unwrap();
        let dst = NamedTempFile::new().unwrap();
        repo.download(
            "8.0/consul/release/rudder-plugin-consul-8.0.3-2.1.rpkg",
            dst.path(),
        )
        .unwrap();
    }
}<|MERGE_RESOLUTION|>--- conflicted
+++ resolved
@@ -7,7 +7,6 @@
     process::ExitCode,
 };
 
-<<<<<<< HEAD
 use anyhow::{Context, Result, anyhow, bail};
 use reqwest::{
     Proxy, StatusCode, Url,
@@ -15,10 +14,8 @@
 };
 use secrecy::ExposeSecret;
 use tempfile::tempdir;
-use tracing::{debug, info};
-
-=======
->>>>>>> ebc72ff1
+use tracing::{debug, info, warn};
+
 use crate::license::Licenses;
 use crate::{
     LICENSES_FOLDER, REPOSITORY_INDEX_PATH,
@@ -26,14 +23,6 @@
     signature::{SignatureVerifier, VerificationSuccess},
     webapp::Webapp,
 };
-use anyhow::{anyhow, bail, Context, Result};
-use reqwest::{
-    blocking::{Client, Response},
-    Proxy, StatusCode, Url,
-};
-use secrecy::ExposeSecret;
-use tempfile::tempdir;
-use tracing::{debug, info, warn};
 
 static APP_USER_AGENT: &str = concat!(env!("CARGO_PKG_NAME"), "/", env!("CARGO_PKG_VERSION"),);
 
