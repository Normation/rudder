#!/usr/bin/python3

"""
Rudder package manager

Usage:
    rudder package [--debug] install-file <package.rpkg>...
    rudder package [--debug] install <package> [--version=<version>] [--nightly] [--quiet]
    rudder package [--debug] upgrade-all [--nightly] [--quiet] [--version=<version>]
    rudder package [--debug] show <package> [--version=<version>] [--nightly]
    rudder package [--debug] remove <package>...
    rudder package [--debug] search <package>...
    rudder package [--debug] list [--all]
    rudder package [--debug] update [--quiet]
    rudder package [--debug] licenses [--quiet]
    rudder package [--debug] check-connection
    rudder package [--debug] rudder-postupgrade
    rudder package [--debug] check-compatibility [--version=<version>]
    rudder package [--debug] plugin save-status
    rudder package [--debug] plugin restore-status [--version=<version>]
    rudder package [--debug] plugin enable <plugin>...
    rudder package [--debug] plugin enable-all
    rudder package [--debug] plugin disable <plugin>...
    rudder package [--debug] plugin disable-all

Options:
    --debug    Set logging level to debug
    --version <version>  Provide specific version
    --nightly  Force the command to execute on the nightlies instead of the released plugins
    --all      List all plugin name available
    --quiet    Deprecated, force the log level to info

Commands:
    install-file
        install a single package file into Rudder

    install
        download and install the latest released version of the plugin

    upgrade-all
        download and upgrade the installed plugins to their latest available version

    show
        show detailed informations on a given plugin

    remove
        remove the given package from Rudder

    search
        list available package versions

    list
        list installed packages

    update
        update the repository index

    licenses
        download all the licenses found on the given repo

    check-connection
       check whether the url to download plugins is reachable or not

    rudder-postupgrade
        execute plugins post install scripts (needed after a Rudder upgrade)

    check-compatibility
        disable plugins that are not compatible with current Rudder version

    plugin
        commands on plugin status
"""

# nice to have
#   rudder-pkg install package   # from std dir / from repo
#   rudder-pkg upgrade package   # from std dir / from repo

import sys, logging

sys.path.insert(0, '/opt/rudder/share/python')
sys.path.insert(0, '/opt/rudder/share/python/rudder-pkg')

import docopt
import rudderPkg
import rudderPkgLogger
import rudderPkgUtils as utils

## MAIN
if __name__ == '__main__':
    # hackish way to make docopt compatible with the rudder command syntax
    # docopt parse the complete list given in argv BUT, if nothing is passed,
    # it will parse sys.argv[1:]
    args = docopt.docopt(__doc__, argv=['package'] + sys.argv[1:])
    if args['--debug']:
        rudderPkgLogger.startLogger('DEBUG')
    else:
        rudderPkgLogger.startLogger('INFO')
    logger = logging.getLogger('rudder-pkg')
    utils.db_load()
    utils.readConf()

    if args['install-file']:
        rudderPkg.install_file(args['<package.rpkg>'], None)
    if args['show']:
        version = ''
        mode = 'release'
        if args['--nightly']:
            mode = 'nightly'
        if args['--version']:
            version = args['--version']
        rudderPkg.package_show(args['<package>'], version, mode)
    elif args['list']:
        if args['--all']:
            rudderPkg.package_list_name()
        else:
            rudderPkg.package_list_installed()
    elif args['update']:
        utils.check_url()
        rudderPkg.update()
    elif args['upgrade-all']:
        utils.check_url()
        version = None
        if args['--version']:
            version = args['--version']
        if args['--nightly']:
<<<<<<< HEAD
            rudderPkg.upgrade_all("nightly", version)
        else:
            rudderPkg.upgrade_all("release", version)
=======
            rudderPkg.upgrade_all('nightly', args['--quiet'])
        else:
            rudderPkg.upgrade_all('release', args['--quiet'])
>>>>>>> 76c2426d

    elif args['licenses']:
        utils.check_url()
        rudderPkg.update_licenses()
    elif args['check-connection']:
        utils.check_url()
    elif args['search']:
        utils.check_url()
        rudderPkg.package_search(args['<package>'])
    elif args['install']:
        utils.check_url()
        if args['--version']:
            if args['--nightly']:
<<<<<<< HEAD
                rudderPkg.package_install_specific_version(args['<package>'], args['--version'], "nightly")
            else:
                rudderPkg.package_install_specific_version(args['<package>'], args['--version'], "release")
        else:
            if args['--nightly']:
                rudderPkg.package_install_latest(args['<package>'], "nightly", None)
=======
                rudderPkg.package_install_specific_version(
                    args['<package>'], args['--version'], 'nightly', args['--quiet']
                )
            else:
                rudderPkg.package_install_specific_version(
                    args['<package>'], args['--version'], 'release', args['--quiet']
                )
        else:
            if args['--nightly']:
                rudderPkg.package_install_latest(args['<package>'], 'nightly', args['--quiet'])
>>>>>>> 76c2426d
            else:
                rudderPkg.package_install_latest(args['<package>'], "release", None)
    elif args['remove']:
        rudderPkg.remove(args['<package>'])
    elif args['rudder-postupgrade']:
        rudderPkg.rudder_postupgrade()
    elif args['check-compatibility']:
        version = None
        if args['--version']:
            version = args['--version']
        rudderPkg.check_compatibility(version)
    elif args['plugin']:
        if args['save-status']:
            rudderPkg.plugin_save_status()
        elif args['restore-status']:
            version = None
            if args['--version']:
                version = args['--version']
            rudderPkg.plugin_restore_status(version)
        elif args['enable']:
            rudderPkg.plugin_status(args['<plugin>'], True)
        elif args['enable-all']:
            rudderPkg.plugin_enable_all()
        elif args['disable']:
            rudderPkg.plugin_status(args['<plugin>'], False)
        elif args['disable-all']:
            rudderPkg.plugin_disable_all()

    if utils.jetty_needs_restart:
        logger.info('Restarting rudder-jetty')
        utils.run(['systemctl', 'restart', 'rudder-jetty'])
        logger.info('done')<|MERGE_RESOLUTION|>--- conflicted
+++ resolved
@@ -123,15 +123,9 @@
         if args['--version']:
             version = args['--version']
         if args['--nightly']:
-<<<<<<< HEAD
-            rudderPkg.upgrade_all("nightly", version)
+            rudderPkg.upgrade_all('nightly', version)
         else:
-            rudderPkg.upgrade_all("release", version)
-=======
-            rudderPkg.upgrade_all('nightly', args['--quiet'])
-        else:
-            rudderPkg.upgrade_all('release', args['--quiet'])
->>>>>>> 76c2426d
+            rudderPkg.upgrade_all('release', version)
 
     elif args['licenses']:
         utils.check_url()
@@ -145,27 +139,18 @@
         utils.check_url()
         if args['--version']:
             if args['--nightly']:
-<<<<<<< HEAD
-                rudderPkg.package_install_specific_version(args['<package>'], args['--version'], "nightly")
-            else:
-                rudderPkg.package_install_specific_version(args['<package>'], args['--version'], "release")
-        else:
-            if args['--nightly']:
-                rudderPkg.package_install_latest(args['<package>'], "nightly", None)
-=======
                 rudderPkg.package_install_specific_version(
-                    args['<package>'], args['--version'], 'nightly', args['--quiet']
+                    args['<package>'], args['--version'], 'nightly'
                 )
             else:
                 rudderPkg.package_install_specific_version(
-                    args['<package>'], args['--version'], 'release', args['--quiet']
+                    args['<package>'], args['--version'], 'release'
                 )
         else:
             if args['--nightly']:
-                rudderPkg.package_install_latest(args['<package>'], 'nightly', args['--quiet'])
->>>>>>> 76c2426d
+                rudderPkg.package_install_latest(args['<package>'], 'nightly', None)
             else:
-                rudderPkg.package_install_latest(args['<package>'], "release", None)
+                rudderPkg.package_install_latest(args['<package>'], 'release', None)
     elif args['remove']:
         rudderPkg.remove(args['<package>'])
     elif args['rudder-postupgrade']:
