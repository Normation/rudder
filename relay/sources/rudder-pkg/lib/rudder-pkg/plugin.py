--- conflicted
+++ resolved
@@ -62,28 +62,18 @@
                 compatibles.add(iRpkg)
         return compatibles
 
-<<<<<<< HEAD
-    """Return a set of Rpkg objects, matching all the nightly rpkgs found compatible with the current Rudder version."""
-    def getCompatibleNightly(self, version):
-=======
     '''Return a set of Rpkg objects, matching all the nightly rpkgs found compatible with the current Rudder version.'''
 
-    def getCompatibleNightly(self):
->>>>>>> 76c2426d
+    def getCompatibleNightly(self, version):
         compatibles = set()
         for iRpkg in self.nightlyPackagesInfo:
             if iRpkg.isCompatible(version):
                 compatibles.add(iRpkg)
         return compatibles
 
-<<<<<<< HEAD
-    """Return a set of Rpkg objects, matching all the released rpkgs found compatible with the current Rudder version."""
-    def getCompatibleRelease(self, version):
-=======
     '''Return a set of Rpkg objects, matching all the released rpkgs found compatible with the current Rudder version.'''
 
-    def getCompatibleRelease(self):
->>>>>>> 76c2426d
+    def getCompatibleRelease(self, version):
         compatibles = set()
         for iRpkg in self.releasePackagesInfo:
             if iRpkg.isCompatible(version):
@@ -98,27 +88,17 @@
                 return iRpkg
         return None
 
-<<<<<<< HEAD
-    """Return the latest released Rpkg object found compatible with current Rudder version."""
-    def getLatestCompatibleRelease(self, version):
-=======
     '''Return the latest released Rpkg object found compatible with current Rudder version.'''
 
-    def getLatestCompatibleRelease(self):
->>>>>>> 76c2426d
+    def getLatestCompatibleRelease(self, version):
         try:
             return max(self.getCompatibleRelease(version))
         except:
             return None
 
-<<<<<<< HEAD
-    """Return the latest nightly Rpkg object found compatible with current Rudder version."""
-    def getLatestCompatibleNightly(self, version):
-=======
     '''Return the latest nightly Rpkg object found compatible with current Rudder version.'''
 
-    def getLatestCompatibleNightly(self):
->>>>>>> 76c2426d
+    def getLatestCompatibleNightly(self, version):
         try:
             return max(self.getCompatibleNightly(version))
         except:
