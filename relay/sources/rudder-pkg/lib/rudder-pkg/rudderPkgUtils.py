import os, logging, sys, re, hashlib, requests, json
import distutils.spawn
from pprint import pprint
from pkg_resources import parse_version
import fcntl, termios, struct, traceback

try:
    from subprocess import Popen, PIPE, DEVNULL
except:
    from subprocess import Popen, PIPE
    DEVNULL = open(os.devnull, 'wb')
try:
    import ConfigParser as configparser
except Exception:
    import configparser

logger = logging.getLogger("rudder-pkg")

# See global variables at the end of the file
""" Get Terminal width """
def terminal_size():
    h, w, hp, wp = struct.unpack('HHHH',
        fcntl.ioctl(0, termios.TIOCGWINSZ,
        struct.pack('HHHH', 0, 0, 0, 0)))
    return h, w

"""

    Run a command in a shell like a script would do
    And inform the user of its execution.
"""
def shell(command, comment=None, keep_output=False, fail_exit=True, keep_error=False):
  if comment is not None:
    logger.info(comment)
    logger.info(" $ " + command)
  if keep_output or keep_error:
    if keep_output:
      keep_out = PIPE
    else:
      keep_out = DEVNULL
    if keep_error:
      keep_err = PIPE
    else:
      keep_err = DEVNULL
    process = Popen(command, stdout=keep_out, stderr=keep_err, shell=True, universal_newlines=True)
    output, error = process.communicate()
    retcode = process.poll()
  else: # keep tty management and thus colors
    process = Popen(command, shell=True)
    retcode = process.wait()
    output = None
    error = None
  if fail_exit and retcode != 0:
    logger.error("execution of '%s' failed"%(command))
    logger.error(error)
    fail(output, retcode)
  return (retcode, output, error)

def fail(message, code=1):
    logger.debug(traceback.format_exc())
    logger.error(message)
    exit(code)

def sha512(fname):
    hash_sha512 = hashlib.sha512()
    with open(fname, "rb") as f:
        for chunk in iter(lambda: f.read(4096), b""):
            hash_sha512.update(chunk)
    return hash_sha512.hexdigest()

def createPath(path):
    try:
        os.makedirs(path)
    except OSError:
        if not os.path.isdir(path):
            fail("Could not create dir %s"%(path))
"""
   Print dict list in a fancy manner
   Assume the list is following the format:
   [
     { "title": "strkey1", "value" : [ "str", "str2", ... ] },
     { "tilte": "strkey2", "value" : [ "str", "str2", ... ] },
     ...
   ]
"""
def dictToAsciiTable(data):
    # Get maximum text length to print
    lengths = [ len(max([column["title"]] + column["value"], key=len)) for column in data ]
    lenstr = "| " + " | ".join("{:<%s}" % m for m in lengths) + " |"
    lenstr += "\n"

    # Define sep bar for header
    sepBar = ""
    for iSep in lengths:
       sepBar += "+" + "-" * (int(iSep) + 2)
    sepBar += "+\n"

    outmsg = sepBar + lenstr.format(*[column["title"] for column in data]) + sepBar

    # Write rows, at least an empty one if everything is empty
    printedRows = 0
    maxRows = max([len(column["value"]) + 1 for column in data])
    while True:
       row = []
       for column in data:
           if len(column["value"]) > printedRows:
               row.append(column["value"][printedRows])
           else:
               row.append("")
       outmsg += lenstr.format(*row)
       printedRows = printedRows + 1
       if printedRows >= maxRows - 1:
           break
    return outmsg

"""
   From a complete url, try to download a file. The destination path will be determined by the complete url
   after removing the prefix designing the repo url defined in the conf file.
   Ex: completeUrl = http://download.rudder.io/plugins/./5.0/windows/release/SHA512SUMS
           repoUrl = http://download.rudder.io/plugins
        => fileDst = /tmp/rpkg/./5.0/windows/release/SHA512SUMS
"""
def download(completeUrl, dst="", quiet=False):
    if dst == "":
        fileDst = FOLDER_PATH + "/" + completeUrl.replace(URL + "/", '')
    else:
        fileDst = dst
    fileDir = os.path.dirname(fileDst)
    createPath(fileDir)
    r = requests.get(completeUrl, auth=(USERNAME, PASSWORD), stream=True)
    columns = terminal_size()[1]
    with open(fileDst, 'wb') as f:
       bar_length = int(r.headers.get('content-length'))
       if r.status_code == 200:
           if bar_length is None: # no content length header
               f.write(r.content)
           else:
               dl = 0
               bar_length = int(bar_length)
               for data in r.iter_content(chunk_size=4096):
                   dl += len(data)
                   f.write(data)
                   if not quiet:
                     done = int(50 * dl / bar_length)
                     sys.stdout.write("\r%s%s[%s%s]"%(completeUrl, ' ' * (columns - len(completeUrl) - 53), '=' * done, ' ' * (50-done)))
                     sys.stdout.flush()
               if not quiet:
                 sys.stdout.write("\n")
       elif r.status_code == 401:
           fail("Received a HTTP 401 Unauthorized error when trying to get %s. Please check your credentials in %s"%(completeUrl, CONFIG_PATH))
       elif r.status_code > 400:
           fail("Received a HTTP %s error when trying to get %s"%(r.status_code, completeUrl))
    return fileDst

"""
    Make a HEAD request on the given url, return true if result is 200, false instead
"""
def check_download(completeUrl):
    r = requests.head(completeUrl, auth=(USERNAME, PASSWORD))
    return (r.status_code <= 301)

"""
   Verify Hash
"""
def verifyHash(targetPath, shaSumPath):
    fileHash = []
    (folder, leaf) = os.path.split(targetPath)
    lines = [line.rstrip('\n') for line in open(shaSumPath)]
    pattern = re.compile(r'(?P<hash>[a-zA-Z0-9]+)[\s]+%s'%(leaf))
    logger.info("verifying file hash")
    for line in lines:
        match = pattern.search(line)
        if match:
            fileHash.append(match.group('hash'))
    if len(fileHash) != 1:
        logger.warning('Multiple hash found matching the package, this should not happend')
    if sha512(targetPath) in fileHash:
        logger.info("=> OK!\n")
        return True
    fail("hash could not be verified")


"""
   From a complete url, try to download a file. The destination path will be determined by the complete url
   after removing the prefix designing the repo url defined in the conf file.
   Ex: completeUrl = http://download.rudder.io/plugins/./5.0/windows/release/SHA512SUMS
           repoUrl = http://download.rudder.io/plugins
        => fileDst = /tmp/rpkg/./5.0/windows/release/SHA512SUMS

   If the verification or the download fails, it will exit with an error, otherwise, return the path
   of the local rpkg path verified and downloaded.
"""
def download_and_verify(completeUrl, dst="", quiet=False):
    global GPG_HOME
    # donwload the target file
<<<<<<< HEAD
    logging.info("downloading rpkg file  %s"%(completeUrl))
    targetPath = download(completeUrl, dst, quiet)
    # download the attached SHASUM and SHASUM.asc
    (baseUrl, leaf) = os.path.split(completeUrl)
    logging.info("downloading shasum file  %s"%(baseUrl + "/SHA512SUMS"))
    shaSumPath = download(baseUrl + "/SHA512SUMS", dst, quiet)
    logging.info("downloading shasum sign file  %s"%(baseUrl + "/SHA512SUMS.asc"))
    signPath = download(baseUrl + "/SHA512SUMS.asc", dst, quiet)
=======
    logger.info("downloading rpkg file  %s"%(completeUrl))
    targetPath = download(completeUrl, dst)
    # download the attached SHASUM and SHASUM.asc
    (baseUrl, leaf) = os.path.split(completeUrl)
    logger.info("downloading shasum file  %s"%(baseUrl + "/SHA512SUMS"))
    shaSumPath = download(baseUrl + "/SHA512SUMS", dst)
    logger.info("downloading shasum sign file  %s"%(baseUrl + "/SHA512SUMS.asc"))
    signPath = download(baseUrl + "/SHA512SUMS.asc", dst)
>>>>>>> e845c468
    # verify authenticity
    gpgCommand = "/usr/bin/gpg --homedir " + GPG_HOME + " --verify " + signPath + " " + shaSumPath
    logger.debug("Executing %s"%(gpgCommand))
    logger.info("verifying shasum file signature %s"%(gpgCommand))
    shell(gpgCommand, keep_output=False, fail_exit=True, keep_error=False)
    logger.info("=> OK!\n")
    # verify hash
    if verifyHash(targetPath, shaSumPath):
        return targetPath
    fail("Hash verification of %s failed"%(targetPath))

"""Download the .rpkg file matching the given rpkg Object and verify its authenticity"""
def downloadByRpkg(rpkg, quiet=False):
    return download_and_verify(URL + "/" + rpkg.path, quiet=quiet)

def package_check(metadata):
  if 'type' not in metadata or metadata['type'] != 'plugin':
    fail("Package type not supported")
  # sanity checks
  if 'name' not in metadata:
    fail("Package name undefined")
  name = metadata['name']
  if 'version' not in metadata:
    fail("Package version undefined")
  # incompatibility check
  if metadata['type'] == 'plugin':
    if not check_plugin_compatibility(metadata):
      fail("Package incompatible with this Rudder version, please try another plugin version")
  # do not compare with exiting version to allow people to reinstall or downgrade
  return name in DB['plugins']


def check_plugin_compatibility(metadata):
  # check that the given version is compatible with Rudder one
  match = re.match(r'(\d+\.\d+)-(\d+)\.(\d+)', metadata['version'])
  if not match:
    fail("Invalid package version " + metadata['version'])
  rudder_version = match.group(1)
  major_version = match.group(2)
  minor_version = match.group(3)
  if rudder_version != RUDDER_VERSION:
    return False

  # check specific constraints
  full_name = metadata['name'] + '-' + metadata['version']
  if full_name in COMPATIBILITY_DB['incompatibles']:
    return False
  return True

"""Add the rudder key to a custom home for trusted gpg keys"""
def getRudderKey():
    logger.debug("check if rudder gpg key is already trusted")
    checkKeyCommand = "/usr/bin/gpg --homedir " + GPG_HOME + " --fingerprint"
    output = shell(checkKeyCommand, keep_output=True, fail_exit=False, keep_error=False)[1]
    if output.find(GPG_RUDDER_KEY_FINGERPRINT) == -1:
        logger.debug("rudder gpg key was not found, adding it from %s"%(GPG_RUDDER_KEY))
        addKeyCommand = "/usr/bin/gpg --homedir " + GPG_HOME + " --import " + GPG_RUDDER_KEY
        # Could not find why, but at creation, we need to run it 2 times to work properly
        shell(addKeyCommand, keep_output=True, fail_exit=True, keep_error=False)
        logger.debug("executing %s"%(addKeyCommand))
    logger.debug("=> OK!")

# Indexing methods
def db_load():
  """ Load the index file into a global variable """
  global DB, COMPATIBILITY_DB
  if os.path.isfile(DB_FILE):
    with open(DB_FILE) as fd:
      DB = json.load(fd)
  if os.path.isfile(COMPATIBILITY_FILE):
    with open(COMPATIBILITY_FILE) as fd:
      COMPATIBILITY_DB = json.load(fd)

def db_save():
  """ Save the index into a file """
  with open(DB_FILE, 'w') as fd:
    json.dump(DB, fd)


def rpkg_metadata(package_file):
  (_, output, _) = shell("ar p '" + package_file + "' metadata", keep_output=True)
  return json.loads(output)

def install_dependencies(metadata):
  # not supported yet
  has_depends = False
  depends_printed = False
  if "depends" in metadata:
    for system in metadata["depends"]:
      if system == "binary":
        for executable in metadata["depends"][system]:
          if distutils.spawn.find_executable(executable) is None:
            logger.warning("The binary " + executable + " was not found on the system, you must install it before installing " + metadata['name'])
            return False
      else:
        has_depends = True
        if not depends_printed:
          logger.info("This package depends on the following")
          depends_printed = True
        logger.info("  on " + system + " : " + ", ".join(metadata["depends"][system]))
    if has_depends:
      logger.info("It is up to you to make sure those dependencies are installed")
  return True


def extract_scripts(metadata,package_file):
  package_dir = DB_DIRECTORY + "/" + metadata["name"]
  shell("mkdir -p " + package_dir + "; ar p '" + package_file + "' scripts.txz | tar xJ --no-same-owner -C " + package_dir)
  return package_dir


def run_script(name, script_dir, exist):
  script = script_dir + "/" + name 
  if os.path.isfile(script):
    if exist is None:
      param = ""
    elif exist:
      param = "upgrade"
    else:
      param = "install"
    shell(script + " " + param)


def jar_status(name, enable):
  global jetty_needs_restart
  text = open(PLUGINS_CONTEXT_XML).read()
  def repl(match):
    enabled = [x for x in match.group(1).split(',') if x != name and x != '']
    pprint(enabled)
    if enable:
      enabled.append(name)
    plugins = ','.join(enabled)
    return '<Set name="extraClasspath">' + plugins + '</Set>'
  text = re.sub(r'<Set name="extraClasspath">(.*?)</Set>', repl, text)
  open(PLUGINS_CONTEXT_XML, "w").write(text)
  jetty_needs_restart = True


def remove_files(metadata):
  for filename in reversed(metadata['files']):
    # ignore already removed files
    if not os.path.exists(filename):
      logger.info("Skipping removal of " + filename + " as it does not exist")
      continue

    # remove old files
    if filename.endswith('/'):
      try:
        os.rmdir(filename)
      except OSError:
        pass
    else:
      os.remove(filename)


def install(metadata, package_file, exist):
  if exist:
    remove_files(DB['plugins'][metadata['name']])
  # add new files
  files = []
  for tarfile in metadata['content']:
    dest = metadata['content'][tarfile]
    (_, file_list, _) = shell("mkdir -p " + dest + "; ar p '" + package_file + "' " + tarfile + " | tar xJv --no-same-owner -C " + dest, keep_output=True)
    files.append(dest+'/')
    files.extend([ dest + '/' + x for x in file_list.split("\n") if x != ''])

  metadata['files'] = files
  # update db
  DB['plugins'][metadata['name']] = metadata
  db_save()

def readConf():
    # Repos specific variables
    global URL, USERNAME, PASSWORD
    logger.debug('Reading conf file %s'%(CONFIG_PATH))
    try:
        config = configparser.RawConfigParser()
        config.read(CONFIG_PATH)
        REPO = config.sections()[0]
        URL = config.get(REPO, 'url')
        USERNAME = config.get(REPO, 'username')
        PASSWORD = config.get(REPO, 'password')
        createPath(FOLDER_PATH)
        createPath(GPG_HOME)
    except Exception as e:
        print("Could not read the conf file %s"%(CONFIG_PATH))
        fail(e)

def list_plugin_name():
    global INDEX_PATH
    try:
        pluginName = {}
        with open(INDEX_PATH) as f:
            data = json.load(f)
    except Exception as e:
        fail(str(e) + "Could not read the index file %s"%(INDEX_PATH))
    for metadata in data:
        if metadata['name'] not in pluginName.keys():
            if "description" in metadata:
                description = metadata['description']
                if len(description) >= 80:
                    description = description[0:76] + "..."
                pluginName[metadata['name']] = (metadata['name'].replace("rudder-plugin-", ""), description)
            else:
                pluginName[metadata['name']] = (metadata['name'].replace("rudder-plugin-", ""), "")
    return pluginName

############# Variables ############# 
""" Defining global variables."""

CONFIG_PATH = "/opt/rudder/etc/rudder-pkg/rudder-pkg.conf"
FOLDER_PATH = "/var/rudder/tmp/plugins"
INDEX_PATH = FOLDER_PATH + "/rpkg.index"
GPG_HOME = "/opt/rudder/etc/rudder-pkg"
GPG_RUDDER_KEY = "/opt/rudder/etc/rudder-pkg/rudder_plugins_key.pub"
GPG_RUDDER_KEY_FINGERPRINT = "7C16 9817 7904 212D D58C  B4D1 9322 C330 474A 19E8"


p = Popen("rudder agent version", shell=True, stdout=PIPE)
line = p.communicate()[0]
m = re.match(r'Rudder agent (\d+\.\d+)\..*', line.decode('utf-8'))
if m:
  RUDDER_VERSION=m.group(1)
else:
  print("Warning, cannot retrieve major Rudder version ! Verify that rudder is well installed on the system")

# Local install specific variables
DB = { "plugins": { } }
DB_DIRECTORY = '/var/rudder/packages'
# Contains the installed package database
DB_FILE = DB_DIRECTORY + '/index.json'
# Contains known incompatible plugins (installed by the relay package)
# this is a simple list with names od the form "plugin_name-version"
COMPATIBILITY_DB = { "incompatibles": [] }
COMPATIBILITY_FILE = DB_DIRECTORY + '/compatible.json'
# Plugins specific resources
PLUGINS_CONTEXT_XML = "/opt/rudder/share/webapps/rudder.xml"
LICENCES_PATH = "/opt/rudder/etc/plugins/licenses"
jetty_needs_restart = False<|MERGE_RESOLUTION|>--- conflicted
+++ resolved
@@ -193,25 +193,14 @@
 def download_and_verify(completeUrl, dst="", quiet=False):
     global GPG_HOME
     # donwload the target file
-<<<<<<< HEAD
-    logging.info("downloading rpkg file  %s"%(completeUrl))
+    logger.info("downloading rpkg file  %s"%(completeUrl))
     targetPath = download(completeUrl, dst, quiet)
     # download the attached SHASUM and SHASUM.asc
     (baseUrl, leaf) = os.path.split(completeUrl)
-    logging.info("downloading shasum file  %s"%(baseUrl + "/SHA512SUMS"))
+    logger.info("downloading shasum file  %s"%(baseUrl + "/SHA512SUMS"))
     shaSumPath = download(baseUrl + "/SHA512SUMS", dst, quiet)
-    logging.info("downloading shasum sign file  %s"%(baseUrl + "/SHA512SUMS.asc"))
+    logger.info("downloading shasum sign file  %s"%(baseUrl + "/SHA512SUMS.asc"))
     signPath = download(baseUrl + "/SHA512SUMS.asc", dst, quiet)
-=======
-    logger.info("downloading rpkg file  %s"%(completeUrl))
-    targetPath = download(completeUrl, dst)
-    # download the attached SHASUM and SHASUM.asc
-    (baseUrl, leaf) = os.path.split(completeUrl)
-    logger.info("downloading shasum file  %s"%(baseUrl + "/SHA512SUMS"))
-    shaSumPath = download(baseUrl + "/SHA512SUMS", dst)
-    logger.info("downloading shasum sign file  %s"%(baseUrl + "/SHA512SUMS.asc"))
-    signPath = download(baseUrl + "/SHA512SUMS.asc", dst)
->>>>>>> e845c468
     # verify authenticity
     gpgCommand = "/usr/bin/gpg --homedir " + GPG_HOME + " --verify " + signPath + " " + shaSumPath
     logger.debug("Executing %s"%(gpgCommand))
