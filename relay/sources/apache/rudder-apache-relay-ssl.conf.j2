--- conflicted
+++ resolved
@@ -97,10 +97,6 @@
 
 # This is the basic configuration for sub-directories of /var/rudder/share
 <Directory /var/rudder/share>
-<<<<<<< HEAD
-=======
-  SSLUserName SSL_CLIENT_S_DN_UID
->>>>>>> 1df36e01
   <RequireAll>
     Require expr "%{SSL_CLIENT_VERIFY} == 'SUCCESS'"
     <RequireAny>
@@ -114,11 +110,6 @@
 # expose common archives publicly
 Alias /common /var/rudder/share/common
 <Directory /var/rudder/share/common>
-<<<<<<< HEAD
-=======
-  # avoid repetitive warning in the logs caused by upper directory configuration
-  SSLUserName SSL_SESSION_ID
->>>>>>> 1df36e01
   <RequireAll>
 {% if classes.rudder_cert_validation is defined %}
     Require expr "%{SSL_CLIENT_VERIFY} == 'SUCCESS'"
@@ -270,8 +261,4 @@
       Include /opt/rudder/etc/rudder-networks-policy-server-24.conf
     </RequireAny>
   </RequireAll>
-<<<<<<< HEAD
-</Location>
-=======
-</Location>
->>>>>>> 1df36e01
+</Location>