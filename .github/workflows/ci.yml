--- conflicted
+++ resolved
@@ -14,16 +14,11 @@
 
       - uses: dtolnay/rust-toolchain@1.92.0
 
-<<<<<<< HEAD
       - name: rudder-module-template tests
-        run: cd policies\module-types\template && cargo test --locked
-=======
-      - name: Run tests
         run: make cargo-test PACKAGE=rudder-module-template
->>>>>>> e38d9a51
 
       - name: rudder-module-secedit tests
-        run: cd policies\module-types\secedit && cargo test --locked
+        run: make cargo-test PACKAGE=rudder-module-secedit
 
     permissions:
       contents: read
