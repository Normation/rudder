--- conflicted
+++ resolved
@@ -14,13 +14,8 @@
 
       - uses: dtolnay/rust-toolchain@1.92.0
 
-<<<<<<< HEAD
     - name: rudder-module-template tests
       run: cd policies\module-types\template && cargo test --locked
-=======
-      - name: Run tests
-        run: cd policies\module-types\template && cargo test --locked
->>>>>>> bae36669
 
     - name: rudder-module-secedit tests
       run: cd policies\module-types\secedit && cargo test --locked
