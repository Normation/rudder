--- conflicted
+++ resolved
@@ -310,21 +310,15 @@
   filter_calls = [ method_call for method_call in technique["method_calls"] if method_call['class_context'] != "any" ]
 
   for method_call in filter_calls:
-
+     
     method_name = method_call['method_name']
     generic_method = generic_methods[method_name]
 
-<<<<<<< HEAD
     key_value = method_call["args"][generic_method["class_parameter_id"]-1].replace("\\'", "\'")
-    regex = re.compile("[^\$\{\}\w](?![^{}]+})|\$(?!{)", flags=re.UNICODE)
-=======
-    key_value = method_call["args"][generic_method["class_parameter_id"]-1]
-    # this regex allows to canonify everything except variables
     regex = re.compile("[^\$\{\}a-zA-Z0-9_](?![^{}]+})|\$(?!{)")
     # to match cfengine behaviour we need to treat utf8 as if it was ascii (see #7195)
     # string should be unicode string (ie u'') which is the case if they are read from files opened with encoding="utf-8"
     key_value = key_value.encode("utf-8").decode("iso-8859-1") 
->>>>>>> a38285c5
     key_value_canonified = regex.sub("_", key_value)
 
     class_prefix = generic_method["class_prefix"]+"_"+key_value_canonified
