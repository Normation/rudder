#!/bin/sh
#
# This script makes sure that CFEngine is installed, clones the NCF repository
# in ${TEST_WORKDIR} and runs the test suite.
#
# The script will exit with the same return code as the test suite utility.
# (if != 0, it means at least one test did fail)
#
# Matthieu CERDA <matthieu.cerda@normation.com> Wed, 20 Nov 2013 19:07:28 +0100

set -e

# Disable any internationalization
LC_ALL=C
unset LANG

# Configuration
TEST_WORKDIR=/tmp
TEST_DEPENDENCIES="curl lsb-release"

# Default values
BRANCH="master"
REPO="https://github.com/Normation/ncf.git"

# CFEngine source to use
# can be:
# "rudder" for a Rudder agent
# "cfengine" for a CFEngine agent
SOURCE="$1"

<<<<<<< HEAD
# 1 - Install the dependencies
apt-get update
apt-get -y install ${TEST_DEPENDENCIES} apt-transport-https

# 2 - Install CFEngine from the Normation repository if necessary
# Note: The second apt-get update is mandatory, need curl before adding the new apt source
if ! dpkg-query -W --showformat='${Status}\n' cfengine-community | grep -q "install ok installed"
then
	wget -qO- https://cfengine-package-repos.s3.amazonaws.com/pub/gpg.key | apt-key add -
	echo "deb https://cfengine-package-repos.s3.amazonaws.com/pub/apt/packages stable main" > /etc/apt/sources.list.d/cfengine-community.list
	apt-get update
	apt-get -y install cfengine-community
=======
# Version to use
# Rudder versions use the same notation as rtf
# CFEngine versions must by of the x.y.z form
VERSION="$2"

# ncf branch to test
if [ "z$3" != "z" ]; then
	BRANCH="$3"
fi

# Repository to clone
if [ "z$4" != "z" ]; then
	REPO="$4"
fi

# Documentation
usage() {
  echo "Usage $0 [rudder|cfengine] version [branch] [repository]"
	echo ""
  echo "  Setup an agent and starts the ncf tests. Should be launched only on disposable test machines"
	echo "  as some of the tests may modify the system."
	echo ""
	echo "  rudder|cfengine: binary package source"
	echo ""
	echo "  version: version to use, for example"
	echo "    for cfengine source: 3.6.5, 3.7.3"
	echo "    for rudder source: 3.1, 3.0.10, ci/3.2.14, 3.1-nightly"
	echo ""
	echo "  branch: ncf branch to use (default: master)"
	echo ""
	echo "  repository: repository to clone (default: https://github.com/Normation/ncf.git)"
  exit 1
}

install_dependencies() {
	if type apt-get >/dev/null 2>/dev/null; then
	    apt-get update
		apt-get -y install ${TEST_DEPENDENCIES}
	elif type yum >/dev/null 2>/dev/null; then
	  	yum install ${TEST_DEPENDENCIES}
	else
		echo "Unsupported platform."
		exit 1
    fi
}

install_rudder_agent() {
	cd ${TEST_WORKDIR}
	
	curl -sO "https://www.rudder-project.org/tools/rudder-setup"
	sh rudder-setup setup-agent ${VERSION}
	
	# Put CFEngine binaries in the default PATH
	export PATH="${PATH}:/var/rudder/cfengine-community/bin/"
}

install_cfengine_agent() {
	cd ${TEST_WORKDIR}
	
	if type dpkg >/dev/null 2>/dev/null; then
	  curl -s0 -o cfengine-community.deb "https://cfengine-package-repos.s3.amazonaws.com/community_binaries/cfengine-community_${VERSION}-1_amd64.deb"
		dpkg -i cfengine-community.deb
	elif type rpm >/dev/null 2>/dev/null; then
	  	curl -s0 -o cfengine-community.rpm "https://cfengine-package-repos.s3.amazonaws.com/community_binaries/cfengine-community_${VERSION}-1.x86_64.rpm"
		rpm -i cfengine-community.rpm
	else
		echo "Unsupported platform."
		exit 1
    fi
}

if [ "$#" -ne 2 ] && [ "$#" -ne 3 ] && [ "$#" -ne 4 ]; then
	usage
fi

# Install dependencies
install_dependencies

# Install the agent
if [ "${SOURCE}" = "rudder" ]; then
	install_rudder_agent
	echo "Using CFEngine binaries from Rudder ${VERSION} packages"
elif [ "${SOURCE}" = "cfengine" ]; then
	install_cfengine_agent
	echo "Using CFEngine binaries from CFEngine ${VERSION} packages"
else
    echo "Unknown package source."
	exit 1
>>>>>>> 87686c08
fi

# Clone NCF, if missing
if [ ! -x ${TEST_WORKDIR}/ncf ]
then
	cd ${TEST_WORKDIR}
	git clone ${REPO} ncf
fi

# Checkout correct branch and update it
cd ${TEST_WORKDIR}/ncf
git checkout ${BRANCH}
git pull origin ${BRANCH}

# Start the test suite
echo "Beginning tests, using CFEngine version \"`cf-agent -V`\""
make test<|MERGE_RESOLUTION|>--- conflicted
+++ resolved
@@ -28,20 +28,6 @@
 # "cfengine" for a CFEngine agent
 SOURCE="$1"
 
-<<<<<<< HEAD
-# 1 - Install the dependencies
-apt-get update
-apt-get -y install ${TEST_DEPENDENCIES} apt-transport-https
-
-# 2 - Install CFEngine from the Normation repository if necessary
-# Note: The second apt-get update is mandatory, need curl before adding the new apt source
-if ! dpkg-query -W --showformat='${Status}\n' cfengine-community | grep -q "install ok installed"
-then
-	wget -qO- https://cfengine-package-repos.s3.amazonaws.com/pub/gpg.key | apt-key add -
-	echo "deb https://cfengine-package-repos.s3.amazonaws.com/pub/apt/packages stable main" > /etc/apt/sources.list.d/cfengine-community.list
-	apt-get update
-	apt-get -y install cfengine-community
-=======
 # Version to use
 # Rudder versions use the same notation as rtf
 # CFEngine versions must by of the x.y.z form
@@ -130,7 +116,6 @@
 else
     echo "Unknown package source."
 	exit 1
->>>>>>> 87686c08
 fi
 
 # Clone NCF, if missing
