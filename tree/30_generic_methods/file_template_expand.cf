--- conflicted
+++ resolved
@@ -46,10 +46,7 @@
         classes       => classes_generic_two("${old_class_prefix}", "${class_prefix}");
 
   methods:
-<<<<<<< HEAD
-      "report"             usebundle => _log("Expand template ${tml_file} into ${target_file} with perms ${mode}, ${owner}, ${group}", "${old_class_prefix}", "${class_prefix}", @{args});
-=======
       "sanitize" usebundle => _classes_sanitize("${class_prefix}");
-      "report"   usebundle => _logger("Expand template ${tml_file} into ${target_file} with perms ${mode}, ${owner}, ${group}", "${class_prefix}");
->>>>>>> b15016f1
+      "sanitize" usebundle => _classes_sanitize("${old_class_prefix}");
+      "report"   usebundle => _log("Expand template ${tml_file} into ${target_file} with perms ${mode}, ${owner}, ${group}", "${old_class_prefix}", "${class_prefix}", @{args});
 }