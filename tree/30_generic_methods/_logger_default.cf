--- conflicted
+++ resolved
@@ -22,15 +22,8 @@
 # @parameter message              The common part of the message to display
 # @parameter old_class_prefix     The prefix of the class for different states (0.x version)
 #
-<<<<<<< HEAD
 # @class_prefix _logger_default
 # @class_parameter old_class_prefix
-# The three states are kept, repaired and not_ok
-# (as defined in the classes_generic of the cfengine_stdlib)
-=======
-# @class_prefix
-# @class_parameter
->>>>>>> 60cb59be
 
 bundle agent _logger_default(message, old_class_prefix)
 {
