--- conflicted
+++ resolved
@@ -18,12 +18,6 @@
 
 # @name Schedule Simple
 # @description Trigger a repaired outcome when a job should be run
-<<<<<<< HEAD
-# @documentation This bundle will define a condition `schedule_simple_${job_id}_{kept,repaired,not_ok,ok,reached}`
-#  * _ok or _kept for when there is nothing to do
-#  * _repaired if the job should run
-#  * _not_ok and _reached have their usual meaning
-=======
 # @documentation This method compute the expected time for running the job, based on the parameters and splayed uing system ids, and define a conditions based on this cmputatoin:
 #  * `schedule_simple_${job_id}_kept` if the job should not be run now
 #  * `schedule_simple_${job_id}_repaired` if the job should be run
@@ -39,7 +33,6 @@
 # During each run right after o'clock and half-hour, this method will define the condition schedule_simple_job_schedule_id_repaired, that you can use as a condition for a generic method `command_execution`
 #
 #
->>>>>>> 0932f7df
 # @agent_version >=3.6
 #
 # @parameter job_id                A string to identify this job
