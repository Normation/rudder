--- conflicted
+++ resolved
@@ -45,16 +45,12 @@
         string     => "${destination_prefix}_${suffix}",
         ifvarclass => "${source_prefix}_${suffix}",
         classes    => always("${destination_prefix}_${suffix}");
-<<<<<<< HEAD
-=======
-
-  classes:
-      "destination_exists" not => strcmp("${destination_prefix}", "");
-}
->>>>>>> 285c09c3
 
   classes:
       # this line will not ne evaluated by cfengine if destination_prefix contains a variable that do not exist
       # and it will always be evaluated to true otherwise
-      "destination_exists" expression => strcmp("${destination_prefix}", "${destination_prefix}");
+      "destination_defined" expression => strcmp("${destination_prefix}", "${destination_prefix}");
+      "destination_not_empty"      not => strcmp("${destination_prefix}", "");
+      "destination_exists"         and => { "destination_defined", "destination_not_empty" };
+
 }
