--- conflicted
+++ resolved
@@ -44,13 +44,9 @@
         create        => "true",
         edit_line     => ncf_maintain_keys_values("file_ensure_key_value.keys", "${separator}"),
         edit_defaults => ncf_empty_select("false"),
-<<<<<<< HEAD
         classes       => classes_generic_two("${old_class_prefix}", "${class_prefix}");
-=======
-        classes       => classes_generic("${class_prefix}"),
         # This comment is necessary, see https://www.rudder-project.org/redmine/issues/10153
         comment       => "Editing file ${file} to set ${key}${separator}${value}";
->>>>>>> ced5d914
 
   methods:
       "sanitize" usebundle => _classes_sanitize("${class_prefix}");
