--- conflicted
+++ resolved
@@ -32,30 +32,6 @@
 
 bundle agent file_ensure_key_value(file, key, value, separator)
 {
-<<<<<<< HEAD
-  vars:
-      "old_class_prefix" string => canonify("file_ensure_key_value_${file}");
-      "promisers"          slist => { @{this.callers_promisers}, cf_null }, policy => "ifdefined";
-      "class_prefix"      string => canonify(join("_", "promisers"));
-      "args"              slist => { "${file}", "${key}", "${value}","${separator}" };
-
-      "keys[${key}]" string => "${value}";
-
-  files:
-      "${file}"
-        create        => "true",
-        edit_line     => ncf_maintain_keys_values("file_ensure_key_value.keys", "${separator}"),
-        edit_defaults => ncf_empty_select("false"),
-        classes       => classes_generic_two("${old_class_prefix}", "${class_prefix}"),
-        # This comment is necessary, see https://www.rudder-project.org/redmine/issues/10153
-        comment       => "Editing file ${file} to set ${key}${separator}${value}";
-
-  methods:
-      "sanitize" usebundle => _classes_sanitize("${class_prefix}");
-      "sanitize" usebundle => _classes_sanitize("${old_class_prefix}");
-      "report"   usebundle  => _log("Ensure line in format key${separator}value in ${file}", "${old_class_prefix}", "${class_prefix}", @{args});
-=======
   methods:
       "action" usebundle => file_ensure_key_value_option("${file}", "${key}", "${value}", "${separator}", "lax");
->>>>>>> 140d9f1b
 }