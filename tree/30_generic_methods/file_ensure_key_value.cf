#####################################################################################
# Copyright 2016 Normation SAS
#####################################################################################
#
# This program is free software: you can redistribute it and/or modify
# it under the terms of the GNU General Public License as published by
# the Free Software Foundation, Version 3.
#
# This program is distributed in the hope that it will be useful,
# but WITHOUT ANY WARRANTY; without even the implied warranty of
# MERCHANTABILITY or FITNESS FOR A PARTICULAR PURPOSE.  See the
# GNU General Public License for more details.
#
# You should have received a copy of the GNU General Public License
# along with this program.  If not, see <http://www.gnu.org/licenses/>.
#
#####################################################################################

# @name File ensure key -> value present
# @description Ensure that the file contains a pair of "key separator value"
# @documentation Edit (or create) the file, and ensure it contains an entry key -> value with arbitrary separator between the key and its value.
# If the key is already present, the method will change the value associated with this key.
#
# @parameter file File name to edit
# @parameter key Key to define
# @parameter value Value to define
# @parameter separator Separator between key and value (for example "=" or " ")
#
# @class_prefix file_ensure_key_value
# @class_parameter file

bundle agent file_ensure_key_value(file, key, value, separator)
{
  vars:
      "old_class_prefix" string => canonify("file_ensure_key_value_${file}");
      "promisers"          slist => { @{this.callers_promisers}, cf_null }, policy => "ifdefined";
      "class_prefix"      string => canonify(join("_", "promisers"));
      "args"              slist => { "${file}", "${key}", "${value}","${separator}" };

      "keys[${key}]" string => "${value}";

  files:
      "${file}"
        create        => "true",
        edit_line     => maintain_key_values("file_ensure_key_value.keys", "${separator}"),
        edit_defaults => ncf_empty_select("false"),
        classes       => classes_generic_two("${old_class_prefix}", "${class_prefix}");

  methods:
<<<<<<< HEAD
      "report"
        usebundle  => _log("Ensure line in format key${separator}value in ${file}", "${old_class_prefix}", "${class_prefix}", @{args});
=======
      "sanitize" usebundle => _classes_sanitize("${class_prefix}");
      "report"   usebundle => _logger("Ensure line in format key${separator}value in ${file}", "${class_prefix}");
>>>>>>> b15016f1
}<|MERGE_RESOLUTION|>--- conflicted
+++ resolved
@@ -47,11 +47,7 @@
         classes       => classes_generic_two("${old_class_prefix}", "${class_prefix}");
 
   methods:
-<<<<<<< HEAD
-      "report"
-        usebundle  => _log("Ensure line in format key${separator}value in ${file}", "${old_class_prefix}", "${class_prefix}", @{args});
-=======
       "sanitize" usebundle => _classes_sanitize("${class_prefix}");
-      "report"   usebundle => _logger("Ensure line in format key${separator}value in ${file}", "${class_prefix}");
->>>>>>> b15016f1
+      "sanitize" usebundle => _classes_sanitize("${old_class_prefix}");
+      "report"   usebundle  => _log("Ensure line in format key${separator}value in ${file}", "${old_class_prefix}", "${class_prefix}", @{args});
 }