#####################################################################################
# Copyright 2014 Normation SAS
#####################################################################################
#
# This program is free software: you can redistribute it and/or modify
# it under the terms of the GNU General Public License as published by
# the Free Software Foundation, Version 3.
#
# This program is distributed in the hope that it will be useful,
# but WITHOUT ANY WARRANTY; without even the implied warranty of
# MERCHANTABILITY or FITNESS FOR A PARTICULAR PURPOSE.  See the
# GNU General Public License for more details.
#
# You should have received a copy of the GNU General Public License
# along with this program.  If not, see <http://www.gnu.org/licenses/>.
#
#####################################################################################

# @name Service action
# @description Trigger an action on a service using tools like systemctl, service, init.d, Windows...
#
# @parameter service_name Service
# @parameter action Action to trigger on the service (start, stop, restart, reload, ...)
# 
# @class_prefix service_action
# @class_parameter service_name
# This bundle will define a class service_action_${service_name}_{kept,repaired,not_ok,ok,reached}

bundle agent service_action(service_name, action)
{
  vars:

    systemctl_utility_present::

      "action_command"            string => "${paths.path[systemctl]} ${action} ${service_name}.service";

    !systemctl_utility_present.service_utility_present::

      "action_command"            string => "${paths.path[service]} ${service_name} ${action}";

    !systemctl_utility_present.!service_utility_present.startsrc_utility_present::
      "svc_action_cmd[restart]"   string => "/usr/bin/stopsrc -s ${service_name} && until /usr/bin/lssrc -s ${service_name} | ${paths.grep} -q inoperative; do ${paths.perl} -e 'select(undef,undef,undef,.25)'; done; /usr/bin/startsrc -s ${service_name}";
      "svc_action_cmd[refresh]"   string => "/usr/bin/refresh -s ${service_name}";
      "svc_action_cmd[reload]"    string => "${svc_action_cmd[refresh]}";
      "svc_action_cmd[start]"     string => "/usr/bin/startsrc -s ${service_name}";
      "svc_action_cmd[stop]"      string => "/usr/bin/stopsrc -s ${service_name}";
      "action_command"            string => "${svc_action_cmd[${action}]}";

    !systemctl_utility_present.!service_utility_present.!startsrc_utility_present.svcadm_utility_present::
      "svc_action_cmd[restart]"   string => "${paths.path[svcadm]} restart -s ${service_name}";
      "svc_action_cmd[refresh]"   string => "${paths.path[svcadm]} refresh -s ${service_name}";
      "svc_action_cmd[reload]"    string => "${svc_action_cmd[refresh]}";
      "svc_action_cmd[enable]"    string => "${paths.path[svcadm]} enable -s ${service_name}";
      "svc_action_cmd[start]"     string => "${paths.path[svcadm]} enable -s -t ${service_name}";
      "svc_action_cmd[disable]"   string => "${paths.path[svcadm]} disable -s ${service_name}";
      "svc_action_cmd[stop]"      string => "${paths.path[svcadm]} disable -s -t ${service_name}";
      "action_command"            string => "${svc_action_cmd[${action}]}";

    !systemctl_utility_present.!service_utility_present.!startsrc_utility_present.!svcadm_utility_present.init_d_directory_present::

      "action_command"            string => "/etc/init.d/${service_name} ${action}";

    any::

      "canonified_service_name"   string => canonify("${service_name}");
      "canonified_action_command" string => canonify("${action_command}");

      "old_class_prefix"          string => "service_action_${canonified_service_name}";
      "promisers"          slist => { @{this.callers_promisers}, cf_null }, policy => "ifdefined";
      "class_prefix"      string => canonify(join("_", "promisers"));
      "args"                       slist => { "${service_name}", "${action}" };

  classes:

    windows::
      "is_valid_action"               or => {
                                              strcmp("start", "${action}"),
                                              strcmp("stop", "${action}"),
                                              strcmp("restart", "${action}"),
                                            };
      "is_restart_action"     expression => strcmp("restart", "${action}");

  methods:

    service_utility_present|init_d_directory_present|startsrc_utility_present|svcadm_utility_present::

<<<<<<< HEAD
      "action using command"      usebundle => command_execution("${action_command}");

      "class copy"                usebundle => _classes_copy("command_execution_${canonified_action_command}", "${old_class_prefix}");
      "new result classes"        usebundle => _classes_copy("${class_prefix}_action_using_command", "${class_prefix}");
=======
      "action"                    usebundle => command_execution("${action_command}");
      "class copy"                usebundle => _classes_copy("command_execution_${canonified_action_command}", "${class_prefix}");
>>>>>>> 65c97390

    systemctl_utility_present|service_utility_present|init_d_directory_present|startsrc_utility_present|svcadm_utility_present|(windows.is_valid_action)::

      "report"                    usebundle => _log("Run action ${action} on service ${service_name}", "${old_class_prefix}", "${class_prefix}", @{args}),
                                 ifvarclass => "(!has_promiser_stack.${old_class_prefix}_reached)|(has_promiser_stack.${class_prefix}_reached)";

    (!systemctl_utility_present.!service_utility_present.!init_d_directory_present.!startsrc_utility_present.!svcadm_utility_present.!windows)|(windows.!is_valid_action)::

      "force_failure_class"       usebundle => _classes_failure("${old_class_prefix}");
      "force_failure_class"       usebundle => _classes_failure("${class_prefix}");
      "report"                    usebundle => _log("Running ${action} on service ${service_name} is not possible yet on this system", "${old_class_prefix}", "${class_prefix}", @{args});

  services:

    # Restart causes the agent to fail, so we must replace it by stop and start
    windows.is_valid_action.!is_restart_action::
      "${service_name}"
        service_policy => "${action}",
        classes        => classes_generic_two("${old_class_prefix}", "${class_prefix}");

    windows.is_restart_action::
      "${service_name}"
        service_policy => "stop",
        classes        => classes_generic_two("${old_class_prefix}_stop_service", "${class_prefix}_stop_service");

      "${service_name}"
        service_policy => "start",
        classes        => classes_generic_two("${old_class_prefix}", "${class_prefix}"),
        ifvarclass     => "(!has_promiser_stack.${old_class_prefix}_stop_service_ok)|(has_promiser_stack.${class_prefix}_stop_service_ok)";

  commands:

    # We need to use our own commands: implementation here rather than calling command_execution
    # because of a CFEngine bug (https://dev.cfengine.com/issues/5840) that causes systemctl
    # to fail if it can't find /dev/tty, which is the case unless using no_output => true
    systemctl_utility_present::
      "${action_command}"
        contain => in_shell_and_silent,
        classes => classes_generic("${class_prefix}");

}<|MERGE_RESOLUTION|>--- conflicted
+++ resolved
@@ -66,9 +66,9 @@
       "canonified_action_command" string => canonify("${action_command}");
 
       "old_class_prefix"          string => "service_action_${canonified_service_name}";
-      "promisers"          slist => { @{this.callers_promisers}, cf_null }, policy => "ifdefined";
-      "class_prefix"      string => canonify(join("_", "promisers"));
-      "args"                       slist => { "${service_name}", "${action}" };
+      "promisers"                 slist  => { @{this.callers_promisers}, cf_null }, policy => "ifdefined";
+      "class_prefix"              string => canonify(join("_", "promisers"));
+      "args"                      slist  => { "${service_name}", "${action}" };
 
   classes:
 
@@ -84,15 +84,10 @@
 
     service_utility_present|init_d_directory_present|startsrc_utility_present|svcadm_utility_present::
 
-<<<<<<< HEAD
       "action using command"      usebundle => command_execution("${action_command}");
 
       "class copy"                usebundle => _classes_copy("command_execution_${canonified_action_command}", "${old_class_prefix}");
       "new result classes"        usebundle => _classes_copy("${class_prefix}_action_using_command", "${class_prefix}");
-=======
-      "action"                    usebundle => command_execution("${action_command}");
-      "class copy"                usebundle => _classes_copy("command_execution_${canonified_action_command}", "${class_prefix}");
->>>>>>> 65c97390
 
     systemctl_utility_present|service_utility_present|init_d_directory_present|startsrc_utility_present|svcadm_utility_present|(windows.is_valid_action)::
 
