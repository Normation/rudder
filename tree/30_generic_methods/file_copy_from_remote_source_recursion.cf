#####################################################################################
# Copyright 2013 Normation SAS
#####################################################################################
#
# This program is free software: you can redistribute it and/or modify
# it under the terms of the GNU General Public License as published by
# the Free Software Foundation, Version 3.
#
# This program is distributed in the hope that it will be useful,
# but WITHOUT ANY WARRANTY; without even the implied warranty of
# MERCHANTABILITY or FITNESS FOR A PARTICULAR PURPOSE.  See the
# GNU General Public License for more details.
#
# You should have received a copy of the GNU General Public License
# along with this program.  If not, see <http://www.gnu.org/licenses/>.
#
#####################################################################################

# @name File copy from remote source recurse
# @rename file_from_remote_source_recursion
# @deprecated Use [file_from_remote_source_recursion](#file_from_remote_source_recursion) instead.
# @description Ensure that a file or directory is copied from a policy server
# @documentation This method requires that the policy server is configured to accept
# copy of the source file or directory from the agents it will be applied to.
# 
# You have to write the full path of the file or directory on the policy server, for example:
# ```
# /home/myuser/mydirectory
# ```
# 
# If you are using Rudder, you can download a file from the shared files with:
# ```
# /var/rudder/configuration-repository/shared-files/PATH_TO_YOUR_DIRECTORY_OR_FILE
# ```
#
# @parameter source      Source file (absolute path on the policy server)
# @parameter destination Destination file (absolute path on the target node)
# @parameter recursion   Recursion depth to enforce for this path (0, 1, 2, ..., inf)
# 
# @class_prefix file_copy_from_remote_source
# @class_parameter destination

bundle agent file_copy_from_remote_source_recursion(source, destination, recursion)
{
  vars:
      "old_class_prefix"  string => canonify("file_copy_from_remote_source_${destination}");
      "args"               slist => { "${source}", "${destination}", "${recursion}" };
      "report_param"      string => join("_", args);
      "full_class_prefix" string => canonify("file_copy_from_remote_source_${report_param}");
      "class_prefix"      string => string_head("${full_class_prefix}", "1000");

      "full_inner_class_prefix" string => canonify("file_from_remote_source_${report_param}");
      "inner_class_prefix"      string => string_head("${full_inner_class_prefix}", "1000");

      "canonified_file"    string => canonify("${destination}");


  classes:
      "should_report"    expression => "${report_data.should_report}";

  methods:
<<<<<<< HEAD
      "disable_reporting_${class_prefix}"
                           usebundle => disable_reporting;
      "action"             usebundle => file_from_remote_source_recursion("${source}", "${destination}", "${recursion}");
      "reenable_reporting_${class_prefix}"
                           usebundle => enable_reporting,
                          ifvarclass => "should_report";
      "class copy"         usebundle => _classes_copy("file_from_remote_source_${canonified_file}", "${old_class_prefix}"),
                          ifvarclass => "file_from_remote_source_${canonified_file}_reached";
      "new result classes" usebundle => _classes_copy("${inner_class_prefix}", "${class_prefix}"),
                          ifvarclass => "${inner_class_prefix}_reached";
      "report"            usebundle  => _log_v3("Copying ${destination} from remote ${source}, recursion level ${recursion}", "${destination}", "${old_class_prefix}", "${class_prefix}", @{args});
=======
    # A known issue prevents cfengine to raise classes
    # when dealing with empty promiser.
    # Applying this bundle on a directory with a 0 level of recursion,
    # no promisers will be found and we will need to define classes by ourselves.
    iteration_2::
      "error" usebundle => _classes_failure("${old_class_prefix}"),
        ifvarclass=> "!${old_class_prefix}_reached";
      "error" usebundle => _classes_failure("${class_prefix}"),
        ifvarclass=> "!${old_class_prefix}_reached";

    # The reports should only be made after we know if this is a
    # directory (to apply recursion) or a file
    iteration_2.!is_dir_copy::
      "report"
        usebundle    => _log("Copying ${destination} from ${source}", "${old_class_prefix}", "${class_prefix}", @{args});

    iteration_2.is_dir_copy::
      "report"
        usebundle    => _log("Copying ${destination} from ${source}, recursion level ${recursion}", "${old_class_prefix}", "${class_prefix}", @{args});
>>>>>>> 0932f7df
}<|MERGE_RESOLUTION|>--- conflicted
+++ resolved
@@ -59,7 +59,6 @@
       "should_report"    expression => "${report_data.should_report}";
 
   methods:
-<<<<<<< HEAD
       "disable_reporting_${class_prefix}"
                            usebundle => disable_reporting;
       "action"             usebundle => file_from_remote_source_recursion("${source}", "${destination}", "${recursion}");
@@ -71,25 +70,5 @@
       "new result classes" usebundle => _classes_copy("${inner_class_prefix}", "${class_prefix}"),
                           ifvarclass => "${inner_class_prefix}_reached";
       "report"            usebundle  => _log_v3("Copying ${destination} from remote ${source}, recursion level ${recursion}", "${destination}", "${old_class_prefix}", "${class_prefix}", @{args});
-=======
-    # A known issue prevents cfengine to raise classes
-    # when dealing with empty promiser.
-    # Applying this bundle on a directory with a 0 level of recursion,
-    # no promisers will be found and we will need to define classes by ourselves.
-    iteration_2::
-      "error" usebundle => _classes_failure("${old_class_prefix}"),
-        ifvarclass=> "!${old_class_prefix}_reached";
-      "error" usebundle => _classes_failure("${class_prefix}"),
-        ifvarclass=> "!${old_class_prefix}_reached";
 
-    # The reports should only be made after we know if this is a
-    # directory (to apply recursion) or a file
-    iteration_2.!is_dir_copy::
-      "report"
-        usebundle    => _log("Copying ${destination} from ${source}", "${old_class_prefix}", "${class_prefix}", @{args});
-
-    iteration_2.is_dir_copy::
-      "report"
-        usebundle    => _log("Copying ${destination} from ${source}, recursion level ${recursion}", "${old_class_prefix}", "${class_prefix}", @{args});
->>>>>>> 0932f7df
 }