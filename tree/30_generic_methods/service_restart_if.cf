--- conflicted
+++ resolved
@@ -24,11 +24,7 @@
 # 
 # @class_prefix service_restart
 # @class_parameter service_name
-<<<<<<< HEAD
 # @deprecated Use a condition with service_restart instead
-# This bundle will define a class service_restart_${canonified_service_name}_{kept,repaired,not_ok,ok,reached}
-=======
->>>>>>> ba2887e7
 
 bundle agent service_restart_if(service_name, trigger_class)
 {
