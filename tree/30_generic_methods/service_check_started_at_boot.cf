#####################################################################################
# Copyright 2014 Normation SAS
#####################################################################################
#
# This program is free software: you can redistribute it and/or modify
# it under the terms of the GNU General Public License as published by
# the Free Software Foundation, Version 3.
#
# This program is distributed in the hope that it will be useful,
# but WITHOUT ANY WARRANTY; without even the implied warranty of
# MERCHANTABILITY or FITNESS FOR A PARTICULAR PURPOSE.  See the
# GNU General Public License for more details.
#
# You should have received a copy of the GNU General Public License
# along with this program.  If not, see <http://www.gnu.org/licenses/>.
#
#####################################################################################

# @name Service check at boot
# @description Check if a service is set to start at boot using the appropriate method
#
# @parameter service_name  Service name (as recognized by systemd, init.d, etc...)
#
# @class_prefix service_check_started_at_boot
# @class_parameter service_name
# This bundle will define a class service_check_started_at_boot_${service_name}_{kept,ok,not_ok,failed,reached}

bundle agent service_check_started_at_boot(service_name)
{
  vars:

    pass1.systemctl_utility_present.!broken_systemctl::
      "command_to_check"   string => "${paths.path[systemctl]} is-enabled ${service_name}.service";

    pass1.!systemctl_utility_present.chkconfig_utility_present::
      "command_to_check"   string => "${paths.path[chkconfig]} --list ${service_name} | grep -q -e 3:on -e B:on";

    pass1.!systemctl_utility_present.!chkconfig_utility_present.lsitab_utility_present::
      "command_to_check"   string => "/usr/sbin/lsitab -a | egrep '^${service_name}:[0-9]+:(respawn|boot|bootwait|wait|once|initdefault|sysinit):'";

    pass1.(!(systemctl_utility_present|chkconfig_utility_present|lsitab_utility_present)|broken_systemctl)::
      "command_to_check"   string => "${paths.path[test]} -f /etc/rc`runlevel | ${paths.path[cut]} -d' ' -f2`.d/S??${service_name}";

    any::

      "canonified_service_name" string => canonify("${service_name}");
      "canonified_command"      string => canonify("${command_to_check}");

      "old_class_prefix"        string => "service_check_started_at_boot_${canonified_service_name}";
      "promisers"          slist => { @{this.callers_promisers}, cf_null }, policy => "ifdefined";
      "class_prefix"      string => canonify(join("_", "promisers"));
      "args"                     slist => { "${service_name}" };

  classes:

      # This is to workaround a bug in Debian Jessie, that makes systemctl is-enabled
      # fail if run against a service that still uses SysV style scripts
      # See https://bugs.debian.org/cgi-bin/bugreport.cgi?bug=760616
      "init_script_present" expression => fileexists("/etc/init.d/${service_name}");
      "broken_systemctl"    expression => "debian_8.init_script_present";

    pass1::
      "set_at_boot"         expression => returnszero("${command_to_check}", "useshell");

    any::
      "pass2"               expression => "pass1";
      "pass1"               expression => "any";

<<<<<<< HEAD
      "success" usebundle => _classes_success("${old_class_prefix}"),
        ifvarclass => "command_execution_${canonified_command}_repaired.!command_execution_${canonified_command}_failed";

      "success" usebundle => _classes_success("${class_prefix}"),
        ifvarclass => "has_promiser_stack.(${class_prefix}_check_run_repaired.!${class_prefix}_check_run_failed)";

      "failure" usebundle => _classes_failure("${old_class_prefix}"),
        ifvarclass => "command_execution_${canonified_command}_failed";

      "failure" usebundle => _classes_failure("${class_prefix}"),
        ifvarclass => "${class_prefix}_check_run_failed";

      "reports" usebundle => _log("Ensure that service ${service_name} is defined at boot", "${old_class_prefix}", "${class_prefix}", @{args});
=======
  methods:

    set_at_boot::
      "success" usebundle => _classes_success("${class_prefix}");

    pass2.!set_at_boot::
      "failure" usebundle => _classes_failure("${class_prefix}");

    pass2::
      "reports" usebundle => _logger("Check if service ${service_name} is defined at boot", "${class_prefix}");
>>>>>>> 3af7983c
}<|MERGE_RESOLUTION|>--- conflicted
+++ resolved
@@ -66,30 +66,16 @@
       "pass2"               expression => "pass1";
       "pass1"               expression => "any";
 
-<<<<<<< HEAD
-      "success" usebundle => _classes_success("${old_class_prefix}"),
-        ifvarclass => "command_execution_${canonified_command}_repaired.!command_execution_${canonified_command}_failed";
-
-      "success" usebundle => _classes_success("${class_prefix}"),
-        ifvarclass => "has_promiser_stack.(${class_prefix}_check_run_repaired.!${class_prefix}_check_run_failed)";
-
-      "failure" usebundle => _classes_failure("${old_class_prefix}"),
-        ifvarclass => "command_execution_${canonified_command}_failed";
-
-      "failure" usebundle => _classes_failure("${class_prefix}"),
-        ifvarclass => "${class_prefix}_check_run_failed";
-
-      "reports" usebundle => _log("Ensure that service ${service_name} is defined at boot", "${old_class_prefix}", "${class_prefix}", @{args});
-=======
   methods:
 
     set_at_boot::
+      "success" usebundle => _classes_success("${old_class_prefix}");
       "success" usebundle => _classes_success("${class_prefix}");
 
     pass2.!set_at_boot::
+      "failure" usebundle => _classes_failure("${old_class_prefix}");
       "failure" usebundle => _classes_failure("${class_prefix}");
 
     pass2::
-      "reports" usebundle => _logger("Check if service ${service_name} is defined at boot", "${class_prefix}");
->>>>>>> 3af7983c
+      "reports" usebundle => _log("Check if service ${service_name} is defined at boot", "${old_class_prefix}", "${class_prefix}", @{args});
 }