#####################################################################################
# Copyright 2013 Normation SAS
#####################################################################################
#
# This program is free software: you can redistribute it and/or modify
# it under the terms of the GNU General Public License as published by
# the Free Software Foundation, Version 3.
#
# This program is distributed in the hope that it will be useful,
# but WITHOUT ANY WARRANTY; without even the implied warranty of
# MERCHANTABILITY or FITNESS FOR A PARTICULAR PURPOSE.  See the
# GNU General Public License for more details.
#
# You should have received a copy of the GNU General Public License
# along with this program.  If not, see <http://www.gnu.org/licenses/>.
#
#####################################################################################

# @name File from template
# @description This is a bundle to build a file from a template
#
# @parameter source_template Source file containing a template to be expanded
# @parameter destination     Destination file
#
# @class_prefix file_from_template
# @class_parameter destination

bundle agent file_from_template(source_template, destination)
{
  vars:
    "old_class_prefix" string => canonify("file_from_template_${destination}");
    "promisers"          slist => { @{this.callers_promisers}, cf_null }, policy => "ifdefined";
    "class_prefix"      string => canonify(join("_", "promisers"));
    "args"              slist => { "${source_template}", "${destination}" };

  classes:

    "template_exists" expression => fileexists("${source_template}");

  files:
    "${destination}"
      create          => "true",
      edit_template   => "${source_template}",
      edit_defaults   => ncf_empty_select("false"),
      ifvarclass      => "template_exists",
      classes         => classes_generic_two("${old_class_prefix}", "${class_prefix}");

  methods:
    !template_exists::
<<<<<<< HEAD

      "template_absent" usebundle => _classes_failure("${old_class_prefix}");
      "template_absent" usebundle => _classes_failure("${class_prefix}");

    any::
      "report"          usebundle => _log("Build file ${destination} from template ${source_template}", "${old_class_prefix}", "${class_prefix}", @{args});
=======
      "template_absent" usebundle => _classes_failure("${class_prefix}");

    any::
      "sanitize" usebundle => _classes_sanitize("${class_prefix}");
      "report"   usebundle => _logger("Build file ${destination} from template ${source_template}", "${class_prefix}");
>>>>>>> b15016f1

}<|MERGE_RESOLUTION|>--- conflicted
+++ resolved
@@ -47,19 +47,13 @@
 
   methods:
     !template_exists::
-<<<<<<< HEAD
 
       "template_absent" usebundle => _classes_failure("${old_class_prefix}");
       "template_absent" usebundle => _classes_failure("${class_prefix}");
 
     any::
+      "sanitize"        usebundle => _classes_sanitize("${old_class_prefix}");
+      "sanitize"        usebundle => _classes_sanitize("${class_prefix}");
       "report"          usebundle => _log("Build file ${destination} from template ${source_template}", "${old_class_prefix}", "${class_prefix}", @{args});
-=======
-      "template_absent" usebundle => _classes_failure("${class_prefix}");
-
-    any::
-      "sanitize" usebundle => _classes_sanitize("${class_prefix}");
-      "report"   usebundle => _logger("Build file ${destination} from template ${source_template}", "${class_prefix}");
->>>>>>> b15016f1
 
 }