#####################################################################################
# Copyright 2014 Normation SAS
#####################################################################################
#
# This program is free software: you can redistribute it and/or modify
# it under the terms of the GNU General Public License as published by
# the Free Software Foundation, Version 3.
#
# This program is distributed in the hope that it will be useful,
# but WITHOUT ANY WARRANTY; without even the implied warranty of
# MERCHANTABILITY or FITNESS FOR A PARTICULAR PURPOSE.  See the
# GNU General Public License for more details.
#
# You should have received a copy of the GNU General Public License
# along with this program.  If not, see <http://www.gnu.org/licenses/>.
#
#####################################################################################

# @name Create symlink
# @description Create a symlink at a destination path and pointing to a source target except if a file or directory already exists.
#
<<<<<<< HEAD
# @parameter source      Source file
# @parameter destination Destination file
=======
# @parameter source      Source file (absolute path on the target node)
# @parameter destination Destination file (absolute path on the target node)
>>>>>>> 6bc7409f
# 
# @class_prefix file_create_symlink
# @class_parameter destination

bundle agent file_create_symlink(source, destination)
{
  vars:
      "promisers"          slist => { @{this.callers_promisers}, cf_null }, policy => "ifdefined";
      "class_prefix"      string => canonify(join("_", "promisers"));
      "args"              slist => { "${source}", "${destination}" };

  methods:
      "create without enforce" usebundle => file_create_symlink_enforce("${source}", "${destination}", "false");
      "new result classes"     usebundle => _classes_copy("${class_prefix}_create_without_enforce", "${class_prefix}");

      "report"                 usebundle => _log("Symlink ${destination} targeting ${source}", "", "${class_prefix}", @{args});
}<|MERGE_RESOLUTION|>--- conflicted
+++ resolved
@@ -19,13 +19,8 @@
 # @name Create symlink
 # @description Create a symlink at a destination path and pointing to a source target except if a file or directory already exists.
 #
-<<<<<<< HEAD
-# @parameter source      Source file
-# @parameter destination Destination file
-=======
 # @parameter source      Source file (absolute path on the target node)
 # @parameter destination Destination file (absolute path on the target node)
->>>>>>> 6bc7409f
 # 
 # @class_prefix file_create_symlink
 # @class_parameter destination
