#####################################################################################
# Copyright 2015 Normation SAS
#####################################################################################
#
# This program is free software: you can redistribute it and/or modify
# it under the terms of the GNU General Public License as published by
# the Free Software Foundation, Version 3.
#
# This program is distributed in the hope that it will be useful,
# but WITHOUT ANY WARRANTY; without even the implied warranty of
# MERCHANTABILITY or FITNESS FOR A PARTICULAR PURPOSE.  See the
# GNU General Public License for more details.
#
# You should have received a copy of the GNU General Public License
# along with this program.  If not, see <http://www.gnu.org/licenses/>.
#
#####################################################################################

# @name Condition from expression persistent
<<<<<<< HEAD
# @description Create a new condition that persists accross runs
# @documentation This bundle will define a condition `condition_from_expression_persistent_${condition_prefix}_{kept,ok,reached}`
=======
# @description Create a new condition class that persists across runs
# @documentation This bundle will define a class `condition_from_expression_persistent_${condition_prefix}_{kept,ok,reached}`
>>>>>>> 4ff376b4
#
# This bundle will additionally produce a `${condition_prefix}_true` or a `${condition_prefix}_false` condition depending on the result on the expression:
#
# * If the expression results in a "defined" state, this will produce a kept outcome class and a `${condition_prefix}_true` condition
# * If the expression results in an "undefined" state, this will produce a kept outcome class and a `${condition_prefix}_false` condition
#
<<<<<<< HEAD
# The created condition (class in CFEngine speaking) is global to the agent and is persisted accross runs.
# The persistence duration is controlled using `${duration}`. There is no way to persist indefinitly.
=======
# The created condition (class in cfengine speaking) is global to the agent and is persisted across runs.
# The persistence duration is controlled using `${duration}`. There is no way to persist indefinitely.
>>>>>>> 4ff376b4
#
# @parameter condition_prefix     The condition prefix
# @parameter condition_expression The expression evaluated to create the condition (use 'any' to always evaluate to true)
# @parameter duration             The persistence suffix in minutes
#
# @class_prefix condition_from_expression_persistent
# @class_parameter condition_prefix
 
bundle agent condition_from_expression_persistent(condition_prefix, condition_expression, duration)
{
  vars:
      "old_class_prefix"  string => canonify("condition_from_expression_persistent_${condition_prefix}");
      "args"               slist => { "${condition_prefix}", "${condition_expression}", "${duration}" };
      "report_param"      string => join("_", args);
      "class_prefix"      string => canonify("condition_from_expression_persistent_${report_param}");

  classes:
      "${condition_prefix}_true"   expression => "${condition_expression}",
                                  persistence => "${duration}",
                                        scope => "namespace";

      "${condition_prefix}_false"  expression => "!(${condition_expression})",
                                  persistence => "${duration}",
                                        scope => "namespace";

  methods:
      "success" usebundle => _classes_success("${old_class_prefix}");
      "success" usebundle => _classes_success("${class_prefix}");

      "report"  usebundle => _log("Create the persistent condition ${condition_prefix}_{true,false} with ${condition_expression}", "${old_class_prefix}", "${class_prefix}", @{args});
}<|MERGE_RESOLUTION|>--- conflicted
+++ resolved
@@ -17,26 +17,16 @@
 #####################################################################################
 
 # @name Condition from expression persistent
-<<<<<<< HEAD
-# @description Create a new condition that persists accross runs
+# @description Create a new condition that persists across runs
 # @documentation This bundle will define a condition `condition_from_expression_persistent_${condition_prefix}_{kept,ok,reached}`
-=======
-# @description Create a new condition class that persists across runs
-# @documentation This bundle will define a class `condition_from_expression_persistent_${condition_prefix}_{kept,ok,reached}`
->>>>>>> 4ff376b4
 #
-# This bundle will additionally produce a `${condition_prefix}_true` or a `${condition_prefix}_false` condition depending on the result on the expression:
+# This bundle will additionnaly produce a `${condition_prefix}_true` or a `${condition_prefix}_false` condition depending on the result on the expression:
 #
 # * If the expression results in a "defined" state, this will produce a kept outcome class and a `${condition_prefix}_true` condition
 # * If the expression results in an "undefined" state, this will produce a kept outcome class and a `${condition_prefix}_false` condition
 #
-<<<<<<< HEAD
-# The created condition (class in CFEngine speaking) is global to the agent and is persisted accross runs.
-# The persistence duration is controlled using `${duration}`. There is no way to persist indefinitly.
-=======
-# The created condition (class in cfengine speaking) is global to the agent and is persisted across runs.
+# The created condition (class in CFEngine speaking) is global to the agent and is persisted across runs.
 # The persistence duration is controlled using `${duration}`. There is no way to persist indefinitely.
->>>>>>> 4ff376b4
 #
 # @parameter condition_prefix     The condition prefix
 # @parameter condition_expression The expression evaluated to create the condition (use 'any' to always evaluate to true)
