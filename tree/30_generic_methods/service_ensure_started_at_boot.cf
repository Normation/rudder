--- conflicted
+++ resolved
@@ -57,13 +57,8 @@
         usebundle => service_check_started_at_boot("${service_name}");
 
       "define_at_boot"
-<<<<<<< HEAD
-        usebundle  => command_execution("${service_ensure_started_at_boot.command_to_register}"),
+        usebundle  => command_execution("${command_to_register}"),
         ifvarclass => "(!has_promiser_stack.service_check_started_at_boot_${canonified_service_name}_not_ok)|(has_promiser_stack.${class_prefix}_check_at_boot_not_ok)";
-=======
-        usebundle  => command_execution("${command_to_register}"),
-        ifvarclass => "service_check_started_at_boot_${canonified_service_name}_not_ok";
->>>>>>> 1f3a09cc
 
       "already defined"
         usebundle  => _classes_success("${old_class_prefix}"),
@@ -83,13 +78,8 @@
 
    any::
       "report"
-<<<<<<< HEAD
-        usebundle => _log("Ensure service ${service_name} is set at boot", "${old_class_prefix}", "${class_prefix}", @{args}),
+        usebundle => _log("Ensure service ${service_name} is started at boot", "${old_class_prefix}", "${class_prefix}", @{args}),
         ifvarclass => "(!has_promiser_stack.${old_class_prefix}_reached)|(has_promiser_stack.${class_prefix}_reached)";
-=======
-        usebundle => _logger("Ensure service ${service_name} is started at boot time", "${class_prefix}"),
-        ifvarclass => "${class_prefix}_reached";
->>>>>>> 1f3a09cc
 
   services:
     windows::
