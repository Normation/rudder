--- conflicted
+++ resolved
@@ -42,10 +42,7 @@
         classes       => classes_generic_two("${old_class_prefix}", "${class_prefix}");
 
   methods:
-<<<<<<< HEAD
+      "sanitize" usebundle => _classes_sanitize("${_oldclass_prefix}");
+      "sanitize" usebundle => _classes_sanitize("${class_prefix}");
       "report" usebundle => _log("Insert content ${lines} into ${file}", "${old_class_prefix}", "${class_prefix}", @{args});
-=======
-      "sanitize" usebundle => _classes_sanitize("${class_prefix}");
-      "report"   usebundle => _logger("Insert content ${lines} into ${file}", "${class_prefix}");
->>>>>>> b15016f1
 }