--- conflicted
+++ resolved
@@ -19,13 +19,8 @@
 # @name File ensure lines present
 # @description Ensure that one or more lines are present in a file
 #
-<<<<<<< HEAD
-# @parameter file  File name to edit
-# @parameter lines Line(s) to add in the file
-=======
 # @parameter file  File name to edit (absolute path on the target node)
 # @parameter lines Line(s) to add in the file
->>>>>>> 6bc7409f
 # 
 # @class_prefix file_ensure_lines_present
 # @class_parameter file
