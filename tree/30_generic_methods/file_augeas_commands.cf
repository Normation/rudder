--- conflicted
+++ resolved
@@ -63,13 +63,8 @@
 #
 # @parameter variable_prefix The prefix of the variable name
 # @parameter variable_name   The variable to define, the full name will be variable_prefix.variable_name
-<<<<<<< HEAD
-# @parameter commands        The augeas command(s) 
-# @parameter autoload        Deactivate the `autoload` option if you don't want augeas to charge all the files/lens, it's `true` by default.
-=======
 # @parameter commands        The augeas command(s)
 # @parameter autoload        Deactivate the `autoload` option if you don't want augeas to load all the files/lens, it's `true` by default.
->>>>>>> c11eb63d
 # @parameter_constraint autoload "allow_empty_string" : true
 # @parameter_constraint autoload "select" : [ "", "true", "false" ]
 #
@@ -79,7 +74,7 @@
 
 bundle agent file_augeas_commands(variable_prefix, variable_name, commands, autoload)
 {
- vars:       
+ vars:
      "old_class_prefix" string => canonify("file_augeas_commands_${variable_name}");
      "promisers" slist => { @{this.callers_promisers}, cf_null }, policy => "ifdefined";
      "class_prefix" string => canonify(join("_", "promisers"));
