--- conflicted
+++ resolved
@@ -42,12 +42,8 @@
         create        => "true",
         edit_line     => set_variable_values_ini("file_ensure_key_value_present_in_ini_section.content", "${section}"),
         edit_defaults => ncf_empty_select("false"),
-<<<<<<< HEAD
-        classes       => classes_generic_two("${old_class_prefix}", "${class_prefix}");
-=======
-        classes       => classes_generic("${class_prefix}"),
+        classes       => classes_generic_two("${old_class_prefix}", "${class_prefix}"),
         comment       => "Editing file ${file} to set ${name} = ${value} in section ${section}";
->>>>>>> 20ff7bae
 
   methods:
       "sanitize" usebundle => _classes_sanitize("${class_prefix}");
