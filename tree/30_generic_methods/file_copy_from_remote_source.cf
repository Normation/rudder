--- conflicted
+++ resolved
@@ -54,7 +54,7 @@
       "full_class_prefix" string => canonify("file_copy_from_remote_source_${report_param}");
       "class_prefix"      string => string_head("${full_class_prefix}", "1000");
 
-      "full_inner_class_prefix" string => canonify("file_copy_from_remote_source_${report_param}_0");
+      "full_inner_class_prefix" string => canonify("file_copy_from_remote_source_${report_param}_inf");
       "inner_class_prefix"      string => string_head("${full_inner_class_prefix}", "1000");
 
 
@@ -63,19 +63,14 @@
       "should_report"    expression => "${report_data.should_report}";
 
   methods:
-<<<<<<< HEAD
       "disable_reporting_${class_prefix}"
                                usebundle => disable_reporting;
-      "copy without recursion" usebundle => file_copy_from_remote_source_recursion("${source}", "${destination}", "0");
+      "copy without recursion" usebundle => file_copy_from_remote_source_recursion("${source}", "${destination}", "inf");
       "reenable_reporting_${class_prefix}"
                                usebundle => enable_reporting,
                               ifvarclass => "should_report";
       "new result classes"     usebundle => _classes_copy("${inner_class_prefix}", "${class_prefix}"),
                               ifvarclass => "${inner_class_prefix}_reached";
-=======
-      "copy without recursion" usebundle => file_copy_from_remote_source_recursion("${source}", "${destination}", "inf");
-      "new result classes"     usebundle => _classes_copy("${class_prefix}_copy_without_recursion", "${class_prefix}");
->>>>>>> 0932f7df
 
       "report"                 usebundle => _log_v3("Copying ${destination} from remote ${source}", "${destination}", "${old_class_prefix}", "${class_prefix}", @{args});
 }