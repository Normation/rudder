--- conflicted
+++ resolved
@@ -42,10 +42,7 @@
         classes       => classes_generic_two("${old_class_prefix}", "${class_prefix}");
 
   methods:
-<<<<<<< HEAD
-      "report" usebundle => _log("Replace line ${lines} with ${replacement} into ${file}", "${old_class_prefix}", "${class_prefix}", @{args});
-=======
       "sanitize" usebundle => _classes_sanitize("${class_prefix}");
-      "report"   usebundle => _logger("Replace line ${lines} with ${replacement} into ${file}", "${class_prefix}");
->>>>>>> b15016f1
+      "sanitize" usebundle => _classes_sanitize("${old_class_prefix}");
+      "report"   usebundle => _log("Replace line ${lines} with ${replacement} into ${file}", "${old_class_prefix}", "${class_prefix}", @{args});
 }