--- conflicted
+++ resolved
@@ -18,19 +18,11 @@
 
 # @name Class copy and invert kept and repaired
 # @description Copy class prefix to another one and invert kept and repaired, to switch the context from a bundle to another
-<<<<<<< HEAD
 #
 # @parameter source_prefix      The prefix of the source class to copy
 # @parameter destination_prefix The prefix of the destination class to copy
-#
-# @class_prefix
-# @class_parameter
-# This bundle will define a class ${destination_prefix}_{kept,repaired,not_ok,ok,reached}
-# based on an inverted ${source_prefix}_{kept,repaired,not_ok,ok,reached}
-=======
 # @documentation This bundle will define a class ${destination_prefix}_{kept,repaired,not_ok,ok,reached}
 # based on an inverted ${source_prefix}_{kept,repaired,not_ok,ok,reached}
->>>>>>> 60cb59be
 #
 # Conversion tables are:
 #--------------------------------------------------
@@ -57,9 +49,6 @@
 # class_timeout        <==> class_timeout
 # class_reached        <==> class_reached
 #--------------------------------------------------
-#
-# @parameter source_prefix      The prefix of the source class to copy
-# @parameter destination_prefix The prefix of the destination class to copy
 #
 # @class_prefix
 # @class_parameter
