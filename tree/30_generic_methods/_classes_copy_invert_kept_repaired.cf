#####################################################################################
# Copyright 2014 Normation SAS
#####################################################################################
#
# This program is free software: you can redistribute it and/or modify
# it under the terms of the GNU General Public License as published by
# the Free Software Foundation, Version 3.
#
# This program is distributed in the hope that it will be useful,
# but WITHOUT ANY WARRANTY; without even the implied warranty of
# MERCHANTABILITY or FITNESS FOR A PARTICULAR PURPOSE.  See the
# GNU General Public License for more details.
#
# You should have received a copy of the GNU General Public License
# along with this program.  If not, see <http://www.gnu.org/licenses/>.
#
#####################################################################################

# @name Class copy and invert kept and repaired
# @description Copy class prefix to another one and invert kept and repaired, to switch the context from a bundle to another
#
# @parameter source_prefix      The prefix of the source class to copy
# @parameter destination_prefix The prefix of the destination class to copy
#
# @class_prefix
# @class_parameter
# This bundle will define a class ${destination_prefix}_{kept,repaired,not_ok,ok,reached}
# based on an inverted ${source_prefix}_{kept,repaired,not_ok,ok,reached}
#
# Conversion tables are:
#--------------------------------------------------
# KEPT CLASSES         <==>       REPAIRED CLASSES
#--------------------------------------------------
# promise_kept_class   <==> promise_repaired_class
# class_kept           <==> class_repaired
# class_not_repaired   <==> N/A
# class_ok             <==> class_ok
# class_reached        <==> class_reached
# -------------------------------------------------
#
#--------------------------------------------------
# ERROR CLASSES        <==>          ERROR CLASSES
#--------------------------------------------------
# repair_failed_class  <==> repair_failed_class
# repair_denied_class  <==> repair_denied_class
# repair_timeout_class <==> repair_timeout_class
# class_failed         <==> class_failed
# class_not_ok         <==> class_not_ok
# class_not_kept       <==> class_not_kept
# class_not_repaired   <==> class_not_repaired
# class_denied         <==> class_denied
# class_timeout        <==> class_timeout
# class_reached        <==> class_reached
#--------------------------------------------------

bundle agent _classes_copy_invert_kept_repaired(source_prefix, destination_prefix)
{
  vars:
      # Specify which are specific classes to kept or repaired
      "kept_prefix"                 slist => { "promise_kept" };
      "kept_suffix"                 slist => { "kept" };
      "repaired_prefix"             slist => { "promise_repaired" };
      "repaired_suffix"             slist => { "repaired" };
      "common_kept_repaired_suffix" slist => { "ok", "reached" };
      "error_prefix"                slist => { "repair_failed", "repair_denied", "repair_timeout" };
      "error_suffix"                slist => { "failed", "not_ok", "not_kept", "denied", "timeout", "error" };

    destination_exists::
<<<<<<< HEAD
=======

>>>>>>> 285c09c3
      # Copy not_repaired class, as it is a special case (only exists for error or kept, so kept classes are not exactly inverted repaired classes)
      "local_destination_prefix_not_repaired"
        string     => "${destination_prefix}_not_repaired",
        ifvarclass => "(${repaired_prefix}_${source_prefix}|${source_prefix}_${repaired_suffix})|(${error_prefix}_${source_prefix}|${source_prefix}_${error_suffix})",
        classes    => always("${destination_prefix}_not_repaired");

      # Copy common classes
      "local_destination_prefix_${common_kept_repaired_suffix}"
        string     => "${destination_prefix}_${common_kept_repaired_suffix}",
        ifvarclass => "${source_prefix}_${common_kept_repaired_suffix}",
        classes    => always("${destination_prefix}_${common_kept_repaired_suffix}");

      # Copy kept classes from repaired
      "${kept_prefix}_local_destination_prefix"
        string     => "${kept_prefix}_${destination_prefix}",
        ifvarclass => "${repaired_prefix}_${source_prefix}",
        classes    => always("${kept_prefix}_${destination_prefix}");
      "local_destination_prefix_${kept_suffix}"
        string     => "${destination_prefix}_${kept_suffix}",
        ifvarclass => "${source_prefix}_${repaired_suffix}",
        classes    => always("${destination_prefix}_${kept_suffix}");

      # Copy repaired classes from kept
      "${repaired_prefix}_local_destination_prefix"
        string     => "${repaired_prefix}_${destination_prefix}",
        ifvarclass => "${kept_prefix}_${source_prefix}",
        classes    => always("${repaired_prefix}_${destination_prefix}");
      "local_destination_prefix_${repaired_suffix}"
        string     => "${destination_prefix}_${repaired_suffix}",
        ifvarclass => "${source_prefix}_${kept_suffix}",
        classes    => always("${destination_prefix}_${repaired_suffix}");

      # Copy error classes
      "${error_prefix}_local_destination_prefix"
        string     => "${error_prefix}_${destination_prefix}",
        ifvarclass => "${error_prefix}_${source_prefix}",
        classes    => always("${error_prefix}_${destination_prefix}");
      "local_destination_prefix_${error_suffix}"
        string     => "${destination_prefix}_${error_suffix}",
        ifvarclass => "${source_prefix}_${error_suffix}",
        classes    => always("${destination_prefix}_${error_suffix}");

  classes:
<<<<<<< HEAD
      # this line will not ne evaluated by cfengine if destination_prefix contains a variable that do not exist
      # and it will always be evaluated to true otherwise
      "destination_exists" expression => strcmp("${destination_prefix}", "${destination_prefix}");
=======
      "destination_exists" not => strcmp("${destination_prefix}", "");

>>>>>>> 285c09c3
}<|MERGE_RESOLUTION|>--- conflicted
+++ resolved
@@ -66,10 +66,7 @@
       "error_suffix"                slist => { "failed", "not_ok", "not_kept", "denied", "timeout", "error" };
 
     destination_exists::
-<<<<<<< HEAD
-=======
 
->>>>>>> 285c09c3
       # Copy not_repaired class, as it is a special case (only exists for error or kept, so kept classes are not exactly inverted repaired classes)
       "local_destination_prefix_not_repaired"
         string     => "${destination_prefix}_not_repaired",
@@ -113,12 +110,10 @@
         classes    => always("${destination_prefix}_${error_suffix}");
 
   classes:
-<<<<<<< HEAD
       # this line will not ne evaluated by cfengine if destination_prefix contains a variable that do not exist
       # and it will always be evaluated to true otherwise
-      "destination_exists" expression => strcmp("${destination_prefix}", "${destination_prefix}");
-=======
-      "destination_exists" not => strcmp("${destination_prefix}", "");
+      "destination_defined" expression => strcmp("${destination_prefix}", "${destination_prefix}");
+      "destination_not_empty"      not => strcmp("${destination_prefix}", "");
+      "destination_exists"         and => { "destination_defined", "destination_not_empty" };
 
->>>>>>> 285c09c3
 }