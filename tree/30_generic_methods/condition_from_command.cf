#####################################################################################
# Copyright 2015 Normation SAS
#####################################################################################
#
# This program is free software: you can redistribute it and/or modify
# it under the terms of the GNU General Public License as published by
# the Free Software Foundation, Version 3.
#
# This program is distributed in the hope that it will be useful,
# but WITHOUT ANY WARRANTY; without even the implied warranty of
# MERCHANTABILITY or FITNESS FOR A PARTICULAR PURPOSE.  See the
# GNU General Public License for more details.
#
# You should have received a copy of the GNU General Public License
# along with this program.  If not, see <http://www.gnu.org/licenses/>.
#
#####################################################################################

# @name Condition from command 
<<<<<<< HEAD
# @description Execute a command and create result conditions depending on its exit code
# @documentation This bundle will define a condition `condition_from_command_${condition_prefix}_{kept,not_ok,ok,reached}`
# depending on the exit codes given in parameters.
#
# This bundle will additionally produce a `${condition_prefix}_true` or a `${condition_prefix}_false` condition depending on the result on the command:
#
# * If the exit code is in the `true_codes` list, this will produce a kept outcome condition and a `${condition_prefix}_true` condition
# * If the exit code is in the `false_codes` list, this will produce a repaired outcome condition and a `${condition_prefix}_false` condition
# * If the exit code is not in the list, this will produce an error outcome condition and no conditions with `${condition_prefix}`
=======
# @description Execute a command and create outcome classes depending on its exit code
# @documentation This method executes a command, and defines a `${condition_prefix}_true` or a `${condition_prefix}_false` condition depending on the result of the command:
#
# * If the exit code is in the `true_codes` list, this will produce a kept outcome class and a `${condition_prefix}_true` condition
# * If the exit code is in the `false_codes` list, this will produce a repaired outcome class and a `${condition_prefix}_false` condition
# * If the exit code is not in the list, or if the command is not present, this will produce an error outcome class and no classes with `${condition_prefix}`
#
# The created condition is global to the agent.
#
# #### Example
#
# If you run a command `/bin/check_network_status` that output code 0, 1 or 2 in case of correct configuration, and 18 or 52 in case of invalid configuration,
# and you want to get this define a condition based on this command, you can use the following policy
#
# ```
# condition_from_command("network_correctly_defined", "/bin/check_network_status", "0,1,2", "18,52")
# ```
>>>>>>> f63fa9f7
#
# * If the command exits 0, 1 or 2, then it will define the following conditions
# `network_correctly_defined_true`, `condition_from_command_network_correctly_defined_kept`, `condition_from_command_network_correctly_defined_reached`
# * If the command exits 18, 52, then it will define the following conditions
# `network_correctly_defined_false`, `condition_from_command_network_correctly_defined_kept`, `condition_from_command_network_correctly_defined_reached`
# * If the command exits any other code, then it will define the following conditions
# `condition_from_command_network_correctly_defined_error`, `condition_from_command_network_correctly_defined_reached`
# * Finally, if the command is not present on the node, it will define
# `condition_from_command_network_correctly_defined_error`, `condition_from_command_network_correctly_defined_reached`
#
# @parameter condition_prefix   The condition name
# @parameter command            The command to run
# @parameter true_codes         List of codes that produce a true status separated with commas (ex: 1,2,5)
# @parameter false_codes        List of codes that produce a false status separated with commas (ex: 3,4,6)
# 
# @class_prefix condition_from_command
# @class_parameter condition_prefix

bundle agent condition_from_command(condition_prefix, command, true_codes, false_codes)
{
  vars:
      "old_class_prefix"  string => canonify("condition_from_command_${condition_prefix}");
      "args"               slist => { "${condition_prefix}", "${command}", "${true_codes}", "${false_codes}" };
      "report_param"      string => join("_", args);
      "class_prefix"      string => canonify("condition_from_command_${report_param}");

      "true_list"     slist => splitstring("${true_codes}", "\s*,\s*", "256");
      "false_list"    slist => splitstring("${false_codes}", "\s*,\s*", "256");

  methods:
      "report"
        usebundle  => _log_v3("Execute the test command ${command} to create ${condition_prefix}_{true,false}", "${condition_prefix}", "${old_class_prefix}", "${class_prefix}", @{args}),
        ifvarclass => "(!has_promiser_stack.${old_class_prefix}_reached)|(has_promiser_stack.${class_prefix}_reached)";

  commands:
      "${command}"
        contain      => in_shell,
        classes      => classes_generic_return_boolean_list_two("${old_class_prefix}", "${class_prefix}", "${condition_prefix}", @{true_list}, @{false_list});
}<|MERGE_RESOLUTION|>--- conflicted
+++ resolved
@@ -17,18 +17,7 @@
 #####################################################################################
 
 # @name Condition from command 
-<<<<<<< HEAD
 # @description Execute a command and create result conditions depending on its exit code
-# @documentation This bundle will define a condition `condition_from_command_${condition_prefix}_{kept,not_ok,ok,reached}`
-# depending on the exit codes given in parameters.
-#
-# This bundle will additionally produce a `${condition_prefix}_true` or a `${condition_prefix}_false` condition depending on the result on the command:
-#
-# * If the exit code is in the `true_codes` list, this will produce a kept outcome condition and a `${condition_prefix}_true` condition
-# * If the exit code is in the `false_codes` list, this will produce a repaired outcome condition and a `${condition_prefix}_false` condition
-# * If the exit code is not in the list, this will produce an error outcome condition and no conditions with `${condition_prefix}`
-=======
-# @description Execute a command and create outcome classes depending on its exit code
 # @documentation This method executes a command, and defines a `${condition_prefix}_true` or a `${condition_prefix}_false` condition depending on the result of the command:
 #
 # * If the exit code is in the `true_codes` list, this will produce a kept outcome class and a `${condition_prefix}_true` condition
@@ -45,7 +34,6 @@
 # ```
 # condition_from_command("network_correctly_defined", "/bin/check_network_status", "0,1,2", "18,52")
 # ```
->>>>>>> f63fa9f7
 #
 # * If the command exits 0, 1 or 2, then it will define the following conditions
 # `network_correctly_defined_true`, `condition_from_command_network_correctly_defined_kept`, `condition_from_command_network_correctly_defined_reached`
