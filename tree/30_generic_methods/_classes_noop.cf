#####################################################################################
# Copyright 2013 Normation SAS
#####################################################################################
#
# This program is free software: you can redistribute it and/or modify
# it under the terms of the GNU General Public License as published by
# the Free Software Foundation, Version 3.
#
# This program is distributed in the hope that it will be useful,
# but WITHOUT ANY WARRANTY; without even the implied warranty of
# MERCHANTABILITY or FITNESS FOR A PARTICULAR PURPOSE.  See the
# GNU General Public License for more details.
#
# You should have received a copy of the GNU General Public License
# along with this program.  If not, see <http://www.gnu.org/licenses/>.
#
#####################################################################################

# @name Classes noop definition
# @description Defines noop classes based on a prefix
#
# @parameter destination_prefix      The prefix of the noop class to defined
#
# @class_prefix
# @class_parameter
<<<<<<< HEAD
# This bundle will define a class ${destination_prefix}_noop
=======
>>>>>>> 60cb59be

bundle agent _classes_noop(destination_prefix)
{
  vars:
      "suffix" slist => { "noop" };

    destination_exists::
      "local_${suffix}"
        string     => "${destination_prefix}_${suffix}",
        classes    => always("${destination_prefix}_${suffix}");

  classes:
      # this line will not be evaluated by cfengine if destination_prefix contains a variable that does not exist
      # and it will always be evaluated to true otherwise
      "destination_defined" expression => strcmp("${destination_prefix}", "${destination_prefix}");
      "destination_not_empty"      not => strcmp("${destination_prefix}", "");
      "destination_exists"         and => { "destination_defined", "destination_not_empty" };

}<|MERGE_RESOLUTION|>--- conflicted
+++ resolved
@@ -23,10 +23,6 @@
 #
 # @class_prefix
 # @class_parameter
-<<<<<<< HEAD
-# This bundle will define a class ${destination_prefix}_noop
-=======
->>>>>>> 60cb59be
 
 bundle agent _classes_noop(destination_prefix)
 {
