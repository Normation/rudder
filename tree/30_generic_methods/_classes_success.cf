--- conflicted
+++ resolved
@@ -37,21 +37,13 @@
         classes    => always("${prefix}_${destination_prefix}");
 
       "local_${suffix}"
-<<<<<<< HEAD
         string     => "${destination_prefix}_${suffix}",
         classes    => always("${destination_prefix}_${suffix}");
 
   classes:
       # this line will not ne evaluated by cfengine if destination_prefix contains a variable that do not exist
       # and it will always be evaluated to true otherwise
-      "destination_exists" expression => strcmp("${destination_prefix}", "${destination_prefix}");
-=======
-        string     => "${class_prefix}_${suffix}",
-        classes    => always("${class_prefix}_${suffix}");
-
-  classes:
-      "destination_exists" not => strcmp("${class_prefix}", "");
-
->>>>>>> 285c09c3
-}
-
+      "destination_defined" expression => strcmp("${destination_prefix}", "${destination_prefix}");
+      "destination_not_empty"      not => strcmp("${destination_prefix}", "");
+      "destination_exists"         and => { "destination_defined", "destination_not_empty" };
+}