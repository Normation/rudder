#####################################################################################
# Copyright 2020 Normation SAS
#####################################################################################
#
# This program is free software: you can redistribute it and/or modify
# it under the terms of the GNU General Public License as published by
# the Free Software Foundation, Version 3.
#
# This program is distributed in the hope that it will be useful,
# but WITHOUT ANY WARRANTY; without even the implied warranty of
# MERCHANTABILITY or FITNESS FOR A PARTICULAR PURPOSE.  See the
# GNU General Public License for more details.
#
# You should have received a copy of the GNU General Public License
# along with this program.  If not, see <http://www.gnu.org/licenses/>.
#
#####################################################################################
#
# @name Variable string from Augeas
# @description Use Augeas binaries to call Augtool commands and options to get a node label's value.
#
# @documentation Augeas is a tool that provides an abstraction layer for all the complexities that turn around editing files with regular expressions.
# It's a tree based hierarchy tool, that handle system configuration files where you can securely modify your files. To do so you have to provide
# the path to the node label's value.
#
# This method aims to use `augtool` to extract a specific information from a configuration file into a rudder variable.
# If Augeas is not installed on the agent, or if it fails to execute, it will produces an error.
#
# * **variable prefix**: target variable prefix
# * **variable name**: target variable name
# * **path**: augeas node path, use to describe the location of the target information we want to extract
# * **lens**: augeas lens to use, optional
# * **file**: absolute file path to target, optional
#
# Actually there are two ways you can use this method:
#
# * Either by providing the augeas **path** to the node's label and let **lens** and **file** empty.
# ** this way augeas will load the common files and lens automatically
# * Or by using a given **file** path and a specific **lens**.
# ** better performances since only one lens is loaded
# ** support custom lens, support custom paths
#
# This mechanism is the same as in the `file_augeas_set` method.
#
# #### With autoload
#
# Let's consider that you want to obtain the value of the ip address of the first line in the `/etc/hosts`:
#
# (Note that the `label` and `value` parameters mentioned are naming examples of **variable prefix** and **variable name**, the augeas
# **path** `/etc/hosts/1/ipaddr`
# represents the `ipaddr` node label's value (in the augeas mean) in the first line of the file `/etc/hosts`).
#
# ```
# variable_string_from_augeas("label","value","/etc/hosts/1/ipaddr", "", "");
# ```
#
# #### Without autoload
#
# Here we want the same information as in the first example, but we will force the lens to avoid loading unnecessary files.
#
# ```
# variable_string_from_augeas("label","value","/etc/hosts/1/ipaddr","Hosts","/etc/hosts");
# ```
#
<<<<<<< HEAD
# @parameter prefix The prefix of the variable name
# @parameter name   The variable to define, the full name will be prefix.name
# @parameter path            The path to the file and node label
=======
# #### Difference with `file augeas command`
#
# This method is very similar to the `file augeas command` one, both execute an `augtool` command an dump its output in a rudder variable.
# But their goal is really different:
#
# * This one will parse the output of the augeas `print` that we want to make it directly usable, but will be less flexible in its input.
# * The `file augeas command` offers much more possibilities to execute an augeas command to modify a file, but the output will be unparsed and most likely
#   unusable as a rudder variable, expect to dump an error or configuration somewhere.
#
# @parameter variable_prefix The prefix of the variable name
# @parameter variable_name   The variable to define, the full name will be variable_prefix.variable_name
# @parameter path            The augeas path to the file and node label
>>>>>>> c11eb63d
# @parameter lens            The lens specified by the user in case he wants to load a specified lens associated with its file
# @parameter file            The absolute path to the file specified by the user in case he wants to load a specified file associated with its lens
# @parameter_constraint file "allow_empty_string" : true
# @parameter_constraint lens "allow_empty_string" : true
# @parameter_rename variable_prefix prefix
# @parameter_rename variable_name name
# @class_prefix variable_string_from_augeas
# @class_parameter name


bundle agent variable_string_from_augeas(prefix, name, path, lens, file)
{
 vars:
     "old_class_prefix" string => canonify("variable_string_from_augeas_${name}");
     "promisers" slist => { @{this.callers_promisers}, cf_null }, policy => "ifdefined";
     "class_prefix" string => canonify(join("_", "promisers"));
     "args" slist => {"${prefix}", "${name}", "${path}", "${lens}", "${file}"};


   pass1.file_defined::
     "aug_cmd" string => "printf \"set /augeas/load/${lens}/lens \"${lens}.lns\" \n set /augeas/load/${lens}/incl \"${file}\" \n load \n get /files${path}\n\" | ${ncf_paths.path[augtool]} --noautoload";

   pass1.!file_defined::
     "aug_cmd" string => "printf \"get /files${path}\n\" | ${ncf_paths.path[augtool]}";

   pass1::
     "case" string => execresult("${aug_cmd}", "useshell");
     "data" data => "{}";
     "data" data => data_regextract("= (.*)", "$(case)");
     "${prefix}.${name}" string => "${data[1]}";

 classes:
    "pass2" expression => "pass1";
    "pass1";

   pass2::
     "variable_defined" expression => isvariable("data[1]");
     "augeas_binaries" expression => fileexists("${ncf_paths.path[augtool]}");

   pass1::
     "file_defined" expression => not(strcmp("${file}",""));

 methods:
    pass2.augeas_binaries.variable_defined::
       "success" usebundle => _classes_success("${old_class_prefix}");
       "success" usebundle => _classes_success("${class_prefix}");
       "report" usebundle => _log("Getting the node value from ${path}", "${old_class_prefix}", "${class_prefix}", @{args});

    pass2.augeas_binaries.!variable_defined::
      "failure" usebundle => _classes_failure("${old_class_prefix}");
      "failure" usebundle => _classes_failure("${class_prefix}");
      "report" usebundle => _log("Augeas binaries does exist, but your request has failed. Getting the node value from ${path}","${old_class_prefix}", "${class_prefix}", @{args});

    pass2.!augeas_binaries::
      "failure" usebundle => _classes_failure("${old_class_prefix}");
      "failure" usebundle => _classes_failure("${class_prefix}");
      "report" usebundle => _log("Augeas binaries does not exist.", "${old_class_prefix}", "${class_prefix}", @{args});

}<|MERGE_RESOLUTION|>--- conflicted
+++ resolved
@@ -62,11 +62,6 @@
 # variable_string_from_augeas("label","value","/etc/hosts/1/ipaddr","Hosts","/etc/hosts");
 # ```
 #
-<<<<<<< HEAD
-# @parameter prefix The prefix of the variable name
-# @parameter name   The variable to define, the full name will be prefix.name
-# @parameter path            The path to the file and node label
-=======
 # #### Difference with `file augeas command`
 #
 # This method is very similar to the `file augeas command` one, both execute an `augtool` command an dump its output in a rudder variable.
@@ -76,10 +71,9 @@
 # * The `file augeas command` offers much more possibilities to execute an augeas command to modify a file, but the output will be unparsed and most likely
 #   unusable as a rudder variable, expect to dump an error or configuration somewhere.
 #
-# @parameter variable_prefix The prefix of the variable name
-# @parameter variable_name   The variable to define, the full name will be variable_prefix.variable_name
-# @parameter path            The augeas path to the file and node label
->>>>>>> c11eb63d
+# @parameter prefix The prefix of the variable name
+# @parameter name   The variable to define, the full name will be prefix.name
+# @parameter path            The path to the file and node label
 # @parameter lens            The lens specified by the user in case he wants to load a specified lens associated with its file
 # @parameter file            The absolute path to the file specified by the user in case he wants to load a specified file associated with its lens
 # @parameter_constraint file "allow_empty_string" : true
