--- conflicted
+++ resolved
@@ -41,10 +41,7 @@
         classes       => classes_generic_two("${old_class_prefix}", "${class_prefix}");
 
   methods:
-<<<<<<< HEAD
-      "report" usebundle => _log("Ensure line(s) '${lines}' absent from ${file}", "${old_class_prefix}", "${class_prefix}", @{args});
-=======
       "sanitize" usebundle => _classes_sanitize("${class_prefix}");
-      "report"   usebundle => _logger("Ensure line(s) '${lines}' absent from ${file}", "${class_prefix}");
->>>>>>> b15016f1
+      "sanitize" usebundle => _classes_sanitize("${old_class_prefix}");
+      "report"   usebundle => _log("Ensure line(s) '${lines}' absent from ${file}", "${old_class_prefix}", "${class_prefix}", @{args});
 }