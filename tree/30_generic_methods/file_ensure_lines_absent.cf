#####################################################################################
# Copyright 2013 Normation SAS
#####################################################################################
#
# This program is free software: you can redistribute it and/or modify
# it under the terms of the GNU General Public License as published by
# the Free Software Foundation, Version 3.
#
# This program is distributed in the hope that it will be useful,
# but WITHOUT ANY WARRANTY; without even the implied warranty of
# MERCHANTABILITY or FITNESS FOR A PARTICULAR PURPOSE.  See the
# GNU General Public License for more details.
#
# You should have received a copy of the GNU General Public License
# along with this program.  If not, see <http://www.gnu.org/licenses/>.
#
#####################################################################################

# @name File ensure lines absent
# @rename file_lines_absent
# @deprecated Use [file_lines_absent](#file_lines_absent) instead.
# @description Ensure that a line is absent in a specific location
#
# @parameter file File name to edit (absolute path on the target node)
# @parameter lines Line(s) to remove in the file
#
# @class_prefix file_ensure_lines_absent
# @class_parameter file

bundle agent file_ensure_lines_absent(file, lines)
{
  vars:
<<<<<<< HEAD
      "old_class_prefix"        string => canonify("file_ensure_lines_absent_${file}");

      "args"                     slist => { "${file}", "${lines}" };
      "report_param"            string => join("_", args);
      "full_class_prefix"       string => canonify("file_ensure_lines_absent_${report_param}");
      "class_prefix"            string => string_head("${full_class_prefix}", "1000");

      "full_inner_class_prefix" string => canonify("file_lines_absent_${report_param}");
      "inner_class_prefix"      string => string_head("${full_inner_class_prefix}", "1000");

      "canonified_file"    string => canonify("${file}");


  classes:
      "should_report"    expression => "${report_data.should_report}";

  methods:
      "disable_reporting_${class_prefix}"
                           usebundle => disable_reporting;
      "action"             usebundle => file_lines_absent("${file}", "${lines}");
      "reenable_reporting_${class_prefix}"
                           usebundle => enable_reporting,
                          ifvarclass => "should_report";
      "class copy"         usebundle => _classes_copy("file_lines_absent_${canonified_file}", "${old_class_prefix}"),
                          ifvarclass => "file_lines_absent_${canonified_file}_reached";
      "new result classes" usebundle => _classes_copy("${inner_class_prefix}", "${class_prefix}"),
                          ifvarclass => "${inner_class_prefix}_reached";
      "report"             usebundle => _log_v3("Ensure line(s) absent from ${file}", "${file}", "${old_class_prefix}", "${class_prefix}", @{args});
=======
      "old_class_prefix" string => canonify("file_ensure_lines_absent_${file}");
      "promisers"         slist => { @{this.callers_promisers}, cf_null }, policy => "ifdefined";
      "class_prefix"     string => canonify(join("_", "promisers"));
      "args"              slist => { "${file}", "${lines}" };
      "joined"           string => join(",",args);

  classes:
      "file_exists"  expression => fileexists("${file}");

  files:
    file_exists::
      "${file}"
        create        => "false",
        edit_line     => delete_lines_matching("${lines}"),
        edit_defaults => ncf_empty_select("false"),
        classes       => classes_generic_two("${old_class_prefix}", "${class_prefix}");

  methods:
    file_exists::
      "sanitize" usebundle => _classes_sanitize("${class_prefix}");
      "sanitize" usebundle => _classes_sanitize("${old_class_prefix}");
      "report"   usebundle => _log("Removed content from ${file}", "${old_class_prefix}", "${class_prefix}", "${joined}");

    !file_exists::
      "success"  usebundle => _classes_success("${class_prefix}");
      "success"  usebundle => _classes_success("${old_class_prefix}");
      "report"   usebundle => _log("File ${file} does not exist - line is not present", "${old_class_prefix}", "${class_prefix}", "${joined}");

>>>>>>> 033cc88f
}<|MERGE_RESOLUTION|>--- conflicted
+++ resolved
@@ -30,7 +30,6 @@
 bundle agent file_ensure_lines_absent(file, lines)
 {
   vars:
-<<<<<<< HEAD
       "old_class_prefix"        string => canonify("file_ensure_lines_absent_${file}");
 
       "args"                     slist => { "${file}", "${lines}" };
@@ -59,34 +58,5 @@
       "new result classes" usebundle => _classes_copy("${inner_class_prefix}", "${class_prefix}"),
                           ifvarclass => "${inner_class_prefix}_reached";
       "report"             usebundle => _log_v3("Ensure line(s) absent from ${file}", "${file}", "${old_class_prefix}", "${class_prefix}", @{args});
-=======
-      "old_class_prefix" string => canonify("file_ensure_lines_absent_${file}");
-      "promisers"         slist => { @{this.callers_promisers}, cf_null }, policy => "ifdefined";
-      "class_prefix"     string => canonify(join("_", "promisers"));
-      "args"              slist => { "${file}", "${lines}" };
-      "joined"           string => join(",",args);
 
-  classes:
-      "file_exists"  expression => fileexists("${file}");
-
-  files:
-    file_exists::
-      "${file}"
-        create        => "false",
-        edit_line     => delete_lines_matching("${lines}"),
-        edit_defaults => ncf_empty_select("false"),
-        classes       => classes_generic_two("${old_class_prefix}", "${class_prefix}");
-
-  methods:
-    file_exists::
-      "sanitize" usebundle => _classes_sanitize("${class_prefix}");
-      "sanitize" usebundle => _classes_sanitize("${old_class_prefix}");
-      "report"   usebundle => _log("Removed content from ${file}", "${old_class_prefix}", "${class_prefix}", "${joined}");
-
-    !file_exists::
-      "success"  usebundle => _classes_success("${class_prefix}");
-      "success"  usebundle => _classes_success("${old_class_prefix}");
-      "report"   usebundle => _log("File ${file} does not exist - line is not present", "${old_class_prefix}", "${class_prefix}", "${joined}");
-
->>>>>>> 033cc88f
 }