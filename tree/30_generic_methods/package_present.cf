--- conflicted
+++ resolved
@@ -26,13 +26,7 @@
 # @parameter_constraint architecture "allow_empty_string" : true
 # @parameter            provider Package provider to use, can be "yum", "apt", "zypper", "zypper_pattern", "slackpkg", "pkg", "ips", "nimclient" or "default" for system default package manager (defaults to "default")
 # @parameter_constraint provider "allow_empty_string" : true
-<<<<<<< HEAD
 # @parameter_constraint provider "select" : [ "", "default", "yum", "apt", "zypper", "zypper_pattern", "slackpkg", "pkg", "ips", "nimclient" ]
-# 
-=======
-# @parameter_constraint provider "select" : [ "", "default", "yum", "apt", "zypper", "zypper_pattern", "slackpkg", "pkg" ]
-#
->>>>>>> bc8c48f4
 # @class_prefix package_present
 # @class_parameter name
 
