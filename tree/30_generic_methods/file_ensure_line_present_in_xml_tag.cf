--- conflicted
+++ resolved
@@ -44,13 +44,8 @@
     tags_present::
       "${file}"
         edit_line     => ensure_line_in_xml_tag("${tag}", "${line}"),
-<<<<<<< HEAD
-        edit_defaults => no_backup,
+        edit_defaults => ncf_empty_select("false"),
         classes       => classes_generic_two("${old_class_prefix}", "${class_prefix}");
-=======
-        edit_defaults => ncf_empty_select("false"),
-        classes       => classes_generic("${class_prefix}");
->>>>>>> 20f629f2
 
   methods:
     !tags_present::
