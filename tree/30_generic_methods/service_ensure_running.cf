#####################################################################################
# Copyright 2013 Normation SAS
#####################################################################################
#
# This program is free software: you can redistribute it and/or modify
# it under the terms of the GNU General Public License as published by
# the Free Software Foundation, Version 3.
#
# This program is distributed in the hope that it will be useful,
# but WITHOUT ANY WARRANTY; without even the implied warranty of
# MERCHANTABILITY or FITNESS FOR A PARTICULAR PURPOSE.  See the
# GNU General Public License for more details.
#
# You should have received a copy of the GNU General Public License
# along with this program.  If not, see <http://www.gnu.org/licenses/>.
#
#####################################################################################

# @name Service ensure running
# @description Ensure that a service is running using the appropriate method
# @rename service_started
# @deprecated Use [service_started](#_service_started) instead.
#
# @parameter name Service name (as recognized by systemd, init.d, etc...)
# 
#
# @parameter_rename service_name name
# @class_prefix service_ensure_running
# @class_parameter name

bundle agent service_ensure_running(name)
{
  vars:
      "class_prefix" string => "service_ensure_running_${name}";

  classes:
      "pass3" expression => "pass2";
      "pass2" expression => "pass1";
      "pass1" expression => "any";

  methods:
    pass1.!pass2::
      "${report_data.method_id}_${name}" usebundle => _classes_cancel("${report_data.method_id}");
    pass3::
<<<<<<< HEAD
      "${report_data.method_id}" usebundle => call_method("service_started");
      "${report_data.method_id}" usebundle => service_started("${name}");
      "${report_data.method_id}" usebundle => call_method_classes("${class_prefix}");
      "${report_data.method_id}" usebundle => call_method_classes_caller;
      "${report_data.method_id}" usebundle => call_method_end("service_started");
      "${report_data.method_id}" usebundle => log_rudder_v4("${name}", "Ensure that service ${name} is running", "");
=======
      "${report_data.method_id}_${name}" usebundle => call_method("service_action");
      "${report_data.method_id}_${name}" usebundle => service_started("${name}");
      "${report_data.method_id}_${name}" usebundle => call_method_classes("${class_prefix}");
      "${report_data.method_id}_${name}" usebundle => call_method_classes_caller;
      "${report_data.method_id}_${name}" usebundle => call_method_end("service_action");
      "${report_data.method_id}_${name}" usebundle => log_rudder_v4("${name}", "Ensure that service ${name} is running", "");
>>>>>>> 41ede369
}<|MERGE_RESOLUTION|>--- conflicted
+++ resolved
@@ -42,19 +42,10 @@
     pass1.!pass2::
       "${report_data.method_id}_${name}" usebundle => _classes_cancel("${report_data.method_id}");
     pass3::
-<<<<<<< HEAD
-      "${report_data.method_id}" usebundle => call_method("service_started");
-      "${report_data.method_id}" usebundle => service_started("${name}");
-      "${report_data.method_id}" usebundle => call_method_classes("${class_prefix}");
-      "${report_data.method_id}" usebundle => call_method_classes_caller;
-      "${report_data.method_id}" usebundle => call_method_end("service_started");
-      "${report_data.method_id}" usebundle => log_rudder_v4("${name}", "Ensure that service ${name} is running", "");
-=======
-      "${report_data.method_id}_${name}" usebundle => call_method("service_action");
+      "${report_data.method_id}_${name}" usebundle => call_method("service_started");
       "${report_data.method_id}_${name}" usebundle => service_started("${name}");
       "${report_data.method_id}_${name}" usebundle => call_method_classes("${class_prefix}");
       "${report_data.method_id}_${name}" usebundle => call_method_classes_caller;
-      "${report_data.method_id}_${name}" usebundle => call_method_end("service_action");
+      "${report_data.method_id}_${name}" usebundle => call_method_end("service_started");
       "${report_data.method_id}_${name}" usebundle => log_rudder_v4("${name}", "Ensure that service ${name} is running", "");
->>>>>>> 41ede369
 }