--- conflicted
+++ resolved
@@ -72,14 +72,8 @@
 
   methods:
     pass2::
-<<<<<<< HEAD
-      "sanitize" usebundle => _classes_sanitize("${class_prefix}");
-      "sanitize" usebundle => _classes_sanitize("${old_class_prefix}");
-      "report"   usebundle => _log_v3("Ensure line in format key${separator}value in ${path}", "${path}", "${old_class_prefix}", "${class_prefix}", @{args});
-=======
       "sanitize"          usebundle => _classes_sanitize("${class_prefix}");
       "sanitize"          usebundle => _classes_sanitize("${old_class_prefix}");
       "copy_class_prefix" usebundle => _classes_copy("${class_prefix}", "${updated_class_prefix}");
-      "report"            usebundle => _log_v3("Ensure line in format key${separator}value in ${file}", "${file}", "${old_class_prefix}", "${class_prefix}", @{args});
->>>>>>> dc449e9a
+      "report"            usebundle => _log_v3("Ensure line in format key${separator}value in ${path}", "${path}", "${old_class_prefix}", "${class_prefix}", @{args});
 }