--- conflicted
+++ resolved
@@ -232,15 +232,8 @@
                              ifvarclass => "should_report";
       "report"              usebundle  => _log("Build file ${destination} from jinja2 template ${source_template}", "${old_class_prefix}", "${class_prefix}", @{args});
 
-<<<<<<< HEAD
-   reports:
-     # Display templating errors in case of failure.
-     "Templating error: ${errors}" ifvarclass => "state_dumped_ok.!templating_ok";
-=======
   reports:
     pass3::
       # Display templating errors in case of failure.
-      "Templating error: ${errors}" ifvarclass => "state_dumped.!templating_ok";
->>>>>>> ec76dc0f
-
+      "Templating error: ${errors}" ifvarclass => "state_dumped_ok.!templating_ok";
 }
