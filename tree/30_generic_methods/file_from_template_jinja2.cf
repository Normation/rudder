#####################################################################################
# Copyright 2016 Normation SAS
#####################################################################################
#
# This program is free software: you can redistribute it and/or modify
# it under the terms of the GNU General Public License as published by
# the Free Software Foundation, Version 3.
#
# This program is distributed in the hope that it will be useful,
# but WITHOUT ANY WARRANTY; without even the implied warranty of
# MERCHANTABILITY or FITNESS FOR A PARTICULAR PURPOSE.  See the
# GNU General Public License for more details.
#
# You should have received a copy of the GNU General Public License
# along with this program.  If not, see <http://www.gnu.org/licenses/>.
#
#####################################################################################

# @name File from a jinja2 template
# @description Build a file from a jinja2 template
<<<<<<< HEAD
# @documentation See [file_from_template_type](#file_from_template_type) for general documentation about
=======
# @agent_version >= 3.9
# @documentation See [file_from_template_type](#_file_from_template_type) for general documentation about
>>>>>>> 2fc6aa2d
# templates usage.
#
# This generic method will build a file from a jinja2 template
# using data (conditions and variables) found in the execution context.
#
#
# #### Setup
#
# It requires to have the jinja2 python module installed on the node, it can usually be done in ncf with
# `package_present("python-jinja2", "", "", "")`.
#
# WARNING: If you are using a jinja2 version older than 2.7
#          trailing newlines will not be preserved in the destination file.
#
# #### Syntax
#
# Jinja2 is a powerful templating language, running in Python.
# The Jinja2 syntax reference documentation is [http://jinja.pocoo.org/docs/dev/templates/](http://jinja.pocoo.org/docs/dev/templates/)
# which will likely be useful, as Jinja2 is very rich and allows a lot more 
# that what is explained here.
#
# This section presents some simple cases that cover what can be done with mustache templating,
# and the way the agent data is provided to the templating engine.
#
# The main specificity of jinja2 templating is the use of two root containers:
#
# * `classes` to access currently defined conditions
# * `vars` to access all currently defined variables
# 
# Note: You can add comments in the template, that will not be rendered in the output file with
# `{# ... #}`.
#
# You can extend the Jinja2 templating engine by adding custom FILTERS and TESTS in the script
# `/var/rudder/configuration-repository/ncf/10_ncf_internals/modules/extensions/jinja2_custom.py`
#
# For instance, to add a filter to upperstring a string and a test if a number is odd, you can create
# the file `/var/rudder/configuration-repository/ncf/10_ncf_internals/modules/extensions/jinja2_custom.py`
# on your Rudder server with the following content:
#
# ```
# def upperstring(input):
#     return input.upper()
#
# def odd(value):
#     return True if (value % 2) else False
#
# FILTERS = {'upperstring': upperstring}
# TESTS = {'odd': odd}
# ```
#
# These filters and tests will be usable in your jinja templates automatically.
#
# ##### Conditions
#
# To display content based on conditions definition:
#
# ```jinja2
# {% if classes.my_condition is defined  %}
#    display this if defined
# {% endif %}
# {% if not classes.my_condition is defined %}
#    display this if not defined
# {% endif %}
# ```
#
# Note: You cannot use condition expressions here.
#
# You can also use other tests, for example other bilt-in ones or
# those defined in `jinja2_custom.py`:
#
# ```jinja2
# {% if vars.variable_prefix.my_number is odd  %}
#    display if my_number is odd
# {% endif %}
# ```
#
# ##### Scalar variables
#
# Here is how to display a scalar variable value (integer, string, ...),
# if you have defined `variable_string("variable_prefix", "my_variable", "my_value")`:
#
# ```jinja2
# {{ vars.variable_prefix.my_variable }}
# ```
#
# You can also modify what is displayed by using filters. The built-in filters
# can be extended in `jinja2_custom.py`:
#
# ```jinja2
# {{ vars.variable_prefix.my_variable | upperstring }}
# ```
#
# Will display the variable in uppercase.
#
# ##### Iteration
#
# To iterate over a list, for example defined with:
#
# ```
# variable_iterator("variable_prefix", "iterator_name", "a,b,c", ",")
# ```
#
# Use the following file:
#
# ```jinja2
# {% for item in vars.variable_prefix.iterator_name %}
# {{ item }} is the current iterator_name value
# {% endfor %}
# ```
#
# Which will be expanded as:
#
# ```
# a is the current iterator_name value
# b is the current iterator_name value
# c is the current iterator_name value
# ```
#
# To iterate over a container defined by the following json file, loaded with 
# `variable_dict_from_file("variable_prefix", "dict_name", "path")`:
#
# ```json
# {
#    "hosts": [
#        "host1",
#        "host2"
#    ],
#    "files": [
#        {"name": "file1", "path": "/path1", "users": [ "user1", "user11" ] },
#        {"name": "file2", "path": "/path2", "users": [ "user2" ] }
#    ],
#    "properties": {
#        "prop1": "value1",
#        "prop2": "value2"
#    }
# }
# ```
#
# Use the following template:
#
# ```jinja2
# {% for item in vars.variable_prefix.dict_name.hosts %}
# {{ item }} is the current hosts value
# {% endfor %}
#
# # will display the name and path of the current file
# {% for file in vars.variable_prefix.dict_name.files %}
# {{ file.name }}: {{ file.path }}
# {% endfor %}
#
# # will display the users list of each file
# {% for file in vars.variable_prefix.dict_name.files %}
# {{ file.name }}: {{ file.users|join(' ') }}
# {% endfor %}
#
#
# # will display the current properties key/value pair
# {% for key, value in vars.variable_prefix.dict_name.properties.items() %}
# {{ key }} -> {{ value }}
# {% endfor %}
#
# ```
#
# Which will be expanded as:
#
# ```
# host1 is the current hosts value
# host2 is the current hosts value
#
# # will display the name and path of the current file
# file1: /path1
# file2: /path2
#
# # will display the users list of each file
# file1: user1 user11
# file2: user2
#
# # will display the current properties key/value pair
# prop1 -> value1
# prop2 -> value2
# ```
#
# @parameter source_template Source file containing a template to be expanded (absolute path on the target node)
# @parameter destination     Destination file (absolute path on the target node)
#
# @class_prefix file_from_template
# @class_parameter destination

bundle agent file_from_template_jinja2(source_template, destination)
{

  vars:

      "old_class_prefix"  string => canonify("file_from_template_${destination}");

      "args"              slist  => { "${source_template}", "${destination}" };
      "report_param"      string => join("_", args);
      "full_class_prefix" string => canonify("file_from_template_${report_param}");
      "class_prefix"      string => string_head("${full_class_prefix}", "1000");

      "jinja2_script"     string => "${sys.workdir}/modules/templates/jinja2-templating.py";
      "datastate_tpl"     string => "${sys.workdir}/modules/templates/datastate.json.tpl";
      "datastate_file"    string => "${source_template}.datastate.${this.promiser_pid}.json";
      "destination_canon" string => canonify("${destination}");
      "destination_tmp"   string => "${source_template}.${this.promiser_pid}.new";


      "full_inner_class_prefix" string => canonify("file_copy_from_local_source_${destination_tmp}_${destination}");
      "inner_class_prefix"      string => string_head("${full_inner_class_prefix}", "1000");

      # Here we put the output into the errors variable. As the stdout is sent to a file, the output is only stderr,
      # and can be used to check for errors.
      "errors" string => execresult("/usr/bin/python \"${jinja2_script}\" --strict \"${source_template}\" \"${datastate_file}\" > \"${destination_tmp}\"", "useshell"),
           ifvarclass => "state_dumped_${destination_canon}_ok";

  classes:
      # If the stderr of the python templating command was empty, we consider that the templating succeeeded.
      "templating_ok" expression => strcmp("${errors}", "");

      "pass3" expression => "pass2";
      "pass2" expression => "pass1";
      "pass1" expression => "any";

      "should_report"    expression => "${report_data.should_report}";

  files:
      # We can't use the generic method here because we want to avoid file backups
      "${datastate_file}"
        template_method => "mustache",
        create          => "true",
        edit_template   => "${datastate_tpl}", 
        edit_defaults   => no_backup,
        classes         => classes_generic("state_dumped_${destination_canon}");

  methods:
      "disable_reporting_${class_prefix}"     usebundle => disable_reporting;
      # Use a file copy to avoid any file size limitations of CFEngine variables.
    pass2.templating_ok::
      "copy file"    usebundle => file_copy_from_local_source("${destination_tmp}", "${destination}");
    pass2.templating_ok::
      "copy classes"        usebundle => _classes_copy("file_copy_from_local_source_${destination_canon}", "${old_class_prefix}");
      "copy new classes"    usebundle => _classes_copy("${inner_class_prefix}", "${class_prefix}");

    pass3::
      # In non audit mode, we need to force enforce mode to remove the temp files.
      "remove_dry_run_mode" usebundle => push_dry_run_mode("false");
      "clean data file"     usebundle => file_absent("${datastate_file}");
      "clean template file" usebundle => file_absent("${destination_tmp}");
      "restore dry-run"     usebundle => pop_dry_run_mode();

    pass3::
      "failure" usebundle  => _classes_failure("${old_class_prefix}"),
                ifvarclass => "!${old_class_prefix}_reached";
      "failure" usebundle  => _classes_failure("${class_prefix}"),
                ifvarclass => "!${class_prefix}_reached";

      "reenable_reporting_${class_prefix}"    usebundle => enable_reporting,
                             ifvarclass => "should_report";
      "report"              usebundle  => _log_v3("Build file ${destination} from jinja2 template ${source_template}", "${destination}", "${old_class_prefix}", "${class_prefix}", @{args});

  reports:
    pass3::
      # Display templating errors in case of failure.
      "Templating error: ${errors}" ifvarclass => "state_dumped_${destination_canon}_ok.!templating_ok";
}
<|MERGE_RESOLUTION|>--- conflicted
+++ resolved
@@ -18,12 +18,7 @@
 
 # @name File from a jinja2 template
 # @description Build a file from a jinja2 template
-<<<<<<< HEAD
-# @documentation See [file_from_template_type](#file_from_template_type) for general documentation about
-=======
-# @agent_version >= 3.9
 # @documentation See [file_from_template_type](#_file_from_template_type) for general documentation about
->>>>>>> 2fc6aa2d
 # templates usage.
 #
 # This generic method will build a file from a jinja2 template
