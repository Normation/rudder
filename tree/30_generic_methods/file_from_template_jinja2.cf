--- conflicted
+++ resolved
@@ -263,20 +263,14 @@
       "copy classes"        usebundle => _classes_copy("file_copy_from_local_source_${destination_canon}", "${old_class_prefix}");
       "copy new classes"    usebundle => _classes_copy("${inner_class_prefix}", "${class_prefix}");
 
-<<<<<<< HEAD
-    pass3::
+    pass3.state_dumped::
+      # In non audit mode, we need to force enforce mode to remove the temp files.
+      "remove_dry_run_mode" usebundle => push_dry_run_mode("false");
       "clean data file"     usebundle => file_remove("${datastate_file}"),
                            ifvarclass => "state_dumped_${destination_canon}_ok";
       "clean template file" usebundle => file_remove("${destination_tmp}"),
                            ifvarclass => "state_dumped_${destination_canon}_ok";
-=======
-    pass3.state_dumped::
-      # In non audit mode, we need to force enforce mode to remove the temp files.
-      "remove_dry_run_mode" usebundle => push_dry_run_mode("false");
-      "clean data file"     usebundle => file_remove("${datastate_file}");
-      "clean template file" usebundle => file_remove("${destination_tmp}");
       "restore dry-run"     usebundle => pop_dry_run_mode();
->>>>>>> 7317d79b
 
     pass3::
       "failure" usebundle  => _classes_failure("${old_class_prefix}"),
