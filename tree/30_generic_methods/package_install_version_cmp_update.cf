#####################################################################################
# Copyright 2013 Normation SAS
#####################################################################################
#
# This program is free software: you can redistribute it and/or modify
# it under the terms of the GNU General Public License as published by
# the Free Software Foundation, Version 3.
#
# This program is distributed in the hope that it will be useful,
# but WITHOUT ANY WARRANTY; without even the implied warranty of
# MERCHANTABILITY or FITNESS FOR A PARTICULAR PURPOSE.  See the
# GNU General Public License for more details.
#
# You should have received a copy of the GNU General Public License
# along with this program.  If not, see <http://www.gnu.org/licenses/>.
#
#####################################################################################

# @name Package install version compare (update optional)
# @description Install a package or verify if it is installed in a specific version, or higher or lower version than a version specified, optionally test update or not (Debian-, Red Hat- or SuSE-like systems only)
#
# @parameter package_name        Name of the package to install or verify
# @parameter version_comparator  Comparator between installed version and defined version, can be ==,<=,>=,<,>,!=
# @parameter package_version     The version of the package to verify (can be "latest" for latest version)
# @parameter action              Action to perform, can be add, verify (defaults to verify)
# @parameter update_policy       While verifying packages, check against latest version ("true") or just installed ("false")
# 
# @class_prefix package_install
# @class_parameter package_name
# This bundle will define a class package_install_${package_name}_{kept,repaired,not_ok,ok,reached}
# 
# Usage example:
# methods:
#     "any" usebundle => package_install_version_cmp_update("postgresql", ">=", "9.1", "verify", "false");

bundle agent package_install_version_cmp_update(package_name, version_comparator, package_version, action, update_policy)
{
  vars:
      "canonified_package_name" string => canonify("${package_name}");
      "old_class_prefix"        string => "package_install_${canonified_package_name}";
      "promisers"          slist => { @{this.callers_promisers}, cf_null }, policy => "ifdefined";
      "class_prefix"      string => canonify(join("_", "promisers"));
      "args"                     slist => { "${package_name}", "${version_comparator}", "${package_version}", "${action}", "${update_policy}" };

  defaults:
      "action" string => "immediate", if_match_regex => "add";
      "action" string => "warn", if_match_regex => "verify|";
      "update_policy" string => "addupdate", if_match_regex => "true";
      "update_policy" string => "add",       if_match_regex => "false";

  classes:
      "local_package" expression => regcmp("(http:|file:)?/.*", "${package_name}");
      "version_not_specified" expression => strcmp("latest", "${package_version}");
      "immediate" expression => strcmp("immediate", "${action}");
      "warn" expression => strcmp("warn", "${action}");

      "update"    expression => strcmp("addupdate", "${update_policy}");

  packages:

    ## Debian support ##
    !version_not_specified.local_package.debian::
      "${package_name}"
                        package_policy  => "${update_policy}",
                        package_version => "${package_version}",
                        package_select  => "${version_comparator}",
                        package_method  => debian_local_install,
                        classes         => classes_generic_two("${old_class_prefix}", "${class_prefix}"),
                        action          => do_if_immediate;


    !version_not_specified.!local_package.debian::
      "${package_name}"
                        package_policy  => "${update_policy}",
                        package_version => "${package_version}",
                        package_select  => "${version_comparator}",
                        package_method  => apt_get,
                        classes         => classes_generic_two("${old_class_prefix}", "${class_prefix}"),
                        action          => do_if_immediate;


    version_not_specified.local_package.debian::
      "${package_name}"
                        package_policy => "${update_policy}",
                        package_method => debian_local_install,
                        classes        => classes_generic_two("${old_class_prefix}", "${class_prefix}"),
                        action         => do_if_immediate;

    version_not_specified.!local_package.debian::
      "${package_name}"
                        package_policy => "${update_policy}",
                        package_method => apt_get,
                        classes        => classes_generic_two("${old_class_prefix}", "${class_prefix}"),
                        action         => do_if_immediate;

    ## RedHat support ##
    !version_not_specified.local_package.redhat::
      "${package_name}"
                        package_policy  => "${update_policy}",
                        package_version => "${package_version}",
                        package_select  => "${version_comparator}",
                        package_method  => redhat_local_install,
                        classes         => classes_generic_two("${old_class_prefix}", "${class_prefix}"),
                        action          => do_if_immediate;

    !version_not_specified.!local_package.redhat::
      "${package_name}"
                        package_policy  => "${update_policy}",
                        package_version => "${package_version}",
                        package_select  => "${version_comparator}",
                        package_method  => yum_rpm,
                        classes         => classes_generic_two("${old_class_prefix}", "${class_prefix}"),
                        action          => do_if_immediate;


    version_not_specified.local_package.redhat::
      "${package_name}"
                        package_policy => "${update_policy}",
                        package_method => redhat_local_install,
                        classes        => classes_generic_two("${old_class_prefix}", "${class_prefix}"),
                        action         => do_if_immediate;


    version_not_specified.!local_package.redhat::
      "${package_name}"
                        package_policy => "${update_policy}",
                        package_method => yum_rpm,
                        classes        => classes_generic_two("${old_class_prefix}", "${class_prefix}"),
                        action         => do_if_immediate;

    ## SUSE support ##
    !version_not_specified.local_package.SuSE::
      "${package_name}"
                        package_policy  => "${update_policy}",
                        package_version => "${package_version}",
                        package_select  => "${version_comparator}",
                        package_method  => ncf_generic,
                        classes         => classes_generic_two("${old_class_prefix}", "${class_prefix}"),
                        action          => do_if_immediate;

    !version_not_specified.!local_package.SuSE::
      "${package_name}"
                        package_policy  => "${update_policy}",
                        package_version => "${package_version}",
                        package_select  => "${version_comparator}",
                        package_method  => ncf_generic,
                        classes         => classes_generic_two("${old_class_prefix}", "${class_prefix}"),
                        action          => do_if_immediate;


    version_not_specified.local_package.SuSE::
      "${package_name}"
                        package_policy => "${update_policy}",
                        package_method => ncf_generic,
                        classes        => classes_generic_two("${old_class_prefix}", "${class_prefix}"),
                        action         => do_if_immediate;


    version_not_specified.!local_package.SuSE::
      "${package_name}"
                        package_policy => "${update_policy}",
                        package_method => ncf_generic,
                        classes        => classes_generic_two("${old_class_prefix}", "${class_prefix}"),
                        action         => do_if_immediate;

  methods:
<<<<<<< HEAD
    immediate.!update::
      "Reports" usebundle => _log("Install package ${package_name}", "${old_class_prefix}", "${class_prefix}", @{args});
    immediate.update::
      "Reports" usebundle => _log("Install or update package ${package_name} in version ${package_version}", "${old_class_prefix}", "${class_prefix}", @{args});
    !immediate.!version_not_specified::
      "Reports" usebundle => _log("Verify that package ${package_name} is installed in version ${package_version}", "${old_class_prefix}", "${class_prefix}", @{args});
    !immediate.version_not_specified.update::
      "Reports" usebundle => _log("Verify that package ${package_name} is installed and up-to-date", "${old_class_prefix}", "${class_prefix}", @{args});
    !immediate.version_not_specified.!update::
      "Reports" usebundle => _log("Verify that package ${package_name} is installed", "${old_class_prefix}", "${class_prefix}", @{args});
=======
    (debian|redhat|SuSE).immediate.!update::
      "Reports" usebundle => _logger("Install package ${package_name}", "${class_prefix}");
    (debian|redhat|SuSE).immediate.update::
      "Reports" usebundle => _logger("Install or update package ${package_name} in version ${package_version}", "${class_prefix}");
    (debian|redhat|SuSE).!immediate.!version_not_specified::
      "Reports" usebundle => _logger("Verify that package ${package_name} is installed in version ${package_version}", "${class_prefix}");
    (debian|redhat|SuSE).!immediate.version_not_specified.update::
      "Reports" usebundle => _logger("Verify that package ${package_name} is installed and up-to-date", "${class_prefix}");
    (debian|redhat|SuSE).!immediate.version_not_specified.!update::
      "Reports" usebundle => _logger("Verify that package ${package_name} is installed", "${class_prefix}");

    !(debian|redhat|SuSE)::
      "force failure class" usebundle => _classes_failure("${class_prefix}");
      "report failure"      usebundle => _logger("Install or update package ${package_name} - systems other than Debian-, Red Hat- and SuSE-like are not currently supported", "${class_prefix}");

>>>>>>> 594f0bc2
}<|MERGE_RESOLUTION|>--- conflicted
+++ resolved
@@ -164,32 +164,19 @@
                         action         => do_if_immediate;
 
   methods:
-<<<<<<< HEAD
-    immediate.!update::
+    (debian|redhat|SuSE).immediate.!update::
       "Reports" usebundle => _log("Install package ${package_name}", "${old_class_prefix}", "${class_prefix}", @{args});
-    immediate.update::
+    (debian|redhat|SuSE).immediate.update::
       "Reports" usebundle => _log("Install or update package ${package_name} in version ${package_version}", "${old_class_prefix}", "${class_prefix}", @{args});
-    !immediate.!version_not_specified::
+    (debian|redhat|SuSE).!immediate.!version_not_specified::
       "Reports" usebundle => _log("Verify that package ${package_name} is installed in version ${package_version}", "${old_class_prefix}", "${class_prefix}", @{args});
-    !immediate.version_not_specified.update::
+    (debian|redhat|SuSE).!immediate.version_not_specified.update::
       "Reports" usebundle => _log("Verify that package ${package_name} is installed and up-to-date", "${old_class_prefix}", "${class_prefix}", @{args});
-    !immediate.version_not_specified.!update::
+    (debian|redhat|SuSE).!immediate.version_not_specified.!update::
       "Reports" usebundle => _log("Verify that package ${package_name} is installed", "${old_class_prefix}", "${class_prefix}", @{args});
-=======
-    (debian|redhat|SuSE).immediate.!update::
-      "Reports" usebundle => _logger("Install package ${package_name}", "${class_prefix}");
-    (debian|redhat|SuSE).immediate.update::
-      "Reports" usebundle => _logger("Install or update package ${package_name} in version ${package_version}", "${class_prefix}");
-    (debian|redhat|SuSE).!immediate.!version_not_specified::
-      "Reports" usebundle => _logger("Verify that package ${package_name} is installed in version ${package_version}", "${class_prefix}");
-    (debian|redhat|SuSE).!immediate.version_not_specified.update::
-      "Reports" usebundle => _logger("Verify that package ${package_name} is installed and up-to-date", "${class_prefix}");
-    (debian|redhat|SuSE).!immediate.version_not_specified.!update::
-      "Reports" usebundle => _logger("Verify that package ${package_name} is installed", "${class_prefix}");
 
     !(debian|redhat|SuSE)::
       "force failure class" usebundle => _classes_failure("${class_prefix}");
-      "report failure"      usebundle => _logger("Install or update package ${package_name} - systems other than Debian-, Red Hat- and SuSE-like are not currently supported", "${class_prefix}");
-
->>>>>>> 594f0bc2
+      "force failure class" usebundle => _classes_failure("${old_class_prefix}");
+      "report failure"      usebundle => _log("Install or update package ${package_name} - systems other than Debian-, Red Hat- and SuSE-like are not currently supported", "${old_class_prefix}", "${class_prefix}", @{args});
 }