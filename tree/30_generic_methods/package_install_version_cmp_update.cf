#####################################################################################
# Copyright 2013 Normation SAS
#####################################################################################
#
# This program is free software: you can redistribute it and/or modify
# it under the terms of the GNU General Public License as published by
# the Free Software Foundation, Version 3.
#
# This program is distributed in the hope that it will be useful,
# but WITHOUT ANY WARRANTY; without even the implied warranty of
# MERCHANTABILITY or FITNESS FOR A PARTICULAR PURPOSE.  See the
# GNU General Public License for more details.
#
# You should have received a copy of the GNU General Public License
# along with this program.  If not, see <http://www.gnu.org/licenses/>.
#
#####################################################################################

# @name Package install version compare (update optional)
# @description Install a package or verify if it is installed in a specific version, or higher or lower version than a version specified, optionally test update or not (Debian-, Red Hat- or SuSE-like systems only)
# @documentation *Example*:
# ```
# methods:
#     "any" usebundle => package_install_version_cmp_update("postgresql", ">=", "9.1", "verify", "false");
# ```
#
# @parameter package_name        Name of the package to install or verify
# @parameter version_comparator  Comparator between installed version and defined version, can be ==,<=,>=,<,>,!=
# @parameter package_version     The version of the package to verify (can be "latest" for latest version)
# @parameter action              Action to perform, can be add, verify (defaults to verify)
# @parameter update_policy       While verifying packages, check against latest version ("true") or just installed ("false")
# @parameter_constraint version_comparator  "select" : [ "==", "<=", ">=", "<", ">" , "!=" ]
# 
# @class_prefix package_install
# @class_parameter package_name

bundle agent package_install_version_cmp_update(package_name, version_comparator, package_version, action, update_policy)
{
  vars:
      "canonified_package_name" string => canonify("${package_name}");
      "old_class_prefix"        string => "package_install_${canonified_package_name}";
      "promisers"          slist => { @{this.callers_promisers}, cf_null }, policy => "ifdefined";
      "class_prefix"      string => canonify(join("_", "promisers"));
      "args"                     slist => { "${package_name}", "${version_comparator}", "${package_version}", "${action}", "${update_policy}" };

  defaults:
      "action" string => "fix", if_match_regex => "add";
      "action" string => "warn", if_match_regex => "verify|";
      "update_policy" slist => {"add", "update"}, if_match_regex => "true";
      "update_policy" string => "add",            if_match_regex => "false";

  classes:
      "local_package" expression => regcmp("(http:|file:)?/.*", "${package_name}");
      "version_not_specified" expression => strcmp("latest", "${package_version}");
      "immediate" expression => strcmp("immediate", "${action}");
      "warn" expression => strcmp("warn", "${action}");

      "update"    expression => strcmp("update", "${update_policy}");

  packages:

    ## Debian support ##
    !version_not_specified.local_package.debian::
      "${package_name}"
                        package_policy  => "${update_policy}",
                        package_version => "${package_version}",
                        package_select  => "${version_comparator}",
                        package_method  => debian_local_install,
                        classes         => classes_generic_two("${old_class_prefix}", "${class_prefix}"),
                        action          => policy("${action}");


    !version_not_specified.!local_package.debian::
      "${package_name}"
                        package_policy  => "${update_policy}",
                        package_version => "${package_version}",
                        package_select  => "${version_comparator}",
                        package_method  => apt_get_version,
                        classes         => classes_generic_two("${old_class_prefix}", "${class_prefix}"),
                        action          => policy("${action}");


    version_not_specified.local_package.debian::
      "${package_name}"
                        package_policy => "${update_policy}",
                        package_method => debian_local_install,
                        classes        => classes_generic_two("${old_class_prefix}", "${class_prefix}"),
                        action         => policy("${action}");

    version_not_specified.!local_package.debian::
      "${package_name}"
                        package_policy => "${update_policy}",
                        package_method => apt_get,
                        classes        => classes_generic_two("${old_class_prefix}", "${class_prefix}"),
                        action         => policy("${action}");

    ## RedHat support ##
    !version_not_specified.local_package.redhat::
      "${package_name}"
                        package_policy  => "${update_policy}",
                        package_version => "${package_version}",
                        package_select  => "${version_comparator}",
                        package_method  => redhat_local_install,
                        classes         => classes_generic_two("${old_class_prefix}", "${class_prefix}"),
                        action          => policy("${action}");

    !version_not_specified.!local_package.redhat::
      "${package_name}"
                        package_policy  => "${update_policy}",
                        package_version => "${package_version}",
                        package_select  => "${version_comparator}",
                        package_method  => yum_rpm,
                        classes         => classes_generic_two("${old_class_prefix}", "${class_prefix}"),
                        action          => policy("${action}");


    version_not_specified.local_package.redhat::
      "${package_name}"
                        package_policy => "${update_policy}",
                        package_method => redhat_local_install,
                        classes        => classes_generic_two("${old_class_prefix}", "${class_prefix}"),
                        action         => policy("${action}");


    version_not_specified.!local_package.redhat::
      "${package_name}"
                        package_policy => "${update_policy}",
<<<<<<< HEAD
                        package_method => yum_rpm,
                        classes        => classes_generic_two("${old_class_prefix}", "${class_prefix}"),
=======
                        package_method => yum_rpm_no_version,
                        classes        => classes_generic("${class_prefix}"),
>>>>>>> 592a75af
                        action         => policy("${action}");

    ## SUSE support ##
    !version_not_specified.local_package.SuSE::
      "${package_name}"
                        package_policy  => "${update_policy}",
                        package_version => "${package_version}",
                        package_select  => "${version_comparator}",
                        package_method  => ncf_generic_version,
                        classes         => classes_generic_two("${old_class_prefix}", "${class_prefix}"),
                        action          => policy("${action}");

    !version_not_specified.!local_package.SuSE::
      "${package_name}"
                        package_policy  => "${update_policy}",
                        package_version => "${package_version}",
                        package_select  => "${version_comparator}",
                        package_method  => ncf_generic_version,
                        classes         => classes_generic_two("${old_class_prefix}", "${class_prefix}"),
                        action          => policy("${action}");


    version_not_specified.local_package.SuSE::
      "${package_name}"
                        package_policy => "${update_policy}",
                        package_method => ncf_generic,
                        classes        => classes_generic_two("${old_class_prefix}", "${class_prefix}"),
                        action         => policy("${action}");


    version_not_specified.!local_package.SuSE::
      "${package_name}"
                        package_policy => "${update_policy}",
                        package_method => ncf_generic,
                        classes        => classes_generic_two("${old_class_prefix}", "${class_prefix}"),
                        action         => policy("${action}");

  methods:
    (debian|redhat|SuSE).immediate.!update::
      "Reports" usebundle => _log("Install package ${package_name}", "${old_class_prefix}", "${class_prefix}", @{args});
    (debian|redhat|SuSE).immediate.update::
      "Reports" usebundle => _log("Install or update package ${package_name} in version ${package_version}", "${old_class_prefix}", "${class_prefix}", @{args});
    (debian|redhat|SuSE).!immediate.!version_not_specified::
      "Reports" usebundle => _log("Verify that package ${package_name} is installed in version ${package_version}", "${old_class_prefix}", "${class_prefix}", @{args});
    (debian|redhat|SuSE).!immediate.version_not_specified.update::
      "Reports" usebundle => _log("Verify that package ${package_name} is installed and up-to-date", "${old_class_prefix}", "${class_prefix}", @{args});
    (debian|redhat|SuSE).!immediate.version_not_specified.!update::
      "Reports" usebundle => _log("Verify that package ${package_name} is installed", "${old_class_prefix}", "${class_prefix}", @{args});

    !(debian|redhat|SuSE)::
      "force failure class" usebundle => _classes_failure("${class_prefix}");
      "force failure class" usebundle => _classes_failure("${old_class_prefix}");
      "report failure"      usebundle => _log("Install or update package ${package_name} - systems other than Debian-, Red Hat- and SuSE-like are not currently supported", "${old_class_prefix}", "${class_prefix}", @{args});
}<|MERGE_RESOLUTION|>--- conflicted
+++ resolved
@@ -125,13 +125,8 @@
     version_not_specified.!local_package.redhat::
       "${package_name}"
                         package_policy => "${update_policy}",
-<<<<<<< HEAD
-                        package_method => yum_rpm,
+                        package_method => yum_rpm_no_version,
                         classes        => classes_generic_two("${old_class_prefix}", "${class_prefix}"),
-=======
-                        package_method => yum_rpm_no_version,
-                        classes        => classes_generic("${class_prefix}"),
->>>>>>> 592a75af
                         action         => policy("${action}");
 
     ## SUSE support ##
