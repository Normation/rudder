--- conflicted
+++ resolved
@@ -43,10 +43,7 @@
         classes       => classes_generic_two("${old_class_prefix}", "${class_prefix}");
 
   methods:
-<<<<<<< HEAD
+      "sanitize" usebundle => _classes_sanitize("${class_prefix}");
+      "sanitize" usebundle => _classes_sanitize("${old_class_prefix}");
       "report" usebundle => _log("Insert text block ${block} into ${file}", "${old_class_prefix}", "${class_prefix}", @{args});
-=======
-      "sanitize" usebundle => _classes_sanitize("${class_prefix}");
-      "report"   usebundle => _logger("Insert text block ${block} into ${file}", "${class_prefix}");
->>>>>>> b15016f1
 }