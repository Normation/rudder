--- conflicted
+++ resolved
@@ -28,23 +28,21 @@
 bundle agent service_check_running(service_name)
 {
   vars:
+      "old_class_prefix"  string => canonify("command_execution_${command_name}");
       "promisers"          slist => { @{this.callers_promisers}, cf_null }, policy => "ifdefined";
       "class_prefix"      string => canonify(join("_", "promisers"));
       "args"               slist => { "${service_name}" };
 
-<<<<<<< HEAD
   methods:
-      # Will be replaced later with less naive conditions (using either service, upstart, ...
-      "check running with ps" usebundle => service_check_running_ps("${service_name}");
-      "new result classes"    usebundle => _classes_copy("${class_prefix}_check_running_with_ps", "${class_prefix}");
-=======
+
     lssrc_utility_present::
-      "placeholder"  usebundle => _service_check_running_src("${service_name}");
+      "check running"         usebundle => _service_check_running_src("${service_name}");
 
     !lssrc_utility_present::
       # Will be replaced later with less naive conditions (using either service, upstart, ...
-      "placeholder" usebundle => service_check_running_ps("${service_name}");
->>>>>>> 1c1f83f1
+      "check running"         usebundle => service_check_running_ps("${service_name}");
 
+    any::
+      "new result classes"    usebundle => _classes_copy("${class_prefix}_check_running", "${class_prefix}");
       "report"                usebundle => _log("Check if the service ${service_regex} is started using ps", "", "${class_prefix}", @{args});
 }