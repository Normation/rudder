#####################################################################################
# Copyright 2015 Normation SAS
#####################################################################################
#
# This program is free software: you can redistribute it and/or modify
# it under the terms of the GNU General Public License as published by
# the Free Software Foundation, Version 3.
#
# This program is distributed in the hope that it will be useful,
# but WITHOUT ANY WARRANTY; without even the implied warranty of
# MERCHANTABILITY or FITNESS FOR A PARTICULAR PURPOSE.  See the
# GNU General Public License for more details.
#
# You should have received a copy of the GNU General Public License
# along with this program.  If not, see <http://www.gnu.org/licenses/>.
#
#####################################################################################

# @name Logger for Rudder - legacy interface (DEPRECATED)
# @description Logging output for Rudder reports. This interface is for compatiblity with older generic methods and techniques, and is replaced by log_rudder.
#
# @parameter message              The common part of the message to display
# @parameter old_class_prefix     The prefix of the class for different states (0.x version, empty to force new style logging only)
#
# @class_prefix    logger_rudder
<<<<<<< HEAD
# @class_parameter old_class_prefix
# The three states are kept, repaired and not_ok
# (as defined in the classes_generic of the cfengine_stdlib)
=======
# @class_parameter class_prefix
>>>>>>> 60cb59be

bundle agent logger_rudder(message, old_class_prefix)
{

  vars:
      "empty_slist" slist => { cf_null };

  methods:
      "legacy logger_rudder wrapper" usebundle => log_rudder("${message}", "${old_class_prefix}", "", @{empty_slist});

  reports:
    cfengine::
      "WARNING: DEPRECATED logger_rudder interface called. Please use log_rudder instead (${old_class_prefix}: ${message})";

}<|MERGE_RESOLUTION|>--- conflicted
+++ resolved
@@ -23,13 +23,7 @@
 # @parameter old_class_prefix     The prefix of the class for different states (0.x version, empty to force new style logging only)
 #
 # @class_prefix    logger_rudder
-<<<<<<< HEAD
 # @class_parameter old_class_prefix
-# The three states are kept, repaired and not_ok
-# (as defined in the classes_generic of the cfengine_stdlib)
-=======
-# @class_parameter class_prefix
->>>>>>> 60cb59be
 
 bundle agent logger_rudder(message, old_class_prefix)
 {
