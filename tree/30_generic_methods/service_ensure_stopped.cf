#####################################################################################
# Copyright 2013 Normation SAS
#####################################################################################
#
# This program is free software: you can redistribute it and/or modify
# it under the terms of the GNU General Public License as published by
# the Free Software Foundation, Version 3.
#
# This program is distributed in the hope that it will be useful,
# but WITHOUT ANY WARRANTY; without even the implied warranty of
# MERCHANTABILITY or FITNESS FOR A PARTICULAR PURPOSE.  See the
# GNU General Public License for more details.
#
# You should have received a copy of the GNU General Public License
# along with this program.  If not, see <http://www.gnu.org/licenses/>.
#
#####################################################################################

# @name Service ensure stopped
# @description Ensure that a service is stopped using the appropriate method
# @rename service_stopped
# @deprecated Use [service_stopped](#_service_stopped) instead.
#
# @parameter name Service
# 
#
# @parameter_rename service_name name
# @class_prefix service_ensure_stopped
# @class_parameter name

bundle agent service_ensure_stopped(name)
{
  vars:
      "class_prefix" string => "service_ensure_stopped_${name}";

  classes:
      "pass3" expression => "pass2";
      "pass2" expression => "pass1";
      "pass1" expression => "any";

  methods:
    pass1.!pass2::
      "${report_data.method_id}_${name}" usebundle => _classes_cancel("${report_data.method_id}");

    pass3::
<<<<<<< HEAD
      "${report_data.method_id}" usebundle => call_method("service_stopped");
      "${report_data.method_id}" usebundle => service_stopped("${name}");
      "${report_data.method_id}" usebundle => call_method_classes("${class_prefix}");
      "${report_data.method_id}" usebundle => call_method_classes_caller;
      "${report_data.method_id}" usebundle => call_method_end("service_stopped");
      "${report_data.method_id}" usebundle => log_rudder_v4("${name}", "Ensure that service ${name} is stopped", "");
=======
      "${report_data.method_id}_${name}" usebundle => call_method("service_action");
      "${report_data.method_id}_${name}" usebundle => service_stopped("${name}");
      "${report_data.method_id}_${name}" usebundle => call_method_classes("${class_prefix}");
      "${report_data.method_id}_${name}" usebundle => call_method_classes_caller;
      "${report_data.method_id}_${name}" usebundle => call_method_end("service_action");
      "${report_data.method_id}_${name}" usebundle => log_rudder_v4("${name}", "Ensure that service ${name} is stopped", "");
>>>>>>> 41ede369
}<|MERGE_RESOLUTION|>--- conflicted
+++ resolved
@@ -43,19 +43,10 @@
       "${report_data.method_id}_${name}" usebundle => _classes_cancel("${report_data.method_id}");
 
     pass3::
-<<<<<<< HEAD
-      "${report_data.method_id}" usebundle => call_method("service_stopped");
-      "${report_data.method_id}" usebundle => service_stopped("${name}");
-      "${report_data.method_id}" usebundle => call_method_classes("${class_prefix}");
-      "${report_data.method_id}" usebundle => call_method_classes_caller;
-      "${report_data.method_id}" usebundle => call_method_end("service_stopped");
-      "${report_data.method_id}" usebundle => log_rudder_v4("${name}", "Ensure that service ${name} is stopped", "");
-=======
-      "${report_data.method_id}_${name}" usebundle => call_method("service_action");
+      "${report_data.method_id}_${name}" usebundle => call_method("service_stopped");
       "${report_data.method_id}_${name}" usebundle => service_stopped("${name}");
       "${report_data.method_id}_${name}" usebundle => call_method_classes("${class_prefix}");
       "${report_data.method_id}_${name}" usebundle => call_method_classes_caller;
-      "${report_data.method_id}_${name}" usebundle => call_method_end("service_action");
+      "${report_data.method_id}_${name}" usebundle => call_method_end("service_stopped");
       "${report_data.method_id}_${name}" usebundle => log_rudder_v4("${name}", "Ensure that service ${name} is stopped", "");
->>>>>>> 41ede369
 }