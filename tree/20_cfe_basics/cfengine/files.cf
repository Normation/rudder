# Files bodies

bundle common files_common
# @brief Enumerate policy files used by this policy file for inclusion to inputs
{
  vars:
      "inputs" slist => { "$(this.promise_dirname)/common.cf" };
}

body file control
# @brief Include policy files used by this policy file as part of inputs
{
      inputs => { @(files_common.inputs) };
}

###################################################
# edit_line bundles
###################################################

bundle edit_line insert_before_if_no_line(before, string)
# @brief Insert `string` before `before` if `string` is not found in the file
# @param before The regular expression matching the line which `string` will be
# inserted before
# @param string The string to be prepended
#
{
  insert_lines:
      "$(string)"
        location => before($(before)),
        comment => "Prepend a line to the file if it doesn't already exist";
}

##

bundle edit_line insert_file(templatefile)
# @brief Reads the lines from `templatefile` and inserts those into the
# file being edited.
# @param templatefile The name of the file from which to import lines.
{
  insert_lines:

      "$(templatefile)"
      comment => "Insert the template file into the file being edited",
      insert_type => "file";
}

##

bundle edit_line lines_present(lines)
# @brief Ensure `lines` are present in the file. Lines that do not exist are appended to the file
# @param lines List or string that should be present in the file
#
# **Example:**
#
# ```cf3
# bundle agent example
# {
#  vars:
#    "nameservers" slist => { "8.8.8.8", "8.8.4.4" };
#
#  files:
#      "/etc/resolv.conf" edit_line => lines_present( @(nameservers) );
#      "/etc/ssh/sshd_config" edit_line => lines_present( "PermitRootLogin no" );
# }
# ```
{
  insert_lines:

      "$(lines)"
        comment => "Append lines if they don't exist";
}

bundle edit_line insert_lines(lines)
# @brief Alias for `lines_present`
# @param lines List or string that should be present in the file
{
  insert_lines:

      "$(lines)"
        comment => "Append lines if they don't exist";
}

bundle edit_line append_if_no_line(lines)
# @brief Alias for `lines_present`
# @param lines List or string that should be present in the file
{
  insert_lines:

      "$(lines)"
        comment => "Append lines if they don't exist";
}

bundle edit_line append_if_no_lines(lines)
# @brief Alias for `lines_present`
# @param lines List or string that should be present in the file
{
  insert_lines:

      "$(lines)"
        comment => "Append lines if they don't exist";
}

##

bundle edit_line comment_lines_matching(regex,comment)
# @brief Comment lines in the file that matching an [anchored] regex
# @param regex Anchored regex that the entire line needs to match
# @param comment A string that is prepended to matching lines
{
  replace_patterns:

      "^($(regex))$"

      replace_with => comment("$(comment)"),
      comment => "Search and replace string";
}

##

bundle edit_line contains_literal_string(string)
# @brief Ensure the literal string is present in the promised file
# @description If the string is not found in the file it is inserted according
# to CFEngine defaults.
# @param string The string (potentially multiline) to ensure exists in the
# promised file.
{

   insert_lines:
     "$(string)"
       insert_type => "preserve_block",
       expand_scalars => "false",
       whitespace_policy => { "exact_match" };
}

##

bundle edit_line uncomment_lines_matching(regex,comment)
# @brief Uncomment lines of the file where the regex matches
# the entire text after the comment string
# @param regex The regex that lines need to match after `comment`
# @param comment The prefix of the line that is removed
{
  replace_patterns:

      "^$(comment)\s?($(regex))$"

      replace_with => uncomment,
      comment => "Uncomment lines matching a regular expression";
}

##

bundle edit_line comment_lines_containing(regex,comment)
# @brief Comment lines of the file matching a regex
# @param regex A regex that a part of the line needs to match
# @param comment A string that is prepended to matching lines
{
  replace_patterns:

      "^((?!$(comment)).*$(regex).*)$"

      replace_with => comment("$(comment)"),
      comment => "Comment out lines in a file";
}

##

bundle edit_line uncomment_lines_containing(regex,comment)
# @brief Uncomment lines of the file where the regex matches
# parts of the text after the comment string
# @param regex The regex that lines need to match after `comment`
# @param comment The prefix of the line that is removed
{
  replace_patterns:

      "^$(comment)\s?(.*$(regex).*)$"

      replace_with => uncomment,
      comment => "Uncomment a line containing a fragment";
}

##

bundle edit_line delete_lines_matching(regex)
# @brief Delete lines matching a regular expression
# @param regex The regular expression that the lines need to match
{
  delete_lines:

      "$(regex)"

      comment => "Delete lines matching regular expressions";
}

##

bundle edit_line warn_lines_matching(regex)
# @brief Warn about lines matching a regular expression
# @param regex The regular expression that the lines need to match
{
  delete_lines:

      "$(regex)"

      comment => "Warn about lines in a file",
      action => warn_only;
}

##

bundle edit_line prepend_if_no_line(string)
# @brief Prepend `string` if it doesn't exist in the file
# @param string The string to be prepended
#
# **See also:** [`insert_lines`][insert_lines] in
# [`edit_line`][bundle edit_line]
{
  insert_lines:
      "$(string)"
      location => start,
      comment => "Prepend a line to the file if it doesn't already exist";
}

##

bundle edit_line replace_line_end(start,end)
# @brief Give lines starting with `start` the ending given in `end`
#
# Whitespaces will be left unmodified. For example,
# `replace_line_end("ftp", "2121/tcp")` would replace
#
# `"ftp             21/tcp"`
#
# with
#
# `"ftp             2121/tcp"`
#
# @param start The string lines have to start with
# @param end The string lines should end with
{
  field_edits:

      "\s*$(start)\s.*"
      comment => "Replace lines with $(this.start) and $(this.end)",
      edit_field => line("(^|\s)$(start)\s*", "2", "$(end)","set");
}

bundle edit_line replace_uncommented_substrings( _comment, _find, _replace )
# @brief Replace all occurrences of `_find` with `_replace` on lines that do not follow a `_comment`
# @param _comment Sequence of characters, each indicating the start of a comment.
# @param _find String matching substring to replace
# @param _replace String to substitute `_find` with
#
# **Example:**
#
# ```cf3
# bundle agent example_replace_uncommented_substrings
# {
#   files:
#     "/tmp/file.txt"
#       edit_line => replace_uncommented_substrings( "#", "ME", "YOU");
# }
# ```
#
# **Notes:**
#
# * Only single character comments are supported as `_comment` is used in the PCRE character group (`[^...]`).
# * `-` in `_comment` is interpreted as a range unless it's used as the first or last character. For example, setting `_comment` to `0-9` means any digit starts a comment.
#
# **History:**
#
# * Introduced 3.17.0, 3.15.3
{
  vars:
      "_reg_match_uncommented_lines_containing_find"
        string => "^([^$(_comment)]*)\Q$(_find)\E(.*$)";

  replace_patterns:
    "$(_reg_match_uncommented_lines_containing_find)"
      replace_with => text_between_match1_and_match2( $(_replace) );
}

##

bundle edit_line append_to_line_end(start,end)
# @brief Append `end` to any lines beginning with `start`
#
# `end` will be appended to all lines starting with `start` and not
# already ending with `end`.  Whitespaces will be left unmodified.
#
# For example, `append_to_line_end("kernel", "vga=791")` would replace
# `kernel /boot/vmlinuz root=/dev/sda7`
#
# with
#
# `kernel /boot/vmlinuz root=/dev/sda7 vga=791`
#
# **WARNING**: Be careful not to have multiple promises matching the same line, which would result in the line growing indefinitely.
#
# @param start pattern to match lines of interest
# @param end string to append to matched lines
#
# **Example:**
#
# ```cf3
#  files:
#      "/tmp/boot-options" edit_line => append_to_line_end("kernel", "vga=791");
# ```
#
{
  field_edits:

      "\s*$(start)\s.*"
      comment => "Append lines with $(this.start) and $(this.end)",
      edit_field => line("(^|\s)$(start)\s*", "2", "$(end)","append");
}

##

bundle edit_line regex_replace(find,replace)
# @brief Find exactly a regular expression and replace exactly the match with a string.
# You can think of this like a PCRE powered sed.
# @param find The regular expression
# @param replace The replacement string
{
  replace_patterns:

      "$(find)"
      replace_with => value("$(replace)"),
      comment => "Search and replace string";
}

##

bundle edit_line resolvconf(search,list)
# @brief Adds search domains and name servers to the system
# resolver configuration.
#
# Use this bundle to modify `resolv.conf`. Existing entries for
# `search` and `nameserver` are replaced.
#
# @param search The search domains with space
# @param list An slist of nameserver addresses
{
  delete_lines:

      "search.*"     comment => "Reset search lines from resolver";
      "nameserver.*" comment => "Reset nameservers in resolver";

  insert_lines:

      "search $(search)"    comment => "Add search domains to resolver";
      "nameserver $(list)"  comment => "Add name servers to resolver";
}

##

bundle edit_line resolvconf_o(search,list,options)
# @brief Adds search domains, name servers and options to the system
# resolver configuration.
#
# Use this bundle to modify `resolv.conf`. Existing entries for
# `search`, `nameserver` and `options` are replaced.
#
# @param search The search domains with space
# @param list An slist of nameserver addresses
# @param options is an slist of variables to modify the resolver

{
  delete_lines:

      "search.*"     comment => "Reset search lines from resolver";
      "nameserver.*" comment => "Reset nameservers in resolver";
      "options.*"    comment => "Reset options in resolver";

  insert_lines:

      "search $(search)"    comment => "Add search domains to resolver";
      "nameserver $(list)"  comment => "Add name servers to resolver";
      "options $(options)"  comment => "Add options to resolver";
}

##

bundle edit_line manage_variable_values_ini(tab, sectionName)
# @brief Sets the RHS of configuration items in the file of the form
# `LHS=RHS`
#
# If the line is commented out with `#`, it gets uncommented first.
# Adds a new line if none exists.
# Removes any variable value pairs not defined for the ini section.
#
# @param tab An associative array containing `tab[sectionName][LHS]="RHS"`.
# The value is not changed when the `RHS` is "dontchange"
# @param sectionName The section in the file within which values should be
# modified
#
# **See also:** `set_variable_values_ini()`
{
  vars:
      "index" slist => getindices("$(tab)[$(sectionName)]");

      # Be careful if the index string contains funny chars
      "cindex[$(index)]" string => canonify("$(index)");

  classes:
      "edit_$(cindex[$(index)])"     not => strcmp("$($(tab)[$(sectionName)][$(index)])","dontchange"),
      comment => "Create conditions to make changes";

  field_edits:

      # If the line is there, but commented out, first uncomment it
      "#+\s*$(index)\s*=.*"
      select_region => INI_section(escape("$(manage_variable_values_ini.sectionName)")),
      edit_field => col("=","1","$(index)","set"),
      ifvarclass => "edit_$(cindex[$(index)])";

      # match a line starting like the key something
      "$(index)\s*=.*"
      edit_field => col("=","2","$($(tab)[$(sectionName)][$(index)])","set"),
      select_region => INI_section(escape("$(manage_variable_values_ini.sectionName)")),
      classes => results("bundle", "manage_variable_values_ini_not_$(cindex[$(index)])"),
      ifvarclass => "edit_$(cindex[$(index)])";

  delete_lines:
      ".*"
      select_region => INI_section(escape("$(manage_variable_values_ini.sectionName)")),
      comment       => "Remove all entries in the region so there are no extra entries";

  insert_lines:
      "[$(sectionName)]"
      location => start,
      comment => "Insert lines";

      "$(index)=$($(tab)[$(sectionName)][$(index)])"
      select_region => INI_section(escape("$(manage_variable_values_ini.sectionName)")),
        ifvarclass => "!(manage_variable_values_ini_not_$(cindex[$(index)])_kept|manage_variable_values_ini_not_$(cindex[$(index)])_repaired).edit_$(cindex[$(index)])";

}

##

bundle edit_line set_variable_values_ini(tab, sectionName)
# @brief Sets the RHS of configuration items in the file of the form
# `LHS=RHS`
#
# If the line is commented out with `#`, it gets uncommented first.
# Adds a new line if none exists.
#
# It does support = in value
#
# @param tab An associative array containing `tab[sectionName][LHS]="RHS"`.
# The value is not changed when the `RHS` is "dontchange"
# @param sectionName The section in the file within which values should be
# modified
#
# **See also:** `manage_variable_values_ini()`
{
  vars:
      "index" slist => getindices("$(tab)[$(sectionName)]");

      # Be careful if the index string contains funny chars
      "cindex[$(index)]" string => canonify("$(index)");

      # Escape the value (had a problem with special characters and regex's)
      "ctab[$(index)]" string => escape("$($(tab)[$(sectionName)][$(index)])");


  classes:
      "edit_$(cindex[$(index)])"     not => strcmp("$($(tab)[$(sectionName)][$(index)])","dontchange"),
      comment => "Create conditions to make changes";
      "pass2" expression => "pass1";
      "pass1" expression => "any";

  insert_lines:
      "[$(sectionName)]"
      location => start,
      comment => "Insert lines";

    pass2::
      "$(index)=$($(tab)[$(sectionName)][$(index)])"
      select_region => INI_section(escape("$(set_variable_values_ini.sectionName)")),
        ifvarclass => "edit_$(cindex[$(index)])";


  replace_patterns:
      # If the line is commented out, uncomment and replace with
      # the correct value
      "^\s*#\s*($(index)\s*=\s*.*)$"
        comment => "If we find a commented entry we uncomment it",
       select_region => INI_section(escape("$(set_variable_values_ini.sectionName)")),
        replace_with => value("$(index)=$($(tab)[$(sectionName)][$(index)])"),
          ifvarclass => "edit_$(cindex[$(index)]).!set_variable_values_ini_not_$(cindex[$(index)])_reached";

      # If the line is there with the wrong value, replace with
      # the correct value
      "^\s*($(index)\s*=\s*(?!$(ctab[$(index)])$).*)$"
           comment => "Correct the value $(index)",
      replace_with => value("$(index)=$($(tab)[$(sectionName)][$(index)])"),
     select_region => INI_section(escape("$(set_variable_values_ini.sectionName)")),
           classes => results("bundle", "set_variable_values_ini_not_$(cindex[$(index)])"),
        ifvarclass => "edit_$(cindex[$(index)])";

}

bundle edit_line insert_ini_section(name, config)
# @brief Inserts a INI section with content
#
# ```
# # given an array "barray"
# files:
#     "myfile.ini" edit_line => insert_ini_section("foo", "barray");
# ```
#
# Inserts a section in an INI file with the given configuration
# key-values from the array `config`.
#
# @param name the name of the INI section
# @param config The fully-qualified name of an associative array containing `v[LHS]="rhs"`
{
  vars:
      # TODO: refactor once 3.7.x is EOL
      "indices" slist => getindices($(config));
      "k" slist => sort("indices", lex);

  insert_lines:
      "[$(name)]"
      location => start,
      comment => "Insert an ini section with values if not present";

      "$(k)=$($(config)[$(k)])"
      location => after("[$(name)]");
}


bundle edit_line set_quoted_values(v)
# @brief Sets the RHS of variables in shell-like files of the form:
#
# ```
#      LHS="RHS"
# ```
#
# Adds a new line if no LHS exists, and replaces RHS values if one does exist.
# If the line is commented out with #, it gets uncommented first.
#
# @param v The fully-qualified name of an associative array containing `v[LHS]="rhs"`
#
# **Example:**
#
# ```cf3
#     vars:
#        "stuff[lhs-1]" string => "rhs1";
#        "stuff[lhs-2]" string => "rhs2";
#
#     files:
#        "myfile"
#          edit_line => set_quoted_values(stuff)
# ```
#
# **See also:** `set_variable_values()`
{
  meta:
      "tags"
      slist =>
      {
        "deprecated=3.6.0",
        "deprecation-reason=Generic reimplementation",
        "replaced-by=set_line_based"
      };

  vars:
      "index" slist => getindices("$(v)");
      # Be careful if the index string contains funny chars

      "cindex[$(index)]" string => canonify("$(index)");

  field_edits:
      # If the line is there, but commented out, first uncomment it
      "#+\s*$(index)\s*=.*"
      edit_field => col("=","1","$(index)","set");

      # match a line starting like the key = something
      "\s*$(index)\s*=.*"
      edit_field => col("=","2",'"$($(v)[$(index)])"',"set"),
      classes    => results("bundle", "$(cindex[$(index)])_in_file"),
      comment    => "Match a line starting like key = something";

  insert_lines:
      '$(index)="$($(v)[$(index)])"'
      comment    => "Insert a variable definition",
        if => "!($(cindex[$(index)])_in_file_kept|$(cindex[$(index)])_in_file_repaired)";
}

##

bundle edit_line set_variable_values(v)
# @brief Sets the RHS of variables in files of the form:
#
# ```
#      LHS=RHS
# ```
#
# Adds a new line if no LHS exists, and replaces RHS values if one does exist.
# If the line is commented out with #, it gets uncommented first.
#
# @param v The fully-qualified name of an associative array containing `v[LHS]="rhs"`
#
# **Example:**
#
# ```cf3
#     vars:
#        "stuff[lhs-1]" string => "rhs1";
#        "stuff[lhs-2]" string => "rhs2";
#
#     files:
#        "myfile"
#          edit_line => set_variable_values(stuff)
# ```
#
# **See also:** `set_quoted_values()`
{
  meta:
      "tags"
      slist =>
      {
        "deprecated=3.6.0",
        "deprecation-reason=Generic reimplementation",
        "replaced-by=set_line_based"
      };

  vars:

      "index" slist => getindices("$(v)");

      # Be careful if the index string contains funny chars

      "cindex[$(index)]" string => canonify("$(index)");
      "cv"               string => canonify("$(v)");

  field_edits:

      # match a line starting like the key = something

      "\s*$(index)\s*=.*"

      edit_field => col("\s*$(index)\s*=","2","$($(v)[$(index)])","set"),
      classes => results("bundle", "$(cv)_$(cindex[$(index)])_in_file"),
      comment => "Match a line starting like key = something";

  insert_lines:

      "$(index)=$($(v)[$(index)])"

      comment => "Insert a variable definition",
        if => "!($(cv)_$(cindex[$(index)])_in_file_kept|$(cv)_$(cindex[$(index)])_in_file_repaired)";
}

bundle edit_line set_config_values(v)
# @brief Sets the RHS of configuration items in the file of the form:
#
# ```
#   LHS RHS
# ```
#
# If the line is commented out with `#`, it gets uncommented first.
#
# Adds a new line if none exists.
#
# @param v The fully-qualified name of an associative array containing `v[LHS]="rhs"`
{
  meta:
      "tags"
      slist =>
      {
        "deprecated=3.6.0",
        "deprecation-reason=Generic reimplementation",
        "replaced-by=set_line_based"
      };

  vars:
      "index" slist => getindices("$(v)");

      # Be careful if the index string contains funny chars
      "cindex[$(index)]" string => canonify("$(index)");

      # Escape the value (had a problem with special characters and regex's)
      "ev[$(index)]" string => escape("$($(v)[$(index)])");

      # Do we have more than one line commented out?
      "index_comment_matches_$(cindex[$(index)])"
        int => countlinesmatching("^\s*#\s*($(index)\s+.*|$(index))$","$(edit.filename)");


  classes:
      # Check to see if this line exists
      "line_exists_$(cindex[$(index)])"
        expression => regline("^\s*($(index)\s.*|$(index))$","$(edit.filename)"),
        scope => "bundle";

      # if there's more than one comment, just add new (don't know who to use)
      "multiple_comments_$(cindex[$(index)])"
        expression => isgreaterthan("$(index_comment_matches_$(cindex[$(index)]))","1"),
        scope => "bundle";

  replace_patterns:
      # If the line is commented out, uncomment and replace with
      # the correct value
      "^\s*#\s*($(index)\s+.*|$(index))$"
        comment => "If we find a single commented entry we can uncomment it to
                    keep the settings near any inline documentation. If there
                    are multiple comments, then we don't try to replace them and
                    instead will later append the new value after the first
                    commented occurrence of $(index).",
        handle => "set_config_values_replace_commented_line",
        replace_with => value("$(index) $($(v)[$(index)])"),
                  if => "!line_exists_$(cindex[$(index)]).!replace_attempted_$(cindex[$(index)])_reached.!multiple_comments_$(cindex[$(index)])",
             classes => results("bundle", "uncommented_$(cindex[$(index)])");

      # If the line is there with the wrong value, replace with
      # the correct value
      "^\s*($(index)\s+(?!$(ev[$(index)])$).*|$(index))$"
           comment => "Correct the value $(index)",
      replace_with => value("$(index) $($(v)[$(index)])"),
           classes => results("bundle", "replace_attempted_$(cindex[$(index)])");

  insert_lines:
      # If the line doesn't exist, or there is more than one occurrence
      # of the LHS commented out, insert a new line and try to place it
      # after the commented LHS (keep new line with old comments)
      "$(index) $($(v)[$(index)])"
         comment => "Insert the value, marker exists $(index)",
        location => after("^\s*#\s*($(index)\s+.*|$(index))$"),
              if => "replace_attempted_$(cindex[$(index)])_reached.multiple_comments_$(cindex[$(index)])";

      # If the line doesn't exist and there are no occurrences
      # of the LHS commented out, insert a new line at the eof
      "$(index) $($(v)[$(index)])"
         comment => "Insert the value, marker doesn't exist $(index)",
              if => "replace_attempted_$(cindex[$(index)])_reached.!multiple_comments_$(cindex[$(index)])";

}

bundle edit_line set_line_based(v, sep, bp, kp, cp)
# @brief Sets the RHS of configuration items in the file of the form:
#
# ```
#   LHS$(sep)RHS
# ```
#
# Example usage for `x=y` lines (e.g. rsyncd.conf):
#
# ```cf3
# "myfile"
# edit_line => set_line_based("test.config", "=", "\s*=\s*", ".*", "\s*#\s*");
# ```
#
# Example usage for `x y` lines (e.g. sshd_config):
#
# ```cf3
# "myfile"
# edit_line => set_line_based("test.config", " ", "\s+", ".*", "\s*#\s*");
# ```
#
# If the line is commented out with `$(cp)`, it gets uncommented first.
#
# Adds a new line if none exists or if more than one commented-out
# possible matches exist.
#
#
# **Note:** If the data structure being used for the first parameter is in the current bundle, you can use `$(this.bundle).variable`.
#
# Originally `set_config_values` by Ed King.
#
# @param v The fully-qualified name (`bundlename.variable`) of an associative array containing `v[LHS]="rhs"`
# @param sep The separator to insert, e.g. ` ` for space-separated
# @param bp The key-value separation regex, e.g. `\s+` for space-separated
# @param kp The keys to select from v, use `.*` for all
# @param cp The comment pattern from line-start, e.g. `\s*#\s*`
{
  meta:
      "tags"
      slist =>
      {
        "replaces=set_config_values",
        "replaces=set_config_values_matching",
        "replaces=set_variable_values",
        "replaces=set_quoted_values",
        "replaces=maintain_key_values",
      };

  vars:
      "vkeys" slist => getindices("$(v)");
      "i" slist => grep($(kp), vkeys);

      # Be careful if the index string contains funny chars
      "ci[$(i)]" string => canonify("$(i)");

      # Escape the value (had a problem with special characters and regex's)
      "ev[$(i)]" string => escape("$($(v)[$(i)])");

      # Do we have more than one line commented out?
      "comment_matches_$(ci[$(i)])"
      int => countlinesmatching("^$(cp)($(i)$(bp).*|$(i))$",
                                $(edit.filename));


  classes:
      # 3.21.0 and greater know about a file being emptied before editing and
      # skip this check since it does not make sense.
@if minimum_version(3.21)
      # Check to see if this line exists
      "exists_$(ci[$(i)])"
      expression => regline("^\s*($(i)$(bp).*|$(i))$",
                            $(edit.filename)),
      unless => strcmp( "true", $(edit.empty_before_use) );
@endif

@if minimum_version(3.18)
    !(cfengine_3_18_0|cfengine_3_18_1|cfengine_3_18_2)::
      "exists_$(ci[$(i)])"
        expression => regline("^\s*($(i)$(bp).*|$(i))$",
                              $(edit.filename)),
        unless => strcmp( "true", $(edit.empty_before_use) );
@endif

    (cfengine_3_15|cfengine_3_16|cfengine_3_17|cfengine_3_18_0|cfengine_3_18_1|cfengine_3_18_2|cfengine_3_19|cfengine_3_20)::
      # Version 3.15.0 does not know about the before_version macro, so we keep the same behavior
      # TODO Remove after 3.21 is no longer supported. (3.15.0 was supported when 3.21 was released)
      # Check to see if this line exists
      "exists_$(ci[$(i)])"
        expression => regline("^\s*($(i)$(bp).*|$(i))$",
                              $(edit.filename));

    any::

      # if there's more than one comment, just add new (don't know who to use)
      "multiple_comments_$(ci[$(i)])"
      expression => isgreaterthan("$(comment_matches_$(ci[$(i)]))",
                                  "1");


  replace_patterns:
      # If the line is commented out, uncomment and replace with
      # the correct value
      "^$(cp)($(i)$(bp).*|$(i))$"
             comment => "Uncommented the value '$(i)'",
        replace_with => value("$(i)$(sep)$($(v)[$(i)])"),
                  if => "!exists_$(ci[$(i)]).!replace_attempted_$(ci[$(i)])_reached.!multiple_comments_$(ci[$(i)])",
             classes => results("bundle", "uncommented_$(ci[$(i)])");

      # If the line is there with the wrong value, replace with
      # the correct value
      "^\s*($(i)$(bp)(?!$(ev[$(i)])$).*|$(i))$"
           comment => "Correct the value '$(i)'",
      replace_with => value("$(i)$(sep)$($(v)[$(i)])"),
           classes => results("bundle", "replace_attempted_$(ci[$(i)])");

  insert_lines:
      # If the line doesn't exist, or there is more than one occurrence
      # of the LHS commented out, insert a new line and try to place it
      # after the commented LHS (keep new line with old comments)
      "$(i)$(sep)$($(v)[$(i)])"
         comment => "Insert the value, marker '$(i)' exists",
        location => after("^$(cp)($(i)$(bp).*|$(i))$"),
              if => "replace_attempted_$(ci[$(i)])_reached.multiple_comments_$(ci[$(i)])";

      # If the line doesn't exist and there are no occurrences
      # of the LHS commented out, insert a new line at the eof
      "$(i)$(sep)$($(v)[$(i)])"
         comment => "Insert the value, marker '$(i)' doesn't exist",
              if => "replace_attempted_$(ci[$(i)])_reached.!multiple_comments_$(ci[$(i)]).!exists_$(ci[$(i)])";

  reports:
    verbose_mode|EXTRA::
      "$(this.bundle): Line for '$(i)' exists" if => "exists_$(ci[$(i)])";
      "$(this.bundle): Line for '$(i)' does not exist" if => "!exists_$(ci[$(i)])";
}

bundle edit_line set_config_values_matching(v,pat)
# @brief Sets the RHS of configuration items in the file of the form
#
# ```
#   LHS RHS
# ```
#
# If the line is commented out with `#`, it gets uncommented first.
# Adds a new line if none exists.
#
# @param v the fully-qualified name of an associative array containing v[LHS]="rhs"
# @param pat Only elements of `v` that match the regex `pat` are use
{
  meta:
      "tags"
      slist =>
      {
        "deprecated=3.6.0",
        "deprecation-reason=Generic reimplementation",
        "replaced-by=set_line_based"
      };

  vars:
      "allparams" slist => getindices("$(v)");
      "index"     slist => grep("$(pat)", "allparams");

      # Be careful if the index string contains funny chars
      "cindex[$(index)]" string => canonify("$(index)");

  replace_patterns:
      # If the line is there, maybe commented out, uncomment and replace with
      # the correct value
      "^\s*($(index)\s+(?!$($(v)[$(index)])).*|# ?$(index)\s+.*)$"
      comment => "Correct the value",
      replace_with => value("$(index) $($(v)[$(index)])"),
      classes => results("bundle", "replace_attempted_$(cindex[$(index)])");

  insert_lines:
      "$(index) $($(v)[$(index)])"
      if => "replace_attempted_$(cindex[$(index)])_reached";

}

##

bundle edit_line maintain_key_values(v,sep)
# @brief Sets the RHS of configuration items with an giving separator
#
# Contributed by David Lee
{
  meta:
      "tags"
      slist =>
      {
        "deprecated=3.6.0",
        "deprecation-reason=Generic reimplementation",
        "replaced-by=set_line_based"
      };

  vars:
      "index" slist => getindices("$(v)");
      # Be careful if the index string contains funny chars
      "cindex[$(index)]" string => canonify("$(index)");
      # Matching pattern for line (basically key-and-separator)
      "keypat[$(index)]" string => "\s*$(index)\s*$(sep)\s*";

      # Values may contain regexps. Escape them for replace_pattern matching.
      "ve[$(index)]" string => escape("$($(v)[$(index)])");

  classes:
      "$(cindex[$(index)])_key_in_file"
      comment => "Dynamic Class created if patterns matching",
      expression => regline("^$(keypat[$(index)]).*", "$(edit.filename)");

  replace_patterns:
      # For convergence need to use negative lookahead on value:
      # "key sep (?!value).*"
      "^($(keypat[$(index)]))(?!$(ve[$(index)])$).*"
      comment => "Replace definition of $(index)",
      replace_with => value("$(match.1)$($(v)[$(index)])");

  insert_lines:
      "$(index)$(sep)$($(v)[$(index)])"
      comment => "Insert definition of $(index)",
      if => "!$(cindex[$(index)])_key_in_file";
}

##

bundle edit_line append_users_starting(v)
# @brief For adding to `/etc/passwd` or `etc/shadow`
# @param v An array `v[username] string => "line..."`
#
# **Note:** To manage local users with CFEngine 3.6 and later,
# consider making `users` promises instead of modifying system files.
{
  vars:

      "index"        slist => getindices("$(v)");

  classes:

      "add_$(index)"     not => userexists("$(index)"),
      comment => "Class created if user does not exist";

  insert_lines:

      "$($(v)[$(index)])"

      comment => "Append users into a password file format",
      if => "add_$(index)";
}

##

bundle edit_line append_groups_starting(v)
# @brief For adding groups to `/etc/group`
# @param v An array `v[groupname] string => "line..."`
#
# **Note:** To manage local users with CFEngine 3.6 and later,
# consider making `users` promises instead of modifying system files.
{
  vars:

      "index"        slist => getindices("$(v)");

  classes:

      "add_$(index)"     not => groupexists("$(index)"),
      comment => "Class created if group does not exist";

  insert_lines:

      "$($(v)[$(index)])"

      comment => "Append users into a group file format",
      if => "add_$(index)";

}

##

bundle edit_line set_colon_field(key,field,val)
# @brief Set the value of field number `field` of the line whose
# first field is `key` to the value `val`, in a colon-separated file.
# @param key The value the first field has to match
# @param field The field to be modified
# @param val The new value of `field`
{
  field_edits:

      "$(key):.*"

      comment => "Edit a colon-separated file, using the first field as a key",
      edit_field => col(":","$(field)","$(val)","set");
}

##

bundle edit_line set_user_field(user,field,val)
# @brief Set the value of field number "field" in a `:-field`
# formatted file like `/etc/passwd`
# @param user The user to be modified
# @param field The field that should be modified
# @param val The value for `field`
#
# **Note:** To manage local users with CFEngine 3.6 and later,
# consider making `users` promises instead of modifying system files.
{
  field_edits:

      "$(user):.*"

      comment => "Edit a user attribute in the password file",
      edit_field => col(":","$(field)","$(val)","set");
}

##

bundle edit_line append_user_field(group,field,allusers)
# @brief For adding users to to a file like `/etc/group`
# at field position `field`, comma separated subfields
# @param group The group to be modified
# @param field The field where users should be added
# @param allusers The list of users to add to `field`
#
# **Note:** To manage local users with CFEngine 3.6 and later,
# consider making `users` promises instead of modifying system files.
{
  vars:

      "val" slist => { @(allusers) };

  field_edits:

      "$(group):.*"

      comment => "Append users into a password file format",
      edit_field => col(":","$(field)","$(val)","alphanum");
}

##

bundle edit_line expand_template(templatefile)
# @brief Read in the named text file and expand `$(var)` inside the file
# @param templatefile The name of the file
{
  insert_lines:

      "$(templatefile)"

      insert_type => "file",
      comment => "Expand variables in the template file",
      expand_scalars => "true";
}

bundle edit_line replace_or_add(pattern,line)
# @brief Replace a pattern in a file with a single line.
#
# If the pattern is not found, add the line to the file.
#
# @param pattern The pattern that should be replaced
# The pattern must match the whole line (it is automatically
# anchored to the start and end of the line) to avoid
# ambiguity.
# @param line The line with which to replace matches of `pattern`
{
  vars:
      "cline" string => canonify("$(line)");
      "eline" string => escape("$(line)");

  replace_patterns:
      "^(?!$(eline)$)$(pattern)$"
      comment => "Replace a pattern here",
      replace_with => value("$(line)"),
      classes => results("bundle", "replace_$(cline)");

  insert_lines:
      "$(line)"
      if => "replace_$(cline)_reached";
}

bundle edit_line converge(marker, lines)
# @brief Converge `lines` marked with `marker`
#
# Any content marked with `marker` is removed, then `lines` are
# inserted.  Every `line` should contain `marker`.
#
# @param marker The marker (not a regular expression; will be escaped)
# @param lines The lines to insert; all must contain `marker`
#
# **Example:**
#
# ```cf3
# bundle agent pam_d_su_include
# #@brief Ensure /etc/pam.d/su has includes configured properly
# {
#   files:
#     ubuntu::
#       "/etc/pam.d/su"
#         edit_line => converge( "@include", "@include common-auth
# @include common-account
# @include common-session");
# }
# ```
#
# **History:**
#
# * Introduced in 3.6.0
{
  vars:
      "regex" string => escape($(marker));

  delete_lines:
      ".*$(regex).*" comment => "Delete lines matching the marker";
  insert_lines:
      "$(lines)" comment => "Insert the given lines";
}

bundle edit_line converge_prepend(marker, lines)
# @brief Converge `lines` marked with `marker` to start of content
#
# Any content marked with `marker` is removed, then `lines` are
# inserted at *start* of content.  Every `line` should contain `marker`.
#
# @param marker The marker (not a regular expression; will be escaped)
# @param lines The lines to insert; all must contain `marker`
#
# **Example:**
#
# ```cf3
# bundle agent pam_d_su_session
# #@brief Ensure /etc/pam.d/su has session configured properly
# {
#   files:
#     ubuntu::
#       "/etc/pam.d/su"
#         edit_line => converge_prepend( "session", "session       required   pam_env.so readenv=1 envfile=/etc/default/locale
# session    optional   pam_mail.so nopen
# session    required   pam_limits.so" );
# }
# ```
#
# **History:**
#
# * Introduced in 3.17.0, 3.15.3, 3.12.6
{
  vars:
      "regex" string => escape($(marker));

  delete_lines:
      ".*$(regex).*" comment => "Delete lines matching the marker";
  insert_lines:
      "$(lines)" location => start, comment => "Insert the given lines";
}


bundle edit_line fstab_option_editor(method, mount, option)
# @brief Add or remove `/etc/fstab` options for a mount
#
# This bundle edits the options field of a mount.  The `method` is a
# `field_operation` which can be `append`, `prepend`, `set`, `delete`,
# or `alphanum`.  The option is OS-specific.
#
# @param method `field_operation` to apply
# @param mount the mount point
# @param option the option to add or remove
#
# **Example:**
#
# ```cf3
#  files:
#      "/etc/fstab" edit_line => fstab_option_editor("delete", "/", "acl");
#      "/etc/fstab" edit_line => fstab_option_editor("append", "/", "acl");
# ```
{
   field_edits:
      "(?!#)\S+\s+$(mount)\s.+"
      edit_field => fstab_options($(option), $(method));
}

##-------------------------------------------------------
## editing bodies
##-------------------------------------------------------

body edit_field fstab_options(newval, method)
# @brief Edit the options field in a fstab format
# @param newval the new option
# @param method `field_operation` to apply
#
# This body edits the options field in the fstab file format.  The
# `method` is a `field_operation` which can be `append`, `prepend`,
# `set`, `delete`, or `alphanum`.  The `newval` option is OS-specific.
#
# **Example:**
#
# ```cf3
#   # from the `fstab_options_editor`
#   field_edits:
#      "(?!#)\S+\s+$(mount)\s.+"
#      edit_field => fstab_options($(option), $(method));
# ```
{
      field_separator => "\s+";
      select_field    => "4";
      value_separator  => ",";
      field_value     => "$(newval)";
      field_operation => "$(method)";
}

body edit_field quoted_var(newval,method)
# @brief Edit the quoted value of the matching line
# @param newval The new value
# @param method The method by which to edit the field
{
      field_separator => "\"";
      select_field    => "2";
      value_separator  => " ";
      field_value     => "$(newval)";
      field_operation => "$(method)";
      extend_fields => "false";
      allow_blank_fields => "true";
}

##

body edit_field col(split,col,newval,method)
# @brief Edit tabluar data with comma-separated sub-values
# @param split The separator that defines columns
# @param col The (1-based) index of the value to change
# @param newval The new value
# @param method The method by which to edit the field
{
      field_separator    => "$(split)";
      select_field       => "$(col)";
      value_separator    => ",";
      field_value        => "$(newval)";
      field_operation    => "$(method)";
      extend_fields      => "true";
      allow_blank_fields => "true";
}

##

body edit_field line(split,col,newval,method)
# @brief Edit tabular data with space-separated sub-values
# @param split The separator that defines columns
# @param col The (1-based) index of the value to change
# @param newval The new value
# @param method The method by which to edit the field
{
      field_separator    => "$(split)";
      select_field       => "$(col)";
      value_separator    => " ";
      field_value        => "$(newval)";
      field_operation    => "$(method)";
      extend_fields      => "true";
      allow_blank_fields => "true";
}

##

body replace_with text_between_match1_and_match2( _text )
# @brief Replace matched line with substituted string
# @param _text String to substitute between first and second match
{
        replace_value => "$(match.1)$(_text)$(match.2)";
        occurrences => "all";
}

body replace_with value(x)
# @brief Replace matching lines
# @param x The replacement string
{
      replace_value => "$(x)";
      occurrences => "all";
}

##

body select_region INI_section(x)
# @brief Restrict the `edit_line` promise to the lines in section `[x]`
# @param x The name of the section in an INI-like configuration file
{
      select_start => "\[$(x)\]\s*";
      select_end => "\[.*\]\s*";

@if minimum_version(3.10)
      select_end_match_eof => "true";
@endif
}

##-------------------------------------------------------
## edit_defaults
##-------------------------------------------------------

body edit_defaults std_defs
# @brief Standard definitions for `edit_defaults`
# Don't empty the file before editing starts and don't make a backup.
{
      empty_file_before_editing => "false";
      edit_backup => "false";
      #max_file_size => "300000";
}

##

body edit_defaults empty
# @brief Empty the file before editing
#
# No backup is made
{
      empty_file_before_editing => "true";
      edit_backup => "false";
      #max_file_size => "300000";
}

##

body edit_defaults no_backup
# @brief Don't make a backup of the file before editing
{
      edit_backup => "false";
}

##

body edit_defaults backup_timestamp
# @brief Make a timestamped backup of the file before editing
{
      empty_file_before_editing => "false";
      edit_backup => "timestamp";
      #max_file_size => "300000";
}

##-------------------------------------------------------
## location
##-------------------------------------------------------

body location start
# @brief Editing occurs before the matched line
{
      before_after => "before";
}

##

body location after(str)
# @brief Editing occurs after the line matching `str`
# @param str Regular expression matching the file line location
{
      before_after => "after";
      select_line_matching => "$(str)";
}

##

body location before(str)
# @brief Editing occurs before the line matching `str`
# @param str Regular expression matching the file line location
{
      before_after => "before";
      select_line_matching => "$(str)";
}

##-------------------------------------------------------
## replace_with
##-------------------------------------------------------

##

body replace_with comment(c)
# @brief Comment all lines matching the pattern by preprending `c`
# @param c The prefix that comments out lines
{
      replace_value => "$(c) $(match.1)";
      occurrences => "all";
}

##

body replace_with uncomment
# @brief Uncomment all lines matching the pattern by removing
# anything outside the matching string
{
      replace_value => "$(match.1)";
      occurrences => "all";
}

##-------------------------------------------------------
## copy_from
##-------------------------------------------------------

body copy_from secure_cp(from,server)
# @brief Download a file from a remote server over an encrypted channel
#
# Only copy the file if it is different from the local copy, and verify
# that the copy is correct.
#
# @param from The location of the file on the remote server
# @param server The hostname or IP of the server from which to download
{
      source      => "$(from)";
      servers     => { "$(server)" };
      compare     => "digest";
      encrypt     => "true";
      verify      => "true";
}

##

body copy_from remote_cp(from,server)
# @brief Download a file from a remote server.
#
# @param from The location of the file on the remote server
# @param server The hostname or IP of the server from which to download
{
      servers     => { "$(server)" };
      source      => "$(from)";
      compare     => "mtime";
}

##

body copy_from remote_dcp(from,server)
# @brief Download a file from a remote server if it is different from the local copy.
#
# @param from The location of the file on the remote server
# @param server The hostname or IP of the server from which to download
#
# **See Also:** `local_dcp()`
{
      servers     => { "$(server)" };
      source      => "$(from)";
      compare     => "digest";
}

##

body copy_from local_cp(from)
# @brief Copy a file if the modification time or creation time of the source
# file is newer (the default comparison mechanism).
# @param from The path to the source file.
#
# **Example:**
#
# ```cf3
# bundle agent example
# {
#   files:
#       "/tmp/file.bak"
#         copy_from => local_cp("/tmp/file");
# }
# ```
#
# **See Also:** `local_dcp()`
{
      source      => "$(from)";
}

##

body copy_from local_dcp(from)
# @brief Copy a local file if the hash on the source file differs.
# @param from The path to the source file.
#
# **Example:**
#
# ```cf3
# bundle agent example
# {
#   files:
#       "/tmp/file.bak"
#       copy_from => local_dcp("/tmp/file");
# }
# ```
#
# **See Also:** `local_cp()`, `remote_dcp()`
{
      source      => "$(from)";
      compare     => "digest";
}

##

body copy_from perms_cp(from)
# @brief Copy a local file and preserve file permissions on the local copy.
#
# @param from The path to the source file.
{
      source      => "$(from)";
      preserve    => "true";
}

body copy_from perms_dcp(from)
# @brief Copy a local file if it is different from the existing copy and
# preserve file permissions on the local copy.
#
# @param from The path to the source file.
{
      source      => "$(from)";
      preserve    => "true";
      compare     => "digest";
}

body copy_from backup_local_cp(from)
# @brief Copy a local file and  keep a backup of old versions.
#
# @param from The path to the source file.
{
      source      => "$(from)";
      copy_backup => "timestamp";
}

##

body copy_from seed_cp(from)
# @brief Copy a local file if the file does not already exist, i.e. seed the
# placement
# @param from The path to the source file.
#
# **Example:**
#
# ```cf3
# bundle agent home_dir_init
# {
#   files:
#       "/home/mark.burgess/."
#       copy_from => seed_cp("/etc/skel"),
#       depth_search => recurse(inf),
#       file_select => all,
#       comment => "We want to be sure that the home directory has files that are
#                   present in the skeleton.";
# }
# ```
{
      source      => "$(from)";
      compare     => "exists";
}

##

body copy_from sync_cp(from,server)
# @brief Synchronize a file with a remote server.
#
# * If the file does not exist on the remote server then it should be purged.
# * Allow types to change (directories to files and vice versa).
# * The mode of the remote file should be preserved.
# * Files are compared using the default comparison (mtime or ctime).
#
# @param from The location of the file on the remote server
# @param server The hostname or IP of the server from which to download
#
# **Example**:
#
# ```cf3
# files:
#   "/tmp/masterfiles/."
#     copy_from => sync_cp( "/var/cfengine/masterfiles", $(sys.policy_server) ),
#     depth_search => recurse(inf),
#     file_select => all,
#     comment => "Mirror masterfiles from the hub to a temporary directory";
# ```
#
# **See Also:** `dir_sync()`, `copyfrom_sync()`
{
      servers     => { "$(server)" };
      source      => "$(from)";
      purge       => "true";
      preserve    => "true";
      type_check  => "false";
}

##

body copy_from no_backup_cp(from)
# @brief Copy a local file and don't make any backup of the previous version
#
# @param from The path to the source file.
{
      source      => "$(from)";
      copy_backup => "false";
}

##

body copy_from no_backup_dcp(from)
# @brief Copy a local file if contents have changed, and don't make any backup
# of the previous version
#
# @param from The path to the source file.
{
      source      => "$(from)";
      copy_backup => "false";
      compare     => "digest";
}

##

body copy_from no_backup_rcp(from,server)
# @brief Download a file if it's newer than the local copy, and don't make any
# backup of the previous version
#
# @param from The location of the file on the remote server
# @param server The hostname or IP of the server from which to download
{
      servers     => { "$(server)" };
      source      => "$(from)";
      compare     => "mtime";
      copy_backup => "false";
}

##-------------------------------------------------------
## link_from
##-------------------------------------------------------

body link_from ln_s(x)
# @brief Create a symbolink link to `x`
# The link is created even if the source of the link does not exist.
# @param x The source of the link
{
      link_type => "symlink";
      source => "$(x)";
      when_no_source => "force";
}

##

body link_from linkchildren(tofile)
# @brief Create a symbolink link to `tofile`
# If the promiser is a directory, children are linked to the source, unless
# entries with identical names already exist.
# The link is created even if the source of the link does not exist.
#
# @param tofile The source of the link
{
      source        => "$(tofile)";
      link_type     => "symlink";
      when_no_source  => "force";
      link_children => "true";
      when_linking_children => "if_no_such_file"; # "override_file";
}

body link_from linkfrom(source, type)
# @brief Make any kind of link to a file
# @param source link to this
# @param type the link's type (`symlink` or `hardlink`)
{
      source => $(source);
      link_type => $(type);
}

##-------------------------------------------------------
## perms
##-------------------------------------------------------

body perms m(mode)
# @brief Set the file mode
# @param mode The new mode
{
      mode   => "$(mode)";
<<<<<<< HEAD

#+begin_ENT-951
# Remove after 3.20 is not supported
        rxdirs => "true";
@if minimum_version(3.20)
        rxdirs => "false";
@endif
#+end
=======
	  rxdirs => "true";
>>>>>>> f7131a07
}

##

body perms mo(mode,user)
# @brief Set the file's mode and owners
# @param mode The new mode
# @param user The username of the new owner
{
      owners => { "$(user)" };
      mode   => "$(mode)";
<<<<<<< HEAD

#+begin_ENT-951
# Remove after 3.20 is not supported
        rxdirs => "true";
@if minimum_version(3.20)
        rxdirs => "false";
@endif
#+end
=======
	  rxdirs => "true";
>>>>>>> f7131a07
}

##

body perms mog(mode,user,group)
# @brief Set the file's mode, owner and group
# @param mode The new mode
# @param user The username of the new owner
# @param group The group name
{
      owners => { "$(user)" };
      groups => { "$(group)" };
      mode   => "$(mode)";
<<<<<<< HEAD

#+begin_ENT-951
# Remove after 3.20 is not supported
        rxdirs => "true";
@if minimum_version(3.20)
        rxdirs => "false";
@endif
#+end
=======
	  rxdirs => "true";
>>>>>>> f7131a07
}

##

body perms og(u,g)
# @brief Set the file's owner and group
# @param u The username of the new owner
# @param g The group name
{
      owners => { "$(u)" };
      groups => { "$(g)" };
	  rxdirs => "true";
}

##

body perms owner(user)
# @brief Set the file's owner
# @param user The username of the new owner
{
      owners => { "$(user)" };
	  rxdirs => "true";
}

body perms system_owned(mode)
# @brief Set the file owner and group to the system default
# @param mode the access permission in octal format
#
# **Example:**
#
# ```cf3
# files:
#     "/etc/passwd" perms => system_owned("0644");
# ```
{
      mode   => "$(mode)";
      owners => { "root" };
	  rxdirs => "true";

#+begin_ENT-951
# Remove after 3.20 is not supported
        rxdirs => "true";
@if minimum_version(3.20)
        rxdirs => "false";
@endif
#+end

    freebsd|openbsd|netbsd|darwin::
      groups => { "wheel" };

    linux::
      groups => { "root" };

    solaris::
      groups => { "sys" };

    aix::
      groups => { "system" };
}

##-------------------------------------------------------
## ACLS (extended Unix perms)
##-------------------------------------------------------

body acl access_generic(acl)
# @brief Set the `aces` of the access control as specified
#
# Default/inherited ACLs are left unchanged. This body is
# applicable for both files and directories on all platforms.
#
# @param acl The aces to be set
{
      acl_method => "overwrite";
      aces => { "@(acl)" };

    windows::
      acl_type => "ntfs";

    !windows::
      acl_type => "posix";
}

##

body acl ntfs(acl)
# @brief Set the `aces` on NTFS file systems, and overwrite
# existing ACLs.
#
# This body requires CFEngine Enterprise.
#
# @param acl The aces to be set
{
      acl_type => "ntfs";
      acl_method => "overwrite";
      aces => { "@(acl)" };
}

##

body acl strict
# @brief Limit file access via ACLs to users with administrator privileges,
# overwriting existing ACLs.
#
# **Note:** May need to take ownership of file/dir to be sure no-one else is
# allowed access.
{
      acl_method => "overwrite";

    windows::
      aces => { "user:Administrator:rwx" };
    !windows::
      aces => { "user:root:rwx" };
}

##-------------------------------------------------------
## depth_search
##-------------------------------------------------------

body depth_search recurse(d)
# @brief Search files and direcories recursively, up to the specified depth
# Directories on different devices are excluded.
#
# @param d The maximum search depth
{
      depth => "$(d)";
      xdev  => "true";
}

##

body depth_search recurse_ignore(d,list)
# @brief Search files and directories recursively,
# but don't recurse into the specified directories
#
# @param d The maximum search depth
# @param list The list of directories to be excluded
{
      depth => "$(d)";
      exclude_dirs => { @(list) };
}

##

body depth_search include_base
# @brief Search files and directories recursively,
# starting from the base directory.
{
      include_basedir => "true";
}

body depth_search recurse_with_base(d)
# @brief Search files and directories recursively up to the specified
# depth, starting from the base directory excluding directories on
# other devices.
#
# @param d The maximum search depth
{
      depth => "$(d)";
      xdev  => "true";
      include_basedir => "true";
}

##-------------------------------------------------------
## delete
##-------------------------------------------------------

body delete tidy
# @brief Delete the file and remove empty directories
# and links to directories
{
      dirlinks => "delete";
      rmdirs   => "true";
}

##-------------------------------------------------------
## rename
##-------------------------------------------------------

body rename disable
# @brief Disable the file
{
      disable => "true";
}

##

body rename rotate(level)
# @brief Rotate and store up to `level` backups of the file
# @param level The number of backups to store
{
      rotate => "$(level)";
}

##

body rename to(file)
# @brief Rename the file to `file`
# @param file The new name of the file
{
      newname => "$(file)";
}

##-------------------------------------------------------
## file_select
##-------------------------------------------------------

body file_select name_age(name,days)
# @brief Select files that have a matching `name` and have not been modified for at least `days`
# @param name A regex that matches the file name
# @param days Number of days
{
      leaf_name   => { "$(name)" };
      mtime       => irange(0,ago(0,0,"$(days)",0,0,0));
      file_result => "mtime.leaf_name";
}

##

body file_select days_old(days)
# @brief Select files that have not been modified for at least `days`
# @param days Number of days
{
      mtime       => irange(0,ago(0,0,"$(days)",0,0,0));
      file_result => "mtime";
}

##

body file_select size_range(from,to)
# @brief Select files that have a size within the specified range
# @param from The lower bound of the allowed file size
# @param to The upper bound of the allowed file size
{
      search_size => irange("$(from)","$(to)");
      file_result => "size";
}

##

body file_select bigger_than(size)
# @brief Select files that are above a given size
# @param size The number of bytes files have
{
      search_size => irange("0","$(size)");
      file_result => "!size";
}

##

body file_select exclude(name)
# @brief Select all files except those that match `name`
# @param name A regular expression
{
      leaf_name  => { "$(name)"};
      file_result => "!leaf_name";
}

##

body file_select not_dir
# @brief Select all files that are not directories
{
      file_types => { "dir" };
      file_result => "!file_types";
}

body file_select plain
# @brief Select plain, regular files
{
      file_types  => { "plain" };
      file_result => "file_types";
}

body file_select dirs
# @brief Select directories
{
      file_types  => { "dir" };
      file_result => "file_types";
}

##

body file_select by_name(names)
# @brief Select files that match `names`
# @param names A regular expression
{
      leaf_name  => { @(names)};
      file_result => "leaf_name";
}

##

body file_select ex_list(names)
# @brief Select all files except those that match `names`
# @param names A list of regular expressions
{
      leaf_name  => { @(names) };
      file_result => "!leaf_name";
}

##

body file_select all
# @brief Select all file system entries
{
      leaf_name => { ".*" };
      file_result => "leaf_name";
}

##

body file_select older_than(years, months, days, hours, minutes, seconds)
# @brief Select files older than the date-time specified
# @param years Number of years
# @param months Number of months
# @param days Number of days
# @param hours Number of hours
# @param minutes Number of minutes
# @param seconds Number of seconds
#
# Generic older_than selection body, aimed to have a common definition handy
# for every case possible.
{
      mtime       => irange(0,ago("$(years)","$(months)","$(days)","$(hours)","$(minutes)","$(seconds)"));
      file_result => "mtime";
}

##

body file_select filetype_older_than(filetype, days)
# @brief Select files of specified type older than specified number of days
#
# @param filetype File type to select
# @param days Number of days
#
# This body only takes a single filetype, see `filetypes_older_than()`
# if you want to select more than one type of file.
{
      file_types => { "$(filetype)" };
      mtime      => irange(0,ago(0,0,"$(days)",0,0,0));
      file_result => "file_types.mtime";
}

##

body file_select filetypes_older_than(filetypes, days)
# @brief Select files of specified types older than specified number of days
#
# This body only takes a list of filetypes
#
# @param filetypes A list of file types
# @param days Number of days
#
# **See also:** `filetype_older_than()`
{
      file_types => { @(filetypes) };
      mtime      => irange(0,ago(0,0,"$(days)",0,0,0));
      file_result => "file_types.mtime";
}

body file_select symlinked_to(target)
# @brief Select symlinks that point to $(target)
# @param target The file the symlink should point to in order to be selected
{
  file_types  => { "symlink" };
  issymlinkto => { "$(target)" };
  file_result => "issymlinkto";
}

##-------------------------------------------------------
## changes
##-------------------------------------------------------

body changes detect_all_change
# @brief Detect all file changes using the best hash method
#
# This is fierce, and will cost disk cycles
#
{
      hash           => "best";
      report_changes => "all";
      update_hashes  => "yes";
}

##

body changes detect_all_change_using(hash)
# @brief Detect all file changes using a given hash method
#
# Detect all changes using a configurable hashing algorithm
# for times when you care about both content and file stats e.g. mtime
#
# @param hash supported hashing algorithm (md5, sha1, sha224, sha256, sha384, sha512, best)
{
      hash           => "$(hash)";
      report_changes => "all";
      update_hashes  => "yes";
}

##

body changes detect_content
# @brief Detect file content changes using md5
#
# This is a cheaper alternative
{
      hash           => "md5";
      report_changes => "content";
      update_hashes  => "yes";
}

##

body changes detect_content_using(hash)
# @brief Detect file content changes using a given hash algorithm.
#
# For times when you only care about content, not file stats e.g. mtime
# @param hash - supported hashing algorithm (md5, sha1, sha224, sha256, sha384,
#   sha512, best)
{
      hash           => "$(hash)";
      report_changes => "content";
      update_hashes  => "yes";
}

##

body changes noupdate
# @brief Detect content changes in (small) files that should never change
{
      hash           => "sha256";
      report_changes => "content";
      update_hashes  => "no";
}

##

body changes diff
# @brief Detect file content changes using sha256
# and report the diff to CFEngine Enterprise
{
      hash           => "sha256";
      report_changes => "content";
      report_diffs   => "true";
      update_hashes  => "yes";
}

##

body changes all_changes
# @brief Detect all file changes using sha256
# and report the diff to CFEngine Enterprise
{
      hash           => "sha256";
      report_changes => "all";
      report_diffs   => "true";
      update_hashes  => "yes";
}

##

body changes diff_noupdate
# @brief Detect content changes in (small) files
# and report the diff to CFEngine Enterprise
{
      hash           => "sha256";
      report_changes => "content";
      report_diffs   => "true";
      update_hashes  => "no";
}

# template bundles

bundle agent file_mustache(mustache_file, json_file, target_file)
# @brief Make a file from a Mustache template and a JSON file
# @param mustache_file the file with the Mustache template
# @param json_file a file with JSON data
# @param target_file the target file to write
#
# **Example:**
#
# ```cf3
# methods:
#      "m" usebundle => file_mustache("x.mustache", "y.json", "z.txt");
# ```
{
  files:
      "$(target_file)"
      create => "true",
      edit_template => $(mustache_file),
      template_data => readjson($(json_file), "100k"),
      template_method => "mustache";
}

bundle agent file_mustache_jsonstring(mustache_file, json_string, target_file)
# @brief Make a file from a Mustache template and a JSON string
# @param mustache_file the file with the Mustache template
# @param json_string a string with JSON data
# @param target_file the target file to write
#
# **Example:**
#
# ```cf3
# methods:
#      "m" usebundle => file_mustache_jsonstring("x.mustache", '{ "x": "y" }', "z.txt");
# ```
{
  files:
      "$(target_file)"
      create => "true",
      edit_template => $(mustache_file),
      template_data => parsejson($(json_string)),
      template_method => "mustache";
}

bundle agent file_tidy(file)
# @brief Remove a file
# @param file to remove
#
# **Example:**
#
# ```cf3
# methods:
#      "" usebundle => file_tidy("/tmp/z.txt");
# ```
{
  files:
      "$(file)" delete => tidy;

  reports:
    "DEBUG|DEBUG_$(this.bundle)"::
      "DEBUG $(this.bundle): deleting $(file) with delete => tidy";
}

bundle agent dir_sync(from, to)
# @brief Synchronize a directory entire, deleting unknown files
# @param from source directory
# @param to destination directory
#
# **Example:**
#
# ```cf3
# methods:
#      "" usebundle => dir_sync("/tmp", "/var/tmp");
# ```
{
  files:
      "$(to)/."
      create => "true",
      depth_search => recurse("inf"),
      copy_from => copyfrom_sync($(from));

  reports:
    "DEBUG|DEBUG_$(this.bundle)"::
      "DEBUG $(this.bundle): copying directory $(from) to $(to)";
}

bundle agent file_copy(from, to)
# @brief Copy a file
# @param from source file
# @param to destination file
#
# **Example:**
#
# ```cf3
# methods:
#      "" usebundle => file_copy("/tmp/z.txt", "/var/tmp/y.txt");
# ```
{
  files:
      "$(to)"
      copy_from => copyfrom_sync($(from));

  reports:
    "DEBUG|DEBUG_$(this.bundle)"::
      "DEBUG $(this.bundle): copying file $(from) to $(to)";
}

body copy_from copyfrom_sync(f)
# @brief Copy a directory or file with digest checksums, preserving attributes and purging leftovers
# @param f the file or directory
{
      source => "$(f)";
      purge => "true";
      preserve => "true";
      type_check => "false";
      compare => "digest";
}

bundle agent file_make(file, str)
# @brief Make a file from a string
# @param file target
# @param str the string data
#
# **Example:**
#
# ```cf3
# methods:
#      "" usebundle => file_make("/tmp/z.txt", "Some text
# and some more text here");
# ```
{
  vars:
      "len" int => string_length($(str));
    summarize::
      "summary" string => format("%s...%s",
                                string_head($(str), 18),
                                string_tail($(str), 18));
  classes:
      "summarize" expression => isgreaterthan($(len), 40);

  files:
      "$(file)"
      create => "true",
      edit_line => insert_lines($(str)),
      edit_defaults => empty;

  reports:
    "DEBUG|DEBUG_$(this.bundle)"::
      "DEBUG $(this.bundle): creating $(file) with contents '$(str)'"
      if => "!summarize";

      "DEBUG $(this.bundle): creating $(file) with contents '$(summary)'"
      if => "summarize";
}

bundle agent file_make_mog(file, str, mode, owner, group)
# @brief Make a file from a string with mode, owner, group
# @param file target
# @param str the string data
# @param mode the file permissions in octal
# @param owner the file owner as a name or UID
# @param group the file group as a name or GID
#
# **Example:**
#
# ```cf3
# methods:
#      "" usebundle => file_make_mog("/tmp/z.txt", "Some text
# and some more text here", "0644", "root", "root");
# ```
{
  vars:
      "len" int => string_length($(str));
    summarize::
      "summary" string => format("%s...%s",
                                string_head($(str), 18),
                                string_tail($(str), 18));
  classes:
      "summarize" expression => isgreaterthan($(len), 40);

  files:
      "$(file)"
      create => "true",
      edit_line => insert_lines($(str)),
      perms => mog($(mode), $(owner), $(group)),
      edit_defaults => empty;

  reports:
    "DEBUG|DEBUG_$(this.bundle)"::
      "DEBUG $(this.bundle): creating $(file) with contents '$(str)', mode '$(mode)', owner '$(owner)' and group '$(group)'"
      if => "!summarize";

      "DEBUG $(this.bundle): creating $(file) with contents '$(summary)', mode '$(mode)', owner '$(owner)' and group '$(group)'"
      if => "summarize";
}

bundle agent file_make_mustache(file, template, data)
# @brief Make a file from a mustache template
# @param file Target file to render
# @param template Path to mustache template
# @param data Data container to use
#
# **Example:**
#
# ```cf3
# vars:
#   "state" data => datastate();
#
# methods:
#      "" usebundle => file_make_mustache( "/tmp/z.txt", "/tmp/z.mustache", @(state) );
# ```
{
  files:
      "$(file)"
        create => "true",
        edit_template => "$(template)",
        template_method => "mustache",
        template_data => @(data);

  reports:
      "DEBUG|DEBUG_$(this.bundle)"::
      "DEBUG $(this.bundle): rendering $(file) with template '$(template)'";
}

bundle agent file_make_mustache_with_perms(file, template, data, mode, owner, group)
# @brief Make a file from a mustache template
# @param file Target file to render
# @param template Path to mustache template
# @param data Data container to use
# @param mode File permissions
# @param owner Target file owner
# @param group Target file group
#
# **Example:**
#
# ```cf3
# vars:
#   "state" data => datastate();
#
# methods:
#      "" usebundle => file_make_mustache( "/tmp/z.txt", "/tmp/z.mustache", @(state),
#                                          600, "root", "root" );
# ```
{
  files:
      "$(file)"
        create => "true",
        edit_template => "$(template)",
        template_method => "mustache",
        perms => mog( $(mode), $(owner), $(group) ),
        template_data => @(data);

  reports:
      "DEBUG|DEBUG_$(this.bundle)"::
      "DEBUG $(this.bundle): rendering $(file) with template '$(template)'";
}

bundle agent file_empty(file)
# @brief Make an empty file
# @param file target
#
# **Example:**
#
# ```cf3
# methods:
#      "" usebundle => file_empty("/tmp/z.txt");
# ```
{
  files:
      "$(file)"
      create => "true",
      edit_defaults => empty;

  reports:
    "DEBUG|DEBUG_$(this.bundle)"::
      "DEBUG $(this.bundle): creating empty $(file) with 0 size";
}

bundle agent file_hardlink(target, link)
# @brief Make a hard link to a file
# @param target of link
# @param link the hard link's location
#
# **Example:**
#
# ```cf3
# methods:
#      "" usebundle => file_hardlink("/tmp/z.txt", "/tmp/z.link");
# ```
{
  files:
      "$(link)"
      move_obstructions => "true",
      link_from => linkfrom($(target), "hardlink");

  reports:
    "DEBUG|DEBUG_$(this.bundle)"::
      "DEBUG $(this.bundle): $(link) will be a hard link to $(target)";
}

bundle agent file_link(target, link)
# @brief Make a symlink to a file
# @param target of symlink
# @param link the symlink's location
#
# **Example:**
#
# ```cf3
# methods:
#      "" usebundle => file_link("/tmp/z.txt", "/tmp/z.link");
# ```
{
  files:
      "$(link)"
      move_obstructions => "true",
      link_from => linkfrom($(target), "symlink");

  reports:
    "DEBUG|DEBUG_$(this.bundle)"::
      "DEBUG $(this.bundle): $(link) will be a symlink to $(target)";
}<|MERGE_RESOLUTION|>--- conflicted
+++ resolved
@@ -1697,18 +1697,7 @@
 # @param mode The new mode
 {
       mode   => "$(mode)";
-<<<<<<< HEAD
-
-#+begin_ENT-951
-# Remove after 3.20 is not supported
-        rxdirs => "true";
-@if minimum_version(3.20)
-        rxdirs => "false";
-@endif
-#+end
-=======
-	  rxdirs => "true";
->>>>>>> f7131a07
+      rxdirs => "true";
 }
 
 ##
@@ -1720,18 +1709,7 @@
 {
       owners => { "$(user)" };
       mode   => "$(mode)";
-<<<<<<< HEAD
-
-#+begin_ENT-951
-# Remove after 3.20 is not supported
-        rxdirs => "true";
-@if minimum_version(3.20)
-        rxdirs => "false";
-@endif
-#+end
-=======
-	  rxdirs => "true";
->>>>>>> f7131a07
+      rxdirs => "true";
 }
 
 ##
@@ -1745,18 +1723,7 @@
       owners => { "$(user)" };
       groups => { "$(group)" };
       mode   => "$(mode)";
-<<<<<<< HEAD
-
-#+begin_ENT-951
-# Remove after 3.20 is not supported
-        rxdirs => "true";
-@if minimum_version(3.20)
-        rxdirs => "false";
-@endif
-#+end
-=======
-	  rxdirs => "true";
->>>>>>> f7131a07
+      rxdirs => "true";
 }
 
 ##
