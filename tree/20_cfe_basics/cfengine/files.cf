############################################################################
#  Copyright 2017 Northern.tech AS
#
#  This program is free software; you can redistribute it and/or modify it
#  under the terms of the GNU Lesser General Public License LGPL as published by the
#  Free Software Foundation; version 3.
#
#  This program is distributed in the hope that it will be useful,
#  but WITHOUT ANY WARRANTY; without even the implied warranty of
#  MERCHANTABILITY or FITNESS FOR A PARTICULAR PURPOSE.  See the
#  GNU General Public License for more details.
#
#  To the extent this program is licensed as part of the Enterprise
#  versions of CFEngine, the applicable Commercial Open Source License
#  (COSL) may apply to this file if you as a licensee so wish it. See
#  included file COSL.txt.
###########################################################################
#
# CFEngine Community Open Promise-Body Library
#
# This initiative started by CFEngine promotes a
# standardized set of names and promise specifications
# for template functionality within CFEngine 3.
#
# The aim is to promote an industry standard for
# naming of configuration patterns, leading to a
# de facto middleware of standardized syntax.
#
# Names should be intuitive and parameters should be
# minimal to assist readability and comprehensibility.

# Contributions to this file are voluntarily given to
# the cfengine community, and are moderated by CFEngine.
# No liability or warranty for misuse is implied.
#
# If you add to this file, please try to make the
# contributions "self-documenting". Comments made
# after the bundle/body statement are retained in
# the online docs
#

# For CFEngine Core: 3.7.0 to 3.7.x
# Files bodies

###################################################
# If you find CFEngine useful, please consider    #
# purchasing a commercial version of the software.#
###################################################

bundle common files_common
# @ignore
{
  vars:
      "inputs" slist => { "$(this.promise_dirname)/common.cf" };
}

body file control
# @ignore
{
      inputs => { @(files_common.inputs) };
}

###################################################
# edit_line bundles
###################################################

bundle edit_line insert_before_if_no_line(before, string)
# @brief Insert `string` before `before` if `string` is not found in the file
# @param before The regular expression matching the line which `string` will be
# inserted before
# @param string The string to be prepended
#
{
  insert_lines:
      "$(string)"
        location => before($(before)),
        comment => "Prepend a line to the file if it doesn't already exist";
}

bundle edit_line insert_lines(lines)
# @brief Append `lines` if they don't exist in the file
# @param lines The lines to be appended
#
# **See also:** [`insert_lines`][insert_lines] in
# [`edit_line`][bundle edit_line]
{
  insert_lines:

      "$(lines)"
      comment => "Append lines if they don't exist";
}

##

bundle edit_line insert_file(templatefile)
# @brief Reads the lines from `templatefile` and inserts those into the
# file being edited.
# @param templatefile The name of the file from which to import lines.
{
  insert_lines:

      "$(templatefile)"
      comment => "Insert the template file into the file being edited",
      insert_type => "file";
}

##

bundle edit_line comment_lines_matching(regex,comment)
# @brief Comment lines in the file that matching an [anchored] regex
# @param regex Anchored regex that the entire line needs to match
# @param comment A string that is prepended to matching lines
{
  replace_patterns:

      "^($(regex))$"

      replace_with => comment("$(comment)"),
      comment => "Search and replace string";
}

##

bundle edit_line contains_literal_string(string)
# @brief Ensure the literal string is present in the promised file
# @description If the string is not found in the file it is inserted according
# to CFEngine defaults.
# @param string The string (potentially multiline) to ensure exists in the
# promised file.
{

   insert_lines:
     "$(string)"
       insert_type => "preserve_block",
       expand_scalars => "false",
       whitespace_policy => { "exact_match" };
}

##

bundle edit_line uncomment_lines_matching(regex,comment)
# @brief Uncomment lines of the file where the regex matches
# the entire text after the comment string
# @param regex The regex that lines need to match after `comment`
# @param comment The prefix of the line that is removed
{
  replace_patterns:

      "^$(comment)\s?($(regex))$"

      replace_with => uncomment,
      comment => "Uncomment lines matching a regular expression";
}

##

bundle edit_line comment_lines_containing(regex,comment)
# @brief Comment lines of the file matching a regex
# @param regex A regex that a part of the line needs to match
# @param comment A string that is prepended to matching lines
{
  replace_patterns:

      "^((?!$(comment)).*$(regex).*)$"

      replace_with => comment("$(comment)"),
      comment => "Comment out lines in a file";
}

##

bundle edit_line uncomment_lines_containing(regex,comment)
# @brief Uncomment lines of the file where the regex matches
# parts of the text after the comment string
# @param regex The regex that lines need to match after `comment`
# @param comment The prefix of the line that is removed
{
  replace_patterns:

      "^$(comment)\s?(.*$(regex).*)$"

      replace_with => uncomment,
      comment => "Uncomment a line containing a fragment";
}

##

bundle edit_line delete_lines_matching(regex)
# @brief Delete lines matching a regular expression
# @param regex The regular expression that the lines need to match
{
  delete_lines:

      "$(regex)"

      comment => "Delete lines matching regular expressions";
}

##

bundle edit_line warn_lines_matching(regex)
# @brief Warn about lines matching a regular expression
# @param regex The regular expression that the lines need to match
{
  delete_lines:

      "$(regex)"

      comment => "Warn about lines in a file",
      action => warn_only;
}

##

bundle edit_line prepend_if_no_line(string)
# @brief Prepend `string` if it doesn't exist in the file
# @param string The string to be prepended
#
# **See also:** [`insert_lines`][insert_lines] in
# [`edit_line`][bundle edit_line]
{
  insert_lines:
      "$(string)"
      location => start,
      comment => "Prepend a line to the file if it doesn't already exist";
}

bundle edit_line append_if_no_line(str)
# @ignore
# This duplicates the insert_lines bundle
{
  insert_lines:

      "$(str)"

      comment => "Append a line to the file if it doesn't already exist";
}

##

bundle edit_line append_if_no_lines(list)
# @ignore
# This duplicates the insert_lines bundle
{
  insert_lines:

      "$(list)"

      comment => "Append lines to the file if they don't already exist";
}

##

bundle edit_line replace_line_end(start,end)
# @brief Give lines starting with `start` the ending given in `end`
#
# Whitespaces will be left unmodified. For example,
# `replace_line_end("ftp", "2121/tcp")` would replace
#
# `"ftp             21/tcp"`
#
# with
#
# `"ftp             2121/tcp"`
#
# @param start The string lines have to start with
# @param end The string lines should end with
{
  field_edits:

      "\s*$(start)\s.*"
      comment => "Replace lines with $(this.start) and $(this.end)",
      edit_field => line("(^|\s)$(start)\s*", "2", "$(end)","set");
}

##

bundle edit_line append_to_line_end(start,end)
# @brief Append `end` to any lines beginning with `start`
#
# `end` will be appended to all lines starting with `start` and not
# already ending with `end`.  Whitespaces will be left unmodified.
#
# For example, `append_to_line_end("kernel", "vga=791")` would replace
# `kernel /boot/vmlinuz root=/dev/sda7`
#
# with
#
# `kernel /boot/vmlinuz root=/dev/sda7 vga=791`
#
# **WARNING**: Be careful not to have multiple promises matching the same line, which would result in the line growing indefinitely.
#
# @param start pattern to match lines of interest
# @param end string to append to matched lines
#
# **Example:**
#
# ```cf3
#  files:
#      "/tmp/boot-options" edit_line => append_to_line_end("kernel", "vga=791");
# ```
#
{
  field_edits:

      "\s*$(start)\s.*"
      comment => "Append lines with $(this.start) and $(this.end)",
      edit_field => line("(^|\s)$(start)\s*", "2", "$(end)","append");
}

##

bundle edit_line regex_replace(find,replace)
# @brief Find exactly a regular expression and replace exactly the match with a string.
# You can think of this like a PCRE powered sed.
# @param find The regular expression
# @param replace The replacement string
{
  replace_patterns:

      "$(find)"
      replace_with => value("$(replace)"),
      comment => "Search and replace string";
}

##

bundle edit_line resolvconf(search,list)
# @brief Adds search domains and name servers to the system
# resolver configuration.
#
# Use this bundle to modify `resolv.conf`. Existing entries for
# `search` and `nameserver` are replaced.
#
# @param search The search domains with space
# @param list An slist of nameserver addresses
{
  delete_lines:

      "search.*"     comment => "Reset search lines from resolver";
      "nameserver.*" comment => "Reset nameservers in resolver";

  insert_lines:

      "search $(search)"    comment => "Add search domains to resolver";
      "nameserver $(list)"  comment => "Add name servers to resolver";
}

##

bundle edit_line resolvconf_o(search,list,options)
# @brief Adds search domains, name servers and options to the system
# resolver configuration.
#
# Use this bundle to modify `resolv.conf`. Existing entries for
# `search`, `nameserver` and `options` are replaced.
#
# @param search The search domains with space
# @param list An slist of nameserver addresses
# @param options is an slist of variables to modify the resolver

{
  delete_lines:

      "search.*"     comment => "Reset search lines from resolver";
      "nameserver.*" comment => "Reset nameservers in resolver";
      "options.*"    comment => "Reset options in resolver";

  insert_lines:

      "search $(search)"    comment => "Add search domains to resolver";
      "nameserver $(list)"  comment => "Add name servers to resolver";
      "options $(options)"  comment => "Add options to resolver";
}

##

bundle edit_line manage_variable_values_ini(tab, sectionName)
# @brief Sets the RHS of configuration items in the file of the form
# `LHS=RHS`
#
# If the line is commented out with `#`, it gets uncommented first.
# Adds a new line if none exists.
# Removes any variable value pairs not defined for the ini section.
#
# @param tab An associative array containing `tab[sectionName][LHS]="RHS"`.
# The value is not changed when the `RHS` is "dontchange"
# @param sectionName The section in the file within which values should be
# modified
#
# **See also:** `set_variable_values_ini()`
{
  vars:
      "index" slist => getindices("$(tab)[$(sectionName)]");

      # Be careful if the index string contains funny chars
      "cindex[$(index)]" string => canonify("$(index)");

  classes:
      "edit_$(cindex[$(index)])"     not => strcmp("$($(tab)[$(sectionName)][$(index)])","dontchange"),
      comment => "Create conditions to make changes";

  field_edits:

      # If the line is there, but commented out, first uncomment it
      "#+\s*$(index)\s*=.*"
      select_region => INI_section(escape("$(sectionName)")),
      edit_field => col("=","1","$(index)","set"),
      ifvarclass => "edit_$(cindex[$(index)])";

      # match a line starting like the key something
      "$(index)\s*=.*"
      edit_field => col("=","2","$($(tab)[$(sectionName)][$(index)])","set"),
      select_region => INI_section(escape("$(sectionName)")),
      classes => results("bundle", "manage_variable_values_ini_not_$(cindex[$(index)])"),
      ifvarclass => "edit_$(cindex[$(index)])";

  delete_lines:
      ".*"
      select_region => INI_section(escape("$(sectionName)")),
      comment       => "Remove all entries in the region so there are no extra entries";

  insert_lines:
      "[$(sectionName)]"
      location => start,
      comment => "Insert lines";

      "$(index)=$($(tab)[$(sectionName)][$(index)])"
      select_region => INI_section(escape("$(sectionName)")),
        ifvarclass => "!(manage_variable_values_ini_not_$(cindex[$(index)])_kept|manage_variable_values_ini_not_$(cindex[$(index)])_repaired).edit_$(cindex[$(index)])";

}

##

bundle edit_line set_variable_values_ini(tab, sectionName)
# @brief Sets the RHS of configuration items in the file of the form
# `LHS=RHS`
#
# If the line is commented out with `#`, it gets uncommented first.
# Adds a new line if none exists.
#
# @param tab An associative array containing `tab[sectionName][LHS]="RHS"`.
# The value is not changed when the `RHS` is "dontchange"
# @param sectionName The section in the file within which values should be
# modified
#
# **See also:** `manage_variable_values_ini()`
{
  vars:
      "index" slist => getindices("$(tab)[$(sectionName)]");

      # Be careful if the index string contains funny chars
      "cindex[$(index)]" string => canonify("$(index)");

  classes:
      "edit_$(cindex[$(index)])"     not => strcmp("$($(tab)[$(sectionName)][$(index)])","dontchange"),
      comment => "Create conditions to make changes";

  field_edits:

      # If the line is there, but commented out, first uncomment it
      "#+\s*$(index)\s*=.*"
      select_region => INI_section(escape("$(sectionName)")),
      edit_field => col("=","1","$(index)","set"),
      ifvarclass => "edit_$(cindex[$(index)])";

      # match a line starting like the key something
      "$(index)\s*=.*"
      edit_field => col("=","2","$($(tab)[$(sectionName)][$(index)])","set"),
<<<<<<< HEAD
      select_region => INI_section(escape("$(sectionName)")),
      classes => results("bundle", "set_variable_values_ini_not_$(cindex[$(index)])"),
      ifvarclass => "edit_$(cindex[$(index)])";
=======
      select_region => INI_section("$(sectionName)"),
      classes => results("bundle", "set_variable_values_ini_not_$(cindex[$(index)])"),
      ifvarclass => "edit_$(cindex[$(index)])",
      comment => "trying to match$(index) ";
>>>>>>> f809eb1a

  insert_lines:
      "[$(sectionName)]"
      location => start,
      comment => "Insert lines";

      "$(index)=$($(tab)[$(sectionName)][$(index)])"
<<<<<<< HEAD
      select_region => INI_section(escape("$(sectionName)")),
        ifvarclass => "!(set_variable_values_ini_not_$(cindex[$(index)])_kept|set_variable_values_ini_not_$(cindex[$(index)])_repaired).edit_$(cindex[$(index)])";
=======
      select_region => INI_section("$(sectionName)"),
      ifvarclass => "!(set_variable_values_ini_not_$(cindex[$(index)])_kept|set_variable_values_ini_not_$(cindex[$(index)])_repaired).edit_$(cindex[$(index)])";
>>>>>>> f809eb1a

}

bundle edit_line insert_ini_section(name, config)
# @brief Inserts a INI section with content
#
# ```
# # given an array "barray"
# files:
#     "myfile.ini" edit_line => insert_innit_section("foo", "barray");
# ```
#
# Inserts a section in an INI file with the given configuration
# key-values from the array `config`.
#
# @param name the name of the INI section
# @param config The fully-qualified name of an associative array containing `v[LHS]="rhs"`
{
  vars:
      "k" slist => getindices($(config));

  insert_lines:
      "[$(name)]"
      location => start,
      comment => "Insert an ini section with values if not present";

      "$(k)=$($(config)[$(k)])"
      location => after("[$(name)]");
}


bundle edit_line set_quoted_values(v)
# @brief Sets the RHS of variables in shell-like files of the form:
#
# ```
#      LHS="RHS"
# ```
#
# Adds a new line if no LHS exists, and replaces RHS values if one does exist.
# If the line is commented out with #, it gets uncommented first.
#
# @param v The fully-qualified name of an associative array containing `v[LHS]="rhs"`
#
# **Example:**
#
# ```cf3
#     vars:
#        "stuff[lhs-1]" string => "rhs1";
#        "stuff[lhs-2]" string => "rhs2";
#
#     files:
#        "myfile"
#          edit_line => set_quoted_values(stuff)
# ```
#
# **See also:** `set_variable_values()`
{
  meta:
      "tags"
      slist =>
      {
        "deprecated=3.6.0",
        "deprecation-reason=Generic reimplementation",
        "replaced-by=set_line_based"
      };

  vars:
      "index" slist => getindices("$(v)");
      # Be careful if the index string contains funny chars

      "cindex[$(index)]" string => canonify("$(index)");

  field_edits:
      # If the line is there, but commented out, first uncomment it
      "#+\s*$(index)\s*=.*"
      edit_field => col("=","1","$(index)","set");

      # match a line starting like the key = something
      "\s*$(index)\s*=.*"
      edit_field => col("=","2",'"$($(v)[$(index)])"',"set"),
      classes    => results("bundle", "$(cindex[$(index)])_in_file"),
      comment    => "Match a line starting like key = something";

  insert_lines:
      '$(index)="$($(v)[$(index)])"'
      comment    => "Insert a variable definition",
        ifvarclass => "!($(cindex[$(index)])_in_file_kept|$(cindex[$(index)])_in_file_repaired)";
}

##

bundle edit_line set_variable_values(v)
# @brief Sets the RHS of variables in files of the form:
#
# ```
#      LHS=RHS
# ```
#
# Adds a new line if no LHS exists, and replaces RHS values if one does exist.
# If the line is commented out with #, it gets uncommented first.
#
# @param v The fully-qualified name of an associative array containing `v[LHS]="rhs"`
#
# **Example:**
#
# ```cf3
#     vars:
#        "stuff[lhs-1]" string => "rhs1";
#        "stuff[lhs-2]" string => "rhs2";
#
#     files:
#        "myfile"
#          edit_line => set_variable_values(stuff)
# ```
#
# **See also:** `set_quoted_values()`
{
  meta:
      "tags"
      slist =>
      {
        "deprecated=3.6.0",
        "deprecation-reason=Generic reimplementation",
        "replaced-by=set_line_based"
      };

  vars:

      "index" slist => getindices("$(v)");

      # Be careful if the index string contains funny chars

      "cindex[$(index)]" string => canonify("$(index)");
      "cv"               string => canonify("$(v)");

  field_edits:

      # match a line starting like the key = something

      "\s*$(index)\s*=.*"

      edit_field => col("\s*$(index)\s*=","2","$($(v)[$(index)])","set"),
      classes => results("bundle", "$(cv)_$(cindex[$(index)])_in_file"),
      comment => "Match a line starting like key = something";

  insert_lines:

      "$(index)=$($(v)[$(index)])"

      comment => "Insert a variable definition",
        ifvarclass => "!($(cv)_$(cindex[$(index)])_in_file_kept|$(cv)_$(cindex[$(index)])_in_file_repaired)";
}

bundle edit_line set_config_values(v)
# @brief Sets the RHS of configuration items in the file of the form:
#
# ```
#   LHS RHS
# ```
#
# If the line is commented out with `#`, it gets uncommented first.
#
# Adds a new line if none exists.
#
# @param v The fully-qualified name of an associative array containing `v[LHS]="rhs"`
{
  meta:
      "tags"
      slist =>
      {
        "deprecated=3.6.0",
        "deprecation-reason=Generic reimplementation",
        "replaced-by=set_line_based"
      };

  vars:
      "index" slist => getindices("$(v)");

      # Be careful if the index string contains funny chars
      "cindex[$(index)]" string => canonify("$(index)");

      # Escape the value (had a problem with special characters and regex's)
      "ev[$(index)]" string => escape("$($(v)[$(index)])");

      # Do we have more than one line commented out?
      "index_comment_matches_$(cindex[$(index)])"
        int => countlinesmatching("^\s*#\s*($(index)\s+.*|$(index))$","$(edit.filename)");


  classes:
      # Check to see if this line exists
      "line_exists_$(cindex[$(index)])"
        expression => regline("^\s*($(index)\s.*|$(index))$","$(edit.filename)"),
        scope => "bundle";

      # if there's more than one comment, just add new (don't know who to use)
      "multiple_comments_$(cindex[$(index)])"
        expression => isgreaterthan("$(index_comment_matches_$(cindex[$(index)]))","1"),
        scope => "bundle";

  replace_patterns:
      # If the line is commented out, uncomment and replace with
      # the correct value
      "^\s*#\s*($(index)\s+.*|$(index))$"
        comment => "If we find a single commented entry we can uncomment it to
                    keep the settings near any inline documentation. If there
                    are multiple comments, then we don't try to replace them and
                    instead will later append the new value after the first
                    commented occurrence of $(index).",
        handle => "set_config_values_replace_commented_line",
        replace_with => value("$(index) $($(v)[$(index)])"),
          ifvarclass => "!line_exists_$(cindex[$(index)]).!replace_attempted_$(cindex[$(index)])_reached.!multiple_comments_$(cindex[$(index)])",
             classes => results("bundle", "uncommented_$(cindex[$(index)])");

      # If the line is there with the wrong value, replace with
      # the correct value
      "^\s*($(index)\s+(?!$(ev[$(index)])$).*|$(index))$"
           comment => "Correct the value $(index)",
      replace_with => value("$(index) $($(v)[$(index)])"),
           classes => results("bundle", "replace_attempted_$(cindex[$(index)])");

  insert_lines:
      # If the line doesn't exist, or there is more than one occurrence
      # of the LHS commented out, insert a new line and try to place it
      # after the commented LHS (keep new line with old comments)
      "$(index) $($(v)[$(index)])"
         comment => "Insert the value, marker exists $(index)",
        location => after("^\s*#\s*($(index)\s+.*|$(index))$"),
      ifvarclass => "replace_attempted_$(cindex[$(index)])_reached.multiple_comments_$(cindex[$(index)])";

      # If the line doesn't exist and there are no occurrences
      # of the LHS commented out, insert a new line at the eof
      "$(index) $($(v)[$(index)])"
         comment => "Insert the value, marker doesn't exist $(index)",
      ifvarclass => "replace_attempted_$(cindex[$(index)])_reached.!multiple_comments_$(cindex[$(index)])";

}

bundle edit_line set_line_based(v, sep, bp, kp, cp)
# @brief Sets the RHS of configuration items in the file of the form:
#
# ```
#   LHS$(sep)RHS
# ```
#
# Example usage for `x=y` lines (e.g. rsyncd.conf):
#
# ```cf3
# "myfile"
# edit_line => set_line_based("test.config", "=", "\s*=\s*", ".*", "\s*#\s*");
# ```
#
# Example usage for `x y` lines (e.g. sshd_config):
#
# ```cf3
# "myfile"
# edit_line => set_line_based("test.config", " ", "\s+", ".*", "\s*#\s*");
# ```
#
# If the line is commented out with `$(cp)`, it gets uncommented first.
#
# Adds a new line if none exists or if more than one commented-out
# possible matches exist.
#
# Originally `set_config_values` by Ed King.
#
# @param v The fully-qualified name of an associative array containing `v[LHS]="rhs"`
# @param sep The separator to insert, e.g. ` ` for space-separated
# @param bp The key-value separation regex, e.g. `\s+` for space-separated
# @param kp The keys to select from v, use `.*` for all
# @param cp The comment pattern from line-start, e.g. `\s*#\s*`
{
  meta:
      "tags"
      slist =>
      {
        "replaces=set_config_values",
        "replaces=set_config_values_matching",
        "replaces=set_variable_values",
        "replaces=set_quoted_values",
        "replaces=maintain_key_values",
      };

  vars:
      "vkeys" slist => getindices("$(v)");
      "i" slist => grep($(kp), vkeys);

      # Be careful if the index string contains funny chars
      "ci[$(i)]" string => canonify("$(i)");

      # Escape the value (had a problem with special characters and regex's)
      "ev[$(i)]" string => escape("$($(v)[$(i)])");

      # Do we have more than one line commented out?
      "comment_matches_$(ci[$(i)])"
      int => countlinesmatching("^$(cp)($(i)$(bp).*|$(i))$",
                                $(edit.filename));


  classes:
      # Check to see if this line exists
      "exists_$(ci[$(i)])"
      expression => regline("^\s*($(i)$(bp).*|$(i))$",
                            $(edit.filename));

      # if there's more than one comment, just add new (don't know who to use)
      "multiple_comments_$(ci[$(i)])"
      expression => isgreaterthan("$(comment_matches_$(ci[$(i)]))",
                                  "1");


  replace_patterns:
      # If the line is commented out, uncomment and replace with
      # the correct value
      "^$(cp)($(i)$(bp).*|$(i))$"
             comment => "Uncommented the value '$(i)'",
        replace_with => value("$(i)$(sep)$($(v)[$(i)])"),
          ifvarclass => "!exists_$(ci[$(i)]).!replace_attempted_$(ci[$(i)])_reached.!multiple_comments_$(ci[$(i)])",
             classes => results("bundle", "uncommented_$(ci[$(i)])");

      # If the line is there with the wrong value, replace with
      # the correct value
      "^\s*($(i)$(bp)(?!$(ev[$(i)])$).*|$(i))$"
           comment => "Correct the value '$(i)'",
      replace_with => value("$(i)$(sep)$($(v)[$(i)])"),
           classes => results("bundle", "replace_attempted_$(ci[$(i)])");

  insert_lines:
      # If the line doesn't exist, or there is more than one occurrence
      # of the LHS commented out, insert a new line and try to place it
      # after the commented LHS (keep new line with old comments)
      "$(i)$(sep)$($(v)[$(i)])"
         comment => "Insert the value, marker '$(i)' exists",
        location => after("^$(cp)($(i)$(bp).*|$(i))$"),
      ifvarclass => "replace_attempted_$(ci[$(i)])_reached.multiple_comments_$(ci[$(i)])";

      # If the line doesn't exist and there are no occurrences
      # of the LHS commented out, insert a new line at the eof
      "$(i)$(sep)$($(v)[$(i)])"
         comment => "Insert the value, marker '$(i)' doesn't exist",
      ifvarclass => "replace_attempted_$(ci[$(i)])_reached.!multiple_comments_$(ci[$(i)]).!exists_$(ci[$(i)])";

  reports:
    verbose_mode|EXTRA::
      "$(this.bundle): Line for '$(i)' exists" ifvarclass => "exists_$(ci[$(i)])";
      "$(this.bundle): Line for '$(i)' does not exist" ifvarclass => "!exists_$(ci[$(i)])";
}

bundle edit_line set_config_values_matching(v,pat)
# @brief Sets the RHS of configuration items in the file of the form
#
# ```
#   LHS RHS
# ```
#
# If the line is commented out with `#`, it gets uncommented first.
# Adds a new line if none exists.
#
# @param v the fully-qualified name of an associative array containing v[LHS]="rhs"
# @param pat Only elements of `v` that match the regex `pat` are use
{
  meta:
      "tags"
      slist =>
      {
        "deprecated=3.6.0",
        "deprecation-reason=Generic reimplementation",
        "replaced-by=set_line_based"
      };

  vars:
      "allparams" slist => getindices("$(v)");
      "index"     slist => grep("$(pat)", "allparams");

      # Be careful if the index string contains funny chars
      "cindex[$(index)]" string => canonify("$(index)");

  replace_patterns:
      # If the line is there, maybe commented out, uncomment and replace with
      # the correct value
      "^\s*($(index)\s+(?!$($(v)[$(index)])).*|# ?$(index)\s+.*)$"
      comment => "Correct the value",
      replace_with => value("$(index) $($(v)[$(index)])"),
      classes => results("bundle", "replace_attempted_$(cindex[$(index)])");

  insert_lines:
      "$(index) $($(v)[$(index)])"
      ifvarclass => "replace_attempted_$(cindex[$(index)])_reached";

}

##

bundle edit_line maintain_key_values(v,sep)
# @ignore
# @brief Sets the RHS of configuration items with an giving separator
#
# Contributed by David Lee
{
  meta:
      "tags"
      slist =>
      {
        "deprecated=3.6.0",
        "deprecation-reason=Generic reimplementation",
        "replaced-by=set_line_based"
      };

  vars:
      "index" slist => getindices("$(v)");
      # Be careful if the index string contains funny chars
      "cindex[$(index)]" string => canonify("$(index)");
      # Matching pattern for line (basically key-and-separator)
      "keypat[$(index)]" string => "\s*$(index)\s*$(sep)\s*";

      # Values may contain regexps. Escape them for replace_pattern matching.
      "ve[$(index)]" string => escape("$($(v)[$(index)])");

  classes:
      "$(cindex[$(index)])_key_in_file"
      comment => "Dynamic Class created if patterns matching",
      expression => regline("^$(keypat[$(index)]).*", "$(edit.filename)");

  replace_patterns:
      # For convergence need to use negative lookahead on value:
      # "key sep (?!value).*"
      "^($(keypat[$(index)]))(?!$(ve[$(index)])$).*"
      comment => "Replace definition of $(index)",
      replace_with => value("$(match.1)$($(v)[$(index)])");

  insert_lines:
      "$(index)$(sep)$($(v)[$(index)])"
      comment => "Insert definition of $(index)",
      ifvarclass => "!$(cindex[$(index)])_key_in_file";
}

##

bundle edit_line append_users_starting(v)
# @brief For adding to `/etc/passwd` or `etc/shadow`
# @param v An array `v[username] string => "line..."`
#
# **Note:** To manage local users with CFEngine 3.6 and later,
# consider making `users` promises instead of modifying system files.
{
  vars:

      "index"        slist => getindices("$(v)");

  classes:

      "add_$(index)"     not => userexists("$(index)"),
      comment => "Class created if user does not exist";

  insert_lines:

      "$($(v)[$(index)])"

      comment => "Append users into a password file format",
      ifvarclass => "add_$(index)";
}

##

bundle edit_line append_groups_starting(v)
# @brief For adding groups to `/etc/group`
# @param v An array `v[groupname] string => "line..."`
#
# **Note:** To manage local users with CFEngine 3.6 and later,
# consider making `users` promises instead of modifying system files.
{
  vars:

      "index"        slist => getindices("$(v)");

  classes:

      "add_$(index)"     not => groupexists("$(index)"),
      comment => "Class created if group does not exist";

  insert_lines:

      "$($(v)[$(index)])"

      comment => "Append users into a group file format",
      ifvarclass => "add_$(index)";

}

##

bundle edit_line set_colon_field(key,field,val)
# @brief Set the value of field number `field` of the line whose
# first field is `key` to the value `val`, in a colon-separated file.
# @param key The value the first field has to match
# @param field The field to be modified
# @param val The new value of `field`
{
  field_edits:

      "$(key):.*"

      comment => "Edit a colon-separated file, using the first field as a key",
      edit_field => col(":","$(field)","$(val)","set");
}

##

bundle edit_line set_user_field(user,field,val)
# @brief Set the value of field number "field" in a `:-field`
# formatted file like `/etc/passwd`
# @param user The user to be modified
# @param field The field that should be modified
# @param val The value for `field`
#
# **Note:** To manage local users with CFEngine 3.6 and later,
# consider making `users` promises instead of modifying system files.
{
  field_edits:

      "$(user):.*"

      comment => "Edit a user attribute in the password file",
      edit_field => col(":","$(field)","$(val)","set");
}

##

bundle edit_line append_user_field(group,field,allusers)
# @brief For adding users to to a file like `/etc/group`
# at field position `field`, comma separated subfields
# @param group The group to be modified
# @param field The field where users should be added
# @param allusers The list of users to add to `field`
#
# **Note:** To manage local users with CFEngine 3.6 and later,
# consider making `users` promises instead of modifying system files.
{
  vars:

      "val" slist => { @(allusers) };

  field_edits:

      "$(group):.*"

      comment => "Append users into a password file format",
      edit_field => col(":","$(field)","$(val)","alphanum");
}

##

bundle edit_line expand_template(templatefile)
# @brief Read in the named text file and expand `$(var)` inside the file
# @param templatefile The name of the file
{
  insert_lines:

      "$(templatefile)"

      insert_type => "file",
      comment => "Expand variables in the template file",
      expand_scalars => "true";
}

bundle edit_line replace_or_add(pattern,line)
# @brief Replace a pattern in a file with a single line.
#
# If the pattern is not found, add the line to the file.
#
# @param pattern The pattern that should be replaced
# The pattern must match the whole line (it is automatically
# anchored to the start and end of the line) to avoid
# ambiguity.
# @param line The line with which to replace matches of `pattern`
{
  vars:
      "cline" string => canonify("$(line)");
      "eline" string => escape("$(line)");

  replace_patterns:
      "^(?!$(eline)$)$(pattern)$"
      comment => "Replace a pattern here",
      replace_with => value("$(line)"),
      classes => results("bundle", "replace_$(cline)");

  insert_lines:
      "$(line)"
      ifvarclass => "replace_$(cline)_reached";
}

bundle edit_line converge(marker, lines)
# @brief Converge `lines` marked with `marker`
#
# Any content marked with `marker` is removed, then `lines` are
# inserted.  Every `line` should contain `marker`.
#
# @param marker The marker (not a regular expression; will be escaped)
# @param lines The lines to insert; all must contain `marker`
{
  vars:
      "regex" string => escape($(marker));

  delete_lines:
      "$(regex)" comment => "Delete lines matching the marker";
  insert_lines:
      "$(lines)" comment => "Insert the given lines";
}

bundle edit_line fstab_option_editor(method, mount, option)
# @brief Add or remove `/etc/fstab` options for a mount
#
# This bundle edits the options field of a mount.  The `method` is a
# `field_operation` which can be `append`, `prepend`, `set`, `delete`,
# or `alphanum`.  The option is OS-specific.
#
# @param method `field_operation` to apply
# @param mount the mount point
# @param option the option to add or remove
#
# **Example:**
#
# ```cf3
#  files:
#      "/etc/fstab" edit_line => fstab_option_editor("delete", "/", "acl");
#      "/etc/fstab" edit_line => fstab_option_editor("append", "/", "acl");
# ```
{
   field_edits:
      "(?!#)\S+\s+$(mount)\s.+"
      edit_field => fstab_options($(option), $(method));
}

##-------------------------------------------------------
## editing bodies
##-------------------------------------------------------

body edit_field fstab_options(newval, method)
# @brief Edit the options field in a fstab format
# @param newval the new option
# @param method `field_operation` to apply
#
# This body edits the options field in the fstab file format.  The
# `method` is a `field_operation` which can be `append`, `prepend`,
# `set`, `delete`, or `alphanum`.  The `newval` option is OS-specific.
#
# **Example:**
#
# ```cf3
#   # from the `fstab_options_editor`
#   field_edits:
#      "(?!#)\S+\s+$(mount)\s.+"
#      edit_field => fstab_options($(option), $(method));
# ```
{
      field_separator => "\s+";
      select_field    => "4";
      value_separator  => ",";
      field_value     => "$(newval)";
      field_operation => "$(method)";
}

body edit_field quoted_var(newval,method)
# @brief Edit the quoted value of the matching line
# @param newval The new value
# @param method The method by which to edit the field
{
      field_separator => "\"";
      select_field    => "2";
      value_separator  => " ";
      field_value     => "$(newval)";
      field_operation => "$(method)";
      extend_fields => "false";
      allow_blank_fields => "true";
}

##

body edit_field col(split,col,newval,method)
# @brief Edit tabluar data with comma-separated sub-values
# @param split The separator that defines columns
# @param col The (1-based) index of the value to change
# @param newval The new value
# @param method The method by which to edit the field
{
      field_separator    => "$(split)";
      select_field       => "$(col)";
      value_separator    => ",";
      field_value        => "$(newval)";
      field_operation    => "$(method)";
      extend_fields      => "true";
      allow_blank_fields => "true";
}

##

body edit_field line(split,col,newval,method)
# @brief Edit tabular data with space-separated sub-values
# @param split The separator that defines columns
# @param col The (1-based) index of the value to change
# @param newval The new value
# @param method The method by which to edit the field
{
      field_separator    => "$(split)";
      select_field       => "$(col)";
      value_separator    => " ";
      field_value        => "$(newval)";
      field_operation    => "$(method)";
      extend_fields      => "true";
      allow_blank_fields => "true";
}

##

body replace_with value(x)
# @brief Replace matching lines
# @param x The replacement string
{
      replace_value => "$(x)";
      occurrences => "all";
}

##

body select_region INI_section(x)
# @brief Restrict the `edit_line` promise to the lines in section `[x]`
# @param x The name of the section in an INI-like configuration file
{
      select_start => "\[$(x)\]\s*";
      select_end => "\[.*\]\s*";

@if minimum_version(3.10)
      select_end_match_eof => "true";
@endif
}

##-------------------------------------------------------
## edit_defaults
##-------------------------------------------------------

body edit_defaults std_defs
# @brief Standard definitions for `edit_defaults`
# Don't empty the file before editing starts and don't make a backup.
{
      empty_file_before_editing => "false";
      edit_backup => "false";
      #max_file_size => "300000";
}

##

body edit_defaults empty
# @brief Empty the file before editing
#
# No backup is made
{
      empty_file_before_editing => "true";
      edit_backup => "false";
      #max_file_size => "300000";
}

##

body edit_defaults no_backup
# @brief Don't make a backup of the file before editing
{
      edit_backup => "false";
}

##

body edit_defaults backup_timestamp
# @brief Make a timestamped backup of the file before editing
{
      empty_file_before_editing => "false";
      edit_backup => "timestamp";
      #max_file_size => "300000";
}

##-------------------------------------------------------
## location
##-------------------------------------------------------

body location start
# @brief Editing occurs before the matched line
{
      before_after => "before";
}

##

body location after(str)
# @brief Editing occurs after the line matching `str`
# @param str Regular expression matching the file line location
{
      before_after => "after";
      select_line_matching => "$(str)";
}

##

body location before(str)
# @brief Editing occurs before the line matching `str`
# @param str Regular expression matching the file line location
{
      before_after => "before";
      select_line_matching => "$(str)";
}

##-------------------------------------------------------
## replace_with
##-------------------------------------------------------

##

body replace_with comment(c)
# @brief Comment all lines matching the pattern by preprending `c`
# @param c The prefix that comments out lines
{
      replace_value => "$(c) $(match.1)";
      occurrences => "all";
}

##

body replace_with uncomment
# @brief Uncomment all lines matching the pattern by removing
# anything outside the matching string
{
      replace_value => "$(match.1)";
      occurrences => "all";
}

##-------------------------------------------------------
## copy_from
##-------------------------------------------------------

body copy_from secure_cp(from,server)
# @brief Download a file from a remote server over an encrypted channel
#
# Only copy the file if it is different from the local copy, and verify
# that the copy is correct.
#
# @param from The location of the file on the remote server
# @param server The hostname or IP of the server from which to download
{
      source      => "$(from)";
      servers     => { "$(server)" };
      compare     => "digest";
      encrypt     => "true";
      verify      => "true";
}

##

body copy_from remote_cp(from,server)
# @brief Download a file from a remote server.
#
# @param from The location of the file on the remote server
# @param server The hostname or IP of the server from which to download
{
      servers     => { "$(server)" };
      source      => "$(from)";
      compare     => "mtime";
}

##

body copy_from remote_dcp(from,server)
# @brief Download a file from a remote server if it is different from the local copy.
#
# @param from The location of the file on the remote server
# @param server The hostname or IP of the server from which to download
#
# **See Also:** `local_dcp()`
{
      servers     => { "$(server)" };
      source      => "$(from)";
      compare     => "digest";
}

##

body copy_from local_cp(from)
# @brief Copy a file if the modification time or creation time of the source
# file is newer (the default comparison mechanism).
# @param from The path to the source file.
#
# **Example:**
#
# ```cf3
# bundle agent example
# {
#   files:
#       "/tmp/file.bak"
#         copy_from => local_cp("/tmp/file");
# }
# ```
#
# **See Also:** `local_dcp()`
{
      source      => "$(from)";
}

##

body copy_from local_dcp(from)
# @brief Copy a local file if the hash on the source file differs.
# @param from The path to the source file.
#
# **Example:**
#
# ```cf3
# bundle agent example
# {
#   files:
#       "/tmp/file.bak"
#       copy_from => local_dcp("/tmp/file");
# }
# ```
#
# **See Also:** `local_cp()`, `remote_dcp()`
{
      source      => "$(from)";
      compare     => "digest";
}

##

body copy_from perms_cp(from)
# @brief Copy a local file and preserve file permissions on the local copy.
#
# @param from The path to the source file.
{
      source      => "$(from)";
      preserve    => "true";
}

body copy_from perms_dcp(from)
# @brief Copy a local file if it is different from the existing copy and
# preserve file permissions on the local copy.
#
# @param from The path to the source file.
{
      source      => "$(from)";
      preserve    => "true";
      compare     => "digest";
}

body copy_from backup_local_cp(from)
# @brief Copy a local file and  keep a backup of old versions.
#
# @param from The path to the source file.
{
      source      => "$(from)";
      copy_backup => "timestamp";
}

##

body copy_from seed_cp(from)
# @brief Copy a local file if the file does not already exist, i.e. seed the
# placement
# @param from The path to the source file.
#
# **Example:**
#
# ```cf3
# bundle agent home_dir_init
# {
#   files:
#       "/home/mark.burgess/."
#       copy_from => seed_cp("/etc/skel"),
#       depth_search => recurse(inf),
#       file_select => all,
#       comment => "We want to be sure that the home directory has files that are
#                   present in the skeleton.";
# }
# ```
{
      source      => "$(from)";
      compare     => "exists";
}

##

body copy_from sync_cp(from,server)
# @brief Synchronize a file with a remote server.
#
# * If the file does not exist on the remote server then it should be purged.
# * Allow types to change (directories to files and vice versa).
# * The mode of the remote file should be preserved.
# * Files are compared using the default comparison (mtime or ctime).
#
# @param from The location of the file on the remote server
# @param server The hostname or IP of the server from which to download
#
# **Example**:
#
# ```cf3
# files:
#   "/tmp/masterfiles/."
#     copy_from => sync_cp( "/var/cfengine/masterfiles", $(sys.policy_server) ),
#     depth_search => recurse(inf),
#     file_select => all,
#     comment => "Mirror masterfiles from the hub to a temporary directory";
# ```
#
# **See Also:** `dir_sync()`, `copyfrom_sync()`
{
      servers     => { "$(server)" };
      source      => "$(from)";
      purge       => "true";
      preserve    => "true";
      type_check  => "false";
}

##

body copy_from no_backup_cp(from)
# @brief Copy a local file and don't make any backup of the previous version
#
# @param from The path to the source file.
{
      source      => "$(from)";
      copy_backup => "false";
}

##

body copy_from no_backup_dcp(from)
# @brief Copy a local file if contents have changed, and don't make any backup
# of the previous version
#
# @param from The path to the source file.
{
      source      => "$(from)";
      copy_backup => "false";
      compare     => "digest";
}

##

body copy_from no_backup_rcp(from,server)
# @brief Download a file if it's newer than the local copy, and don't make any
# backup of the previous version
#
# @param from The location of the file on the remote server
# @param server The hostname or IP of the server from which to download
{
      servers     => { "$(server)" };
      source      => "$(from)";
      compare     => "mtime";
      copy_backup => "false";
}

##-------------------------------------------------------
## link_from
##-------------------------------------------------------

body link_from ln_s(x)
# @brief Create a symbolink link to `x`
# The link is created even if the source of the link does not exist.
# @param x The source of the link
{
      link_type => "symlink";
      source => "$(x)";
      when_no_source => "force";
}

##

body link_from linkchildren(tofile)
# @brief Create a symbolink link to `tofile`
# If the promiser is a directory, children are linked to the source, unless
# entries with identical names already exist.
# The link is created even if the source of the link does not exist.
#
# @param tofile The source of the link
{
      source        => "$(tofile)";
      link_type     => "symlink";
      when_no_source  => "force";
      link_children => "true";
      when_linking_children => "if_no_such_file"; # "override_file";
}

body link_from linkfrom(source, type)
# @brief Make any kind of link to a file
# @param source link to this
# @param type the link's type (`symlink` or `hardlink`)
{
      source => $(source);
      link_type => $(type);
}

##-------------------------------------------------------
## perms
##-------------------------------------------------------

body perms m(mode)
# @brief Set the file mode
# @param mode The new mode
{
      mode   => "$(mode)";
}

##

body perms mo(mode,user)
# @brief Set the file's mode and owners
# @param mode The new mode
# @param user The username of the new owner
{
      owners => { "$(user)" };
      mode   => "$(mode)";
}

##

body perms mog(mode,user,group)
# @brief Set the file's mode, owner and group
# @param mode The new mode
# @param user The username of the new owner
# @param group The group name
{
      owners => { "$(user)" };
      groups => { "$(group)" };
      mode   => "$(mode)";
}

##

body perms og(u,g)
# @brief Set the file's owner and group
# @param u The username of the new owner
# @param g The group name
{
      owners => { "$(u)" };
      groups => { "$(g)" };
}

##

body perms owner(user)
# @brief Set the file's owner
# @param user The username of the new owner
{
      owners => { "$(user)" };
}

body perms system_owned(mode)
# @brief Set the file owner and group to the system default
# @param mode the access permission in octal format
#
# **Example:**
#
# ```cf3
# files:
#     "/etc/passwd" perms => system_owned("0644");
# ```
{
      mode   => "$(mode)";
      owners => { "root" };

    freebsd|openbsd|netbsd|darwin::
      groups => { "wheel" };

    linux::
      groups => { "root" };

    solaris::
      groups => { "sys" };
}

##-------------------------------------------------------
## ACLS (extended Unix perms)
##-------------------------------------------------------

body acl access_generic(acl)
# @brief Set the `aces` of the access control as specified
#
# Default/inherited ACLs are left unchanged. This body is
# applicable for both files and directories on all platforms.
#
# @param acl The aces to be set
{
      acl_method => "overwrite";
      aces => { "@(acl)" };

    windows::
      acl_type => "ntfs";

    !windows::
      acl_type => "posix";
}

##

body acl ntfs(acl)
# @brief Set the `aces` on NTFS file systems, and overwrite
# existing ACLs.
#
# This body requires CFEngine Enterprise.
#
# @param acl The aces to be set
{
      acl_type => "ntfs";
      acl_method => "overwrite";
      aces => { "@(acl)" };
}

##

body acl strict
# @brief Limit file access via ACLs to users with administrator privileges,
# overwriting existing ACLs.
#
# **Note:** May need to take ownership of file/dir to be sure no-one else is
# allowed access.
{
      acl_method => "overwrite";

    windows::
      aces => { "user:Administrator:rwx" };
    !windows::
      aces => { "user:root:rwx" };
}

##-------------------------------------------------------
## depth_search
##-------------------------------------------------------

body depth_search recurse(d)
# @brief Search files and direcories recursively, up to the specified depth
# Directories on different devices are included.
#
# @param d The maximum search depth
{
      depth => "$(d)";
      xdev  => "true";
}

##

body depth_search recurse_ignore(d,list)
# @brief Search files and directories recursively,
# but don't recurse into the specified directories
#
# @param d The maximum search depth
# @param list The list of directories to be excluded
{
      depth => "$(d)";
      exclude_dirs => { @(list) };
}

##

body depth_search include_base
# @brief Search files and directories recursively,
# starting from the base directory.
{
      include_basedir => "true";
}

body depth_search recurse_with_base(d)
# @brief Search files and directories recursively up to the specified
# depth, starting from the base directory and including directories on
# other devices.
#
# @param d The maximum search depth
{
      depth => "$(d)";
      xdev  => "true";
      include_basedir => "true";
}

##-------------------------------------------------------
## delete
##-------------------------------------------------------

body delete tidy
# @brief Delete the file and remove empty directories
# and links to directories
{
      dirlinks => "delete";
      rmdirs   => "true";
}

##-------------------------------------------------------
## rename
##-------------------------------------------------------

body rename disable
# @brief Disable the file
{
      disable => "true";
}

##

body rename rotate(level)
# @brief Rotate and store up to `level` backups of the file
# @param level The number of backups to store
{
      rotate => "$(level)";
}

##

body rename to(file)
# @brief Rename the file to `file`
# @param file The new name of the file
{
      newname => "$(file)";
}

##-------------------------------------------------------
## file_select
##-------------------------------------------------------

body file_select name_age(name,days)
# @brief Select files that have a matching `name` and have not been modified for at least `days`
# @param name A regex that matches the file name
# @param days Number of days
{
      leaf_name   => { "$(name)" };
      mtime       => irange(0,ago(0,0,"$(days)",0,0,0));
      file_result => "mtime.leaf_name";
}

##

body file_select days_old(days)
# @brief Select files that have not been modified for at least `days`
# @param days Number of days
{
      mtime       => irange(0,ago(0,0,"$(days)",0,0,0));
      file_result => "mtime";
}

##

body file_select size_range(from,to)
# @brief Select files that have a size within the specified range
# @param from The lower bound of the allowed file size
# @param to The upper bound of the allowed file size
{
      search_size => irange("$(from)","$(to)");
      file_result => "size";
}

##

body file_select bigger_than(size)
# @brief Select files that are above a given size
# @param size The number of bytes files have
{
      search_size => irange("0","$(size)");
      file_result => "!size";
}

##

body file_select exclude(name)
# @brief Select all files except those that match `name`
# @param name A regular expression
{
      leaf_name  => { "$(name)"};
      file_result => "!leaf_name";
}

##

body file_select plain
# @brief Select plain, regular files
{
      file_types  => { "plain" };
      file_result => "file_types";
}

body file_select dirs
# @brief Select directories
{
      file_types  => { "dir" };
      file_result => "file_types";
}

##

body file_select by_name(names)
# @brief Select files that match `names`
# @param names A regular expression
{
      leaf_name  => { @(names)};
      file_result => "leaf_name";
}

##

body file_select ex_list(names)
# @brief Select all files except those that match `names`
# @param names A list of regular expressions
{
      leaf_name  => { @(names)};
      file_result => "!leaf_name";
}

##

body file_select all
# @brief Select all file system entries
{
      leaf_name => { ".*" };
      file_result => "leaf_name";
}

##

body file_select older_than(years, months, days, hours, minutes, seconds)
# @brief Select files older than the date-time specified
# @param years Number of years
# @param months Number of months
# @param days Number of days
# @param hours Number of hours
# @param minutes Number of minutes
# @param seconds Number of seconds
#
# Generic older_than selection body, aimed to have a common definition handy
# for every case possible.
{
      mtime       => irange(0,ago("$(years)","$(months)","$(days)","$(hours)","$(minutes)","$(seconds)"));
      file_result => "mtime";
}

##

body file_select filetype_older_than(filetype, days)
# @brief Select files of specified type older than specified number of days
#
# @param filetype File type to select
# @param days Number of days
#
# This body only takes a single filetype, see `filetypes_older_than()`
# if you want to select more than one type of file.
{
      file_types => { "$(filetype)" };
      mtime      => irange(0,ago(0,0,"$(days)",0,0,0));
      file_result => "file_types.mtime";
}

##

body file_select filetypes_older_than(filetypes, days)
# @brief Select files of specified types older than specified number of days
#
# This body only takes a list of filetypes
#
# @param filetypes A list of file types
# @param days Number of days
#
# **See also:** `filetype_older_than()`
{
      file_types => { @(filetypes) };
      mtime      => irange(0,ago(0,0,"$(days)",0,0,0));
      file_result => "file_types.mtime";
}

body file_select symlinked_to(target)
# @brief Select symlinks that point to $(target)
# @param target The file the symlink should point to in order to be selected
{
  file_types  => { "symlink" };
  issymlinkto => { "$(target)" };
  file_result => "issymlinkto";
}

##-------------------------------------------------------
## changes
##-------------------------------------------------------

body changes detect_all_change
# @brief Detect all file changes using the best hash method
#
# This is fierce, and will cost disk cycles
#
{
      hash           => "best";
      report_changes => "all";
      update_hashes  => "yes";
}

##

body changes detect_all_change_using(hash)
# @brief Detect all file changes using a given hash method
#
# Detect all changes using a configurable hashing algorithm
# for times when you care about both content and file stats e.g. mtime
#
# @param hash supported hashing algorithm (md5, sha1, sha224, sha256, sha384, sha512, best)
{
      hash           => "$(hash)";
      report_changes => "all";
      update_hashes  => "yes";
}

##

body changes detect_content
# @brief Detect file content changes using md5
#
# This is a cheaper alternative
{
      hash           => "md5";
      report_changes => "content";
      update_hashes  => "yes";
}

##

body changes detect_content_using(hash)
# @brief Detect file content changes using a given hash algorithm.
#
# For times when you only care about content, not file stats e.g. mtime
# @param hash - supported hashing algorithm (md5, sha1, sha224, sha256, sha384,
#   sha512, best)
{
      hash           => "$(hash)";
      report_changes => "content";
      update_hashes  => "yes";
}

##

body changes noupdate
# @brief Detect content changes in (small) files that should never change
{
      hash           => "sha256";
      report_changes => "content";
      update_hashes  => "no";
}

##

body changes diff
# @brief Detect file content changes using sha256
# and report the diff to CFEngine Enterprise
{
      hash           => "sha256";
      report_changes => "content";
      report_diffs   => "true";
      update_hashes  => "yes";
}

##

body changes all_changes
# @brief Detect all file changes using sha256
# and report the diff to CFEngine Enterprise
{
      hash           => "sha256";
      report_changes => "all";
      report_diffs   => "true";
      update_hashes  => "yes";
}

##

body changes diff_noupdate
# @brief Detect content changes in (small) files
# and report the diff to CFEngine Enterprise
{
      hash           => "sha256";
      report_changes => "content";
      report_diffs   => "true";
      update_hashes  => "no";
}

# template bundles

bundle agent file_mustache(mustache_file, json_file, target_file)
# @brief Make a file from a Mustache template and a JSON file
# @param mustache_file the file with the Mustache template
# @param json_file a file with JSON data
# @param target_file the target file to write
#
# **Example:**
#
# ```cf3
# methods:
#      "m" usebundle => file_mustache("x.mustache", "y.json", "z.txt");
# ```
{
  files:
      "$(target_file)"
      create => "true",
      edit_template => $(mustache_file),
      template_data => readjson($(json_file), "100k"),
      template_method => "mustache";
}

bundle agent file_mustache_jsonstring(mustache_file, json_string, target_file)
# @brief Make a file from a Mustache template and a JSON string
# @param mustache_file the file with the Mustache template
# @param json_string a string with JSON data
# @param target_file the target file to write
#
# **Example:**
#
# ```cf3
# methods:
#      "m" usebundle => file_mustache_jsonstring("x.mustache", '{ "x": "y" }', "z.txt");
# ```
{
  files:
      "$(target_file)"
      create => "true",
      edit_template => $(mustache_file),
      template_data => parsejson($(json_string)),
      template_method => "mustache";
}

bundle agent file_tidy(file)
# @brief Remove a file
# @param file to remove
#
# **Example:**
#
# ```cf3
# methods:
#      "" usebundle => file_tidy("/tmp/z.txt");
# ```
{
  files:
      "$(file)" delete => tidy;

  reports:
    "DEBUG|DEBUG_$(this.bundle)"::
      "DEBUG $(this.bundle): deleting $(file) with delete => tidy";
}

bundle agent dir_sync(from, to)
# @brief Synchronize a directory entire, deleting unknown files
# @param from source directory
# @param to destination directory
#
# **Example:**
#
# ```cf3
# methods:
#      "" usebundle => dir_sync("/tmp", "/var/tmp");
# ```
{
  files:
      "$(to)/."
      create => "true",
      depth_search => recurse("inf"),
      copy_from => copyfrom_sync($(from));

  reports:
    "DEBUG|DEBUG_$(this.bundle)"::
      "DEBUG $(this.bundle): copying directory $(from) to $(to)";
}

bundle agent file_copy(from, to)
# @brief Copy a file
# @param from source file
# @param to destination file
#
# **Example:**
#
# ```cf3
# methods:
#      "" usebundle => file_copy("/tmp/z.txt", "/var/tmp/y.txt");
# ```
{
  files:
      "$(to)"
      copy_from => copyfrom_sync($(from));

  reports:
    "DEBUG|DEBUG_$(this.bundle)"::
      "DEBUG $(this.bundle): copying file $(from) to $(to)";
}

body copy_from copyfrom_sync(f)
# @brief Copy a directory or file with digest checksums, preserving attributes and purging leftovers
# @param f the file or directory
{
      source => "$(f)";
      purge => "true";
      preserve => "true";
      type_check => "false";
      compare => "digest";
}

bundle agent file_make(file, str)
# @brief Make a file from a string
# @param file target
# @param str the string data
#
# **Example:**
#
# ```cf3
# methods:
#      "" usebundle => file_make("/tmp/z.txt", "Some text
# and some more text here");
# ```
{
  vars:
      "len" int => string_length($(str));
    summarize::
      "summary" string => format("%s...%s",
                                string_head($(str), 18),
                                string_tail($(str), 18));
  classes:
      "summarize" expression => isgreaterthan($(len), 40);

  files:
      "$(file)"
      create => "true",
      edit_line => insert_lines($(str)),
      edit_defaults => empty;

  reports:
    "DEBUG|DEBUG_$(this.bundle)"::
      "DEBUG $(this.bundle): creating $(file) with contents '$(str)'"
      ifvarclass => "!summarize";

      "DEBUG $(this.bundle): creating $(file) with contents '$(summary)'"
      ifvarclass => "summarize";
}

bundle agent file_make_mog(file, str, mode, owner, group)
# @brief Make a file from a string with mode, owner, group
# @param file target
# @param str the string data
# @param mode the file permissions in octal
# @param owner the file owner as a name or UID
# @param group the file group as a name or GID
#
# **Example:**
#
# ```cf3
# methods:
#      "" usebundle => file_make_mog("/tmp/z.txt", "Some text
# and some more text here", "0644", "root", "root");
# ```
{
  vars:
      "len" int => string_length($(str));
    summarize::
      "summary" string => format("%s...%s",
                                string_head($(str), 18),
                                string_tail($(str), 18));
  classes:
      "summarize" expression => isgreaterthan($(len), 40);

  files:
      "$(file)"
      create => "true",
      edit_line => insert_lines($(str)),
      perms => mog($(mode), $(owner), $(group)),
      edit_defaults => empty;

  reports:
    "DEBUG|DEBUG_$(this.bundle)"::
      "DEBUG $(this.bundle): creating $(file) with contents '$(str)', mode '$(mode)', owner '$(owner)' and group '$(group)'"
      ifvarclass => "!summarize";

      "DEBUG $(this.bundle): creating $(file) with contents '$(summary)', mode '$(mode)', owner '$(owner)' and group '$(group)'"
      ifvarclass => "summarize";
}

bundle agent file_make_mustache(file, template, data)
# @brief Make a file from a mustache template
# @param file Target file to render
# @param template Path to mustache template
# @param data Data container to use
#
# **Example:**
#
# ```cf3
# vars:
#   "state" data => datastate();
#
# methods:
#      "" usebundle => file_make_mustache( "/tmp/z.txt", "/tmp/z.mustache", @(state) );
# ```
{
  files:
      "$(file)"
        create => "true",
        edit_template => "$(template)",
        template_method => "mustache",
        template_data => @(data);

  reports:
      "DEBUG|DEBUG_$(this.bundle)"::
      "DEBUG $(this.bundle): rendering $(file) with template '$(template)'";
}

bundle agent file_make_mustache_with_perms(file, template, data, mode, owner, group)
# @brief Make a file from a mustache template
# @param file Target file to render
# @param template Path to mustache template
# @param data Data container to use
# @param mode File permissions
# @param owner Target file owner
# @param group Target file group
#
# **Example:**
#
# ```cf3
# vars:
#   "state" data => datastate();
#
# methods:
#      "" usebundle => file_make_mustache( "/tmp/z.txt", "/tmp/z.mustache", @(state),
#                                          600, "root", "root" );
# ```
{
  files:
      "$(file)"
        create => "true",
        edit_template => "$(template)",
        template_method => "mustache",
        perms => mog( $(mode), $(owner), $(group) ),
        template_data => @(data);

  reports:
      "DEBUG|DEBUG_$(this.bundle)"::
      "DEBUG $(this.bundle): rendering $(file) with template '$(template)'";
}

bundle agent file_empty(file)
# @brief Make an empty file
# @param file target
#
# **Example:**
#
# ```cf3
# methods:
#      "" usebundle => file_empty("/tmp/z.txt");
# ```
{
  files:
      "$(file)"
      create => "true",
      edit_defaults => empty;

  reports:
    "DEBUG|DEBUG_$(this.bundle)"::
      "DEBUG $(this.bundle): creating empty $(file) with 0 size";
}

bundle agent file_hardlink(target, link)
# @brief Make a hard link to a file
# @param target of link
# @param link the hard link's location
#
# **Example:**
#
# ```cf3
# methods:
#      "" usebundle => file_hardlink("/tmp/z.txt", "/tmp/z.link");
# ```
{
  files:
      "$(link)"
      move_obstructions => "true",
      link_from => linkfrom($(target), "hardlink");

  reports:
    "DEBUG|DEBUG_$(this.bundle)"::
      "DEBUG $(this.bundle): $(link) will be a hard link to $(target)";
}

bundle agent file_link(target, link)
# @brief Make a symlink to a file
# @param target of symlink
# @param link the symlink's location
#
# **Example:**
#
# ```cf3
# methods:
#      "" usebundle => file_link("/tmp/z.txt", "/tmp/z.link");
# ```
{
  files:
      "$(link)"
      move_obstructions => "true",
      link_from => linkfrom($(target), "symlink");

  reports:
    "DEBUG|DEBUG_$(this.bundle)"::
      "DEBUG $(this.bundle): $(link) will be a symlink to $(target)";
}<|MERGE_RESOLUTION|>--- conflicted
+++ resolved
@@ -468,16 +468,10 @@
       # match a line starting like the key something
       "$(index)\s*=.*"
       edit_field => col("=","2","$($(tab)[$(sectionName)][$(index)])","set"),
-<<<<<<< HEAD
       select_region => INI_section(escape("$(sectionName)")),
       classes => results("bundle", "set_variable_values_ini_not_$(cindex[$(index)])"),
       ifvarclass => "edit_$(cindex[$(index)])";
-=======
-      select_region => INI_section("$(sectionName)"),
-      classes => results("bundle", "set_variable_values_ini_not_$(cindex[$(index)])"),
-      ifvarclass => "edit_$(cindex[$(index)])",
-      comment => "trying to match$(index) ";
->>>>>>> f809eb1a
+
 
   insert_lines:
       "[$(sectionName)]"
@@ -485,13 +479,8 @@
       comment => "Insert lines";
 
       "$(index)=$($(tab)[$(sectionName)][$(index)])"
-<<<<<<< HEAD
       select_region => INI_section(escape("$(sectionName)")),
         ifvarclass => "!(set_variable_values_ini_not_$(cindex[$(index)])_kept|set_variable_values_ini_not_$(cindex[$(index)])_repaired).edit_$(cindex[$(index)])";
-=======
-      select_region => INI_section("$(sectionName)"),
-      ifvarclass => "!(set_variable_values_ini_not_$(cindex[$(index)])_kept|set_variable_values_ini_not_$(cindex[$(index)])_repaired).edit_$(cindex[$(index)])";
->>>>>>> f809eb1a
 
 }
 
