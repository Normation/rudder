#####################################################################################
# Copyright 2013 Normation SAS
#####################################################################################
#
# This program is free software: you can redistribute it and/or modify
# it under the terms of the GNU General Public License as published by
# the Free Software Foundation, Version 3.
#
# This program is distributed in the hope that it will be useful,
# but WITHOUT ANY WARRANTY; without even the implied warranty of
# MERCHANTABILITY or FITNESS FOR A PARTICULAR PURPOSE.  See the
# GNU General Public License for more details.
#
# You should have received a copy of the GNU General Public License
# along with this program.  If not, see <http://www.gnu.org/licenses/>.
#
#####################################################################################

# Constants definitions
bundle common ncf_const
{
  vars:
      "s" string => " ";
}

# Don't do anything if class warn is defined, or remediate the promises
# if immediate is defined (default action)
# DEPRECATED: warn and immediate need to be global classes, use policy(p) instead.
body action do_if_immediate
{
  warn|dry_run|global_dry_run::
    action_policy => "warn";
}

# Useful for immediate call to bundles with dry-run mode on,
# as we do not want dry-run mode applied on it.
body action immediate_ignore_dry_run
{
    ifelapsed => "0";
}

body action WarnOnly
{
    action_policy => "warn";
}

# Define x prefixes/suffixed with promises outcome, based on return codes
# !DEPRECATED!
body classes classes_generic_return_codes(x, kept_return_code, repaired_return_code, failed_return_code)
{
    kept_returncodes => { "${kept_return_code}" };
    repaired_returncodes => { "${repaired_return_code}" };
    failed_returncodes =>  { "${failed_return_code}" };

    inherit_from => classes_generic("${x}");
}

# Define x prefixes/suffixed with promises outcome, based on return codes
body classes classes_generic_return_single_code_two(x, y, kept_return_code, repaired_return_code, failed_return_code)
{
    kept_returncodes => { "${kept_return_code}" };
    repaired_returncodes => { "${repaired_return_code}" };
    failed_returncodes =>  { "${failed_return_code}" };

    inherit_from => classes_generic_two("${x}", "${y}");
}

# Define x prefixes/suffixed with promises outcome, based on return codes
body classes classes_generic_return_code_list_two(x, y, kept_return_codes, repaired_return_codes)
{
    kept_returncodes => { @{kept_return_codes} };
    repaired_returncodes => { @{repaired_return_codes} };

    inherit_from => classes_generic_two("${x}", "${y}");
}

# Define x prefixes/suffixed with true/false outcome, based on return codes
# Note that an unknown return code is an error and doesn't return false nor true, just an error.
body classes classes_generic_return_boolean_list_two(x, y, boolean_prefix, true_return_codes, false_return_codes)
{
    kept_returncodes => { @{true_return_codes} };
    repaired_returncodes => { @{false_return_codes} };

    inherit_from => classes_generic_two("${x}", "${y}");

    # Cfengine does not allow body attribute merging, so we nned to override
    # the repaired and kept cases in order to define the ${boolean_prefix}_false and ${boolean_prefix}_true

    promise_repaired => { "promise_kept_$(x)", "$(x)_kept", "$(x)_ok", "$(x)_not_repaired", "$(x)_reached",
                          "promise_kept_$(y)", "$(y)_kept", "$(y)_ok", "$(y)_not_repaired", "$(y)_reached", "${boolean_prefix}_false"
                        };
    promise_kept     => { "promise_kept_$(x)", "$(x)_kept", "$(x)_ok", "$(x)_not_repaired", "$(x)_reached",
                          "promise_kept_$(y)", "$(y)_kept", "$(y)_ok", "$(y)_not_repaired", "$(y)_reached", "${boolean_prefix}_true"
                        };
}

# Define x and y prefixed/suffixed with promise outcome
body classes classes_generic_two(x,y)
{
    promise_repaired => { "promise_repaired_$(x)", "$(x)_repaired", "$(x)_ok", "$(x)_reached", "$(x)_not_kept",
                          "promise_repaired_$(y)", "$(y)_repaired", "$(y)_ok", "$(y)_reached", "$(y)_not_kept"
                        };
    repair_failed    => { "repair_failed_$(x)", "$(x)_failed", "$(x)_not_ok", "$(x)_error", "$(x)_not_kept", "$(x)_not_repaired", "$(x)_reached",
                          "repair_failed_$(y)", "$(y)_failed", "$(y)_not_ok", "$(y)_error", "$(y)_not_kept", "$(y)_not_repaired", "$(y)_reached"
                        };
    repair_denied    => { "repair_denied_$(x)", "$(x)_denied", "$(x)_not_ok", "$(x)_error", "$(x)_not_kept", "$(x)_not_repaired", "$(x)_reached",
                          "repair_denied_$(y)", "$(y)_denied", "$(y)_not_ok", "$(y)_error", "$(y)_not_kept", "$(y)_not_repaired", "$(y)_reached"
                        };
    repair_timeout   => { "repair_timeout_$(x)", "$(x)_timeout", "$(x)_not_ok", "$(x)_error", "$(x)_not_kept", "$(x)_not_repaired", "$(x)_reached",
                          "repair_timeout_$(y)", "$(y)_timeout", "$(y)_not_ok", "$(y)_error", "$(y)_not_kept", "$(y)_not_repaired", "$(y)_reached"
                        };
    promise_kept     => { "promise_kept_$(x)", "$(x)_kept", "$(x)_ok", "$(x)_not_repaired", "$(x)_reached",
                          "promise_kept_$(y)", "$(y)_kept", "$(y)_ok", "$(y)_not_repaired", "$(y)_reached"
                        };
}

body classes common_classes_exclusive_persist_codes(prefix, persist, keptcodes, repairedcodes, errorcodes)
{
    kept_returncodes     => { "@{keptcodes}" };
    repaired_returncodes => { "@{repairedcodes}" };
    failed_returncodes   => { "@{errorcodes}" };

    promise_kept     => { "${prefix}_kept"    , "${prefix}_ok" };
    cancel_kept      => { "${prefix}_repaired", "${prefix}_failed", "${prefix}_error" };

    promise_repaired => { "${prefix}_repaired", "${prefix}_ok" };
    cancel_repaired  => { "${prefix}_kept", "${prefix}_failed", "${prefix}_error"  };

    repair_failed    => { "${prefix}_failed"  , "${prefix}_error" };
    repair_denied    => { "${prefix}_denied"  , "${prefix}_error" };
    repair_timeout   => { "${prefix}_timeout" , "${prefix}_error" };
    cancel_notkept   => { "${prefix}_kept", "${prefix}_ok", "${repaired}" };

    persist_time     => "${persist}";
}

###########################################################################################
# Persistent class
# If the promise is repaired, define repaired for length minutes and undefine failed
# If the promise is not kept, undefine repaired and define failed for length minutes
##########################################################################################
body classes persistent_class(repaired, failed, length)
{
    promise_repaired => { "${repaired}" };
    repair_failed    => { "${failed}" };
    repair_denied    => { "${failed}" };
    repair_timeout   => { "${failed}" };

    cancel_repaired  => {"${failed}"};
    cancel_notkept   => {"${repaired}"};

    persist_time     => "${length}";
}

###########################################################################################
# Persistent class
# If the promise is repaired/kept, define repaired for length minutes and undefine failed
# If the promise is not kept, undefine repaired and define failed for length minutes
##########################################################################################
body classes set_persist_classes(repaired, failed, length)
{
    promise_kept 	 => { "${repaired}" };
    promise_repaired => { "${repaired}" };
    repair_failed    => { "${failed}" };
    repair_denied    => { "${failed}" };
    repair_timeout   => { "${failed}" };

    cancel_kept      => {"${failed}"};
    cancel_repaired  => {"${failed}"};
    cancel_notkept   => {"${repaired}"};

    persist_time     => "${length}";
}

################################################
# kept_if_else
# set kept if the promise is kept
# yes if repaired
# no if cannot repair
################################################
# DEPRECATED
body classes kept_if_else(kept, yes,no)
{
    promise_kept     => { "${kept}" };
    promise_repaired => { "${yes}" };
    repair_failed    => { "${no}" };
    repair_denied    => { "${no}" };
    repair_timeout   => { "${no}" };
}

# DEPRECATED
body classes kept_if_else_persist(kept, repaired, failed, persist)
{
    promise_kept     => { "${kept}" };
    promise_repaired => { "${repaired}" };

    repair_failed    => { "${failed}" };
    repair_denied    => { "${failed}" };
    repair_timeout   => { "${failed}" };

    persist_time     => "${persist}";
}

################################################
# Special kept_if_else
# set kept if the promise is kept
# yes if repaired
# no if cannot repair
# Trigger an additionnal promise if repaired
################################################
body classes kept_if_else_hook(kept,yes,no,hook)
{
    promise_kept     => { "${kept}" };
    promise_repaired => { "${yes}", "${hook}" };
    repair_failed    => { "${no}" };
    repair_denied    => { "${no}" };
    repair_timeout   => { "${no}" };
}

###########################################################################################
# Cancel class
# Cancel every classes passed by argument
##########################################################################################
body classes cancel_all_classes(class_to_cancel)
{
    cancel_kept     => { "${class_to_cancel}" };
    cancel_repaired => { "${class_to_cancel}" };
    cancel_notkept  => { "${class_to_cancel}" };
}

# Combines classes from two specified prefixes
# The worst outcome is kept (logical AND)
bundle agent ncf_classes_combine_two(first_prefix, second_prefix, destination_prefix)
{
  classes:
    !pass1::
      "first_reached"  expression => "${first_prefix}_reached";
      "second_reached" expression => "${second_prefix}_reached";

    pass1.!pass2.destination_exists.first_reached.second_reached::
      "${destination_prefix}_ok"               expression => "${first_prefix}_ok.${second_prefix}_ok",
                                               scope => "namespace";

      "${destination_prefix}_kept"             expression => "${first_prefix}_kept.${second_prefix}_kept",
                                               scope => "namespace";

      "promise_kept_${destination_prefix}"     expression => "${destination_prefix}_kept",
                                               scope => "namespace";

      "${destination_prefix}_repaired"         expression => "(${first_prefix}_ok.${second_prefix}_repaired)|(${first_prefix}_repaired.${second_prefix}_ok)",
                                               scope => "namespace";

      "promise_repaired_${destination_prefix}" expression => "${destination_prefix}_repaired",
                                               scope => "namespace";

      "${destination_prefix}_reached"          expression => "${first_prefix}_reached|${second_prefix}_reached",
                                               scope => "namespace";

      "${destination_prefix}_failed"           expression => "${first_prefix}_failed|${second_prefix}_failed",
                                               scope => "namespace";

      "repair_failed_${destination_prefix}"    expression => "${destination_prefix}_failed",
                                               scope => "namespace";

      "${destination_prefix}_denied"           expression => "${first_prefix}_denied|${second_prefix}_denied",
                                               scope => "namespace";

      "repair_denied_${destination_prefix}"    expression => "${destination_prefix}_denied",
                                               scope => "namespace";

      "${destination_prefix}_timeout"          expression => "${first_prefix}_timeout|${second_prefix}_timeout",
                                               scope => "namespace";

      "repair_timeout_${destination_prefix}"   expression => "${destination_prefix}_timeout",
                                               scope => "namespace";

      "${destination_prefix}_error"            expression => "${first_prefix}_error|${second_prefix}_error",
                                               scope => "namespace";

      "${destination_prefix}_not_ok"           expression => "!${destination_prefix}_ok",
                                               scope => "namespace";

      "${destination_prefix}_not_kept"         expression => "!${destination_prefix}_kept",
                                               scope => "namespace";

      "${destination_prefix}_not_repaired"     expression => "!${destination_prefix}_repaired",
                                               scope => "namespace";
    any::
      # this line will not be evaluated by cfengine if destination_prefix contains a variable that does not exist
      # and it will always be evaluated to true otherwise
      "destination_defined" expression => strcmp("${destination_prefix}", "${destination_prefix}");
      "destination_not_empty"      not => strcmp("${destination_prefix}", "");
      "destination_exists"         and => { "destination_defined", "destination_not_empty" };

      "pass2"               expression => "pass1";
      "pass1"               expression => "any";
  methods:
    !pass2.first_reached.!second_reached::
      "copy first"  usebundle => ncf_classes_copy("${first_prefix}", "${destination_prefix}");

    !pass2.!first_reached.second_reached::
      "copy second" usebundle => ncf_classes_copy("${second_prefix}", "${destination_prefix}");
}

# Copies classes with source_prefix into destination_prefix
# This copies the whole class set
bundle agent ncf_classes_copy(source_prefix, destination_prefix)
{
  vars:
    !pass1::
      "prefix" slist => { "promise_kept", "promise_repaired", "repair_failed", "repair_denied", "repair_timeout" };
      "suffix" slist => { "repaired", "ok", "reached", "failed", "not_ok", "not_kept", "not_repaired", "denied", "timeout", "kept", "error" };

    !pass2.destination_exists::
      # Copy result classes prefixes
      "${prefix}_local_destination_prefix"
        string     => "${prefix}_${destination_prefix}",
        ifvarclass => "${prefix}_${source_prefix}",
        classes    => always("${prefix}_${destination_prefix}");

      # Copy result classes suffixes
      "local_destination_prefix_${suffix}"
        string     => "${destination_prefix}_${suffix}",
        ifvarclass => "${source_prefix}_${suffix}",
        classes    => always("${destination_prefix}_${suffix}");

  classes:
      # this line will not be evaluated by cfengine if destination_prefix contains a variable that does not exist
      # and it will always be evaluated to true otherwise
      "destination_defined" expression => strcmp("${destination_prefix}", "${destination_prefix}");
      "destination_not_empty"      not => strcmp("${destination_prefix}", "");
      "destination_exists"         and => { "destination_defined", "destination_not_empty" };
<<<<<<< HEAD
}

## Utility bundles to call sub methods
# take care of dry-run and method_id management, plus allows copying the outcome

bundle agent call_method(method) {
  vars:
    !pass1::
      # store initial value
      "should_report" string => "${report_data.should_report}";
    pass3::
      "method_id" string => "${report_data.method_id}";
      # store value with new method_id
      "call_method_data.${method_id}_${method}" string => "${should_report}";

  classes:
      "pass3" expression => "pass2";
      "pass2" expression => "pass1";
      "pass1" expression => "any";

  methods:
    pass3::
      # needs to be called in pass3 as it changes the report_data.method_id which makes it reexecute
      "${report_data.method_id}" usebundle => method_id_push("${method}");
      "${report_data.method_id}" usebundle => disable_reporting;
  
  reports:
    pass3.debug::
      "${configuration.debug} Entering method ${report_data.method_id} (should_report: ${call_method_data.${method_id}_${method}})";
}

bundle agent call_method_classes(copy_to_prefix) {
  vars:
      "prefix"                      string => canonify("${copy_to_prefix}");

  methods:
      "${report_data.method_id}" usebundle => _classes_copy("${report_data.method_id}", "${prefix}");
}

# Define on upper level method id
bundle agent call_method_classes_caller {
  vars:
      # First entry is latest inserted
      "prefix"             string => canonify(nth("method_id_unique.stack", 0));

  methods:
      "${report_data.method_id}" usebundle => _classes_copy("${report_data.method_id}", "${prefix}");
}

bundle agent call_method_end(method) {
  classes:
    pass2::
      "should_report" expression => "${call_method_data.${report_data.method_id}_${method}}";
    any::
      "pass3" expression => "pass2";
      "pass2" expression => "pass1";
      "pass1" expression => "any";

  methods:
    pass2.!pass3::
      "${report_data.method_id}_${method}" usebundle => method_id_pop;
    pass3::
      "${report_data.method_id}_${method}" usebundle => enable_reporting,
                                                  if => "should_report";
  
  reports:
    pass1.!pass2.debug.should_report::
      "${configuration.debug} Exiting method ${report_data.method_id}_${method}, should_report: true";
    pass1.!pass2.debug.!should_report::
      "${configuration.debug} Exiting method ${report_data.method_id}_${method}, should_report: false";
}
=======
      
      "pass2"               expression => "pass1";
      "pass1"               expression => "any";
}
>>>>>>> 73d0abcb
<|MERGE_RESOLUTION|>--- conflicted
+++ resolved
@@ -330,7 +330,9 @@
       "destination_defined" expression => strcmp("${destination_prefix}", "${destination_prefix}");
       "destination_not_empty"      not => strcmp("${destination_prefix}", "");
       "destination_exists"         and => { "destination_defined", "destination_not_empty" };
-<<<<<<< HEAD
+      
+      "pass2"               expression => "pass1";
+      "pass1"               expression => "any";
 }
 
 ## Utility bundles to call sub methods
@@ -402,9 +404,3 @@
     pass1.!pass2.debug.!should_report::
       "${configuration.debug} Exiting method ${report_data.method_id}_${method}, should_report: false";
 }
-=======
-      
-      "pass2"               expression => "pass1";
-      "pass1"               expression => "any";
-}
->>>>>>> 73d0abcb
