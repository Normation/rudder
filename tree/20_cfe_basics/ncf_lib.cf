--- conflicted
+++ resolved
@@ -818,19 +818,7 @@
 {
     kept_returncodes => { @{kept_return_codes} };
     repaired_returncodes => { @{repaired_return_codes} };
-<<<<<<< HEAD
   
-=======
-
-  !has_promiser_stack::
-    promise_repaired => { "promise_repaired_$(x)", "$(x)_repaired", "$(x)_ok", "$(x)_reached" };
-    repair_failed => { "repair_failed_$(x)", "$(x)_failed", "$(x)_not_ok", "$(x)_not_kept", "$(x)_not_repaired", "$(x)_reached", "${x}_error" };
-    repair_denied => { "repair_denied_$(x)", "$(x)_denied", "$(x)_not_ok", "$(x)_not_kept", "$(x)_not_repaired", "$(x)_reached", "${x}_error"  };
-    repair_timeout => { "repair_timeout_$(x)", "$(x)_timeout", "$(x)_not_ok", "$(x)_not_kept", "$(x)_not_repaired", "$(x)_reached", "${x}_error"  };
-    promise_kept => { "promise_kept_$(x)", "$(x)_kept", "$(x)_ok", "$(x)_not_repaired", "$(x)_reached" };
-
-  has_promiser_stack::
->>>>>>> a165a1c7
     promise_repaired => { "promise_repaired_$(x)", "$(x)_repaired", "$(x)_ok", "$(x)_reached",
                           "promise_repaired_$(y)", "$(y)_repaired", "$(y)_ok", "$(y)_reached" };
     repair_failed => { "repair_failed_$(x)", "$(x)_failed", "$(x)_not_ok", "$(x)_not_kept", "$(x)_not_repaired", "$(x)_reached", "${x}_error",
@@ -850,17 +838,6 @@
     kept_returncodes => { @{true_return_codes} };
     repaired_returncodes => { @{false_return_codes} };
 
-<<<<<<< HEAD
-=======
-  !has_promiser_stack::
-    promise_repaired => { "promise_kept_$(x)", "$(x)_kept", "$(x)_ok", "$(x)_not_repaired", "$(x)_reached", "${boolean_prefix}_false" };
-    repair_failed => { "repair_failed_$(x)", "$(x)_failed", "$(x)_not_ok", "$(x)_not_kept", "$(x)_not_repaired", "$(x)_reached", "${x}_error" };
-    repair_denied => { "repair_denied_$(x)", "$(x)_denied", "$(x)_not_ok", "$(x)_not_kept", "$(x)_not_repaired", "$(x)_reached", "${x}_error"  };
-    repair_timeout => { "repair_timeout_$(x)", "$(x)_timeout", "$(x)_not_ok", "$(x)_not_kept", "$(x)_not_repaired", "$(x)_reached", "${x}_error"  };
-    promise_kept => { "promise_kept_$(x)", "$(x)_kept", "$(x)_ok", "$(x)_not_repaired", "$(x)_reached", "${boolean_prefix}_true" };
-
-  has_promiser_stack::
->>>>>>> a165a1c7
     promise_repaired => { "promise_kept_$(x)", "$(x)_kept", "$(x)_ok", "$(x)_not_repaired", "$(x)_reached",
                           "promise_kept_$(y)", "$(y)_kept", "$(y)_ok", "$(y)_not_repaired", "$(y)_reached", "${boolean_prefix}_false" };
     repair_failed => { "repair_failed_$(x)", "$(x)_failed", "$(x)_not_ok", "$(x)_not_kept", "$(x)_not_repaired", "$(x)_reached", "${x}_error",
@@ -878,19 +855,7 @@
 # Define x and y prefixed/suffixed with promise outcome
 body classes classes_generic_two(x,y)
 {
-<<<<<<< HEAD
     promise_repaired => { "promise_repaired_$(x)", "$(x)_repaired", "$(x)_ok", "$(x)_reached", 
-=======
-  !has_promiser_stack::
-    promise_repaired => { "promise_repaired_$(x)", "$(x)_repaired", "$(x)_ok", "$(x)_reached" };
-    repair_failed => { "repair_failed_$(x)", "$(x)_failed", "$(x)_not_ok", "$(x)_error", "$(x)_not_kept", "$(x)_not_repaired", "$(x)_reached" };
-    repair_denied => { "repair_denied_$(x)", "$(x)_denied", "$(x)_not_ok", "$(x)_error", "$(x)_not_kept", "$(x)_not_repaired", "$(x)_reached" };
-    repair_timeout => { "repair_timeout_$(x)", "$(x)_timeout", "$(x)_not_ok", "$(x)_error", "$(x)_not_kept", "$(x)_not_repaired", "$(x)_reached" };
-    promise_kept => { "promise_kept_$(x)", "$(x)_kept", "$(x)_ok", "$(x)_not_repaired", "$(x)_reached" };
-
-  has_promiser_stack::
-    promise_repaired => { "promise_repaired_$(x)", "$(x)_repaired", "$(x)_ok", "$(x)_reached",
->>>>>>> a165a1c7
                           "promise_repaired_$(y)", "$(y)_repaired", "$(y)_ok", "$(y)_reached" };
     repair_failed => { "repair_failed_$(x)", "$(x)_failed", "$(x)_not_ok", "$(x)_error", "$(x)_not_kept", "$(x)_not_repaired", "$(x)_reached",
                        "repair_failed_$(y)", "$(y)_failed", "$(y)_not_ok", "$(y)_error", "$(y)_not_kept", "$(y)_not_repaired", "$(y)_reached" };
