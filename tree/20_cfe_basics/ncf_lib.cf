--- conflicted
+++ resolved
@@ -368,7 +368,6 @@
                       "promise_kept_$(y)", "$(y)_kept", "$(y)_ok", "$(y)_not_repaired", "$(y)_reached" };
 }
 
-<<<<<<< HEAD
 # Define x prefixes/suffixed with promises outcome, based on return codes
 body classes classes_generic_return_code_list_two(x, y, kept_return_codes, repaired_return_codes)
 {
@@ -455,21 +454,6 @@
   out_of_range_define => { "$(cl)", "$(cl2)" };
 }
 
-
-=======
-body classes classes_generic_return_code_list(x, kept_return_codes, repaired_return_codes)
-{
-  kept_returncodes => { @{kept_return_codes} };
-  repaired_returncodes => { @{repaired_return_codes} };
-
-  promise_repaired => { "promise_repaired_$(x)", "$(x)_repaired", "$(x)_ok", "$(x)_reached" };
-  repair_failed => { "repair_failed_$(x)", "$(x)_failed", "$(x)_not_ok", "$(x)_not_kept", "$(x)_not_repaired", "$(x)_reached", "${x}_error" };
-  repair_denied => { "repair_denied_$(x)", "$(x)_denied", "$(x)_not_ok", "$(x)_not_kept", "$(x)_not_repaired", "$(x)_reached", "${x}_error"  };
-  repair_timeout => { "repair_timeout_$(x)", "$(x)_timeout", "$(x)_not_ok", "$(x)_not_kept", "$(x)_not_repaired", "$(x)_reached", "${x}_error"  };
-  promise_kept => { "promise_kept_$(x)", "$(x)_kept", "$(x)_ok", "$(x)_not_repaired", "$(x)_reached" };
-}
-
->>>>>>> a38285c5
 # Enforce or not content of a file
 ########################################################################
 # Same as std_defs, allowing user to specify the file erase policy     #
