--- conflicted
+++ resolved
@@ -773,7 +773,6 @@
         edit_backup               => "timestamp";
 }
 
-<<<<<<< HEAD
 # defines ncf_services_${service}_${action}
 #
 # Standard actions are:
@@ -1075,7 +1074,6 @@
     pass3.debug.method_found.!windows::
       "${configuration.debug} Executing: '${action_command}'";
 }
-=======
 
 # Add parameter in key->values line, where -> is key_value_separator
 bundle edit_line ncf_add_parameter_in_list(key, key_value_separator, parameter_separator, parameter) {
@@ -1109,4 +1107,3 @@
  occurrences => "first";
  replace_value => "${match.1}${match.2}${match.3}${parameter_separator}${parameter}${match.4}";
 }
->>>>>>> 7c45a54b
