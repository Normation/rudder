#####################################################################################
# Copyright 2013 Normation SAS
#####################################################################################
#
# This program is free software: you can redistribute it and/or modify
# it under the terms of the GNU General Public License as published by
# the Free Software Foundation, Version 3.
#
# This program is distributed in the hope that it will be useful,
# but WITHOUT ANY WARRANTY; without even the implied warranty of
# MERCHANTABILITY or FITNESS FOR A PARTICULAR PURPOSE.  See the
# GNU General Public License for more details.
#
# You should have received a copy of the GNU General Public License
# along with this program.  If not, see <http://www.gnu.org/licenses/>.
#
#####################################################################################

# Constants definitions
bundle common ncf_const {
  vars:
      "s" string => " ";
}

# Install packages using yum localinstall, disable package caching
body package_method redhat_local_install
{
redhat::
 package_changes => "bulk";
 package_list_command => "/bin/rpm -qa --qf '%{name} %{version}-%{release} %{arch}\n'";
 package_patch_list_command => "/usr/bin/yum ${redhat_knowledge.yum_options} check-update";
 package_list_name_regex    => "^(\S+?)\s\S+?\s\S+$";
 package_list_version_regex => "^\S+?\s(\S+?)\s\S+$";
 package_list_arch_regex    => "^\S+?\s\S+?\s(\S+)$";
 package_installed_regex => ".*";
 package_name_convention => "$(name)";
 package_list_update_command => "/usr/bin/yum ${redhat_knowledge.yum_options} check-update";
 package_list_update_ifelapsed => "0";     # sometimes, caching is pretty disturbing
 package_patch_installed_regex => "^\s.*";
 package_patch_name_regex    => "([^.]+).*";
 package_patch_version_regex => "[^\s]\s+([^\s]+).*";
 package_patch_arch_regex    => "[^.]+\.([^\s]+).*";
 package_add_command    => "/usr/bin/yum ${redhat_knowledge.yum_options} -y localinstall";
 package_update_command => "/usr/bin/yum ${redhat_knowledge.yum_options} -y update";
 package_patch_command => "/usr/bin/yum ${redhat_knowledge.yum_options} -y update";
 package_delete_command => "/bin/rpm -e --nodeps --allmatches";
 package_verify_command => "/bin/rpm -V";
 package_noverify_returncode => "1";
      package_version_less_command => "$(redhat_knowledge.rpm_compare_less)";
      package_version_equal_command => "$(redhat_knowledge.rpm_compare_equal)";
}
# Install packages using yum standard install, disable package caching
body package_method redhat_install
{
redhat::
 package_changes => "bulk";
 package_list_command => "/bin/rpm -qa --qf '%{name} %{version}-%{release} %{arch}\n'";
 package_patch_list_command => "/usr/bin/yum ${redhat_knowledge.yum_options} check-update";
 package_list_name_regex    => "^(\S+?)\s\S+?\s\S+$";
 package_list_version_regex => "^\S+?\s(\S+?)\s\S+$";
 package_list_arch_regex    => "^\S+?\s\S+?\s(\S+)$";
 package_installed_regex => ".*";
 package_name_convention => "$(name)";
 package_list_update_command => "/usr/bin/yum ${redhat_knowledge.yum_options} check-update";
 package_list_update_ifelapsed => "0";     # sometimes, caching is pretty disturbing
 package_patch_installed_regex => "^\s.*";
 package_patch_name_regex    => "([^.]+).*";
 package_patch_version_regex => "[^\s]\s+([^\s]+).*";
 package_patch_arch_regex    => "[^.]+\.([^\s]+).*";
 package_add_command    => "/usr/bin/yum ${redhat_knowledge.yum_options} -y install";
 package_update_command => "/usr/bin/yum ${redhat_knowledge.yum_options} -y update";
 package_patch_command => "/usr/bin/yum ${redhat_knowledge.yum_options} -y update";
 package_delete_command => "/bin/rpm -e --nodeps --allmatches";
 package_verify_command => "/bin/rpm -V";
 package_noverify_returncode => "1";
      package_version_less_command => "$(redhat_knowledge.rpm_compare_less)";
      package_version_equal_command => "$(redhat_knowledge.rpm_compare_equal)";
}

body package_method debian_local_install
{
  package_changes => "individual";
  package_list_command => "$(debian_knowledge.call_dpkg) -l";
  # set it to "0" to avoid caching of list during upgrade
  package_list_update_command => "$(debian_knowledge.call_apt_get) update";
  package_list_update_ifelapsed => "0";
  package_list_name_regex    => ".i\s+([^\s]+).*";
  package_list_version_regex => ".i\s+[^\s]+\s+([^\s]+).*";
  package_installed_regex => ".i.*"; # packages that have been uninstalled may be listed
  package_file_repositories => { "$(repo)" };
  package_add_command => "$(debian_knowledge.call_dpkg) --install";
  package_delete_command => "$(debian_knowledge.call_dpkg) --purge";
  package_update_command =>  "$(debian_knowledge.call_dpkg) --install";
  package_patch_command =>  "$(debian_knowledge.call_dpkg) --install";

      # make correct version comparisons
      package_version_less_command => "$(debian_knowledge.dpkg_compare_less)";
      package_version_equal_command => "$(debian_knowledge.dpkg_compare_equal)";

x86_64::
  package_name_convention => "$(name)_$(version)_amd64.deb";
i686::
  package_name_convention => "$(name)_$(version)_i386.deb";
have_aptitude::
  package_patch_list_command => "/usr/bin/aptitude --assume-yes --simulate --verbose full-upgrade";
  package_patch_name_regex => "^Inst\s+(\S+)\s+.*";
  package_patch_version_regex => "^Inst\s+\S+\s+\[?\(?([^\],\s]+).*";
!have_aptitude::
  package_patch_list_command => "$(debian_knowledge.call_apt_get) --just-print dist-upgrade";
  package_patch_name_regex => "^Inst\s+(\S+)\s+.*";
  package_patch_version_regex => "^Inst\s+\S+\s+\[?\(?([^\],\s]+).*";
}

body package_method ncf_generic
{
SuSE::
 package_changes => "bulk";
 package_list_command => "/bin/rpm -qa --queryformat \"i | repos | %{name} | %{version}-%{release} | %{arch}\n\"";
 # set it to "0" to avoid caching of list during upgrade
 package_list_update_command => "/usr/bin/zypper refresh";
 package_list_update_ifelapsed => "240"; # 4 hours
 package_installed_regex => "i.*";
 package_list_name_regex    => "[^|]+\|[^|]+\|\s+([^\s]+).*";
 package_list_version_regex => "[^|]+\|[^|]+\|[^|]+\|\s+([^\s]+).*";
 package_list_arch_regex    => "[^|]+\|[^|]+\|[^|]+\|[^|]+\|\s+([^\s]+).*";
 package_patch_name_regex    => "[^|]+\|\s+([^\s]+).*";
 package_patch_version_regex => "[^|]+\|[^|]+\|\s+([^\s]+).*";
 package_name_convention => "$(name)";
 package_add_command => "/usr/bin/zypper --non-interactive install";
 package_delete_command => "/usr/bin/zypper --non-interactive remove --force-resolution";
 package_update_command => "/usr/bin/zypper --non-interactive update";
 package_patch_command => "/usr/bin/zypper --non-interactive patch$"; # $ means no args
 package_verify_command => "/usr/bin/zypper --non-interactive verify$";

redhat::
 package_changes => "bulk";
 package_list_command => "/bin/rpm -qa --qf '%{name} %{version}-%{release} %{arch}\n'";
 package_patch_list_command => "/usr/bin/yum ${redhat_knowledge.yum_options} check-update";
 package_list_name_regex    => "^(\S+?)\s\S+?\s\S+$";
 package_list_version_regex => "^\S+?\s(\S+?)\s\S+$";
 package_list_arch_regex    => "^\S+?\s\S+?\s(\S+)$";
 package_installed_regex => ".*";
 package_name_convention => "$(name)";
 package_list_update_command => "/usr/bin/yum ${redhat_knowledge.yum_options} check-update";
 package_list_update_ifelapsed => "0";     # sometimes, caching is pretty disturbing
 package_patch_installed_regex => "^\s.*";
 package_patch_name_regex    => "([^.]+).*";
 package_patch_version_regex => "[^\s]\s+([^\s]+).*";
 package_patch_arch_regex    => "[^.]+\.([^\s]+).*";
 package_add_command    => "/usr/bin/yum ${redhat_knowledge.yum_options} -y install";
 package_update_command => "/usr/bin/yum ${redhat_knowledge.yum_options} -y update";
 package_patch_command => "/usr/bin/yum ${redhat_knowledge.yum_options} -y update";
 package_delete_command => "/bin/rpm -e --nodeps --allmatches";
 package_verify_command => "/bin/rpm -V";
      package_version_less_command => "$(redhat_knowledge.rpm_compare_less)";
      package_version_equal_command => "$(redhat_knowledge.rpm_compare_equal)";

debian::
 package_changes => "bulk";
 package_list_command => "$(debian_knowledge.call_dpkg) -l";
 package_list_name_regex    => ".i\s+([^\s:]+).*";
 package_list_version_regex => ".i\s+[^\s]+\s+([^\s]+).*";
 package_installed_regex => ".i.*"; # packages that have been uninstalled may be listed
 package_name_convention => "$(name)";
 package_list_update_ifelapsed => "240";		# 4 hours

      # make correct version comparisons
      package_version_less_command => "$(debian_knowledge.dpkg_compare_less)";
      package_version_equal_command => "$(debian_knowledge.dpkg_compare_equal)";


debian.have_aptitude::
   package_add_command => "$(debian_knowledge.call_aptitude) $(debian_knowledge.dpkg_options) --assume-yes install";
   package_list_update_command => "/usr/bin/aptitude update";
   package_delete_command => "$(debian_knowledge.call_aptitude) $(debian_knowledge.dpkg_options) --assume-yes remove";
   package_update_command =>  "$(debian_knowledge.call_aptitude) $(debian_knowledge.dpkg_options) --assume-yes install";
   package_patch_command =>  "$(debian_knowledge.call_aptitude) $(debian_knowledge.dpkg_options) --assume-yes install";
   package_verify_command =>  "/usr/bin/aptitude show";
   package_noverify_regex => "(State: not installed|E: Unable to locate package .*)";

   package_patch_list_command => "/usr/bin/aptitude --assume-yes --simulate --verbose full-upgrade";
   package_patch_name_regex => "^Inst\s+(\S+)\s+.*";
   package_patch_version_regex => "^Inst\s+\S+\s+\[?\(?([^\],\s]+).*";

debian.!have_aptitude::
   package_add_command => "$(debian_knowledge.call_apt_get) $(debian_knowledge.dpkg_options) --yes install";
   package_list_update_command => "$(debian_knowledge.call_apt_get) update";
   package_delete_command => "$(debian_knowledge.call_apt_get) $(debian_knowledge.dpkg_options) --yes remove";
   package_update_command =>  "$(debian_knowledge.call_apt_get) $(debian_knowledge.dpkg_options) --yes install";
   package_patch_command =>  "$(debian_knowledge.call_apt_get) $(debian_knowledge.dpkg_options) --yes install";
   package_verify_command => "$(debian_knowledge.call_dpkg) -s";
   package_noverify_returncode => "1";

   package_patch_list_command => "$(debian_knowledge.call_apt_get) --just-print dist-upgrade";
   package_patch_name_regex => "^Inst\s+(\S+)\s+.*";
   package_patch_version_regex => "^Inst\s+\S+\s+\[?\(?([^\],\s]+).*";

freebsd::
 package_changes => "individual";
 package_list_command => "/usr/sbin/pkg_info";
 package_list_name_regex    => "([^\s]+)-.*";
 package_list_version_regex => "[^\s]+-([^\s]+).*";
 package_name_regex    => "([^\s]+)-.*";
 package_version_regex => "[^\s]+-([^\s]+).*";
 package_installed_regex => ".*";
 package_name_convention => "$(name)-$(version)";
 package_add_command => "/usr/sbin/pkg_add -r";
 package_delete_command => "/usr/sbin/pkg_delete";

alpinelinux::
 package_changes => "bulk";
 package_list_command => "/sbin/apk info -v";
 package_list_name_regex    => "([^\s]+)-.*";
 package_list_version_regex => "[^\s]+-([^\s]+).*";
 package_name_regex    => ".*";
 package_installed_regex => ".*";
 package_name_convention => "$(name)";
 package_add_command => "/sbin/apk add";
 package_delete_command => "/sbin/apk del";

gentoo::
 package_changes => "individual";
 package_list_command => "/bin/sh -c '/bin/ls -d /var/db/pkg/*/* | cut -c 13-'";
 package_list_name_regex => ".*/([^\s]+)-\d.*";
 package_list_version_regex => ".*/[^\s]+-(\d.*)";
 package_installed_regex => ".*";                          # all reported are installed
 package_name_convention => "$(name)";
 package_list_update_command => "/bin/true";               # I prefer manual syncing
 #package_list_update_command => "/usr/bin/emerge --sync"; # if you like automatic
 package_list_update_ifelapsed => "240";                   # should happen every 4 hours

 package_add_command => "/usr/bin/emerge -q --quiet-build";
 package_delete_command => "/usr/bin/emerge --depclean";
 package_update_command => "/usr/bin/emerge --update";
 package_patch_command => "/usr/bin/emerge --update";
 package_verify_command => "/usr/bin/emerge -s";
 package_noverify_regex => ".*(Not Installed|Applications found : 0).*";

archlinux::
 package_changes => "bulk";
 package_list_command => "/usr/bin/pacman -Q";
 package_list_name_regex    => "(.*)\s+.*";
 package_list_version_regex => ".*\s+(.*)";
 package_installed_regex => ".*";
 package_name_convention => "$(name)";
 package_list_update_ifelapsed => "240";
 package_add_command => "/usr/bin/pacman -S --noconfirm --noprogressbar --needed";
 package_delete_command => "/usr/bin/pacman -Rs --noconfirm";
 package_update_command => "/usr/bin/pacman -S --noconfirm --noprogressbar --needed";
}

# Don't do anything if class warn is defined, or remediate the promises
# if immediate is defined (default action)
body action do_if_immediate {
  immediate::
   action_policy => "fix";
  warn::
   action_policy => "warn";
}

bundle edit_line ncf_insert_block(block) {
  insert_lines:
      "${block}"
        insert_type => "preserve_block",
        comment     => "Append a text block if it does not exist";
}

# enforce lines in section
# WARNING: This bundle is deprecated and will be removed.
# You should use ncf_ensure_section_content_type with the "literal" insert type.
bundle edit_line ncf_ensure_section_content(section_start, section_end, content)
{
  vars:
      "csection"              string => canonify("$(section_start)");
      "escaped_section_start" string => escape(${section_start});
      "escaped_section_end"   string => escape(${section_end});

  classes:
      # Detect if section is already there
      "has_$(csection)" expression => regline("${escaped_section_start}", "$(edit.filename)");

  delete_lines:
      ".*"
        select_region => ncf_section_selector("${escaped_section_start}", "${escaped_section_end}"),
        ifvarclass => "has_$(csection)";
 
  insert_lines:
      # Insert new, empty section if it doesn't exist already.
      "${section_start}
${section_end}"
        insert_type => "preserve_block",
        ifvarclass => "!has_$(csection)";
 
      # Insert missing lines into the section
      "$(content)"
        select_region => ncf_section_selector("${escaped_section_start}", "${escaped_section_end}");
}

# Enforce content in section.
# It will create the section if it does not exist yet.
# You can choose the insert_type:
# * Use "preserve_block" to insert blocks of text
# * Use "literal" to insert independant lines
bundle edit_line ncf_ensure_section_content_type(section_start, section_end, content, insert_type)
{
  vars:
      "csection"              string => canonify("$(section_start)");
      "escaped_section_start" string => escape(${section_start});
      "escaped_section_end"   string => escape(${section_end});

  classes:
      # Detect if section is already there
      "has_$(csection)" expression => regline("${escaped_section_start}", "$(edit.filename)");

  delete_lines:
      ".*"
        select_region => ncf_section_selector("${escaped_section_start}", "${escaped_section_end}"),
        ifvarclass => "has_$(csection)";
 
  insert_lines:
      # Insert new, empty section if it doesn't exist already.
      "${section_start}
${section_end}"
        insert_type => "preserve_block",
        ifvarclass => "!has_$(csection)";
 
      # Insert missing lines or block into the section
      "$(content)"
        insert_type => "${insert_type}",
        select_region => ncf_section_selector("${escaped_section_start}", "${escaped_section_end}");
}

# Ensure that a line is present in a section (INI-style)
# It will create the Section if it doesn't exist yet
bundle edit_line ensure_line_in_ini_section(section_name, line)
{
  insert_lines:
    # If the section is not there, we need to insert it
    "[${section_name}]"
      comment  => "Insert section if it doesn't exist";

    "${line}"
      select_region => INI_section("${section_name}"),
      comment       => "Insert line in section ${section_name}";
}

# Ensure that a line is present in an xml tag
# Won't create the tag if not there (we don't know where to put it)
bundle edit_line ensure_line_in_xml_tag(tag_name, line)
{
  vars:
    "section_start" string => "\s*<${tag_name}>\s*";
    "section_end" string => "\s*</${tag_name}>\s*";

  insert_lines:
    "${line}"
      select_region => ncf_section_selector("${section_start}", "${section_end}"),
      comment       => "Insert line in section ${tag_name}";
}

body select_region ncf_section_selector(section_start, section_end)
{
  select_start => "${section_start}";
  select_end   => "${section_end}";
}


<<<<<<< HEAD
# Modular local copy_from body
=======
# Edit AIX password file /etc/security/passwd
bundle edit_line ncf_ensure_AIX_password(username, password) {
  vars:
      "current_date" int => now();

  classes:
      # does the section exists, or should it be created ?
      "section_absent" not => regline("${username}:", "${edit.filename}");

  insert_lines:
    section_absent::
      "${username}:
	password = ${password}
	lastupdate = ${current_date}"
        insert_type => "preserve_block";

  field_edits:
    !section_absent::
      "\s*password\s*=.*"
        # We need to put a space before password to keep the format password = <PASSWORD>
        edit_field => col("=", "2", " ${password}", "set"),
        select_region => ncf_section_AIX_user("${username}");
}

# Define the lastupdate date when a password is changed
bundle edit_line ncf_edit_lastupdate_AIX_password(username) {
  vars:
      "current_date" int => now();

  field_edits:
    section_absent::
      "\s*lastupdate\s*=.*"
        # We need to put a space before password to keep the format password = <PASSWORD>
        edit_field => col("=", "2", " ${password}", "set"),
        select_region => ncf_section_AIX_user("${username}");

}
# Select region in /etc/security/passwd file
body select_region ncf_section_AIX_user(username)
{
  select_start => "${username}:";
  select_end => ".*:";
}

# Modular local copy_from body
>>>>>>> 30798366
body copy_from ncf_local_cp_method(from, method)
{
  source      => "${from}";
  compare     => "${method}";
  copy_backup => "timestamp";
}

# Modular remote copy_from body
# This body gets the CFEngine port from ncf's configuration.
body copy_from ncf_remote_cp_method(from, server, method)
{
  servers     => { "${server}" };
  source      => "${from}";
  portnumber  => "${configuration.cfengine_port}";
  compare     => "${method}";
  encrypt     => "true";
  copy_backup => "timestamp";
}

# Define x prefixes/suffixed with promises outcome, based on return codes
# !DEPRECATED!
body classes classes_generic_return_codes(x, kept_return_code, repaired_return_code, failed_return_code)
{
  kept_returncodes => { "${kept_return_code}" };
  repaired_returncodes => { "${repaired_return_code}" };
  failed_returncodes =>  { "${failed_return_code}" };

  promise_repaired => { "promise_repaired_$(x)", "$(x)_repaired", "$(x)_ok", "$(x)_reached" };
  repair_failed => { "repair_failed_$(x)", "$(x)_failed", "$(x)_not_ok", "$(x)_not_kept", "$(x)_not_repaired", "$(x)_reached", "${x}_error" };
  repair_denied => { "repair_denied_$(x)", "$(x)_denied", "$(x)_not_ok", "$(x)_not_kept", "$(x)_not_repaired", "$(x)_reached", "${x}_error"  };
  repair_timeout => { "repair_timeout_$(x)", "$(x)_timeout", "$(x)_not_ok", "$(x)_not_kept", "$(x)_not_repaired", "$(x)_reached", "${x}_error"  };
  promise_kept => { "promise_kept_$(x)", "$(x)_kept", "$(x)_ok", "$(x)_not_repaired", "$(x)_reached" };
}

# Define x prefixes/suffixed with promises outcome, based on return codes
body classes classes_generic_return_single_code_two(x, y, kept_return_code, repaired_return_code, failed_return_code)
{
    kept_returncodes => { "${kept_return_code}" };
    repaired_returncodes => { "${repaired_return_code}" };
    failed_returncodes =>  { "${failed_return_code}" };

  !has_promiser_stack::
    promise_repaired => { "promise_repaired_$(x)", "$(x)_repaired", "$(x)_ok", "$(x)_reached" };
    repair_failed => { "repair_failed_$(x)", "$(x)_failed", "$(x)_not_ok", "$(x)_error", "$(x)_not_kept", "$(x)_not_repaired", "$(x)_reached" };
    repair_denied => { "repair_denied_$(x)", "$(x)_denied", "$(x)_not_ok", "$(x)_error", "$(x)_not_kept", "$(x)_not_repaired", "$(x)_reached" };
    repair_timeout => { "repair_timeout_$(x)", "$(x)_timeout", "$(x)_not_ok", "$(x)_error", "$(x)_not_kept", "$(x)_not_repaired", "$(x)_reached" };
    promise_kept => { "promise_kept_$(x)", "$(x)_kept", "$(x)_ok", "$(x)_not_repaired", "$(x)_reached" };

  has_promiser_stack::
    promise_repaired => { "promise_repaired_$(x)", "$(x)_repaired", "$(x)_ok", "$(x)_reached",
                          "promise_repaired_$(y)", "$(y)_repaired", "$(y)_ok", "$(y)_reached" };
    repair_failed => { "repair_failed_$(x)", "$(x)_failed", "$(x)_not_ok", "$(x)_error", "$(x)_not_kept", "$(x)_not_repaired", "$(x)_reached",
                       "repair_failed_$(y)", "$(y)_failed", "$(y)_not_ok", "$(y)_error", "$(y)_not_kept", "$(y)_not_repaired", "$(y)_reached" };
    repair_denied => { "repair_denied_$(x)", "$(x)_denied", "$(x)_not_ok", "$(x)_error", "$(x)_not_kept", "$(x)_not_repaired", "$(x)_reached",
                       "repair_denied_$(y)", "$(y)_denied", "$(y)_not_ok", "$(y)_error", "$(y)_not_kept", "$(y)_not_repaired", "$(y)_reached" };
    repair_timeout => { "repair_timeout_$(x)", "$(x)_timeout", "$(x)_not_ok", "$(x)_error", "$(x)_not_kept", "$(x)_not_repaired", "$(x)_reached",
                        "repair_timeout_$(y)", "$(y)_timeout", "$(y)_not_ok", "$(y)_error", "$(y)_not_kept", "$(y)_not_repaired", "$(y)_reached" };
    promise_kept => { "promise_kept_$(x)", "$(x)_kept", "$(x)_ok", "$(x)_not_repaired", "$(x)_reached",
                      "promise_kept_$(y)", "$(y)_kept", "$(y)_ok", "$(y)_not_repaired", "$(y)_reached" };
}

# Define x prefixes/suffixed with promises outcome, based on return codes
body classes classes_generic_return_code_list_two(x, y, kept_return_codes, repaired_return_codes)
{
    kept_returncodes => { @{kept_return_codes} };
    repaired_returncodes => { @{repaired_return_codes} };
  
  !has_promiser_stack::
    promise_repaired => { "promise_repaired_$(x)", "$(x)_repaired", "$(x)_ok", "$(x)_reached" };
    repair_failed => { "repair_failed_$(x)", "$(x)_failed", "$(x)_not_ok", "$(x)_not_kept", "$(x)_not_repaired", "$(x)_reached", "${x}_error" };
    repair_denied => { "repair_denied_$(x)", "$(x)_denied", "$(x)_not_ok", "$(x)_not_kept", "$(x)_not_repaired", "$(x)_reached", "${x}_error"  };
    repair_timeout => { "repair_timeout_$(x)", "$(x)_timeout", "$(x)_not_ok", "$(x)_not_kept", "$(x)_not_repaired", "$(x)_reached", "${x}_error"  };
    promise_kept => { "promise_kept_$(x)", "$(x)_kept", "$(x)_ok", "$(x)_not_repaired", "$(x)_reached" };

  has_promiser_stack::
    promise_repaired => { "promise_repaired_$(x)", "$(x)_repaired", "$(x)_ok", "$(x)_reached",
                          "promise_repaired_$(y)", "$(y)_repaired", "$(y)_ok", "$(y)_reached" };
    repair_failed => { "repair_failed_$(x)", "$(x)_failed", "$(x)_not_ok", "$(x)_not_kept", "$(x)_not_repaired", "$(x)_reached", "${x}_error",
                       "repair_failed_$(y)", "$(y)_failed", "$(y)_not_ok", "$(y)_not_kept", "$(y)_not_repaired", "$(y)_reached", "${y}_error" };
    repair_denied => { "repair_denied_$(x)", "$(x)_denied", "$(x)_not_ok", "$(x)_not_kept", "$(x)_not_repaired", "$(x)_reached", "${x}_error",
                       "repair_denied_$(y)", "$(y)_denied", "$(y)_not_ok", "$(y)_not_kept", "$(y)_not_repaired", "$(y)_reached", "${y}_error"};
    repair_timeout => { "repair_timeout_$(x)", "$(x)_timeout", "$(x)_not_ok", "$(x)_not_kept", "$(x)_not_repaired", "$(x)_reached", "${x}_error",
                        "repair_timeout_$(y)", "$(y)_timeout", "$(y)_not_ok", "$(y)_not_kept", "$(y)_not_repaired", "$(y)_reached", "${y}_error" };
    promise_kept => { "promise_kept_$(x)", "$(x)_kept", "$(x)_ok", "$(x)_not_repaired", "$(x)_reached",
                      "promise_kept_$(y)", "$(y)_kept", "$(y)_ok", "$(y)_not_repaired", "$(y)_reached" };
}

# Define x prefixes/suffixed with true/false outcome, based on return codes
# Note that an unknown return code is an error and doesn't return false nor true, just an error.
body classes classes_generic_return_boolean_list_two(x, y, boolean_prefix, true_return_codes, false_return_codes)
{
    kept_returncodes => { @{true_return_codes} };
    repaired_returncodes => { @{false_return_codes} };
  
  !has_promiser_stack::
    promise_repaired => { "promise_kept_$(x)", "$(x)_kept", "$(x)_ok", "$(x)_not_repaired", "$(x)_reached", "${boolean_prefix}_false" };
    repair_failed => { "repair_failed_$(x)", "$(x)_failed", "$(x)_not_ok", "$(x)_not_kept", "$(x)_not_repaired", "$(x)_reached", "${x}_error" };
    repair_denied => { "repair_denied_$(x)", "$(x)_denied", "$(x)_not_ok", "$(x)_not_kept", "$(x)_not_repaired", "$(x)_reached", "${x}_error"  };
    repair_timeout => { "repair_timeout_$(x)", "$(x)_timeout", "$(x)_not_ok", "$(x)_not_kept", "$(x)_not_repaired", "$(x)_reached", "${x}_error"  };
    promise_kept => { "promise_kept_$(x)", "$(x)_kept", "$(x)_ok", "$(x)_not_repaired", "$(x)_reached", "${boolean_prefix}_true" };

  has_promiser_stack::
    promise_repaired => { "promise_kept_$(x)", "$(x)_kept", "$(x)_ok", "$(x)_not_repaired", "$(x)_reached",
                          "promise_kept_$(y)", "$(y)_kept", "$(y)_ok", "$(y)_not_repaired", "$(y)_reached", "${boolean_prefix}_false" };
    repair_failed => { "repair_failed_$(x)", "$(x)_failed", "$(x)_not_ok", "$(x)_not_kept", "$(x)_not_repaired", "$(x)_reached", "${x}_error",
                       "repair_failed_$(y)", "$(y)_failed", "$(y)_not_ok", "$(y)_not_kept", "$(y)_not_repaired", "$(y)_reached", "${y}_error" };
    repair_denied => { "repair_denied_$(x)", "$(x)_denied", "$(x)_not_ok", "$(x)_not_kept", "$(x)_not_repaired", "$(x)_reached", "${x}_error",
                       "repair_denied_$(y)", "$(y)_denied", "$(y)_not_ok", "$(y)_not_kept", "$(y)_not_repaired", "$(y)_reached", "${y}_error" };
    repair_timeout => { "repair_timeout_$(x)", "$(x)_timeout", "$(x)_not_ok", "$(x)_not_kept", "$(x)_not_repaired", "$(x)_reached", "${x}_error",
                        "repair_timeout_$(y)", "$(y)_timeout", "$(y)_not_ok", "$(y)_not_kept", "$(y)_not_repaired", "$(y)_reached", "${y}_error" };
    promise_kept => { "promise_kept_$(x)", "$(x)_kept", "$(x)_ok", "$(x)_not_repaired", "$(x)_reached",
                      "promise_kept_$(y)", "$(y)_kept", "$(y)_ok", "$(y)_not_repaired", "$(y)_reached", "${boolean_prefix}_true" };
}

# WARNING !!!
# For new class prefix migration only, this will be removed when migration is over
# Define x and y prefixed/suffixed with promise outcome
body classes classes_generic_two(x,y)
{
  !has_promiser_stack::
    promise_repaired => { "promise_repaired_$(x)", "$(x)_repaired", "$(x)_ok", "$(x)_reached" };
    repair_failed => { "repair_failed_$(x)", "$(x)_failed", "$(x)_not_ok", "$(x)_error", "$(x)_not_kept", "$(x)_not_repaired", "$(x)_reached" };
    repair_denied => { "repair_denied_$(x)", "$(x)_denied", "$(x)_not_ok", "$(x)_error", "$(x)_not_kept", "$(x)_not_repaired", "$(x)_reached" };
    repair_timeout => { "repair_timeout_$(x)", "$(x)_timeout", "$(x)_not_ok", "$(x)_error", "$(x)_not_kept", "$(x)_not_repaired", "$(x)_reached" };
    promise_kept => { "promise_kept_$(x)", "$(x)_kept", "$(x)_ok", "$(x)_not_repaired", "$(x)_reached" };

  has_promiser_stack::
    promise_repaired => { "promise_repaired_$(x)", "$(x)_repaired", "$(x)_ok", "$(x)_reached", 
                          "promise_repaired_$(y)", "$(y)_repaired", "$(y)_ok", "$(y)_reached" };
    repair_failed => { "repair_failed_$(x)", "$(x)_failed", "$(x)_not_ok", "$(x)_error", "$(x)_not_kept", "$(x)_not_repaired", "$(x)_reached",
                       "repair_failed_$(y)", "$(y)_failed", "$(y)_not_ok", "$(y)_error", "$(y)_not_kept", "$(y)_not_repaired", "$(y)_reached" };
    repair_denied => { "repair_denied_$(x)", "$(x)_denied", "$(x)_not_ok", "$(x)_error", "$(x)_not_kept", "$(x)_not_repaired", "$(x)_reached",
                       "repair_denied_$(y)", "$(y)_denied", "$(y)_not_ok", "$(y)_error", "$(y)_not_kept", "$(y)_not_repaired", "$(y)_reached" };
    repair_timeout => { "repair_timeout_$(x)", "$(x)_timeout", "$(x)_not_ok", "$(x)_error", "$(x)_not_kept", "$(x)_not_repaired", "$(x)_reached",
                        "repair_timeout_$(y)", "$(y)_timeout", "$(y)_not_ok", "$(y)_error", "$(y)_not_kept", "$(y)_not_repaired", "$(y)_reached" };
    promise_kept => { "promise_kept_$(x)", "$(x)_kept", "$(x)_ok", "$(x)_not_repaired", "$(x)_reached",
                      "promise_kept_$(y)", "$(y)_kept", "$(y)_ok", "$(y)_not_repaired", "$(y)_reached" };
}

# WARNING !!!
# For new class prefix migration only, this will be removed when migration is over
body process_count any_count_two(cl, cl2)
{
  match_range => "0,0";
  out_of_range_define => { "$(cl)", "$(cl2)" };
}

# Enforce or not content of a file
########################################################################
# Same as std_defs, allowing user to specify the file erase policy     #
########################################################################
body edit_defaults ncf_empty_select(select)
{
        empty_file_before_editing => "${select}";
        max_file_size             => "1024000";
        edit_backup               => "timestamp";
}<|MERGE_RESOLUTION|>--- conflicted
+++ resolved
@@ -365,9 +365,6 @@
 }
 
 
-<<<<<<< HEAD
-# Modular local copy_from body
-=======
 # Edit AIX password file /etc/security/passwd
 bundle edit_line ncf_ensure_AIX_password(username, password) {
   vars:
@@ -413,7 +410,6 @@
 }
 
 # Modular local copy_from body
->>>>>>> 30798366
 body copy_from ncf_local_cp_method(from, method)
 {
   source      => "${from}";
