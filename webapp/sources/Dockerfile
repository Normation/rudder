ARG JDK_VERSION=11
FROM maven:3-eclipse-temurin-${JDK_VERSION}
LABEL ci=rudder/webapp/sources/Dockerfile

ARG USER_ID=1000
COPY ci/user.sh .
RUN ./user.sh $USER_ID

<<<<<<< HEAD
RUN apt-get update && apt-get install -y npm
=======
# Install elm
RUN curl -L -o elm.gz "https://github.com/elm/compiler/releases/download/0.19.1/binary-for-linux-64-bit.gz" ;\
    gzip -d elm.gz ;\
    chmod +x elm ;\
    mv elm /usr/local/bin/elm-0.19.1 ;\
    apt-get update && apt-get install -y npm ;\
    npm install terser@5.13.1 -g
>>>>>>> 9137ee66
<|MERGE_RESOLUTION|>--- conflicted
+++ resolved
@@ -4,16 +4,5 @@
 
 ARG USER_ID=1000
 COPY ci/user.sh .
-RUN ./user.sh $USER_ID
-
-<<<<<<< HEAD
-RUN apt-get update && apt-get install -y npm
-=======
-# Install elm
-RUN curl -L -o elm.gz "https://github.com/elm/compiler/releases/download/0.19.1/binary-for-linux-64-bit.gz" ;\
-    gzip -d elm.gz ;\
-    chmod +x elm ;\
-    mv elm /usr/local/bin/elm-0.19.1 ;\
-    apt-get update && apt-get install -y npm ;\
-    npm install terser@5.13.1 -g
->>>>>>> 9137ee66
+RUN ./user.sh $USER_ID && \
+    apt-get update && apt-get install -y npm