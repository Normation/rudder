ARG JDK_VERSION=11
FROM maven:3-openjdk-${JDK_VERSION}

ARG USER_ID=1000
COPY ci/user.sh .
RUN ./user.sh $USER_ID

# Install elm
RUN curl -L -o elm.gz "https://github.com/elm/compiler/releases/download/0.19.1/binary-for-linux-64-bit.gz"
RUN gzip -d elm.gz
RUN chmod +x elm
<<<<<<< HEAD
RUN mv elm /usr/local/bin/elm-0.19.1

RUN apt-get update && apt-get install -y npm
RUN npm install terser@5.13.1 -g

# Make it temporary as elm fails on concurrent builds
ENV ELM_HOME /tmp/
=======
RUN mv elm /usr/local/bin/elm-0.19.1
>>>>>>> 1b26610f
<|MERGE_RESOLUTION|>--- conflicted
+++ resolved
@@ -9,14 +9,6 @@
 RUN curl -L -o elm.gz "https://github.com/elm/compiler/releases/download/0.19.1/binary-for-linux-64-bit.gz"
 RUN gzip -d elm.gz
 RUN chmod +x elm
-<<<<<<< HEAD
 RUN mv elm /usr/local/bin/elm-0.19.1
-
 RUN apt-get update && apt-get install -y npm
-RUN npm install terser@5.13.1 -g
-
-# Make it temporary as elm fails on concurrent builds
-ENV ELM_HOME /tmp/
-=======
-RUN mv elm /usr/local/bin/elm-0.19.1
->>>>>>> 1b26610f
+RUN npm install terser@5.13.1 -g