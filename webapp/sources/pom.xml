--- conflicted
+++ resolved
@@ -450,17 +450,10 @@
     <sourcecode-version>0.3.0</sourcecode-version>
     <quicklens-version>1.9.6</quicklens-version>
     <hikaricp-version>5.0.1</hikaricp-version>
-<<<<<<< HEAD
     <nuprocess-version>2.0.6</nuprocess-version>
-    <postgresql-version>42.6.0</postgresql-version>
+    <postgresql-version>42.6.2</postgresql-version>
     <json-path-version>2.8.0</json-path-version>
     <json-smart-version>2.5.0</json-smart-version>
-=======
-    <nuprocess-version>2.0.5</nuprocess-version>
-    <postgresql-version>42.6.2</postgresql-version>
-    <json-path-version>2.7.0</json-path-version>
-    <json-smart-version>2.4.11</json-smart-version>
->>>>>>> 66abb03a
     <scalaj-version>2.4.2</scalaj-version>
     <unboundid-version>6.0.9</unboundid-version>
     <fastparse-version>3.0.2</fastparse-version>
