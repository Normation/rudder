<!--
Copyright 2011 Normation SAS

Licensed under the Apache License, Version 2.0 (the "License");
you may not use this file except in compliance with the License.
You may obtain a copy of the License at

http://www.apache.org/licenses/LICENSE-2.0

Unless required by applicable law or agreed to in writing, software
distributed under the License is distributed on an "AS IS" BASIS,
WITHOUT WARRANTIES OR CONDITIONS OF ANY KIND, either express or implied.
See the License for the specific language governing permissions and
limitations under the License.
-->
<project xmlns="http://maven.apache.org/POM/4.0.0" xmlns:xsi="http://www.w3.org/2001/XMLSchema-instance" xsi:schemaLocation="http://maven.apache.org/POM/4.0.0 http://maven.apache.org/xsd/maven-4.0.0.xsd">
  <modelVersion>4.0.0</modelVersion>

  <groupId>com.normation</groupId>
  <artifactId>parent-pom</artifactId>
  <version>7.0.0~rc2-SNAPSHOT</version>
  <packaging>pom</packaging>

  <!-- ====================================  PROJECT INFORMATION  ==================================== -->

  <description>
    Rudder helps you continualy configure and check compliance of your infrastructure.
  </description>

  <organization>
    <name>rudder.io</name>
    <url>https://rudder.io</url>
  </organization>

  <scm>
    <url>https://github.com/Normation/rudder/</url>
  </scm>

  <!-- we can't put a licenses tag here, else for some reason it overrides utils one -->
  <modules>
    <module>utils</module>
    <module>scala-ldap</module>
    <module>ldap-inventory</module>
    <module>rudder</module>
 </modules>

  <!-- developpers information can be better found in Git commit history -->

  <!-- ====================================  /PROJECT INFORMATION  ==================================== -->

  <!-- ====================================  PROJECT REPOS  ==================================== -->

  <repositories>
    <repository>
      <id>maven_central</id>
      <name>Default maven repository</name>
      <url>https://repo1.maven.org/maven2/</url>
      <snapshots><enabled>true</enabled></snapshots>
    </repository>
    <repository>
      <id>rudder-release</id>
      <url>https://repository.rudder.io/maven/releases/</url>
      <layout>default</layout>
      <snapshots><enabled>false</enabled></snapshots>
    </repository>
    <repository>
      <id>rudder-snapshot</id>
      <url>https://repository.rudder.io/maven/snapshots/</url>
      <layout>default</layout>
      <snapshots><enabled>true</enabled></snapshots>
    </repository>
  </repositories>

  <!-- ====================================  /PROJECT REPOS  ==================================== -->

  <!-- ====================================  PROJECT BUILD  ==================================== -->

  <distributionManagement>
    <snapshotRepository>
      <id>snapshots.nexus.normation.com</id>
      <name>Normation internal nexus repository for snapshots</name>
      <url>https://nexus.normation.com/nexus/content/repositories/snapshots</url>
    </snapshotRepository>
    <repository>
      <id>releases.nexus.normation.com</id>
      <name>Normation internal nexus repository for release</name>
      <url>https://nexus.normation.com/nexus/content/repositories/releases</url>
    </repository>
  </distributionManagement>

  <reporting>
    <plugins>
      <plugin>
        <groupId>net.alchim31.maven</groupId>
        <artifactId>scala-maven-plugin</artifactId>
        <version>${scala-maven-plugin-version}</version>
      </plugin>
    </plugins>
  </reporting>

  <build>
    <extensions>
      <extension>
        <groupId>org.apache.maven.wagon</groupId>
        <artifactId>wagon-ssh</artifactId>
        <version>2.6</version>
      </extension>
    </extensions>
    <plugins>
      <plugin>

        <groupId>org.codehaus.mojo</groupId>
        <artifactId>cobertura-maven-plugin</artifactId>
        <version>2.6</version>

        <configuration>
          <formats>
            <format>html</format>
            <format>xml</format>
          </formats>
          <check/>
        </configuration>
      </plugin>
       <plugin>
        <groupId>net.alchim31.maven</groupId>
        <artifactId>scala-maven-plugin</artifactId>
        <version>${scala-maven-plugin-version}</version>
        <executions>
          <execution>
            <id>scala-compile-first</id>
            <phase>process-resources</phase>
            <goals>
              <goal>add-source</goal>
              <goal>compile</goal>
            </goals>
          </execution>
          <execution>
            <id>scala-test-compile</id>
            <phase>process-test-resources</phase>
            <goals>
              <goal>testCompile</goal>
            </goals>
          </execution>
        </executions>
        <configuration>
          <scalaCompatVersion>${scala-binary-version}</scalaCompatVersion>
<!--          <recompileMode>incremental</recompileMode>-->
          <compilerPlugins>
            <compilerPlugin>
              <groupId>com.github.ghik</groupId>
              <artifactId>silencer-plugin_${scala-version}</artifactId>
              <version>${silencer-lib-version}</version>
            </compilerPlugin>
            <compilerPlugin>
              <groupId>org.wartremover</groupId>
              <artifactId>wartremover_2.13</artifactId>
              <version>2.4.10</version>
            </compilerPlugin>
        </compilerPlugins>
          <args>
            <!-- require java8, cf http://www.rudder-project.org/redmine/issues/9917 -->
            <arg>-target:jvm-1.8</arg>
            <arg>-dependencyfile</arg>
            <arg>${basedir}/.scala_dependencies</arg>
            <!-- standard warning, most of the one from https://tpolecat.github.io/2017/04/25/scalac-flags.html -->
            <!-- corresponding scala line:
              -language:existentials -language:higherKinds -language:implicitConversions
              -Xlint:_,-nullary-unit,-missing-interpolator -Yno-adapted-args -Ywarn-dead-code -Ywarn-extra-implicit -Ywarn-inaccessible
              -Ywarn-infer-any -Ywarn-nullary-override -Ywarn-numeric-widen -Ywarn-unused:imports -Ywarn-unused:locals -Ywarn-unused:privates
            -->
            <arg>-deprecation</arg>                  <!-- Emit warning and location for usages of deprecated APIs. -->
            <arg>-explaintypes</arg>                 <!-- Explain type errors in more detail. -->
            <arg>-feature</arg>                      <!-- Emit warning and location for usages of features that should be imported explicitly. -->
            <arg>-unchecked</arg>                    <!-- Enable additional warnings where generated code depends on assumptions. -->
            <arg>-language:existentials</arg>        <!-- Existential types (besides wildcard types) can be written and inferred -->
            <arg>-language:higherKinds</arg>         <!-- Allow higher-kinded types -->
            <arg>-language:implicitConversions</arg> <!-- Allow definition of implicit functions called views -->
            <arg>-Xcheckinit</arg>                   <!--  Wrap field accessors to throw an exception on uninitialized access. -->
            <!-- Xlint, minus non-local returns, nullary-units and missing interpolator (which brings false positive in Rudder).
                 For -byname-implicit, it's because of Doobie, see: https://gitter.im/tpolecat/doobie?at=5f59e618765d633c54e74d52
            -->
            <arg>-Xlint:_,-nonlocal-return,-nullary-unit,-missing-interpolator,-byname-implicit</arg>
            <arg>-Ywarn-dead-code</arg>              <!-- Warn when dead code is identified. -->
            <arg>-Ywarn-extra-implicit</arg>         <!-- Warn when more than one implicit parameter section is defined. -->
            <arg>-Ywarn-numeric-widen</arg>          <!-- Warn when numerics are widened. -->
            <arg>-Ywarn-unused:imports</arg>         <!-- Warn if an import selector is not referenced. -->
            <arg>-Ywarn-unused:locals</arg>          <!-- Warn if a local definition is unused. -->
            <arg>-Ywarn-unused:privates</arg>        <!-- Warn if a private member is unused. -->
            <arg>-Ywarn-unused:implicits</arg>       <!-- Warn if an implicit parameter is unused. -->
            <arg>-Ywarn-unused:privates</arg>        <!-- Warn if a private member is unused. -->
            <arg>-Ybackend-parallelism</arg><arg>8</arg>         <!-- Enable paralellisation — change to desired number! -->
            <arg>-Ycache-plugin-class-loader:last-modified</arg> <!-- Enables caching of classloaders for compiler plugins -->
            <arg>-Ycache-macro-class-loader:last-modified</arg>  <!-- and macro definitions. This can lead to performance improvements. -->
            <arg>-P:silencer:checkUnused</arg>
<!--            <arg>-P:wartremover:only-warn-traverser:org.wartremover.warts.StringPlusAny</arg>-->
<!--            <arg>-P:wartremover:only-warn-traverser:org.wartremover.warts.ToString</arg>-->
          </args>
          <jvmArgs>
            <jvmArg>-Xmx${jvmArg-Xmx}</jvmArg>
            <jvmArg>-Xms${jvmArg-Xmx}</jvmArg>
            <jvmArg>-Xss${jvmArg-Xss}</jvmArg>
            <jvmArg>${jvmArg-arg0}</jvmArg>
            <jvmArg>${jvmArg-arg1}</jvmArg>
            <jvmArg>${jvmArg-arg2}</jvmArg>
            <jvmArg>${jvmArg-arg3}</jvmArg>
            <jvmArg>${jvmArg-arg4}</jvmArg>
            <jvmArg>${jvmArg-arg5}</jvmArg>
            <jvmArg>${jvmArg-arg6}</jvmArg>
            <jvmArg>${jvmArg-arg7}</jvmArg>
            <jvmArg>${jvmArg-arg8}</jvmArg>
            <jvmArg>${jvmArg-arg9}</jvmArg>
          </jvmArgs>
        </configuration>
      </plugin>
      <plugin>
        <groupId>org.zeroturnaround</groupId>
        <artifactId>jrebel-maven-plugin</artifactId>
        <version>1.1.3</version>
        <executions>
          <execution>
            <id>generate-rebel-xml</id>
            <phase>process-resources</phase>
            <goals>
              <goal>generate</goal>
            </goals>
          </execution>
        </executions>
        <dependencies>
          <dependency>
            <groupId>org.codehaus.plexus</groupId>
            <artifactId>plexus-utils</artifactId>
            <version>1.4.1</version>
              <scope>runtime</scope>
          </dependency>
        </dependencies>
      </plugin>
      <plugin>
        <groupId>org.apache.maven.plugins</groupId>
        <artifactId>maven-compiler-plugin</artifactId>
        <version>3.7.0</version>
        <configuration>
          <!-- require java8, cf http://www.rudder-project.org/redmine/issues/8963 -->
          <source>1.8</source>
          <target>1.8</target>
        </configuration>
        <executions>
          <execution>
            <phase>compile</phase>
            <goals>
              <goal>compile</goal>
            </goals>
          </execution>
        </executions>
      </plugin>
      <plugin>
        <groupId>org.apache.maven.plugins</groupId>
        <artifactId>maven-source-plugin</artifactId>
        <version>3.0.1</version>
        <executions>
          <execution>
            <id>attach-sources</id>
            <phase>verify</phase>
            <goals>
              <goal>jar-no-fork</goal>
            </goals>
          </execution>
        </executions>
      </plugin>
    </plugins>
    <pluginManagement>
    <plugins>
      <!-- configure jar everywhere -->
      <plugin>
        <groupId>org.apache.maven.plugins</groupId>
        <artifactId>maven-jar-plugin</artifactId>
        <version>3.1.0</version>
        <configuration>
          <archive>
            <addMavenDescriptor>false</addMavenDescriptor>
            <manifestEntries>
              <!-- let built-by be empty - we can't remove it -->
              <Built-By>${project.organization.name}</Built-By>
              <Build-Time>${maven.build.timestamp}</Build-Time>
              <version>${project.version}</version>
            </manifestEntries>
          </archive>
        </configuration>
      </plugin>
      <plugin>
        <groupId>org.apache.maven.plugins</groupId>
        <artifactId>maven-war-plugin</artifactId>
        <version>3.2.0</version>
        <configuration>
          <archive>
            <addMavenDescriptor>false</addMavenDescriptor>
            <manifestEntries>
              <!-- let built-by be empty - we can't remove it -->
              <Built-By>${project.organization.name}</Built-By>
              <!-- And yes, manifest file must start with upper case... -->
              <Build-Time>${maven.build.timestamp}</Build-Time>
              <Version>${project.version}</Version>
            </manifestEntries>
          </archive>
        </configuration>
      </plugin>
      <plugin>
        <groupId>org.eclipse.m2e</groupId>
        <artifactId>lifecycle-mapping</artifactId>
        <version>1.0.0</version>
        <configuration>
          <lifecycleMappingMetadata>
            <pluginExecutions>
              <pluginExecution>
                <pluginExecutionFilter>
                  <groupId>org.zeroturnaround</groupId>
                  <artifactId>jrebel-maven-plugin</artifactId>
                  <versionRange>[0.1,)</versionRange>
                  <goals>
                    <goal>generate</goal>
                  </goals>
                </pluginExecutionFilter>
                <action>
                  <execute/>
                </action>
              </pluginExecution>
              <pluginExecution>
                <pluginExecutionFilter>
                  <groupId>net.alchim31.maven</groupId>
                  <artifactId>scala-maven-plugin</artifactId>
                  <versionRange>[0.1,)</versionRange>
                  <goals>
                    <goal>add-source</goal>
                    <goal>compile</goal>
                    <goal>testCompile</goal>
                  </goals>
                </pluginExecutionFilter>
                <action>
                  <configurator>
                    <id>org.maven.ide.eclipse.scala</id>
                  </configurator>
                </action>
              </pluginExecution>
            </pluginExecutions>
          </lifecycleMappingMetadata>
        </configuration>
      </plugin>
    </plugins>
    </pluginManagement>
  </build>

  <!-- ====================================  /PROJECT BUILD  ==================================== -->

  <!-- ==================================== PROJECT PROPERTIES  ==================================== -->

  <properties>
    <!-- we use UTF-8 for everything -->
    <project.build.sourceEncoding>UTF-8</project.build.sourceEncoding>

    <!-- Maven plugin version -->
    <scala-maven-plugin-version>3.4.0</scala-maven-plugin-version>

    <!-- Libraries version that MUST be used in all children project -->

    <current-year>2021</current-year>
    <rudder-major-version>7.0</rudder-major-version>
    <rudder-version>7.0.0~rc2-SNAPSHOT</rudder-version>

    <scala-version>2.13.6</scala-version>
    <scala-binary-version>2.13</scala-binary-version>
    <scala-xml-version>1.3.0</scala-xml-version>
<<<<<<< HEAD
    <lift-version>3.4.3</lift-version>
    <slf4j-version>1.7.32</slf4j-version>
    <logback-version>1.2.5</logback-version>
    <junit-version>4.13.2</junit-version>
    <jodatime-version>2.10.10</jodatime-version>
=======
    <lift-version>3.4.2</lift-version>
    <slf4j-version>1.7.30</slf4j-version>
    <logback-version>1.2.8</logback-version>
    <junit-version>4.13.1</junit-version>
    <jodatime-version>2.10.7</jodatime-version>
>>>>>>> bc2ff705
    <jodaconvert-version>2.2.1</jodaconvert-version>
    <commons-io-version>2.11.0</commons-io-version>
    <commons-lang-version>3.12.0</commons-lang-version>
    <commons-codec-version>1.15</commons-codec-version>
    <commons-fileupload>1.4</commons-fileupload>
    <spring-version>5.3.9</spring-version>
    <spring-security-version>5.5.1</spring-security-version>
    <jgit-version>5.12.0.202106070339-r</jgit-version>
    <cglib-version>3.3.0</cglib-version>
    <asm-version>5.2</asm-version>
    <bcpkix-jdk15on-version>1.69</bcpkix-jdk15on-version>
    <silencer-lib-version>1.7.5</silencer-lib-version>
    <better-files-version>3.9.1</better-files-version>
    <sourcecode-version>0.2.7</sourcecode-version>
    <quicklens-version>1.7.4</quicklens-version>
    <hikaricp-version>4.0.3</hikaricp-version>
    <nuprocess-version>2.0.1</nuprocess-version> <!-- 2.0.2 doesn't work with Java8 -->
    <postgresql-version>42.2.23</postgresql-version>
    <json-path-version>2.6.0</json-path-version>
    <scalaj-version>2.4.2</scalaj-version>
    <unboundid-version>6.0.0</unboundid-version>
    <fastparse-version>2.3.2</fastparse-version>
    <config-version>1.4.1</config-version>
    <cafeine-version>2.8.6</cafeine-version>
    <jgrapht-version>1.4.0</jgrapht-version>
    <reflections-version>0.9.12</reflections-version>
    <graalvm-version>21.2.0</graalvm-version>
    <chimney-version>0.6.1</chimney-version>
    <cron4s-version>0.6.1</cron4s-version>

    <!--
      These one must be updated to work together
      We declare cats in "test" here, because it is not directly needed
      in any project before rudder.
    -->
    <cats-version>2.6.1</cats-version>
    <specs2-version>4.12.3</specs2-version>
    <doobie-version>0.13.4</doobie-version>
    <fs2-version>2.5.0</fs2-version>
    <http4s-version>1.0-232-85dadc2</http4s-version>
    <shapeless-version>2.3.7</shapeless-version>
    <cats-effect-version>2.5.1</cats-effect-version>
    <dev-zio-version>1.0.10</dev-zio-version>
    <zio-cats-version>2.3.1.0</zio-cats-version>
    <zio-json-version>0.2.0-M1</zio-json-version>

    <!--
      Hack to make scalac jvm parameters like RAM configurable.
      With that, one can override Xmx or add jvm parameters either
      in command line invocation: mvn compile -DjvmArg-Xmx="4G"
      or in ~/.m2/settings.xml with profiles.
    -->

    <jvmArg-Xmx>1G</jvmArg-Xmx>
    <jvmArg-Xss>32m</jvmArg-Xss>
    <jvmArg-arg0/>
    <jvmArg-arg1/>
    <jvmArg-arg2/>
    <jvmArg-arg3/>
    <jvmArg-arg4/>
    <jvmArg-arg5/>
    <jvmArg-arg6/>
    <jvmArg-arg7/>
    <jvmArg-arg8/>
    <jvmArg-arg9/>

  </properties>

  <!-- ==================================== PROJECT DEPENDENCIES  ==================================== -->

  <!--
    This allows to use homogeneous version of scalaz everywhere.
    Yep, we need to explicitly specify them all.
  -->
  <dependencyManagement>
    <dependencies>
      <dependency>
        <groupId>org.scala-lang</groupId>
        <artifactId>scala-library</artifactId>
        <version>${scala-version}</version>
      </dependency>
      <dependency>
        <groupId>org.scala-lang</groupId>
        <artifactId>scala-reflect</artifactId>
        <version>${scala-version}</version>
      </dependency>
      <dependency>
        <groupId>org.scala-lang.modules</groupId>
        <artifactId>scala-xml_${scala-binary-version}</artifactId>
        <version>${scala-xml-version}</version>
      </dependency>
      <dependency>
        <groupId>org.typelevel</groupId>
        <artifactId>cats-core_${scala-binary-version}</artifactId>
        <version>${cats-version}</version>
      </dependency>
      <dependency>
        <groupId>co.fs2</groupId>
        <artifactId>fs2-core_${scala-binary-version}</artifactId>
        <version>${fs2-version}</version>
      </dependency>
      <dependency>
        <groupId>org.tpolecat</groupId>
        <artifactId>doobie-core_${scala-binary-version}</artifactId>
        <version>${doobie-version}</version>
      </dependency>
      <dependency>
        <groupId>org.typelevel</groupId>
        <artifactId>cats-effect_${scala-binary-version}</artifactId>
        <version>${cats-effect-version}</version>
      </dependency>
      <dependency>
        <groupId>com.chuusai</groupId>
        <artifactId>shapeless_${scala-binary-version}</artifactId>
        <version>${shapeless-version}</version>
      </dependency>
      <dependency>
        <groupId>com.lihaoyi</groupId>
        <artifactId>sourcecode_${scala-binary-version}</artifactId>
        <version>${sourcecode-version}</version>
      </dependency>
      <dependency>
        <groupId>com.zaxxer</groupId>
        <artifactId>HikariCP</artifactId>
        <version>${hikaricp-version}</version>
      </dependency>
      <dependency>
        <groupId>org.postgresql</groupId>
        <artifactId>postgresql</artifactId>
        <version>${postgresql-version}</version>
      </dependency>
      <dependency>
        <groupId>com.softwaremill.quicklens</groupId>
        <artifactId>quicklens_${scala-binary-version}</artifactId>
        <version>${quicklens-version}</version>
      </dependency><!--
        lift-web
      -->
      <dependency>
        <groupId>xerces</groupId>
        <artifactId>xercesImpl</artifactId>
        <version>2.12.0</version>
      </dependency>
      <dependency>
        <groupId>net.liftweb</groupId>
        <artifactId>lift-common_${scala-binary-version}</artifactId>
        <version>${lift-version}</version>
        <exclusions>
          <exclusion>
            <groupId>org.slf4j</groupId>
            <artifactId>slf4j-log4j12</artifactId>
          </exclusion>
          <exclusion>
            <artifactId>log4j</artifactId>
            <groupId>log4j</groupId>
          </exclusion>
        </exclusions>
      </dependency>
      <dependency>
        <groupId>net.liftweb</groupId>
        <artifactId>lift-json_${scala-binary-version}</artifactId>
        <version>${lift-version}</version>
      </dependency>
      <dependency>
        <groupId>net.liftweb</groupId>
        <artifactId>lift-util_${scala-binary-version}</artifactId>
        <version>${lift-version}</version>
        <exclusions>
          <exclusion>
            <artifactId>mail</artifactId>
            <groupId>javax.mail</groupId>
          </exclusion>
        </exclusions>
      </dependency>
      <dependency>
        <groupId>net.liftweb</groupId>
        <artifactId>lift-webkit_${scala-binary-version}</artifactId>
        <version>${lift-version}</version>
        <exclusions>
          <exclusion>
            <groupId>org.slf4j</groupId>
            <artifactId>slf4j-log4j12</artifactId>
          </exclusion>
        </exclusions>
      </dependency>
      <!-- joda time -->
      <dependency>
        <groupId>joda-time</groupId>
        <artifactId>joda-time</artifactId>
        <version>${jodatime-version}</version>
      </dependency>
      <dependency>
        <groupId>org.joda</groupId>
        <artifactId>joda-convert</artifactId>
        <version>${jodaconvert-version}</version>
      </dependency>
      <dependency>
        <groupId>org.bouncycastle</groupId>
        <artifactId>bcprov-jdk15on</artifactId>
        <version>${bcpkix-jdk15on-version}</version>
      </dependency>
      <dependency>
        <groupId>org.bouncycastle</groupId>
        <artifactId>bcpkix-jdk15on</artifactId>
        <version>${bcpkix-jdk15on-version}</version>
      </dependency>
      <dependency>
        <groupId>org.bouncycastle</groupId>
        <artifactId>bcpg-jdk15on</artifactId>
        <version>${bcpkix-jdk15on-version}</version>
      </dependency>
      <dependency>
        <groupId>com.github.alonsodomin.cron4s</groupId>
        <artifactId>cron4s-core_${scala-binary-version}</artifactId>
        <version>${cron4s-version}</version>
      </dependency>

      <dependency>
        <groupId>com.lihaoyi</groupId>
        <artifactId>fastparse_${scala-binary-version}</artifactId>
        <version>${fastparse-version}</version>
      </dependency>

      <!-- commons -->
      <dependency>
        <groupId>commons-io</groupId>
        <artifactId>commons-io</artifactId>
        <version>${commons-io-version}</version>
      </dependency>
      <dependency>
        <groupId>commons-codec</groupId>
        <artifactId>commons-codec</artifactId>
        <version>${commons-codec-version}</version>
      </dependency>

      <!-- spring -->
      <dependency>
        <groupId>org.ow2.asm</groupId>
        <artifactId>asm</artifactId>
        <version>${asm-version}</version>
      </dependency>
      <dependency>
        <groupId>org.springframework</groupId>
        <artifactId>spring-context</artifactId>
        <version>${spring-version}</version>
        <exclusions>
          <exclusion>
            <groupId>commons-logging</groupId>
            <artifactId>commons-logging</artifactId>
          </exclusion>
        </exclusions>
      </dependency>
      <dependency>
        <groupId>org.springframework</groupId>
        <artifactId>spring-core</artifactId>
        <version>${spring-version}</version>
        <exclusions>
          <exclusion>
            <groupId>commons-logging</groupId>
            <artifactId>commons-logging</artifactId>
          </exclusion>
        </exclusions>
      </dependency>
      <!-- need to be specified else spring-security version is used -->
      <dependency>
        <groupId>org.springframework</groupId>
        <artifactId>spring-aop</artifactId>
        <version>${spring-version}</version>
        <exclusions>
          <exclusion>
            <groupId>commons-logging</groupId>
            <artifactId>commons-logging</artifactId>
          </exclusion>
        </exclusions>
      </dependency>
      <dependency>
        <groupId>org.springframework</groupId>
        <artifactId>spring-beans</artifactId>
        <version>${spring-version}</version>
        <exclusions>
          <exclusion>
            <groupId>commons-logging</groupId>
            <artifactId>commons-logging</artifactId>
          </exclusion>
        </exclusions>
      </dependency>
      <dependency>
        <groupId>org.springframework</groupId>
        <artifactId>spring-expression</artifactId>
        <version>${spring-version}</version>
        <exclusions>
          <exclusion>
            <groupId>commons-logging</groupId>
            <artifactId>commons-logging</artifactId>
          </exclusion>
        </exclusions>
      </dependency>
      <!-- Needed to use spring configuration by annotation -->
      <dependency>
        <groupId>cglib</groupId>
        <artifactId>cglib</artifactId>
        <version>${cglib-version}</version>
        <exclusions>
          <exclusion>
            <groupId>org.apache.ant</groupId>
            <artifactId>ant</artifactId>
          </exclusion>
        </exclusions>
      </dependency>

      <!--  test -->
      <dependency>
        <groupId>junit</groupId>
        <artifactId>junit</artifactId>
        <version>${junit-version}</version>
      </dependency>
      <dependency>
        <groupId>org.specs2</groupId>
        <artifactId>specs2-core_${scala-binary-version}</artifactId>
        <version>${specs2-version}</version>
      </dependency>
      <dependency>
        <groupId>org.specs2</groupId>
        <artifactId>specs2-matcher-extra_${scala-binary-version}</artifactId>
        <version>${specs2-version}</version>
      </dependency>
      <dependency>
        <groupId>org.specs2</groupId>
        <artifactId>specs2-junit_${scala-binary-version}</artifactId>
        <version>${specs2-version}</version>
      </dependency>
      <!-- No httpclient / commons-logging for jgit -->
      <dependency>
        <groupId>org.eclipse.jgit</groupId>
        <artifactId>org.eclipse.jgit</artifactId>
        <version>${jgit-version}</version>
        <exclusions>
          <exclusion>
            <groupId>org.apache.httpcomponents</groupId>
            <artifactId>httpclient</artifactId>
          </exclusion>
        </exclusions>
      </dependency>
      <!-- the slf4j commons-logging replacement -->
      <dependency>
        <groupId>org.slf4j</groupId>
        <artifactId>slf4j-api</artifactId>
        <version>${slf4j-version}</version>
      </dependency>
      <dependency>
        <groupId>org.slf4j</groupId>
        <artifactId>jcl-over-slf4j</artifactId>
        <version>${slf4j-version}</version>
      </dependency>
      <!-- using slf4j native backend -->
      <dependency>
        <groupId>ch.qos.logback</groupId>
        <artifactId>logback-core</artifactId>
        <version>${logback-version}</version>
      </dependency>
      <dependency>
        <groupId>ch.qos.logback</groupId>
        <artifactId>logback-classic</artifactId>
        <version>${logback-version}</version>
      </dependency>
      <dependency>
        <groupId>com.github.pathikrit</groupId>
        <artifactId>better-files_${scala-binary-version}</artifactId>
        <version>${better-files-version}</version>
      </dependency>
    </dependencies>
  </dependencyManagement>

  <dependencies>
    <!-- almost used in all projects -->
    <dependency>
      <groupId>com.github.pathikrit</groupId>
      <artifactId>better-files_${scala-binary-version}</artifactId>
      <version>${better-files-version}</version>
    </dependency>
    <dependency>
      <groupId>com.github.ghik</groupId>
      <artifactId>silencer-lib_${scala-version}</artifactId>
      <version>${silencer-lib-version}</version>
      <scope>provided</scope>
    </dependency>
    <dependency>
      <groupId>ca.mrvisser</groupId>
      <artifactId>sealerate_${scala-binary-version}</artifactId>
      <version>0.0.6</version>
      <scope>provided</scope>
    </dependency>
    <!-- joda-time is used in all projects -->
    <dependency>
      <groupId>joda-time</groupId>
      <artifactId>joda-time</artifactId>
      <version>${jodatime-version}</version>
    </dependency>
    <!-- this is now standard -->
    <dependency>
      <groupId>org.typelevel</groupId>
      <artifactId>cats-core_${scala-binary-version}</artifactId>
      <version>${cats-version}</version>
    </dependency>
    <!-- zio to manage effects -->
    <dependency>
      <groupId>dev.zio</groupId>
      <artifactId>zio_${scala-binary-version}</artifactId>
      <version>${dev-zio-version}</version>
    </dependency>
    <dependency>
      <groupId>dev.zio</groupId>
      <artifactId>zio-stacktracer_${scala-binary-version}</artifactId>
      <version>${dev-zio-version}</version>
    </dependency>
    <dependency>
      <groupId>dev.zio</groupId>
      <artifactId>zio-streams_${scala-binary-version}</artifactId>
      <version>${dev-zio-version}</version>
    </dependency>
    <dependency>
      <groupId>dev.zio</groupId>
      <artifactId>zio-json_${scala-binary-version}</artifactId>
      <version>${zio-json-version}</version>
    </dependency>
    <dependency>
      <groupId>io.scalaland</groupId>
      <artifactId>chimney_${scala-binary-version}</artifactId>
      <version>${chimney-version}</version>
    </dependency>
    <!-- zio/cats compat -->
    <dependency>
      <groupId>dev.zio</groupId>
      <artifactId>zio-interop-cats_${scala-binary-version}</artifactId>
      <version>${zio-cats-version}</version>
    </dependency>
    <dependency>
      <groupId>org.typelevel</groupId>
      <artifactId>cats-effect_${scala-binary-version}</artifactId>
      <version>${cats-effect-version}</version>
    </dependency>
    <!-- graph library for group properties -->
    <dependency>
      <groupId>org.jgrapht</groupId>
      <artifactId>jgrapht-core</artifactId>
      <version>${jgrapht-version}</version>
    </dependency>

    <!--  test -->
    <dependency>
      <groupId>junit</groupId>
      <artifactId>junit</artifactId>
      <version>${junit-version}</version>
      <scope>test</scope>
    </dependency>
    <dependency>
      <groupId>org.specs2</groupId>
      <artifactId>specs2-core_${scala-binary-version}</artifactId>
      <version>${specs2-version}</version>
      <scope>test</scope>
    </dependency>
    <dependency>
      <groupId>org.specs2</groupId>
      <artifactId>specs2-matcher-extra_${scala-binary-version}</artifactId>
      <version>${specs2-version}</version>
      <scope>test</scope>
    </dependency>
    <dependency>
      <groupId>org.specs2</groupId>
      <artifactId>specs2-junit_${scala-binary-version}</artifactId>
      <version>${specs2-version}</version>
      <scope>test</scope>
    </dependency>
    <!-- zio tests -->
    <dependency>
      <groupId>dev.zio</groupId>
      <artifactId>zio-test_${scala-binary-version}</artifactId>
      <version>${dev-zio-version}</version>
      <scope>test</scope>
    </dependency>

    <!--
        included to use slf4j native backend
        If you want to use another backend,
        exclude these dependencies from parent
    -->
    <dependency>
      <groupId>ch.qos.logback</groupId>
      <artifactId>logback-core</artifactId>
      <version>${logback-version}</version>
    </dependency>
    <dependency>
      <groupId>ch.qos.logback</groupId>
      <artifactId>logback-classic</artifactId>
      <version>${logback-version}</version>
    </dependency>
  </dependencies>

</project><|MERGE_RESOLUTION|>--- conflicted
+++ resolved
@@ -368,19 +368,11 @@
     <scala-version>2.13.6</scala-version>
     <scala-binary-version>2.13</scala-binary-version>
     <scala-xml-version>1.3.0</scala-xml-version>
-<<<<<<< HEAD
     <lift-version>3.4.3</lift-version>
     <slf4j-version>1.7.32</slf4j-version>
-    <logback-version>1.2.5</logback-version>
+    <logback-version>1.2.8</logback-version>
     <junit-version>4.13.2</junit-version>
     <jodatime-version>2.10.10</jodatime-version>
-=======
-    <lift-version>3.4.2</lift-version>
-    <slf4j-version>1.7.30</slf4j-version>
-    <logback-version>1.2.8</logback-version>
-    <junit-version>4.13.1</junit-version>
-    <jodatime-version>2.10.7</jodatime-version>
->>>>>>> bc2ff705
     <jodaconvert-version>2.2.1</jodaconvert-version>
     <commons-io-version>2.11.0</commons-io-version>
     <commons-lang-version>3.12.0</commons-lang-version>
