<!--
Copyright 2011 Normation SAS

Licensed under the Apache License, Version 2.0 (the "License");
you may not use this file except in compliance with the License.
You may obtain a copy of the License at

http://www.apache.org/licenses/LICENSE-2.0

Unless required by applicable law or agreed to in writing, software
distributed under the License is distributed on an "AS IS" BASIS,
WITHOUT WARRANTIES OR CONDITIONS OF ANY KIND, either express or implied.
See the License for the specific language governing permissions and
limitations under the License.
-->
<project xmlns="http://maven.apache.org/POM/4.0.0" xmlns:xsi="http://www.w3.org/2001/XMLSchema-instance" xsi:schemaLocation="http://maven.apache.org/POM/4.0.0 http://maven.apache.org/xsd/maven-4.0.0.xsd">
  <modelVersion>4.0.0</modelVersion>

  <groupId>com.normation</groupId>
  <artifactId>parent-pom</artifactId>
  <version>7.0.3-SNAPSHOT</version>
  <packaging>pom</packaging>

  <!-- ====================================  PROJECT INFORMATION  ==================================== -->

  <description>
    Rudder helps you continualy configure and check compliance of your infrastructure.
  </description>

  <organization>
    <name>rudder.io</name>
    <url>https://rudder.io</url>
  </organization>

  <scm>
    <url>https://github.com/Normation/rudder/</url>
  </scm>

  <!-- we can't put a licenses tag here, else for some reason it overrides utils one -->
  <modules>
    <module>utils</module>
    <module>scala-ldap</module>
    <module>ldap-inventory</module>
    <module>rudder</module>
 </modules>

  <!-- developpers information can be better found in Git commit history -->

  <!-- ====================================  /PROJECT INFORMATION  ==================================== -->

  <!-- ====================================  PROJECT REPOS  ==================================== -->

  <repositories>
    <repository>
      <id>maven_central</id>
      <name>Default maven repository</name>
      <url>https://repo1.maven.org/maven2/</url>
      <snapshots><enabled>true</enabled></snapshots>
    </repository>
    <repository>
      <id>rudder-release</id>
      <url>https://repository.rudder.io/maven/releases/</url>
      <layout>default</layout>
      <snapshots><enabled>false</enabled></snapshots>
    </repository>
    <repository>
      <id>rudder-snapshot</id>
      <url>https://repository.rudder.io/maven/snapshots/</url>
      <layout>default</layout>
      <snapshots><enabled>true</enabled></snapshots>
    </repository>
  </repositories>

  <!-- ====================================  /PROJECT REPOS  ==================================== -->

  <!-- ====================================  PROJECT BUILD  ==================================== -->

  <distributionManagement>
    <snapshotRepository>
      <id>snapshots.nexus.normation.com</id>
      <name>Normation internal nexus repository for snapshots</name>
      <url>https://nexus.normation.com/nexus/content/repositories/snapshots</url>
    </snapshotRepository>
    <repository>
      <id>releases.nexus.normation.com</id>
      <name>Normation internal nexus repository for release</name>
      <url>https://nexus.normation.com/nexus/content/repositories/releases</url>
    </repository>
  </distributionManagement>

  <reporting>
    <plugins>
      <plugin>
        <groupId>net.alchim31.maven</groupId>
        <artifactId>scala-maven-plugin</artifactId>
        <version>${scala-maven-plugin-version}</version>
      </plugin>
    </plugins>
  </reporting>

  <build>
    <extensions>
      <extension>
        <groupId>org.apache.maven.wagon</groupId>
        <artifactId>wagon-ssh</artifactId>
        <version>2.6</version>
      </extension>
    </extensions>
    <plugins>
      <plugin>

        <groupId>org.codehaus.mojo</groupId>
        <artifactId>cobertura-maven-plugin</artifactId>
        <version>2.6</version>

        <configuration>
          <formats>
            <format>html</format>
            <format>xml</format>
          </formats>
          <check/>
        </configuration>
      </plugin>
       <plugin>
        <groupId>net.alchim31.maven</groupId>
        <artifactId>scala-maven-plugin</artifactId>
        <version>${scala-maven-plugin-version}</version>
        <executions>
          <execution>
            <id>scala-compile-first</id>
            <phase>process-resources</phase>
            <goals>
              <goal>add-source</goal>
              <goal>compile</goal>
            </goals>
          </execution>
          <execution>
            <id>scala-test-compile</id>
            <phase>process-test-resources</phase>
            <goals>
              <goal>testCompile</goal>
            </goals>
          </execution>
        </executions>
        <configuration>
          <scalaCompatVersion>${scala-binary-version}</scalaCompatVersion>
<!--          <recompileMode>incremental</recompileMode>-->
          <compilerPlugins>
            <compilerPlugin>
              <groupId>com.github.ghik</groupId>
              <artifactId>silencer-plugin_${scala-version}</artifactId>
              <version>${silencer-lib-version}</version>
            </compilerPlugin>
            <compilerPlugin>
              <groupId>org.wartremover</groupId>
              <artifactId>wartremover_2.13</artifactId>
              <version>2.4.10</version>
            </compilerPlugin>
        </compilerPlugins>
          <args>
            <!-- require java8, cf http://www.rudder-project.org/redmine/issues/9917 -->
            <arg>-target:jvm-1.8</arg>
            <arg>-dependencyfile</arg>
            <arg>${basedir}/.scala_dependencies</arg>
            <!-- standard warning, most of the one from https://tpolecat.github.io/2017/04/25/scalac-flags.html -->
            <!-- corresponding scala line:
              -language:existentials -language:higherKinds -language:implicitConversions
              -Xlint:_,-nullary-unit,-missing-interpolator -Yno-adapted-args -Ywarn-dead-code -Ywarn-extra-implicit -Ywarn-inaccessible
              -Ywarn-infer-any -Ywarn-nullary-override -Ywarn-numeric-widen -Ywarn-unused:imports -Ywarn-unused:locals -Ywarn-unused:privates
            -->
            <arg>-deprecation</arg>                  <!-- Emit warning and location for usages of deprecated APIs. -->
            <arg>-explaintypes</arg>                 <!-- Explain type errors in more detail. -->
            <arg>-feature</arg>                      <!-- Emit warning and location for usages of features that should be imported explicitly. -->
            <arg>-unchecked</arg>                    <!-- Enable additional warnings where generated code depends on assumptions. -->
            <arg>-language:existentials</arg>        <!-- Existential types (besides wildcard types) can be written and inferred -->
            <arg>-language:higherKinds</arg>         <!-- Allow higher-kinded types -->
            <arg>-language:implicitConversions</arg> <!-- Allow definition of implicit functions called views -->
            <arg>-Xcheckinit</arg>                   <!--  Wrap field accessors to throw an exception on uninitialized access. -->
            <!-- Xlint, minus non-local returns, nullary-units and missing interpolator (which brings false positive in Rudder).
                 For -byname-implicit, it's because of Doobie, see: https://gitter.im/tpolecat/doobie?at=5f59e618765d633c54e74d52
            -->
            <arg>-Xlint:_,-nonlocal-return,-nullary-unit,-missing-interpolator,-byname-implicit</arg>
            <arg>-Ywarn-dead-code</arg>              <!-- Warn when dead code is identified. -->
            <arg>-Ywarn-extra-implicit</arg>         <!-- Warn when more than one implicit parameter section is defined. -->
            <arg>-Ywarn-numeric-widen</arg>          <!-- Warn when numerics are widened. -->
            <arg>-Ywarn-unused:imports</arg>         <!-- Warn if an import selector is not referenced. -->
            <arg>-Ywarn-unused:locals</arg>          <!-- Warn if a local definition is unused. -->
            <arg>-Ywarn-unused:privates</arg>        <!-- Warn if a private member is unused. -->
            <arg>-Ywarn-unused:implicits</arg>       <!-- Warn if an implicit parameter is unused. -->
            <arg>-Ywarn-unused:privates</arg>        <!-- Warn if a private member is unused. -->
            <arg>-Ybackend-parallelism</arg><arg>8</arg>         <!-- Enable paralellisation — change to desired number! -->
            <arg>-Ycache-plugin-class-loader:last-modified</arg> <!-- Enables caching of classloaders for compiler plugins -->
            <arg>-Ycache-macro-class-loader:last-modified</arg>  <!-- and macro definitions. This can lead to performance improvements. -->
            <arg>-P:silencer:checkUnused</arg>
<!--            <arg>-P:wartremover:only-warn-traverser:org.wartremover.warts.StringPlusAny</arg>-->
<!--            <arg>-P:wartremover:only-warn-traverser:org.wartremover.warts.ToString</arg>-->
          </args>
          <jvmArgs>
            <jvmArg>-Xmx${jvmArg-Xmx}</jvmArg>
            <jvmArg>-Xms${jvmArg-Xmx}</jvmArg>
            <jvmArg>-Xss${jvmArg-Xss}</jvmArg>
            <jvmArg>${jvmArg-arg0}</jvmArg>
            <jvmArg>${jvmArg-arg1}</jvmArg>
            <jvmArg>${jvmArg-arg2}</jvmArg>
            <jvmArg>${jvmArg-arg3}</jvmArg>
            <jvmArg>${jvmArg-arg4}</jvmArg>
            <jvmArg>${jvmArg-arg5}</jvmArg>
            <jvmArg>${jvmArg-arg6}</jvmArg>
            <jvmArg>${jvmArg-arg7}</jvmArg>
            <jvmArg>${jvmArg-arg8}</jvmArg>
            <jvmArg>${jvmArg-arg9}</jvmArg>
          </jvmArgs>
        </configuration>
      </plugin>
      <plugin>
        <groupId>org.zeroturnaround</groupId>
        <artifactId>jrebel-maven-plugin</artifactId>
        <version>1.1.3</version>
        <executions>
          <execution>
            <id>generate-rebel-xml</id>
            <phase>process-resources</phase>
            <goals>
              <goal>generate</goal>
            </goals>
          </execution>
        </executions>
        <dependencies>
          <dependency>
            <groupId>org.codehaus.plexus</groupId>
            <artifactId>plexus-utils</artifactId>
            <version>1.4.1</version>
              <scope>runtime</scope>
          </dependency>
        </dependencies>
      </plugin>
      <plugin>
        <groupId>org.apache.maven.plugins</groupId>
        <artifactId>maven-compiler-plugin</artifactId>
        <version>3.7.0</version>
        <configuration>
          <!-- require java8, cf http://www.rudder-project.org/redmine/issues/8963 -->
          <source>1.8</source>
          <target>1.8</target>
        </configuration>
        <executions>
          <execution>
            <phase>compile</phase>
            <goals>
              <goal>compile</goal>
            </goals>
          </execution>
        </executions>
      </plugin>
      <plugin>
        <groupId>org.apache.maven.plugins</groupId>
        <artifactId>maven-source-plugin</artifactId>
        <version>3.0.1</version>
        <executions>
          <execution>
            <id>attach-sources</id>
            <phase>verify</phase>
            <goals>
              <goal>jar-no-fork</goal>
            </goals>
          </execution>
        </executions>
      </plugin>
    </plugins>
    <pluginManagement>
    <plugins>
      <!-- configure jar everywhere -->
      <plugin>
        <groupId>org.apache.maven.plugins</groupId>
        <artifactId>maven-jar-plugin</artifactId>
        <version>3.1.0</version>
        <configuration>
          <archive>
            <addMavenDescriptor>false</addMavenDescriptor>
            <manifestEntries>
              <!-- let built-by be empty - we can't remove it -->
              <Built-By>${project.organization.name}</Built-By>
              <Build-Time>${maven.build.timestamp}</Build-Time>
              <version>${project.version}</version>
            </manifestEntries>
          </archive>
        </configuration>
      </plugin>
      <plugin>
        <groupId>org.apache.maven.plugins</groupId>
        <artifactId>maven-war-plugin</artifactId>
        <version>3.2.0</version>
        <configuration>
          <archive>
            <addMavenDescriptor>false</addMavenDescriptor>
            <manifestEntries>
              <!-- let built-by be empty - we can't remove it -->
              <Built-By>${project.organization.name}</Built-By>
              <!-- And yes, manifest file must start with upper case... -->
              <Build-Time>${maven.build.timestamp}</Build-Time>
              <Version>${project.version}</Version>
            </manifestEntries>
          </archive>
        </configuration>
      </plugin>
      <plugin>
        <groupId>org.eclipse.m2e</groupId>
        <artifactId>lifecycle-mapping</artifactId>
        <version>1.0.0</version>
        <configuration>
          <lifecycleMappingMetadata>
            <pluginExecutions>
              <pluginExecution>
                <pluginExecutionFilter>
                  <groupId>org.zeroturnaround</groupId>
                  <artifactId>jrebel-maven-plugin</artifactId>
                  <versionRange>[0.1,)</versionRange>
                  <goals>
                    <goal>generate</goal>
                  </goals>
                </pluginExecutionFilter>
                <action>
                  <execute/>
                </action>
              </pluginExecution>
              <pluginExecution>
                <pluginExecutionFilter>
                  <groupId>net.alchim31.maven</groupId>
                  <artifactId>scala-maven-plugin</artifactId>
                  <versionRange>[0.1,)</versionRange>
                  <goals>
                    <goal>add-source</goal>
                    <goal>compile</goal>
                    <goal>testCompile</goal>
                  </goals>
                </pluginExecutionFilter>
                <action>
                  <configurator>
                    <id>org.maven.ide.eclipse.scala</id>
                  </configurator>
                </action>
              </pluginExecution>
            </pluginExecutions>
          </lifecycleMappingMetadata>
        </configuration>
      </plugin>
    </plugins>
    </pluginManagement>
  </build>

  <!-- ====================================  /PROJECT BUILD  ==================================== -->

  <!-- ==================================== PROJECT PROPERTIES  ==================================== -->

  <properties>
    <!-- we use UTF-8 for everything -->
    <project.build.sourceEncoding>UTF-8</project.build.sourceEncoding>

    <!-- Maven plugin version -->
    <scala-maven-plugin-version>3.4.0</scala-maven-plugin-version>

    <!-- Libraries version that MUST be used in all children project -->

    <current-year>2022</current-year>
    <rudder-major-version>7.0</rudder-major-version>
    <rudder-version>7.0.3-SNAPSHOT</rudder-version>

    <scala-version>2.13.6</scala-version>
    <scala-binary-version>2.13</scala-binary-version>
    <scala-xml-version>1.3.0</scala-xml-version>
<<<<<<< HEAD
    <lift-version>3.4.3</lift-version>
    <slf4j-version>1.7.32</slf4j-version>
    <logback-version>1.2.8</logback-version>
    <junit-version>4.13.2</junit-version>
    <jodatime-version>2.10.10</jodatime-version>
=======
    <lift-version>3.4.2</lift-version>
    <slf4j-version>1.7.30</slf4j-version>
    <logback-version>1.2.9</logback-version>
    <junit-version>4.13.1</junit-version>
    <jodatime-version>2.10.7</jodatime-version>
>>>>>>> 0d1b16f6
    <jodaconvert-version>2.2.1</jodaconvert-version>
    <commons-io-version>2.11.0</commons-io-version>
    <commons-lang-version>3.12.0</commons-lang-version>
    <commons-codec-version>1.15</commons-codec-version>
    <commons-fileupload>1.4</commons-fileupload>
<<<<<<< HEAD
    <spring-version>5.3.18</spring-version>
    <spring-security-version>5.5.1</spring-security-version>
    <jgit-version>5.12.0.202106070339-r</jgit-version>
=======
    <spring-version>5.2.21.RELEASE</spring-version>
    <spring-security-version>5.3.13.RELEASE</spring-security-version>
    <jgit-version>5.9.0.202009080501-r</jgit-version>
>>>>>>> 0d1b16f6
    <cglib-version>3.3.0</cglib-version>
    <asm-version>5.2</asm-version>
    <bcpkix-jdk15on-version>1.69</bcpkix-jdk15on-version>
    <silencer-lib-version>1.7.5</silencer-lib-version>
    <better-files-version>3.9.1</better-files-version>
    <sourcecode-version>0.2.7</sourcecode-version>
    <quicklens-version>1.7.4</quicklens-version>
    <hikaricp-version>4.0.3</hikaricp-version>
    <nuprocess-version>2.0.1</nuprocess-version> <!-- 2.0.2 doesn't work with Java8 -->
    <postgresql-version>42.2.25</postgresql-version>
    <json-path-version>2.6.0</json-path-version>
    <scalaj-version>2.4.2</scalaj-version>
    <unboundid-version>6.0.0</unboundid-version>
    <fastparse-version>2.3.2</fastparse-version>
    <config-version>1.4.1</config-version>
    <cafeine-version>2.8.6</cafeine-version>
    <jgrapht-version>1.4.0</jgrapht-version>
    <reflections-version>0.9.12</reflections-version>
    <graalvm-version>21.2.0</graalvm-version>
    <chimney-version>0.6.1</chimney-version>
    <cron4s-version>0.6.1</cron4s-version>

    <!--
      These one must be updated to work together
      We declare cats in "test" here, because it is not directly needed
      in any project before rudder.
    -->
    <cats-version>2.6.1</cats-version>
    <specs2-version>4.12.3</specs2-version>
    <doobie-version>0.13.4</doobie-version>
    <fs2-version>2.5.0</fs2-version>
    <http4s-version>1.0-232-85dadc2</http4s-version>
    <shapeless-version>2.3.7</shapeless-version>
    <cats-effect-version>2.5.1</cats-effect-version>
    <dev-zio-version>1.0.10</dev-zio-version>
    <zio-cats-version>2.3.1.0</zio-cats-version>
    <zio-json-version>0.2.0-M1</zio-json-version>

    <!--
      Hack to make scalac jvm parameters like RAM configurable.
      With that, one can override Xmx or add jvm parameters either
      in command line invocation: mvn compile -DjvmArg-Xmx="4G"
      or in ~/.m2/settings.xml with profiles.
    -->

    <jvmArg-Xmx>1G</jvmArg-Xmx>
    <jvmArg-Xss>32m</jvmArg-Xss>
    <jvmArg-arg0/>
    <jvmArg-arg1/>
    <jvmArg-arg2/>
    <jvmArg-arg3/>
    <jvmArg-arg4/>
    <jvmArg-arg5/>
    <jvmArg-arg6/>
    <jvmArg-arg7/>
    <jvmArg-arg8/>
    <jvmArg-arg9/>

  </properties>

  <!-- ==================================== PROJECT DEPENDENCIES  ==================================== -->

  <!--
    This allows to use homogeneous version of scalaz everywhere.
    Yep, we need to explicitly specify them all.
  -->
  <dependencyManagement>
    <dependencies>
      <dependency>
        <groupId>org.scala-lang</groupId>
        <artifactId>scala-library</artifactId>
        <version>${scala-version}</version>
      </dependency>
      <dependency>
        <groupId>org.scala-lang</groupId>
        <artifactId>scala-reflect</artifactId>
        <version>${scala-version}</version>
      </dependency>
      <dependency>
        <groupId>org.scala-lang.modules</groupId>
        <artifactId>scala-xml_${scala-binary-version}</artifactId>
        <version>${scala-xml-version}</version>
      </dependency>
      <dependency>
        <groupId>org.typelevel</groupId>
        <artifactId>cats-core_${scala-binary-version}</artifactId>
        <version>${cats-version}</version>
      </dependency>
      <dependency>
        <groupId>co.fs2</groupId>
        <artifactId>fs2-core_${scala-binary-version}</artifactId>
        <version>${fs2-version}</version>
      </dependency>
      <dependency>
        <groupId>org.tpolecat</groupId>
        <artifactId>doobie-core_${scala-binary-version}</artifactId>
        <version>${doobie-version}</version>
      </dependency>
      <dependency>
        <groupId>org.typelevel</groupId>
        <artifactId>cats-effect_${scala-binary-version}</artifactId>
        <version>${cats-effect-version}</version>
      </dependency>
      <dependency>
        <groupId>com.chuusai</groupId>
        <artifactId>shapeless_${scala-binary-version}</artifactId>
        <version>${shapeless-version}</version>
      </dependency>
      <dependency>
        <groupId>com.lihaoyi</groupId>
        <artifactId>sourcecode_${scala-binary-version}</artifactId>
        <version>${sourcecode-version}</version>
      </dependency>
      <dependency>
        <groupId>com.zaxxer</groupId>
        <artifactId>HikariCP</artifactId>
        <version>${hikaricp-version}</version>
      </dependency>
      <dependency>
        <groupId>org.postgresql</groupId>
        <artifactId>postgresql</artifactId>
        <version>${postgresql-version}</version>
      </dependency>
      <dependency>
        <groupId>com.softwaremill.quicklens</groupId>
        <artifactId>quicklens_${scala-binary-version}</artifactId>
        <version>${quicklens-version}</version>
      </dependency><!--
        lift-web
      -->
      <dependency>
        <groupId>xerces</groupId>
        <artifactId>xercesImpl</artifactId>
        <version>2.12.2</version>
      </dependency>
      <dependency>
        <groupId>net.liftweb</groupId>
        <artifactId>lift-common_${scala-binary-version}</artifactId>
        <version>${lift-version}</version>
        <exclusions>
          <exclusion>
            <groupId>org.slf4j</groupId>
            <artifactId>slf4j-log4j12</artifactId>
          </exclusion>
          <exclusion>
            <artifactId>log4j</artifactId>
            <groupId>log4j</groupId>
          </exclusion>
        </exclusions>
      </dependency>
      <dependency>
        <groupId>net.liftweb</groupId>
        <artifactId>lift-json_${scala-binary-version}</artifactId>
        <version>${lift-version}</version>
      </dependency>
      <dependency>
        <groupId>net.liftweb</groupId>
        <artifactId>lift-util_${scala-binary-version}</artifactId>
        <version>${lift-version}</version>
        <exclusions>
          <exclusion>
            <artifactId>mail</artifactId>
            <groupId>javax.mail</groupId>
          </exclusion>
        </exclusions>
      </dependency>
      <dependency>
        <groupId>net.liftweb</groupId>
        <artifactId>lift-webkit_${scala-binary-version}</artifactId>
        <version>${lift-version}</version>
        <exclusions>
          <exclusion>
            <groupId>org.slf4j</groupId>
            <artifactId>slf4j-log4j12</artifactId>
          </exclusion>
        </exclusions>
      </dependency>
      <!-- joda time -->
      <dependency>
        <groupId>joda-time</groupId>
        <artifactId>joda-time</artifactId>
        <version>${jodatime-version}</version>
      </dependency>
      <dependency>
        <groupId>org.joda</groupId>
        <artifactId>joda-convert</artifactId>
        <version>${jodaconvert-version}</version>
      </dependency>
      <dependency>
        <groupId>org.bouncycastle</groupId>
        <artifactId>bcprov-jdk15on</artifactId>
        <version>${bcpkix-jdk15on-version}</version>
      </dependency>
      <dependency>
        <groupId>org.bouncycastle</groupId>
        <artifactId>bcpkix-jdk15on</artifactId>
        <version>${bcpkix-jdk15on-version}</version>
      </dependency>
      <dependency>
        <groupId>org.bouncycastle</groupId>
        <artifactId>bcpg-jdk15on</artifactId>
        <version>${bcpkix-jdk15on-version}</version>
      </dependency>
      <dependency>
        <groupId>com.github.alonsodomin.cron4s</groupId>
        <artifactId>cron4s-core_${scala-binary-version}</artifactId>
        <version>${cron4s-version}</version>
      </dependency>

      <dependency>
        <groupId>com.lihaoyi</groupId>
        <artifactId>fastparse_${scala-binary-version}</artifactId>
        <version>${fastparse-version}</version>
      </dependency>

      <!-- commons -->
      <dependency>
        <groupId>commons-io</groupId>
        <artifactId>commons-io</artifactId>
        <version>${commons-io-version}</version>
      </dependency>
      <dependency>
        <groupId>commons-codec</groupId>
        <artifactId>commons-codec</artifactId>
        <version>${commons-codec-version}</version>
      </dependency>

      <!-- spring -->
      <dependency>
        <groupId>org.ow2.asm</groupId>
        <artifactId>asm</artifactId>
        <version>${asm-version}</version>
      </dependency>
      <dependency>
        <groupId>org.springframework</groupId>
        <artifactId>spring-context</artifactId>
        <version>${spring-version}</version>
        <exclusions>
          <exclusion>
            <groupId>commons-logging</groupId>
            <artifactId>commons-logging</artifactId>
          </exclusion>
        </exclusions>
      </dependency>
      <dependency>
        <groupId>org.springframework</groupId>
        <artifactId>spring-core</artifactId>
        <version>${spring-version}</version>
        <exclusions>
          <exclusion>
            <groupId>commons-logging</groupId>
            <artifactId>commons-logging</artifactId>
          </exclusion>
        </exclusions>
      </dependency>
      <!-- need to be specified else spring-security version is used -->
      <dependency>
        <groupId>org.springframework</groupId>
        <artifactId>spring-aop</artifactId>
        <version>${spring-version}</version>
        <exclusions>
          <exclusion>
            <groupId>commons-logging</groupId>
            <artifactId>commons-logging</artifactId>
          </exclusion>
        </exclusions>
      </dependency>
      <dependency>
        <groupId>org.springframework</groupId>
        <artifactId>spring-beans</artifactId>
        <version>${spring-version}</version>
        <exclusions>
          <exclusion>
            <groupId>commons-logging</groupId>
            <artifactId>commons-logging</artifactId>
          </exclusion>
        </exclusions>
      </dependency>
      <dependency>
        <groupId>org.springframework</groupId>
        <artifactId>spring-expression</artifactId>
        <version>${spring-version}</version>
        <exclusions>
          <exclusion>
            <groupId>commons-logging</groupId>
            <artifactId>commons-logging</artifactId>
          </exclusion>
        </exclusions>
      </dependency>
      <!-- Needed to use spring configuration by annotation -->
      <dependency>
        <groupId>cglib</groupId>
        <artifactId>cglib</artifactId>
        <version>${cglib-version}</version>
        <exclusions>
          <exclusion>
            <groupId>org.apache.ant</groupId>
            <artifactId>ant</artifactId>
          </exclusion>
        </exclusions>
      </dependency>

      <!--  test -->
      <dependency>
        <groupId>junit</groupId>
        <artifactId>junit</artifactId>
        <version>${junit-version}</version>
      </dependency>
      <dependency>
        <groupId>org.specs2</groupId>
        <artifactId>specs2-core_${scala-binary-version}</artifactId>
        <version>${specs2-version}</version>
      </dependency>
      <dependency>
        <groupId>org.specs2</groupId>
        <artifactId>specs2-matcher-extra_${scala-binary-version}</artifactId>
        <version>${specs2-version}</version>
      </dependency>
      <dependency>
        <groupId>org.specs2</groupId>
        <artifactId>specs2-junit_${scala-binary-version}</artifactId>
        <version>${specs2-version}</version>
      </dependency>
      <!-- No httpclient / commons-logging for jgit -->
      <dependency>
        <groupId>org.eclipse.jgit</groupId>
        <artifactId>org.eclipse.jgit</artifactId>
        <version>${jgit-version}</version>
        <exclusions>
          <exclusion>
            <groupId>org.apache.httpcomponents</groupId>
            <artifactId>httpclient</artifactId>
          </exclusion>
        </exclusions>
      </dependency>
      <!-- the slf4j commons-logging replacement -->
      <dependency>
        <groupId>org.slf4j</groupId>
        <artifactId>slf4j-api</artifactId>
        <version>${slf4j-version}</version>
      </dependency>
      <dependency>
        <groupId>org.slf4j</groupId>
        <artifactId>jcl-over-slf4j</artifactId>
        <version>${slf4j-version}</version>
      </dependency>
      <!-- using slf4j native backend -->
      <dependency>
        <groupId>ch.qos.logback</groupId>
        <artifactId>logback-core</artifactId>
        <version>${logback-version}</version>
      </dependency>
      <dependency>
        <groupId>ch.qos.logback</groupId>
        <artifactId>logback-classic</artifactId>
        <version>${logback-version}</version>
      </dependency>
      <dependency>
        <groupId>com.github.pathikrit</groupId>
        <artifactId>better-files_${scala-binary-version}</artifactId>
        <version>${better-files-version}</version>
      </dependency>
    </dependencies>
  </dependencyManagement>

  <dependencies>
    <!-- almost used in all projects -->
    <dependency>
      <groupId>com.github.pathikrit</groupId>
      <artifactId>better-files_${scala-binary-version}</artifactId>
      <version>${better-files-version}</version>
    </dependency>
    <dependency>
      <groupId>com.github.ghik</groupId>
      <artifactId>silencer-lib_${scala-version}</artifactId>
      <version>${silencer-lib-version}</version>
      <scope>provided</scope>
    </dependency>
    <dependency>
      <groupId>ca.mrvisser</groupId>
      <artifactId>sealerate_${scala-binary-version}</artifactId>
      <version>0.0.6</version>
      <scope>provided</scope>
    </dependency>
    <!-- joda-time is used in all projects -->
    <dependency>
      <groupId>joda-time</groupId>
      <artifactId>joda-time</artifactId>
      <version>${jodatime-version}</version>
    </dependency>
    <!-- this is now standard -->
    <dependency>
      <groupId>org.typelevel</groupId>
      <artifactId>cats-core_${scala-binary-version}</artifactId>
      <version>${cats-version}</version>
    </dependency>
    <!-- zio to manage effects -->
    <dependency>
      <groupId>dev.zio</groupId>
      <artifactId>zio_${scala-binary-version}</artifactId>
      <version>${dev-zio-version}</version>
    </dependency>
    <dependency>
      <groupId>dev.zio</groupId>
      <artifactId>zio-stacktracer_${scala-binary-version}</artifactId>
      <version>${dev-zio-version}</version>
    </dependency>
    <dependency>
      <groupId>dev.zio</groupId>
      <artifactId>zio-streams_${scala-binary-version}</artifactId>
      <version>${dev-zio-version}</version>
    </dependency>
    <dependency>
      <groupId>dev.zio</groupId>
      <artifactId>zio-json_${scala-binary-version}</artifactId>
      <version>${zio-json-version}</version>
    </dependency>
    <dependency>
      <groupId>io.scalaland</groupId>
      <artifactId>chimney_${scala-binary-version}</artifactId>
      <version>${chimney-version}</version>
    </dependency>
    <!-- zio/cats compat -->
    <dependency>
      <groupId>dev.zio</groupId>
      <artifactId>zio-interop-cats_${scala-binary-version}</artifactId>
      <version>${zio-cats-version}</version>
    </dependency>
    <dependency>
      <groupId>org.typelevel</groupId>
      <artifactId>cats-effect_${scala-binary-version}</artifactId>
      <version>${cats-effect-version}</version>
    </dependency>
    <!-- graph library for group properties -->
    <dependency>
      <groupId>org.jgrapht</groupId>
      <artifactId>jgrapht-core</artifactId>
      <version>${jgrapht-version}</version>
    </dependency>

    <!--  test -->
    <dependency>
      <groupId>junit</groupId>
      <artifactId>junit</artifactId>
      <version>${junit-version}</version>
      <scope>test</scope>
    </dependency>
    <dependency>
      <groupId>org.specs2</groupId>
      <artifactId>specs2-core_${scala-binary-version}</artifactId>
      <version>${specs2-version}</version>
      <scope>test</scope>
    </dependency>
    <dependency>
      <groupId>org.specs2</groupId>
      <artifactId>specs2-matcher-extra_${scala-binary-version}</artifactId>
      <version>${specs2-version}</version>
      <scope>test</scope>
    </dependency>
    <dependency>
      <groupId>org.specs2</groupId>
      <artifactId>specs2-junit_${scala-binary-version}</artifactId>
      <version>${specs2-version}</version>
      <scope>test</scope>
    </dependency>
    <!-- zio tests -->
    <dependency>
      <groupId>dev.zio</groupId>
      <artifactId>zio-test_${scala-binary-version}</artifactId>
      <version>${dev-zio-version}</version>
      <scope>test</scope>
    </dependency>

    <!--
        included to use slf4j native backend
        If you want to use another backend,
        exclude these dependencies from parent
    -->
    <dependency>
      <groupId>ch.qos.logback</groupId>
      <artifactId>logback-core</artifactId>
      <version>${logback-version}</version>
    </dependency>
    <dependency>
      <groupId>ch.qos.logback</groupId>
      <artifactId>logback-classic</artifactId>
      <version>${logback-version}</version>
    </dependency>
  </dependencies>

</project><|MERGE_RESOLUTION|>--- conflicted
+++ resolved
@@ -368,33 +368,19 @@
     <scala-version>2.13.6</scala-version>
     <scala-binary-version>2.13</scala-binary-version>
     <scala-xml-version>1.3.0</scala-xml-version>
-<<<<<<< HEAD
     <lift-version>3.4.3</lift-version>
     <slf4j-version>1.7.32</slf4j-version>
-    <logback-version>1.2.8</logback-version>
+    <logback-version>1.2.9</logback-version>
     <junit-version>4.13.2</junit-version>
     <jodatime-version>2.10.10</jodatime-version>
-=======
-    <lift-version>3.4.2</lift-version>
-    <slf4j-version>1.7.30</slf4j-version>
-    <logback-version>1.2.9</logback-version>
-    <junit-version>4.13.1</junit-version>
-    <jodatime-version>2.10.7</jodatime-version>
->>>>>>> 0d1b16f6
     <jodaconvert-version>2.2.1</jodaconvert-version>
     <commons-io-version>2.11.0</commons-io-version>
     <commons-lang-version>3.12.0</commons-lang-version>
     <commons-codec-version>1.15</commons-codec-version>
     <commons-fileupload>1.4</commons-fileupload>
-<<<<<<< HEAD
-    <spring-version>5.3.18</spring-version>
-    <spring-security-version>5.5.1</spring-security-version>
+    <spring-version>5.3.19</spring-version>
+    <spring-security-version>5.5.6</spring-security-version>
     <jgit-version>5.12.0.202106070339-r</jgit-version>
-=======
-    <spring-version>5.2.21.RELEASE</spring-version>
-    <spring-security-version>5.3.13.RELEASE</spring-security-version>
-    <jgit-version>5.9.0.202009080501-r</jgit-version>
->>>>>>> 0d1b16f6
     <cglib-version>3.3.0</cglib-version>
     <asm-version>5.2</asm-version>
     <bcpkix-jdk15on-version>1.69</bcpkix-jdk15on-version>
