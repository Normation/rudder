<!--
Copyright 2011 Normation SAS

Licensed under the Apache License, Version 2.0 (the "License");
you may not use this file except in compliance with the License.
You may obtain a copy of the License at

http://www.apache.org/licenses/LICENSE-2.0

Unless required by applicable law or agreed to in writing, software
distributed under the License is distributed on an "AS IS" BASIS,
WITHOUT WARRANTIES OR CONDITIONS OF ANY KIND, either express or implied.
See the License for the specific language governing permissions and
limitations under the License.
-->
<project xmlns="http://maven.apache.org/POM/4.0.0" xmlns:xsi="http://www.w3.org/2001/XMLSchema-instance" xsi:schemaLocation="http://maven.apache.org/POM/4.0.0 http://maven.apache.org/xsd/maven-4.0.0.xsd">
  <modelVersion>4.0.0</modelVersion>

  <groupId>com.normation</groupId>
  <artifactId>parent-pom</artifactId>
<<<<<<< HEAD
  <version>7.0.0~rc3-SNAPSHOT</version>
=======
  <version>7.0.1-SNAPSHOT</version>
>>>>>>> 17cb3841
  <packaging>pom</packaging>

  <!-- ====================================  PROJECT INFORMATION  ==================================== -->

  <description>
    Rudder helps you continualy configure and check compliance of your infrastructure.
  </description>

  <organization>
    <name>rudder.io</name>
    <url>https://rudder.io</url>
  </organization>

  <scm>
    <url>https://github.com/Normation/rudder/</url>
  </scm>

  <!-- we can't put a licenses tag here, else for some reason it overrides utils one -->
  <modules>
    <module>utils</module>
    <module>scala-ldap</module>
    <module>ldap-inventory</module>
    <module>rudder</module>
 </modules>

  <!-- developpers information can be better found in Git commit history -->

  <!-- ====================================  /PROJECT INFORMATION  ==================================== -->

  <!-- ====================================  PROJECT REPOS  ==================================== -->

  <repositories>
    <repository>
      <id>maven_central</id>
      <name>Default maven repository</name>
      <url>https://repo1.maven.org/maven2/</url>
      <snapshots><enabled>true</enabled></snapshots>
    </repository>
    <repository>
      <id>rudder-release</id>
      <url>https://repository.rudder.io/maven/releases/</url>
      <layout>default</layout>
      <snapshots><enabled>false</enabled></snapshots>
    </repository>
    <repository>
      <id>rudder-snapshot</id>
      <url>https://repository.rudder.io/maven/snapshots/</url>
      <layout>default</layout>
      <snapshots><enabled>true</enabled></snapshots>
    </repository>
  </repositories>

  <!-- ====================================  /PROJECT REPOS  ==================================== -->

  <!-- ====================================  PROJECT BUILD  ==================================== -->

  <distributionManagement>
    <snapshotRepository>
      <id>snapshots.nexus.normation.com</id>
      <name>Normation internal nexus repository for snapshots</name>
      <url>https://nexus.normation.com/nexus/content/repositories/snapshots</url>
    </snapshotRepository>
    <repository>
      <id>releases.nexus.normation.com</id>
      <name>Normation internal nexus repository for release</name>
      <url>https://nexus.normation.com/nexus/content/repositories/releases</url>
    </repository>
  </distributionManagement>

  <reporting>
    <plugins>
      <plugin>
        <groupId>net.alchim31.maven</groupId>
        <artifactId>scala-maven-plugin</artifactId>
        <version>${scala-maven-plugin-version}</version>
      </plugin>
    </plugins>
  </reporting>

  <build>
    <extensions>
      <extension>
        <groupId>org.apache.maven.wagon</groupId>
        <artifactId>wagon-ssh</artifactId>
        <version>2.6</version>
      </extension>
    </extensions>
    <plugins>
      <plugin>

        <groupId>org.codehaus.mojo</groupId>
        <artifactId>cobertura-maven-plugin</artifactId>
        <version>2.6</version>

        <configuration>
          <formats>
            <format>html</format>
            <format>xml</format>
          </formats>
          <check/>
        </configuration>
      </plugin>
       <plugin>
        <groupId>net.alchim31.maven</groupId>
        <artifactId>scala-maven-plugin</artifactId>
        <version>${scala-maven-plugin-version}</version>
        <executions>
          <execution>
            <id>scala-compile-first</id>
            <phase>process-resources</phase>
            <goals>
              <goal>add-source</goal>
              <goal>compile</goal>
            </goals>
          </execution>
          <execution>
            <id>scala-test-compile</id>
            <phase>process-test-resources</phase>
            <goals>
              <goal>testCompile</goal>
            </goals>
          </execution>
        </executions>
        <configuration>
          <scalaCompatVersion>${scala-binary-version}</scalaCompatVersion>
<!--          <recompileMode>incremental</recompileMode>-->
          <compilerPlugins>
            <compilerPlugin>
              <groupId>com.github.ghik</groupId>
              <artifactId>silencer-plugin_${scala-version}</artifactId>
              <version>${silencer-lib-version}</version>
            </compilerPlugin>
            <compilerPlugin>
              <groupId>org.wartremover</groupId>
              <artifactId>wartremover_2.13</artifactId>
              <version>2.4.10</version>
            </compilerPlugin>
        </compilerPlugins>
          <args>
            <!-- require java8, cf http://www.rudder-project.org/redmine/issues/9917 -->
            <arg>-target:jvm-1.8</arg>
            <arg>-dependencyfile</arg>
            <arg>${basedir}/.scala_dependencies</arg>
            <!-- standard warning, most of the one from https://tpolecat.github.io/2017/04/25/scalac-flags.html -->
            <!-- corresponding scala line:
              -language:existentials -language:higherKinds -language:implicitConversions
              -Xlint:_,-nullary-unit,-missing-interpolator -Yno-adapted-args -Ywarn-dead-code -Ywarn-extra-implicit -Ywarn-inaccessible
              -Ywarn-infer-any -Ywarn-nullary-override -Ywarn-numeric-widen -Ywarn-unused:imports -Ywarn-unused:locals -Ywarn-unused:privates
            -->
            <arg>-deprecation</arg>                  <!-- Emit warning and location for usages of deprecated APIs. -->
            <arg>-explaintypes</arg>                 <!-- Explain type errors in more detail. -->
            <arg>-feature</arg>                      <!-- Emit warning and location for usages of features that should be imported explicitly. -->
            <arg>-unchecked</arg>                    <!-- Enable additional warnings where generated code depends on assumptions. -->
            <arg>-language:existentials</arg>        <!-- Existential types (besides wildcard types) can be written and inferred -->
            <arg>-language:higherKinds</arg>         <!-- Allow higher-kinded types -->
            <arg>-language:implicitConversions</arg> <!-- Allow definition of implicit functions called views -->
            <arg>-Xcheckinit</arg>                   <!--  Wrap field accessors to throw an exception on uninitialized access. -->
            <!-- Xlint, minus non-local returns, nullary-units and missing interpolator (which brings false positive in Rudder).
                 For -byname-implicit, it's because of Doobie, see: https://gitter.im/tpolecat/doobie?at=5f59e618765d633c54e74d52
            -->
            <arg>-Xlint:_,-nonlocal-return,-nullary-unit,-missing-interpolator,-byname-implicit</arg>
            <arg>-Ywarn-dead-code</arg>              <!-- Warn when dead code is identified. -->
            <arg>-Ywarn-extra-implicit</arg>         <!-- Warn when more than one implicit parameter section is defined. -->
            <arg>-Ywarn-numeric-widen</arg>          <!-- Warn when numerics are widened. -->
            <arg>-Ywarn-unused:imports</arg>         <!-- Warn if an import selector is not referenced. -->
            <arg>-Ywarn-unused:locals</arg>          <!-- Warn if a local definition is unused. -->
            <arg>-Ywarn-unused:privates</arg>        <!-- Warn if a private member is unused. -->
            <arg>-Ywarn-unused:implicits</arg>       <!-- Warn if an implicit parameter is unused. -->
            <arg>-Ywarn-unused:privates</arg>        <!-- Warn if a private member is unused. -->
            <arg>-Ybackend-parallelism</arg><arg>8</arg>         <!-- Enable paralellisation — change to desired number! -->
            <arg>-Ycache-plugin-class-loader:last-modified</arg> <!-- Enables caching of classloaders for compiler plugins -->
            <arg>-Ycache-macro-class-loader:last-modified</arg>  <!-- and macro definitions. This can lead to performance improvements. -->
            <arg>-P:silencer:checkUnused</arg>
<!--            <arg>-P:wartremover:only-warn-traverser:org.wartremover.warts.StringPlusAny</arg>-->
<!--            <arg>-P:wartremover:only-warn-traverser:org.wartremover.warts.ToString</arg>-->
          </args>
          <jvmArgs>
            <jvmArg>-Xmx${jvmArg-Xmx}</jvmArg>
            <jvmArg>-Xms${jvmArg-Xmx}</jvmArg>
            <jvmArg>-Xss${jvmArg-Xss}</jvmArg>
            <jvmArg>${jvmArg-arg0}</jvmArg>
            <jvmArg>${jvmArg-arg1}</jvmArg>
            <jvmArg>${jvmArg-arg2}</jvmArg>
            <jvmArg>${jvmArg-arg3}</jvmArg>
            <jvmArg>${jvmArg-arg4}</jvmArg>
            <jvmArg>${jvmArg-arg5}</jvmArg>
            <jvmArg>${jvmArg-arg6}</jvmArg>
            <jvmArg>${jvmArg-arg7}</jvmArg>
            <jvmArg>${jvmArg-arg8}</jvmArg>
            <jvmArg>${jvmArg-arg9}</jvmArg>
          </jvmArgs>
        </configuration>
      </plugin>
      <plugin>
        <groupId>org.zeroturnaround</groupId>
        <artifactId>jrebel-maven-plugin</artifactId>
        <version>1.1.3</version>
        <executions>
          <execution>
            <id>generate-rebel-xml</id>
            <phase>process-resources</phase>
            <goals>
              <goal>generate</goal>
            </goals>
          </execution>
        </executions>
        <dependencies>
          <dependency>
            <groupId>org.codehaus.plexus</groupId>
            <artifactId>plexus-utils</artifactId>
            <version>1.4.1</version>
              <scope>runtime</scope>
          </dependency>
        </dependencies>
      </plugin>
      <plugin>
        <groupId>org.apache.maven.plugins</groupId>
        <artifactId>maven-compiler-plugin</artifactId>
        <version>3.7.0</version>
        <configuration>
          <!-- require java8, cf http://www.rudder-project.org/redmine/issues/8963 -->
          <source>1.8</source>
          <target>1.8</target>
        </configuration>
        <executions>
          <execution>
            <phase>compile</phase>
            <goals>
              <goal>compile</goal>
            </goals>
          </execution>
        </executions>
      </plugin>
      <plugin>
        <groupId>org.apache.maven.plugins</groupId>
        <artifactId>maven-source-plugin</artifactId>
        <version>3.0.1</version>
        <executions>
          <execution>
            <id>attach-sources</id>
            <phase>verify</phase>
            <goals>
              <goal>jar-no-fork</goal>
            </goals>
          </execution>
        </executions>
      </plugin>
    </plugins>
    <pluginManagement>
    <plugins>
      <!-- configure jar everywhere -->
      <plugin>
        <groupId>org.apache.maven.plugins</groupId>
        <artifactId>maven-jar-plugin</artifactId>
        <version>3.1.0</version>
        <configuration>
          <archive>
            <addMavenDescriptor>false</addMavenDescriptor>
            <manifestEntries>
              <!-- let built-by be empty - we can't remove it -->
              <Built-By>${project.organization.name}</Built-By>
              <Build-Time>${maven.build.timestamp}</Build-Time>
              <version>${project.version}</version>
            </manifestEntries>
          </archive>
        </configuration>
      </plugin>
      <plugin>
        <groupId>org.apache.maven.plugins</groupId>
        <artifactId>maven-war-plugin</artifactId>
        <version>3.2.0</version>
        <configuration>
          <archive>
            <addMavenDescriptor>false</addMavenDescriptor>
            <manifestEntries>
              <!-- let built-by be empty - we can't remove it -->
              <Built-By>${project.organization.name}</Built-By>
              <!-- And yes, manifest file must start with upper case... -->
              <Build-Time>${maven.build.timestamp}</Build-Time>
              <Version>${project.version}</Version>
            </manifestEntries>
          </archive>
        </configuration>
      </plugin>
      <plugin>
        <groupId>org.eclipse.m2e</groupId>
        <artifactId>lifecycle-mapping</artifactId>
        <version>1.0.0</version>
        <configuration>
          <lifecycleMappingMetadata>
            <pluginExecutions>
              <pluginExecution>
                <pluginExecutionFilter>
                  <groupId>org.zeroturnaround</groupId>
                  <artifactId>jrebel-maven-plugin</artifactId>
                  <versionRange>[0.1,)</versionRange>
                  <goals>
                    <goal>generate</goal>
                  </goals>
                </pluginExecutionFilter>
                <action>
                  <execute/>
                </action>
              </pluginExecution>
              <pluginExecution>
                <pluginExecutionFilter>
                  <groupId>net.alchim31.maven</groupId>
                  <artifactId>scala-maven-plugin</artifactId>
                  <versionRange>[0.1,)</versionRange>
                  <goals>
                    <goal>add-source</goal>
                    <goal>compile</goal>
                    <goal>testCompile</goal>
                  </goals>
                </pluginExecutionFilter>
                <action>
                  <configurator>
                    <id>org.maven.ide.eclipse.scala</id>
                  </configurator>
                </action>
              </pluginExecution>
            </pluginExecutions>
          </lifecycleMappingMetadata>
        </configuration>
      </plugin>
    </plugins>
    </pluginManagement>
  </build>

  <!-- ====================================  /PROJECT BUILD  ==================================== -->

  <!-- ==================================== PROJECT PROPERTIES  ==================================== -->

  <properties>
    <!-- we use UTF-8 for everything -->
    <project.build.sourceEncoding>UTF-8</project.build.sourceEncoding>

    <!-- Maven plugin version -->
    <scala-maven-plugin-version>3.4.0</scala-maven-plugin-version>

    <!-- Libraries version that MUST be used in all children project -->

    <current-year>2021</current-year>
    <rudder-major-version>7.0</rudder-major-version>
<<<<<<< HEAD
    <rudder-version>7.0.0~rc3-SNAPSHOT</rudder-version>
=======
    <rudder-version>7.0.1-SNAPSHOT</rudder-version>
>>>>>>> 17cb3841

    <scala-version>2.13.6</scala-version>
    <scala-binary-version>2.13</scala-binary-version>
    <scala-xml-version>1.3.0</scala-xml-version>
    <lift-version>3.4.3</lift-version>
    <slf4j-version>1.7.32</slf4j-version>
    <logback-version>1.2.8</logback-version>
    <junit-version>4.13.2</junit-version>
    <jodatime-version>2.10.10</jodatime-version>
    <jodaconvert-version>2.2.1</jodaconvert-version>
    <commons-io-version>2.11.0</commons-io-version>
    <commons-lang-version>3.12.0</commons-lang-version>
    <commons-codec-version>1.15</commons-codec-version>
    <commons-fileupload>1.4</commons-fileupload>
    <spring-version>5.3.14</spring-version>
    <spring-security-version>5.5.1</spring-security-version>
    <jgit-version>5.12.0.202106070339-r</jgit-version>
    <cglib-version>3.3.0</cglib-version>
    <asm-version>5.2</asm-version>
    <bcpkix-jdk15on-version>1.69</bcpkix-jdk15on-version>
    <silencer-lib-version>1.7.5</silencer-lib-version>
    <better-files-version>3.9.1</better-files-version>
    <sourcecode-version>0.2.7</sourcecode-version>
    <quicklens-version>1.7.4</quicklens-version>
    <hikaricp-version>4.0.3</hikaricp-version>
    <nuprocess-version>2.0.1</nuprocess-version> <!-- 2.0.2 doesn't work with Java8 -->
    <postgresql-version>42.2.23</postgresql-version>
    <json-path-version>2.6.0</json-path-version>
    <scalaj-version>2.4.2</scalaj-version>
    <unboundid-version>6.0.0</unboundid-version>
    <fastparse-version>2.3.2</fastparse-version>
    <config-version>1.4.1</config-version>
    <cafeine-version>2.8.6</cafeine-version>
    <jgrapht-version>1.4.0</jgrapht-version>
    <reflections-version>0.9.12</reflections-version>
    <graalvm-version>21.2.0</graalvm-version>
    <chimney-version>0.6.1</chimney-version>
    <cron4s-version>0.6.1</cron4s-version>

    <!--
      These one must be updated to work together
      We declare cats in "test" here, because it is not directly needed
      in any project before rudder.
    -->
    <cats-version>2.6.1</cats-version>
    <specs2-version>4.12.3</specs2-version>
    <doobie-version>0.13.4</doobie-version>
    <fs2-version>2.5.0</fs2-version>
    <http4s-version>1.0-232-85dadc2</http4s-version>
    <shapeless-version>2.3.7</shapeless-version>
    <cats-effect-version>2.5.1</cats-effect-version>
    <dev-zio-version>1.0.10</dev-zio-version>
    <zio-cats-version>2.3.1.0</zio-cats-version>
    <zio-json-version>0.2.0-M1</zio-json-version>

    <!--
      Hack to make scalac jvm parameters like RAM configurable.
      With that, one can override Xmx or add jvm parameters either
      in command line invocation: mvn compile -DjvmArg-Xmx="4G"
      or in ~/.m2/settings.xml with profiles.
    -->

    <jvmArg-Xmx>1G</jvmArg-Xmx>
    <jvmArg-Xss>32m</jvmArg-Xss>
    <jvmArg-arg0/>
    <jvmArg-arg1/>
    <jvmArg-arg2/>
    <jvmArg-arg3/>
    <jvmArg-arg4/>
    <jvmArg-arg5/>
    <jvmArg-arg6/>
    <jvmArg-arg7/>
    <jvmArg-arg8/>
    <jvmArg-arg9/>

  </properties>

  <!-- ==================================== PROJECT DEPENDENCIES  ==================================== -->

  <!--
    This allows to use homogeneous version of scalaz everywhere.
    Yep, we need to explicitly specify them all.
  -->
  <dependencyManagement>
    <dependencies>
      <dependency>
        <groupId>org.scala-lang</groupId>
        <artifactId>scala-library</artifactId>
        <version>${scala-version}</version>
      </dependency>
      <dependency>
        <groupId>org.scala-lang</groupId>
        <artifactId>scala-reflect</artifactId>
        <version>${scala-version}</version>
      </dependency>
      <dependency>
        <groupId>org.scala-lang.modules</groupId>
        <artifactId>scala-xml_${scala-binary-version}</artifactId>
        <version>${scala-xml-version}</version>
      </dependency>
      <dependency>
        <groupId>org.typelevel</groupId>
        <artifactId>cats-core_${scala-binary-version}</artifactId>
        <version>${cats-version}</version>
      </dependency>
      <dependency>
        <groupId>co.fs2</groupId>
        <artifactId>fs2-core_${scala-binary-version}</artifactId>
        <version>${fs2-version}</version>
      </dependency>
      <dependency>
        <groupId>org.tpolecat</groupId>
        <artifactId>doobie-core_${scala-binary-version}</artifactId>
        <version>${doobie-version}</version>
      </dependency>
      <dependency>
        <groupId>org.typelevel</groupId>
        <artifactId>cats-effect_${scala-binary-version}</artifactId>
        <version>${cats-effect-version}</version>
      </dependency>
      <dependency>
        <groupId>com.chuusai</groupId>
        <artifactId>shapeless_${scala-binary-version}</artifactId>
        <version>${shapeless-version}</version>
      </dependency>
      <dependency>
        <groupId>com.lihaoyi</groupId>
        <artifactId>sourcecode_${scala-binary-version}</artifactId>
        <version>${sourcecode-version}</version>
      </dependency>
      <dependency>
        <groupId>com.zaxxer</groupId>
        <artifactId>HikariCP</artifactId>
        <version>${hikaricp-version}</version>
      </dependency>
      <dependency>
        <groupId>org.postgresql</groupId>
        <artifactId>postgresql</artifactId>
        <version>${postgresql-version}</version>
      </dependency>
      <dependency>
        <groupId>com.softwaremill.quicklens</groupId>
        <artifactId>quicklens_${scala-binary-version}</artifactId>
        <version>${quicklens-version}</version>
      </dependency><!--
        lift-web
      -->
      <dependency>
        <groupId>xerces</groupId>
        <artifactId>xercesImpl</artifactId>
        <version>2.12.0</version>
      </dependency>
      <dependency>
        <groupId>net.liftweb</groupId>
        <artifactId>lift-common_${scala-binary-version}</artifactId>
        <version>${lift-version}</version>
        <exclusions>
          <exclusion>
            <groupId>org.slf4j</groupId>
            <artifactId>slf4j-log4j12</artifactId>
          </exclusion>
          <exclusion>
            <artifactId>log4j</artifactId>
            <groupId>log4j</groupId>
          </exclusion>
        </exclusions>
      </dependency>
      <dependency>
        <groupId>net.liftweb</groupId>
        <artifactId>lift-json_${scala-binary-version}</artifactId>
        <version>${lift-version}</version>
      </dependency>
      <dependency>
        <groupId>net.liftweb</groupId>
        <artifactId>lift-util_${scala-binary-version}</artifactId>
        <version>${lift-version}</version>
        <exclusions>
          <exclusion>
            <artifactId>mail</artifactId>
            <groupId>javax.mail</groupId>
          </exclusion>
        </exclusions>
      </dependency>
      <dependency>
        <groupId>net.liftweb</groupId>
        <artifactId>lift-webkit_${scala-binary-version}</artifactId>
        <version>${lift-version}</version>
        <exclusions>
          <exclusion>
            <groupId>org.slf4j</groupId>
            <artifactId>slf4j-log4j12</artifactId>
          </exclusion>
        </exclusions>
      </dependency>
      <!-- joda time -->
      <dependency>
        <groupId>joda-time</groupId>
        <artifactId>joda-time</artifactId>
        <version>${jodatime-version}</version>
      </dependency>
      <dependency>
        <groupId>org.joda</groupId>
        <artifactId>joda-convert</artifactId>
        <version>${jodaconvert-version}</version>
      </dependency>
      <dependency>
        <groupId>org.bouncycastle</groupId>
        <artifactId>bcprov-jdk15on</artifactId>
        <version>${bcpkix-jdk15on-version}</version>
      </dependency>
      <dependency>
        <groupId>org.bouncycastle</groupId>
        <artifactId>bcpkix-jdk15on</artifactId>
        <version>${bcpkix-jdk15on-version}</version>
      </dependency>
      <dependency>
        <groupId>org.bouncycastle</groupId>
        <artifactId>bcpg-jdk15on</artifactId>
        <version>${bcpkix-jdk15on-version}</version>
      </dependency>
      <dependency>
        <groupId>com.github.alonsodomin.cron4s</groupId>
        <artifactId>cron4s-core_${scala-binary-version}</artifactId>
        <version>${cron4s-version}</version>
      </dependency>

      <dependency>
        <groupId>com.lihaoyi</groupId>
        <artifactId>fastparse_${scala-binary-version}</artifactId>
        <version>${fastparse-version}</version>
      </dependency>

      <!-- commons -->
      <dependency>
        <groupId>commons-io</groupId>
        <artifactId>commons-io</artifactId>
        <version>${commons-io-version}</version>
      </dependency>
      <dependency>
        <groupId>commons-codec</groupId>
        <artifactId>commons-codec</artifactId>
        <version>${commons-codec-version}</version>
      </dependency>

      <!-- spring -->
      <dependency>
        <groupId>org.ow2.asm</groupId>
        <artifactId>asm</artifactId>
        <version>${asm-version}</version>
      </dependency>
      <dependency>
        <groupId>org.springframework</groupId>
        <artifactId>spring-context</artifactId>
        <version>${spring-version}</version>
        <exclusions>
          <exclusion>
            <groupId>commons-logging</groupId>
            <artifactId>commons-logging</artifactId>
          </exclusion>
        </exclusions>
      </dependency>
      <dependency>
        <groupId>org.springframework</groupId>
        <artifactId>spring-core</artifactId>
        <version>${spring-version}</version>
        <exclusions>
          <exclusion>
            <groupId>commons-logging</groupId>
            <artifactId>commons-logging</artifactId>
          </exclusion>
        </exclusions>
      </dependency>
      <!-- need to be specified else spring-security version is used -->
      <dependency>
        <groupId>org.springframework</groupId>
        <artifactId>spring-aop</artifactId>
        <version>${spring-version}</version>
        <exclusions>
          <exclusion>
            <groupId>commons-logging</groupId>
            <artifactId>commons-logging</artifactId>
          </exclusion>
        </exclusions>
      </dependency>
      <dependency>
        <groupId>org.springframework</groupId>
        <artifactId>spring-beans</artifactId>
        <version>${spring-version}</version>
        <exclusions>
          <exclusion>
            <groupId>commons-logging</groupId>
            <artifactId>commons-logging</artifactId>
          </exclusion>
        </exclusions>
      </dependency>
      <dependency>
        <groupId>org.springframework</groupId>
        <artifactId>spring-expression</artifactId>
        <version>${spring-version}</version>
        <exclusions>
          <exclusion>
            <groupId>commons-logging</groupId>
            <artifactId>commons-logging</artifactId>
          </exclusion>
        </exclusions>
      </dependency>
      <!-- Needed to use spring configuration by annotation -->
      <dependency>
        <groupId>cglib</groupId>
        <artifactId>cglib</artifactId>
        <version>${cglib-version}</version>
        <exclusions>
          <exclusion>
            <groupId>org.apache.ant</groupId>
            <artifactId>ant</artifactId>
          </exclusion>
        </exclusions>
      </dependency>

      <!--  test -->
      <dependency>
        <groupId>junit</groupId>
        <artifactId>junit</artifactId>
        <version>${junit-version}</version>
      </dependency>
      <dependency>
        <groupId>org.specs2</groupId>
        <artifactId>specs2-core_${scala-binary-version}</artifactId>
        <version>${specs2-version}</version>
      </dependency>
      <dependency>
        <groupId>org.specs2</groupId>
        <artifactId>specs2-matcher-extra_${scala-binary-version}</artifactId>
        <version>${specs2-version}</version>
      </dependency>
      <dependency>
        <groupId>org.specs2</groupId>
        <artifactId>specs2-junit_${scala-binary-version}</artifactId>
        <version>${specs2-version}</version>
      </dependency>
      <!-- No httpclient / commons-logging for jgit -->
      <dependency>
        <groupId>org.eclipse.jgit</groupId>
        <artifactId>org.eclipse.jgit</artifactId>
        <version>${jgit-version}</version>
        <exclusions>
          <exclusion>
            <groupId>org.apache.httpcomponents</groupId>
            <artifactId>httpclient</artifactId>
          </exclusion>
        </exclusions>
      </dependency>
      <!-- the slf4j commons-logging replacement -->
      <dependency>
        <groupId>org.slf4j</groupId>
        <artifactId>slf4j-api</artifactId>
        <version>${slf4j-version}</version>
      </dependency>
      <dependency>
        <groupId>org.slf4j</groupId>
        <artifactId>jcl-over-slf4j</artifactId>
        <version>${slf4j-version}</version>
      </dependency>
      <!-- using slf4j native backend -->
      <dependency>
        <groupId>ch.qos.logback</groupId>
        <artifactId>logback-core</artifactId>
        <version>${logback-version}</version>
      </dependency>
      <dependency>
        <groupId>ch.qos.logback</groupId>
        <artifactId>logback-classic</artifactId>
        <version>${logback-version}</version>
      </dependency>
      <dependency>
        <groupId>com.github.pathikrit</groupId>
        <artifactId>better-files_${scala-binary-version}</artifactId>
        <version>${better-files-version}</version>
      </dependency>
    </dependencies>
  </dependencyManagement>

  <dependencies>
    <!-- almost used in all projects -->
    <dependency>
      <groupId>com.github.pathikrit</groupId>
      <artifactId>better-files_${scala-binary-version}</artifactId>
      <version>${better-files-version}</version>
    </dependency>
    <dependency>
      <groupId>com.github.ghik</groupId>
      <artifactId>silencer-lib_${scala-version}</artifactId>
      <version>${silencer-lib-version}</version>
      <scope>provided</scope>
    </dependency>
    <dependency>
      <groupId>ca.mrvisser</groupId>
      <artifactId>sealerate_${scala-binary-version}</artifactId>
      <version>0.0.6</version>
      <scope>provided</scope>
    </dependency>
    <!-- joda-time is used in all projects -->
    <dependency>
      <groupId>joda-time</groupId>
      <artifactId>joda-time</artifactId>
      <version>${jodatime-version}</version>
    </dependency>
    <!-- this is now standard -->
    <dependency>
      <groupId>org.typelevel</groupId>
      <artifactId>cats-core_${scala-binary-version}</artifactId>
      <version>${cats-version}</version>
    </dependency>
    <!-- zio to manage effects -->
    <dependency>
      <groupId>dev.zio</groupId>
      <artifactId>zio_${scala-binary-version}</artifactId>
      <version>${dev-zio-version}</version>
    </dependency>
    <dependency>
      <groupId>dev.zio</groupId>
      <artifactId>zio-stacktracer_${scala-binary-version}</artifactId>
      <version>${dev-zio-version}</version>
    </dependency>
    <dependency>
      <groupId>dev.zio</groupId>
      <artifactId>zio-streams_${scala-binary-version}</artifactId>
      <version>${dev-zio-version}</version>
    </dependency>
    <dependency>
      <groupId>dev.zio</groupId>
      <artifactId>zio-json_${scala-binary-version}</artifactId>
      <version>${zio-json-version}</version>
    </dependency>
    <dependency>
      <groupId>io.scalaland</groupId>
      <artifactId>chimney_${scala-binary-version}</artifactId>
      <version>${chimney-version}</version>
    </dependency>
    <!-- zio/cats compat -->
    <dependency>
      <groupId>dev.zio</groupId>
      <artifactId>zio-interop-cats_${scala-binary-version}</artifactId>
      <version>${zio-cats-version}</version>
    </dependency>
    <dependency>
      <groupId>org.typelevel</groupId>
      <artifactId>cats-effect_${scala-binary-version}</artifactId>
      <version>${cats-effect-version}</version>
    </dependency>
    <!-- graph library for group properties -->
    <dependency>
      <groupId>org.jgrapht</groupId>
      <artifactId>jgrapht-core</artifactId>
      <version>${jgrapht-version}</version>
    </dependency>

    <!--  test -->
    <dependency>
      <groupId>junit</groupId>
      <artifactId>junit</artifactId>
      <version>${junit-version}</version>
      <scope>test</scope>
    </dependency>
    <dependency>
      <groupId>org.specs2</groupId>
      <artifactId>specs2-core_${scala-binary-version}</artifactId>
      <version>${specs2-version}</version>
      <scope>test</scope>
    </dependency>
    <dependency>
      <groupId>org.specs2</groupId>
      <artifactId>specs2-matcher-extra_${scala-binary-version}</artifactId>
      <version>${specs2-version}</version>
      <scope>test</scope>
    </dependency>
    <dependency>
      <groupId>org.specs2</groupId>
      <artifactId>specs2-junit_${scala-binary-version}</artifactId>
      <version>${specs2-version}</version>
      <scope>test</scope>
    </dependency>
    <!-- zio tests -->
    <dependency>
      <groupId>dev.zio</groupId>
      <artifactId>zio-test_${scala-binary-version}</artifactId>
      <version>${dev-zio-version}</version>
      <scope>test</scope>
    </dependency>

    <!--
        included to use slf4j native backend
        If you want to use another backend,
        exclude these dependencies from parent
    -->
    <dependency>
      <groupId>ch.qos.logback</groupId>
      <artifactId>logback-core</artifactId>
      <version>${logback-version}</version>
    </dependency>
    <dependency>
      <groupId>ch.qos.logback</groupId>
      <artifactId>logback-classic</artifactId>
      <version>${logback-version}</version>
    </dependency>
  </dependencies>

</project><|MERGE_RESOLUTION|>--- conflicted
+++ resolved
@@ -18,11 +18,7 @@
 
   <groupId>com.normation</groupId>
   <artifactId>parent-pom</artifactId>
-<<<<<<< HEAD
-  <version>7.0.0~rc3-SNAPSHOT</version>
-=======
   <version>7.0.1-SNAPSHOT</version>
->>>>>>> 17cb3841
   <packaging>pom</packaging>
 
   <!-- ====================================  PROJECT INFORMATION  ==================================== -->
@@ -365,13 +361,9 @@
 
     <!-- Libraries version that MUST be used in all children project -->
 
-    <current-year>2021</current-year>
+    <current-year>2022</current-year>
     <rudder-major-version>7.0</rudder-major-version>
-<<<<<<< HEAD
-    <rudder-version>7.0.0~rc3-SNAPSHOT</rudder-version>
-=======
     <rudder-version>7.0.1-SNAPSHOT</rudder-version>
->>>>>>> 17cb3841
 
     <scala-version>2.13.6</scala-version>
     <scala-binary-version>2.13</scala-binary-version>
