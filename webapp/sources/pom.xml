--- conflicted
+++ resolved
@@ -420,35 +420,21 @@
     <commons-fileupload>1.5</commons-fileupload>
     <commons-csv-version>1.10.0</commons-csv-version>
     <jgit-version>6.7.0.202309050840-r</jgit-version>
-<<<<<<< HEAD
-    <spring-version>5.3.29</spring-version>
-    <spring-security-version>5.7.10</spring-security-version>
-=======
     <spring-version>5.3.30</spring-version>
     <spring-security-version>5.7.11</spring-security-version>
->>>>>>> 3afd153d
     <cglib-version>3.3.0</cglib-version>
     <asm-version>9.5</asm-version>
     <!-- Level of Java compatibility, here 1.8+ -->
     <bouncycastle-compat>jdk18on</bouncycastle-compat>
     <bouncycastle-version>1.76</bouncycastle-version>
-<<<<<<< HEAD
     <better-files-version>3.9.2</better-files-version>
-=======
-    <better-files-version>3.9.1</better-files-version>
->>>>>>> 3afd153d
     <sourcecode-version>0.3.0</sourcecode-version>
     <quicklens-version>1.9.6</quicklens-version>
     <hikaricp-version>5.0.1</hikaricp-version>
     <nuprocess-version>2.0.6</nuprocess-version>
     <postgresql-version>42.6.0</postgresql-version>
-<<<<<<< HEAD
     <json-path-version>2.8.0</json-path-version>
     <json-smart-version>2.5.0</json-smart-version>
-=======
-    <json-path-version>2.7.0</json-path-version>
-    <json-smart-version>2.4.11</json-smart-version>
->>>>>>> 3afd153d
     <scalaj-version>2.4.2</scalaj-version>
     <unboundid-version>6.0.9</unboundid-version>
     <fastparse-version>3.0.2</fastparse-version>
@@ -456,13 +442,8 @@
     <caffeine-version>3.1.8</caffeine-version>
     <jgrapht-version>1.5.2</jgrapht-version>
     <reflections-version>0.10.2</reflections-version>
-<<<<<<< HEAD
     <graalvm-version>23.0.1</graalvm-version>
     <chimney-version>0.7.5</chimney-version>
-=======
-    <graalvm-version>22.3.4</graalvm-version>
-    <chimney-version>0.6.2</chimney-version>
->>>>>>> 3afd153d
     <cron4s-version>0.6.1</cron4s-version>
     <ipaddress-version>5.4.0</ipaddress-version>
     <snakeyaml-version>2.2</snakeyaml-version>
