<!--
Copyright 2011 Normation SAS

Licensed under the Apache License, Version 2.0 (the "License");
you may not use this file except in compliance with the License.
You may obtain a copy of the License at

http://www.apache.org/licenses/LICENSE-2.0

Unless required by applicable law or agreed to in writing, software
distributed under the License is distributed on an "AS IS" BASIS,
WITHOUT WARRANTIES OR CONDITIONS OF ANY KIND, either express or implied.
See the License for the specific language governing permissions and
limitations under the License.
-->
<project xmlns="http://maven.apache.org/POM/4.0.0" xmlns:xsi="http://www.w3.org/2001/XMLSchema-instance" xsi:schemaLocation="http://maven.apache.org/POM/4.0.0 http://maven.apache.org/xsd/maven-4.0.0.xsd">
  <modelVersion>4.0.0</modelVersion>

  <groupId>com.normation</groupId>
  <artifactId>parent-pom</artifactId>
  <version>7.2.1-SNAPSHOT</version>
  <packaging>pom</packaging>

  <!-- ====================================  PROJECT INFORMATION  ==================================== -->

  <description>
    Rudder helps you continualy configure and check compliance of your infrastructure.
  </description>

  <organization>
    <name>rudder.io</name>
    <url>https://rudder.io</url>
  </organization>

  <scm>
    <url>https://github.com/Normation/rudder/</url>
  </scm>

  <!-- we can't put a licenses tag here, else for some reason it overrides utils one -->
  <modules>
    <module>utils</module>
    <module>scala-ldap</module>
    <module>ldap-inventory</module>
    <module>rudder</module>
 </modules>

  <!-- developpers information can be better found in Git commit history -->

  <!-- ====================================  /PROJECT INFORMATION  ==================================== -->

  <!-- ====================================  PROJECT REPOS  ==================================== -->

  <repositories>
    <repository>
      <id>maven_central</id>
      <name>Default maven repository</name>
      <url>https://repo1.maven.org/maven2/</url>
      <snapshots><enabled>true</enabled></snapshots>
    </repository>
    <repository>
      <id>rudder-release</id>
      <url>https://repository.rudder.io/maven/releases/</url>
      <layout>default</layout>
      <snapshots><enabled>false</enabled></snapshots>
    </repository>
    <repository>
      <id>rudder-snapshot</id>
      <url>https://repository.rudder.io/maven/snapshots/</url>
      <layout>default</layout>
      <snapshots><enabled>true</enabled></snapshots>
    </repository>
  </repositories>

  <!-- ====================================  /PROJECT REPOS  ==================================== -->

  <!-- ====================================  PROJECT BUILD  ==================================== -->

  <distributionManagement>
    <snapshotRepository>
      <id>snapshots.nexus.normation.com</id>
      <name>Normation internal nexus repository for snapshots</name>
      <url>https://nexus.normation.com/nexus/content/repositories/snapshots</url>
    </snapshotRepository>
    <repository>
      <id>releases.nexus.normation.com</id>
      <name>Normation internal nexus repository for release</name>
      <url>https://nexus.normation.com/nexus/content/repositories/releases</url>
    </repository>
  </distributionManagement>

  <reporting>
    <plugins>
      <plugin>
        <groupId>net.alchim31.maven</groupId>
        <artifactId>scala-maven-plugin</artifactId>
        <version>${scala-maven-plugin-version}</version>
      </plugin>
    </plugins>
  </reporting>

  <build>
    <extensions>
      <extension>
        <groupId>org.apache.maven.wagon</groupId>
        <artifactId>wagon-ssh</artifactId>
        <version>3.5.1</version>
      </extension>
    </extensions>
    <plugins>
      <plugin>

        <groupId>org.codehaus.mojo</groupId>
        <artifactId>cobertura-maven-plugin</artifactId>
        <version>2.6</version>

        <configuration>
          <formats>
            <format>html</format>
            <format>xml</format>
          </formats>
          <check/>
        </configuration>
      </plugin>
       <plugin>
        <groupId>net.alchim31.maven</groupId>
        <artifactId>scala-maven-plugin</artifactId>
        <version>${scala-maven-plugin-version}</version>
        <executions>
          <execution>
            <id>scala-compile-first</id>
            <phase>process-resources</phase>
            <goals>
              <goal>add-source</goal>
              <goal>compile</goal>
            </goals>
          </execution>
          <execution>
            <id>scala-test-compile</id>
            <phase>process-test-resources</phase>
            <goals>
              <goal>testCompile</goal>
            </goals>
          </execution>
        </executions>
        <configuration>
          <scalaCompatVersion>${scala-binary-version}</scalaCompatVersion>
<!--          <recompileMode>incremental</recompileMode>-->
          <compilerPlugins>
            <compilerPlugin>
              <groupId>com.github.ghik</groupId>
              <artifactId>silencer-plugin_${scala-version}</artifactId>
              <version>${silencer-lib-version}</version>
            </compilerPlugin>
            <compilerPlugin>
              <groupId>org.wartremover</groupId>
              <artifactId>wartremover_2.13</artifactId>
              <version>2.4.10</version>
            </compilerPlugin>
          </compilerPlugins>
          <args>
            <arg>-target:11</arg>
            <arg>-dependencyfile</arg>
            <arg>${basedir}/.scala_dependencies</arg>
            <!-- standard warning, most of the one from https://tpolecat.github.io/2017/04/25/scalac-flags.html -->
            <!-- corresponding scala line:
              -language:existentials -language:higherKinds -language:implicitConversions
              -Xlint:_,-nullary-unit,-missing-interpolator -Yno-adapted-args -Ywarn-dead-code -Ywarn-extra-implicit -Ywarn-inaccessible
              -Ywarn-infer-any -Ywarn-nullary-override -Ywarn-numeric-widen -Ywarn-unused:imports -Ywarn-unused:locals -Ywarn-unused:privates
            -->
            <arg>-deprecation</arg>                  <!-- Emit warning and location for usages of deprecated APIs. -->
            <arg>-explaintypes</arg>                 <!-- Explain type errors in more detail. -->
            <arg>-feature</arg>                      <!-- Emit warning and location for usages of features that should be imported explicitly. -->
            <arg>-unchecked</arg>                    <!-- Enable additional warnings where generated code depends on assumptions. -->
            <arg>-language:existentials</arg>        <!-- Existential types (besides wildcard types) can be written and inferred -->
            <arg>-language:higherKinds</arg>         <!-- Allow higher-kinded types -->
            <arg>-language:implicitConversions</arg> <!-- Allow definition of implicit functions called views -->
            <arg>-Xcheckinit</arg>                   <!--  Wrap field accessors to throw an exception on uninitialized access. -->
            <!-- Xlint, minus non-local returns, nullary-units and missing interpolator (which brings false positive in Rudder).
                 For -byname-implicit, it's because of Doobie, see: https://gitter.im/tpolecat/doobie?at=5f59e618765d633c54e74d52
            -->
            <arg>-Xlint:_,-nonlocal-return,-nullary-unit,-missing-interpolator,-byname-implicit</arg>
            <arg>-Ywarn-dead-code</arg>              <!-- Warn when dead code is identified. -->
            <arg>-Ywarn-extra-implicit</arg>         <!-- Warn when more than one implicit parameter section is defined. -->
            <arg>-Ywarn-numeric-widen</arg>          <!-- Warn when numerics are widened. -->
            <arg>-Ywarn-unused:imports</arg>         <!-- Warn if an import selector is not referenced. -->
            <arg>-Ywarn-unused:locals</arg>          <!-- Warn if a local definition is unused. -->
            <arg>-Ywarn-unused:privates</arg>        <!-- Warn if a private member is unused. -->
            <arg>-Ywarn-unused:implicits</arg>       <!-- Warn if an implicit parameter is unused. -->
            <arg>-Ywarn-unused:privates</arg>        <!-- Warn if a private member is unused. -->
            <arg>-Ybackend-parallelism</arg><arg>8</arg>         <!-- Enable paralellisation — change to desired number! -->
            <arg>-Ycache-plugin-class-loader:last-modified</arg> <!-- Enables caching of classloaders for compiler plugins -->
            <arg>-Ycache-macro-class-loader:last-modified</arg>  <!-- and macro definitions. This can lead to performance improvements. -->
            <arg>-P:silencer:checkUnused</arg>
<!--            <arg>-P:wartremover:only-warn-traverser:org.wartremover.warts.StringPlusAny</arg>-->
<!--            <arg>-P:wartremover:only-warn-traverser:org.wartremover.warts.ToString</arg>-->
          </args>
          <jvmArgs>
            <jvmArg>-Xmx${jvmArg-Xmx}</jvmArg>
            <jvmArg>-Xms${jvmArg-Xmx}</jvmArg>
            <jvmArg>-Xss${jvmArg-Xss}</jvmArg>
            <jvmArg>${jvmArg-arg0}</jvmArg>
            <jvmArg>${jvmArg-arg1}</jvmArg>
            <jvmArg>${jvmArg-arg2}</jvmArg>
            <jvmArg>${jvmArg-arg3}</jvmArg>
            <jvmArg>${jvmArg-arg4}</jvmArg>
            <jvmArg>${jvmArg-arg5}</jvmArg>
            <jvmArg>${jvmArg-arg6}</jvmArg>
            <jvmArg>${jvmArg-arg7}</jvmArg>
            <jvmArg>${jvmArg-arg8}</jvmArg>
            <jvmArg>${jvmArg-arg9}</jvmArg>
          </jvmArgs>
        </configuration>
      </plugin>
      <plugin>
        <groupId>org.zeroturnaround</groupId>
        <artifactId>jrebel-maven-plugin</artifactId>
        <version>1.1.3</version>
        <executions>
          <execution>
            <id>generate-rebel-xml</id>
            <phase>process-resources</phase>
            <goals>
              <goal>generate</goal>
            </goals>
          </execution>
        </executions>
        <dependencies>
          <dependency>
            <groupId>org.codehaus.plexus</groupId>
            <artifactId>plexus-utils</artifactId>
            <version>1.4.1</version>
              <scope>runtime</scope>
          </dependency>
        </dependencies>
      </plugin>
      <plugin>
        <groupId>org.apache.maven.plugins</groupId>
        <artifactId>maven-compiler-plugin</artifactId>
        <version>3.10.1</version>
        <configuration>
          <release>11</release>
        </configuration>
        <executions>
          <execution>
            <phase>compile</phase>
            <goals>
              <goal>compile</goal>
            </goals>
          </execution>
        </executions>
      </plugin>
      <plugin>
        <groupId>org.apache.maven.plugins</groupId>
        <artifactId>maven-source-plugin</artifactId>
        <version>3.2.1</version>
        <executions>
          <execution>
            <id>attach-sources</id>
            <phase>verify</phase>
            <goals>
              <goal>jar-no-fork</goal>
            </goals>
          </execution>
        </executions>
      </plugin>
    </plugins>
    <pluginManagement>
    <plugins>
      <!-- configure jar everywhere -->
      <plugin>
        <groupId>org.apache.maven.plugins</groupId>
        <artifactId>maven-jar-plugin</artifactId>
        <version>3.2.2</version>
        <configuration>
          <archive>
            <addMavenDescriptor>false</addMavenDescriptor>
            <manifestEntries>
              <!-- let built-by be empty - we can't remove it -->
              <Built-By>${project.organization.name}</Built-By>
              <Build-Time>${maven.build.timestamp}</Build-Time>
              <version>${project.version}</version>
            </manifestEntries>
          </archive>
        </configuration>
      </plugin>
      <plugin>
        <groupId>org.apache.maven.plugins</groupId>
        <artifactId>maven-war-plugin</artifactId>
        <version>3.3.2</version>
        <configuration>
          <archive>
            <addMavenDescriptor>false</addMavenDescriptor>
            <manifestEntries>
              <!-- let built-by be empty - we can't remove it -->
              <Built-By>${project.organization.name}</Built-By>
              <!-- And yes, manifest file must start with upper case... -->
              <Build-Time>${maven.build.timestamp}</Build-Time>
              <Version>${project.version}</Version>
            </manifestEntries>
          </archive>
        </configuration>
      </plugin>
      <plugin>
        <groupId>org.eclipse.m2e</groupId>
        <artifactId>lifecycle-mapping</artifactId>
        <version>1.0.0</version>
        <configuration>
          <lifecycleMappingMetadata>
            <pluginExecutions>
              <pluginExecution>
                <pluginExecutionFilter>
                  <groupId>org.zeroturnaround</groupId>
                  <artifactId>jrebel-maven-plugin</artifactId>
                  <versionRange>[0.1,)</versionRange>
                  <goals>
                    <goal>generate</goal>
                  </goals>
                </pluginExecutionFilter>
                <action>
                  <execute/>
                </action>
              </pluginExecution>
              <pluginExecution>
                <pluginExecutionFilter>
                  <groupId>net.alchim31.maven</groupId>
                  <artifactId>scala-maven-plugin</artifactId>
                  <versionRange>[0.1,)</versionRange>
                  <goals>
                    <goal>add-source</goal>
                    <goal>compile</goal>
                    <goal>testCompile</goal>
                  </goals>
                </pluginExecutionFilter>
                <action>
                  <configurator>
                    <id>org.maven.ide.eclipse.scala</id>
                  </configurator>
                </action>
              </pluginExecution>
            </pluginExecutions>
          </lifecycleMappingMetadata>
        </configuration>
      </plugin>
    </plugins>
    </pluginManagement>
  </build>

  <!-- ====================================  /PROJECT BUILD  ==================================== -->

  <!-- ==================================== PROJECT PROPERTIES  ==================================== -->

  <properties>
    <!-- we use UTF-8 for everything -->
    <project.build.sourceEncoding>UTF-8</project.build.sourceEncoding>

    <!-- Maven plugin version -->
    <scala-maven-plugin-version>3.4.0</scala-maven-plugin-version>

    <!-- Libraries version that MUST be used in all children project -->

    <current-year>2022</current-year>
    <rudder-major-version>7.2</rudder-major-version>
    <rudder-version>7.2.1-SNAPSHOT</rudder-version>

    <scala-version>2.13.9</scala-version>
    <silencer-lib-version>1.7.11</silencer-lib-version>
    <scala-binary-version>2.13</scala-binary-version>
    <!-- lift force us to remain with 1.3.0 because of
         java.lang.NoSuchMethodError: 'scala.collection.mutable.Stack scala.xml.parsing.NoBindingFactoryAdapter.scopeStack()'net.liftweb.util.Html5Parser.$anonfun$parse$1(HtmlParser.scala:373)
          And scala-xml 2.1.0 has non-trivial change on parsing semantic, can't
         upgrade without much care and correcting how we parse XML doc (xml
         parser option - see https://github.com/scala/scala-xml/releases/tag/v2.1.0 -->
    <scala-xml-version>1.3.0</scala-xml-version>
    <lift-version>3.5.0</lift-version>
    <slf4j-version>1.7.36</slf4j-version>
    <logback-version>1.2.11</logback-version>
    <jodatime-version>2.10.14</jodatime-version>
    <jodaconvert-version>2.2.2</jodaconvert-version>
    <commons-io-version>2.11.0</commons-io-version>
    <commons-lang-version>3.12.0</commons-lang-version>
    <commons-codec-version>1.15</commons-codec-version>
    <commons-fileupload>1.4</commons-fileupload>
    <spring-version>5.3.20</spring-version>
    <spring-security-version>5.6.5</spring-security-version>
    <jgit-version>6.1.0.202203080745-r</jgit-version>
    <cglib-version>3.3.0</cglib-version>
    <asm-version>9.3</asm-version>
    <!-- Level of Java compatibility, here 1.8+ -->
    <bouncycastle-compat>jdk18on</bouncycastle-compat>
    <bouncycastle-version>1.71</bouncycastle-version>
    <better-files-version>3.9.1</better-files-version>
<<<<<<< HEAD
    <sourcecode-version>0.2.8</sourcecode-version>
    <quicklens-version>1.8.8</quicklens-version>
    <hikaricp-version>5.0.1</hikaricp-version>
    <nuprocess-version>2.0.3</nuprocess-version>
    <postgresql-version>42.3.5</postgresql-version>
    <json-path-version>2.7.0</json-path-version>
=======
    <sourcecode-version>0.2.7</sourcecode-version>
    <quicklens-version>1.7.4</quicklens-version>
    <hikaricp-version>4.0.3</hikaricp-version>
    <nuprocess-version>2.0.5</nuprocess-version> <!-- 2.0.2 doesn't work with Java8 -->
    <postgresql-version>42.2.25</postgresql-version>
    <json-path-version>2.6.0</json-path-version>
>>>>>>> 613329c0
    <scalaj-version>2.4.2</scalaj-version>
    <unboundid-version>6.0.5</unboundid-version>
    <fastparse-version>2.3.3</fastparse-version>
    <config-version>1.4.2</config-version>
    <caffeine-version>3.1.0</caffeine-version>
    <jgrapht-version>1.5.1</jgrapht-version>
    <reflections-version>0.10.2</reflections-version>
    <graalvm-version>22.1.0</graalvm-version>
    <chimney-version>0.6.1</chimney-version>
    <cron4s-version>0.6.1</cron4s-version>
    <ipaddress-version>5.3.3</ipaddress-version>
    <snakeyaml-version>1.30</snakeyaml-version>

    <zhttp-version>1.0.0.0-RC27</zhttp-version> <!-- used in datasources -->

    <!--
      These one must be updated to work together
      We declare cats in "test" here, because it is not directly needed
      in any project before rudder.
    -->
    <specs2-version>4.15.0</specs2-version>
    <junit-version>4.13.2</junit-version>
    <cats-version>2.7.0</cats-version>
    <doobie-version>1.0.0-RC2</doobie-version>
    <fs2-version>3.2.4</fs2-version>
    <shapeless-version>2.3.7</shapeless-version>
    <cats-effect-version>3.3.4</cats-effect-version>
    <dev-zio-version>1.0.10</dev-zio-version>
    <zio-cats-version>3.2.9.1</zio-cats-version> <!-- gives fs2 3.1.6, but doobie 1.0.0-RC1 is in 3.0.3 -->
    <zio-json-version>0.2.0-M4</zio-json-version>

    <!--
      Hack to make scalac jvm parameters like RAM configurable.
      With that, one can override Xmx or add jvm parameters either
      in command line invocation: mvn compile -DjvmArg-Xmx="4G"
      or in ~/.m2/settings.xml with profiles.
    -->

    <jvmArg-Xmx>1G</jvmArg-Xmx>
    <jvmArg-Xss>32m</jvmArg-Xss>
    <jvmArg-arg0/>
    <jvmArg-arg1/>
    <jvmArg-arg2/>
    <jvmArg-arg3/>
    <jvmArg-arg4/>
    <jvmArg-arg5/>
    <jvmArg-arg6/>
    <jvmArg-arg7/>
    <jvmArg-arg8/>
    <jvmArg-arg9/>

  </properties>

  <!-- ==================================== PROJECT DEPENDENCIES  ==================================== -->

  <!--
    This allows to use homogeneous version of scalaz everywhere.
    Yep, we need to explicitly specify them all.
  -->
  <dependencyManagement>
    <dependencies>
      <dependency>
        <groupId>org.scala-lang</groupId>
        <artifactId>scala-library</artifactId>
        <version>${scala-version}</version>
      </dependency>
      <dependency>
        <groupId>org.scala-lang</groupId>
        <artifactId>scala-reflect</artifactId>
        <version>${scala-version}</version>
      </dependency>
      <dependency>
        <groupId>org.scala-lang.modules</groupId>
        <artifactId>scala-xml_${scala-binary-version}</artifactId>
        <version>${scala-xml-version}</version>
      </dependency>
      <dependency>
        <groupId>org.typelevel</groupId>
        <artifactId>cats-core_${scala-binary-version}</artifactId>
        <version>${cats-version}</version>
      </dependency>
      <dependency>
        <groupId>co.fs2</groupId>
        <artifactId>fs2-core_${scala-binary-version}</artifactId>
        <version>${fs2-version}</version>
      </dependency>
      <dependency>
        <groupId>org.tpolecat</groupId>
        <artifactId>doobie-core_${scala-binary-version}</artifactId>
        <version>${doobie-version}</version>
      </dependency>
      <dependency>
        <groupId>org.typelevel</groupId>
        <artifactId>cats-effect_${scala-binary-version}</artifactId>
        <version>${cats-effect-version}</version>
      </dependency>
      <dependency>
        <groupId>com.chuusai</groupId>
        <artifactId>shapeless_${scala-binary-version}</artifactId>
        <version>${shapeless-version}</version>
      </dependency>
      <dependency>
        <groupId>com.lihaoyi</groupId>
        <artifactId>sourcecode_${scala-binary-version}</artifactId>
        <version>${sourcecode-version}</version>
      </dependency>
      <dependency>
        <groupId>com.zaxxer</groupId>
        <artifactId>HikariCP</artifactId>
        <version>${hikaricp-version}</version>
      </dependency>
      <dependency>
        <groupId>org.postgresql</groupId>
        <artifactId>postgresql</artifactId>
        <version>${postgresql-version}</version>
      </dependency>
      <dependency>
        <groupId>com.softwaremill.quicklens</groupId>
        <artifactId>quicklens_${scala-binary-version}</artifactId>
        <version>${quicklens-version}</version>
      </dependency><!--
        lift-web
      -->
      <dependency>
        <groupId>xerces</groupId>
        <artifactId>xercesImpl</artifactId>
        <version>2.12.2</version>
      </dependency>
      <dependency>
        <groupId>net.liftweb</groupId>
        <artifactId>lift-common_${scala-binary-version}</artifactId>
        <version>${lift-version}</version>
        <exclusions>
          <exclusion>
            <groupId>org.slf4j</groupId>
            <artifactId>slf4j-log4j12</artifactId>
          </exclusion>
          <exclusion>
            <artifactId>log4j</artifactId>
            <groupId>log4j</groupId>
          </exclusion>
        </exclusions>
      </dependency>
      <dependency>
        <groupId>net.liftweb</groupId>
        <artifactId>lift-json_${scala-binary-version}</artifactId>
        <version>${lift-version}</version>
      </dependency>
      <dependency>
        <groupId>net.liftweb</groupId>
        <artifactId>lift-util_${scala-binary-version}</artifactId>
        <version>${lift-version}</version>
        <exclusions>
          <exclusion>
            <artifactId>mail</artifactId>
            <groupId>javax.mail</groupId>
          </exclusion>
        </exclusions>
      </dependency>
      <dependency>
        <groupId>net.liftweb</groupId>
        <artifactId>lift-webkit_${scala-binary-version}</artifactId>
        <version>${lift-version}</version>
        <exclusions>
          <exclusion>
            <groupId>org.slf4j</groupId>
            <artifactId>slf4j-log4j12</artifactId>
          </exclusion>
        </exclusions>
      </dependency>
      <!-- joda time -->
      <dependency>
        <groupId>joda-time</groupId>
        <artifactId>joda-time</artifactId>
        <version>${jodatime-version}</version>
      </dependency>
      <dependency>
        <groupId>org.joda</groupId>
        <artifactId>joda-convert</artifactId>
        <version>${jodaconvert-version}</version>
      </dependency>
      <dependency>
        <groupId>org.bouncycastle</groupId>
        <artifactId>bcprov-${bouncycastle-compat}</artifactId>
        <version>${bouncycastle-version}</version>
      </dependency>
      <dependency>
        <groupId>org.bouncycastle</groupId>
        <artifactId>bcpkix-${bouncycastle-compat}</artifactId>
        <version>${bouncycastle-version}</version>
      </dependency>
      <dependency>
        <groupId>org.bouncycastle</groupId>
        <artifactId>bcpg-${bouncycastle-compat}</artifactId>
        <version>${bouncycastle-version}</version>
      </dependency>
      <dependency>
        <groupId>com.github.alonsodomin.cron4s</groupId>
        <artifactId>cron4s-core_${scala-binary-version}</artifactId>
        <version>${cron4s-version}</version>
      </dependency>

      <dependency>
        <groupId>com.lihaoyi</groupId>
        <artifactId>fastparse_${scala-binary-version}</artifactId>
        <version>${fastparse-version}</version>
      </dependency>

      <!-- commons -->
      <dependency>
        <groupId>commons-io</groupId>
        <artifactId>commons-io</artifactId>
        <version>${commons-io-version}</version>
      </dependency>
      <dependency>
        <groupId>commons-codec</groupId>
        <artifactId>commons-codec</artifactId>
        <version>${commons-codec-version}</version>
      </dependency>

      <!-- spring -->
      <dependency>
        <groupId>org.ow2.asm</groupId>
        <artifactId>asm</artifactId>
        <version>${asm-version}</version>
      </dependency>
      <dependency>
        <groupId>org.springframework</groupId>
        <artifactId>spring-context</artifactId>
        <version>${spring-version}</version>
        <exclusions>
          <exclusion>
            <groupId>commons-logging</groupId>
            <artifactId>commons-logging</artifactId>
          </exclusion>
        </exclusions>
      </dependency>
      <dependency>
        <groupId>org.springframework</groupId>
        <artifactId>spring-core</artifactId>
        <version>${spring-version}</version>
        <exclusions>
          <exclusion>
            <groupId>commons-logging</groupId>
            <artifactId>commons-logging</artifactId>
          </exclusion>
        </exclusions>
      </dependency>
      <!-- need to be specified else spring-security version is used -->
      <dependency>
        <groupId>org.springframework</groupId>
        <artifactId>spring-aop</artifactId>
        <version>${spring-version}</version>
        <exclusions>
          <exclusion>
            <groupId>commons-logging</groupId>
            <artifactId>commons-logging</artifactId>
          </exclusion>
        </exclusions>
      </dependency>
      <dependency>
        <groupId>org.springframework</groupId>
        <artifactId>spring-beans</artifactId>
        <version>${spring-version}</version>
        <exclusions>
          <exclusion>
            <groupId>commons-logging</groupId>
            <artifactId>commons-logging</artifactId>
          </exclusion>
        </exclusions>
      </dependency>
      <dependency>
        <groupId>org.springframework</groupId>
        <artifactId>spring-expression</artifactId>
        <version>${spring-version}</version>
        <exclusions>
          <exclusion>
            <groupId>commons-logging</groupId>
            <artifactId>commons-logging</artifactId>
          </exclusion>
        </exclusions>
      </dependency>
      <!-- Needed to use spring configuration by annotation -->
      <dependency>
        <groupId>cglib</groupId>
        <artifactId>cglib</artifactId>
        <version>${cglib-version}</version>
        <exclusions>
          <exclusion>
            <groupId>org.apache.ant</groupId>
            <artifactId>ant</artifactId>
          </exclusion>
        </exclusions>
      </dependency>

      <!--  test -->
      <dependency>
        <groupId>junit</groupId>
        <artifactId>junit</artifactId>
        <version>${junit-version}</version>
      </dependency>
      <dependency>
        <groupId>org.specs2</groupId>
        <artifactId>specs2-core_${scala-binary-version}</artifactId>
        <version>${specs2-version}</version>
      </dependency>
      <dependency>
        <groupId>org.specs2</groupId>
        <artifactId>specs2-matcher-extra_${scala-binary-version}</artifactId>
        <version>${specs2-version}</version>
      </dependency>
      <dependency>
        <groupId>org.specs2</groupId>
        <artifactId>specs2-junit_${scala-binary-version}</artifactId>
        <version>${specs2-version}</version>
      </dependency>
      <!-- No httpclient / commons-logging for jgit -->
      <dependency>
        <groupId>org.eclipse.jgit</groupId>
        <artifactId>org.eclipse.jgit</artifactId>
        <version>${jgit-version}</version>
        <exclusions>
          <exclusion>
            <groupId>org.apache.httpcomponents</groupId>
            <artifactId>httpclient</artifactId>
          </exclusion>
        </exclusions>
      </dependency>
      <!-- the slf4j commons-logging replacement -->
      <dependency>
        <groupId>org.slf4j</groupId>
        <artifactId>slf4j-api</artifactId>
        <version>${slf4j-version}</version>
      </dependency>
      <dependency>
        <groupId>org.slf4j</groupId>
        <artifactId>jcl-over-slf4j</artifactId>
        <version>${slf4j-version}</version>
      </dependency>
      <!-- using slf4j native backend -->
      <dependency>
        <groupId>ch.qos.logback</groupId>
        <artifactId>logback-core</artifactId>
        <version>${logback-version}</version>
      </dependency>
      <dependency>
        <groupId>ch.qos.logback</groupId>
        <artifactId>logback-classic</artifactId>
        <version>${logback-version}</version>
      </dependency>
      <dependency>
        <groupId>com.github.pathikrit</groupId>
        <artifactId>better-files_${scala-binary-version}</artifactId>
        <version>${better-files-version}</version>
      </dependency>
    </dependencies>
  </dependencyManagement>

  <dependencies>
    <!-- almost used in all projects -->
    <dependency>
      <groupId>com.github.pathikrit</groupId>
      <artifactId>better-files_${scala-binary-version}</artifactId>
      <version>${better-files-version}</version>
    </dependency>
    <dependency>
      <groupId>com.github.ghik</groupId>
      <artifactId>silencer-lib_${scala-version}</artifactId>
      <version>${silencer-lib-version}</version>
      <scope>provided</scope>
    </dependency>
    <dependency>
      <groupId>ca.mrvisser</groupId>
      <artifactId>sealerate_${scala-binary-version}</artifactId>
      <version>0.0.6</version>
      <scope>provided</scope>
    </dependency>
    <!-- joda-time is used in all projects -->
    <dependency>
      <groupId>joda-time</groupId>
      <artifactId>joda-time</artifactId>
      <version>${jodatime-version}</version>
    </dependency>
    <!-- standard utility to deep modify immutable structures -->
    <dependency>
      <groupId>com.softwaremill.quicklens</groupId>
      <artifactId>quicklens_${scala-binary-version}</artifactId>
      <version>${quicklens-version}</version>
    </dependency>
    <!-- this is now standard -->
    <dependency>
      <groupId>org.typelevel</groupId>
      <artifactId>cats-core_${scala-binary-version}</artifactId>
      <version>${cats-version}</version>
    </dependency>
    <!-- zio to manage effects -->
    <dependency>
      <groupId>dev.zio</groupId>
      <artifactId>zio_${scala-binary-version}</artifactId>
      <version>${dev-zio-version}</version>
    </dependency>
    <dependency>
      <groupId>dev.zio</groupId>
      <artifactId>zio-stacktracer_${scala-binary-version}</artifactId>
      <version>${dev-zio-version}</version>
    </dependency>
    <dependency>
      <groupId>dev.zio</groupId>
      <artifactId>zio-streams_${scala-binary-version}</artifactId>
      <version>${dev-zio-version}</version>
    </dependency>
    <dependency>
      <groupId>dev.zio</groupId>
      <artifactId>zio-json_${scala-binary-version}</artifactId>
      <version>${zio-json-version}</version>
    </dependency>
    <dependency>
      <groupId>io.scalaland</groupId>
      <artifactId>chimney_${scala-binary-version}</artifactId>
      <version>${chimney-version}</version>
    </dependency>
    <!-- zio/cats compat -->
    <dependency>
      <groupId>dev.zio</groupId>
      <artifactId>zio-interop-cats_${scala-binary-version}</artifactId>
      <version>${zio-cats-version}</version>
    </dependency>
    <dependency>
      <groupId>org.typelevel</groupId>
      <artifactId>cats-effect_${scala-binary-version}</artifactId>
      <version>${cats-effect-version}</version>
    </dependency>
    <!-- graph library for group properties -->
    <dependency>
      <groupId>org.jgrapht</groupId>
      <artifactId>jgrapht-core</artifactId>
      <version>${jgrapht-version}</version>
    </dependency>

    <!--  test -->
    <dependency>
      <groupId>junit</groupId>
      <artifactId>junit</artifactId>
      <version>${junit-version}</version>
      <scope>test</scope>
    </dependency>
    <dependency>
      <groupId>org.specs2</groupId>
      <artifactId>specs2-core_${scala-binary-version}</artifactId>
      <version>${specs2-version}</version>
      <scope>test</scope>
    </dependency>
    <dependency>
      <groupId>org.specs2</groupId>
      <artifactId>specs2-matcher-extra_${scala-binary-version}</artifactId>
      <version>${specs2-version}</version>
      <scope>test</scope>
    </dependency>
    <dependency>
      <groupId>org.specs2</groupId>
      <artifactId>specs2-junit_${scala-binary-version}</artifactId>
      <version>${specs2-version}</version>
      <scope>test</scope>
    </dependency>
    <!-- zio tests -->
    <dependency>
      <groupId>dev.zio</groupId>
      <artifactId>zio-test_${scala-binary-version}</artifactId>
      <version>${dev-zio-version}</version>
      <scope>test</scope>
    </dependency>

    <!--
        included to use slf4j native backend
        If you want to use another backend,
        exclude these dependencies from parent
    -->
    <dependency>
      <groupId>ch.qos.logback</groupId>
      <artifactId>logback-core</artifactId>
      <version>${logback-version}</version>
    </dependency>
    <dependency>
      <groupId>ch.qos.logback</groupId>
      <artifactId>logback-classic</artifactId>
      <version>${logback-version}</version>
    </dependency>
  </dependencies>

</project><|MERGE_RESOLUTION|>--- conflicted
+++ resolved
@@ -389,21 +389,12 @@
     <bouncycastle-compat>jdk18on</bouncycastle-compat>
     <bouncycastle-version>1.71</bouncycastle-version>
     <better-files-version>3.9.1</better-files-version>
-<<<<<<< HEAD
     <sourcecode-version>0.2.8</sourcecode-version>
     <quicklens-version>1.8.8</quicklens-version>
     <hikaricp-version>5.0.1</hikaricp-version>
-    <nuprocess-version>2.0.3</nuprocess-version>
+    <nuprocess-version>2.0.5</nuprocess-version>
     <postgresql-version>42.3.5</postgresql-version>
     <json-path-version>2.7.0</json-path-version>
-=======
-    <sourcecode-version>0.2.7</sourcecode-version>
-    <quicklens-version>1.7.4</quicklens-version>
-    <hikaricp-version>4.0.3</hikaricp-version>
-    <nuprocess-version>2.0.5</nuprocess-version> <!-- 2.0.2 doesn't work with Java8 -->
-    <postgresql-version>42.2.25</postgresql-version>
-    <json-path-version>2.6.0</json-path-version>
->>>>>>> 613329c0
     <scalaj-version>2.4.2</scalaj-version>
     <unboundid-version>6.0.5</unboundid-version>
     <fastparse-version>2.3.3</fastparse-version>
