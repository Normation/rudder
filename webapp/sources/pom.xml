--- conflicted
+++ resolved
@@ -418,15 +418,9 @@
 
     <!-- Libraries version that MUST be used in all children project -->
 
-<<<<<<< HEAD
-    <current-year>2024</current-year>
+    <current-year>2025</current-year>
     <rudder-major-version>8.3</rudder-major-version>
     <rudder-version>8.3.0~alpha1-SNAPSHOT</rudder-version>
-=======
-    <current-year>2025</current-year>
-    <rudder-major-version>8.2</rudder-major-version>
-    <rudder-version>8.2.4-SNAPSHOT</rudder-version>
->>>>>>> 9ed9669f
 
     <servlet-version>5.0.0</servlet-version>
     <scala-version>2.13.12</scala-version>
