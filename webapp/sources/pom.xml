--- conflicted
+++ resolved
@@ -459,19 +459,11 @@
     <ip4s-version>3.7.0</ip4s-version>
     <doobie-version>1.0.0-RC9</doobie-version>
     <fs2-version>3.10.2</fs2-version>
-<<<<<<< HEAD
     <cats-effect-version>3.6.1</cats-effect-version>
-    <dev-zio-version>2.1.17</dev-zio-version>
+    <dev-zio-version>2.1.19</dev-zio-version>
     <zio-cats-version>23.1.0.5</zio-cats-version> <!-- gives fs2 3.10.2, but doobie 1.0.0-RC5 is in 3.9.3 -->
-    <zio-json-version>0.7.42</zio-json-version>
+    <zio-json-version>0.7.43</zio-json-version>
     <enumeratum-version>1.7.6</enumeratum-version>
-=======
-    <cats-effect-version>3.5.5</cats-effect-version>
-    <dev-zio-version>2.1.19</dev-zio-version>
-    <zio-cats-version>23.1.0.3</zio-cats-version> <!-- gives fs2 3.10.2, but doobie 1.0.0-RC5 is in 3.9.3 -->
-    <zio-json-version>0.7.43</zio-json-version>
-    <enumeratum-version>1.7.5</enumeratum-version>
->>>>>>> d1e3653e
 
     <!--
       Hack to make scalac jvm parameters like RAM configurable.
