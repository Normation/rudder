<!--
Copyright 2011 Normation SAS

Licensed under the Apache License, Version 2.0 (the "License");
you may not use this file except in compliance with the License.
You may obtain a copy of the License at

http://www.apache.org/licenses/LICENSE-2.0

Unless required by applicable law or agreed to in writing, software
distributed under the License is distributed on an "AS IS" BASIS,
WITHOUT WARRANTIES OR CONDITIONS OF ANY KIND, either express or implied.
See the License for the specific language governing permissions and
limitations under the License.
-->
<project xmlns="http://maven.apache.org/POM/4.0.0" xmlns:xsi="http://www.w3.org/2001/XMLSchema-instance" xsi:schemaLocation="http://maven.apache.org/POM/4.0.0 http://maven.apache.org/xsd/maven-4.0.0.xsd">
  <modelVersion>4.0.0</modelVersion>

  <groupId>com.normation</groupId>
  <artifactId>parent-pom</artifactId>
<<<<<<< HEAD
  <version>7.1.0~alpha1-SNAPSHOT</version>
=======
  <version>7.0.0~beta2-SNAPSHOT</version>
>>>>>>> 02ff5b6f
  <packaging>pom</packaging>

  <!-- ====================================  PROJECT INFORMATION  ==================================== -->

  <description>
    Rudder helps you continualy configure and check compliance of your infrastructure.
  </description>

  <organization>
    <name>rudder.io</name>
    <url>https://rudder.io</url>
  </organization>

  <scm>
    <url>https://github.com/Normation/rudder/</url>
  </scm>

  <!-- we can't put a licenses tag here, else for some reason it overrides utils one -->
  <modules>
    <module>utils</module>
    <module>scala-ldap</module>
    <module>ldap-inventory</module>
    <module>rudder</module>
 </modules>

  <!-- developpers information can be better found in Git commit history -->

  <!-- ====================================  /PROJECT INFORMATION  ==================================== -->

  <!-- ====================================  PROJECT REPOS  ==================================== -->

  <repositories>
    <repository>
      <id>maven_central</id>
      <name>Default maven repository</name>
      <url>https://repo1.maven.org/maven2/</url>
      <snapshots><enabled>true</enabled></snapshots>
    </repository>
    <repository>
      <id>rudder-release</id>
      <url>https://repository.rudder.io/maven/releases/</url>
      <layout>default</layout>
      <snapshots><enabled>false</enabled></snapshots>
    </repository>
    <repository>
      <id>rudder-snapshot</id>
      <url>https://repository.rudder.io/maven/snapshots/</url>
      <layout>default</layout>
      <snapshots><enabled>true</enabled></snapshots>
    </repository>
  </repositories>

  <!-- ====================================  /PROJECT REPOS  ==================================== -->

  <!-- ====================================  PROJECT BUILD  ==================================== -->

  <distributionManagement>
    <snapshotRepository>
      <id>snapshots.nexus.normation.com</id>
      <name>Normation internal nexus repository for snapshots</name>
      <url>https://nexus.normation.com/nexus/content/repositories/snapshots</url>
    </snapshotRepository>
    <repository>
      <id>releases.nexus.normation.com</id>
      <name>Normation internal nexus repository for release</name>
      <url>https://nexus.normation.com/nexus/content/repositories/releases</url>
    </repository>
  </distributionManagement>

  <reporting>
    <plugins>
      <plugin>
        <groupId>net.alchim31.maven</groupId>
        <artifactId>scala-maven-plugin</artifactId>
        <version>${scala-maven-plugin-version}</version>
      </plugin>
    </plugins>
  </reporting>

  <build>
    <extensions>
      <extension>
        <groupId>org.apache.maven.wagon</groupId>
        <artifactId>wagon-ssh</artifactId>
        <version>2.6</version>
      </extension>
    </extensions>
    <plugins>
      <plugin>

        <groupId>org.codehaus.mojo</groupId>
        <artifactId>cobertura-maven-plugin</artifactId>
        <version>2.6</version>

        <configuration>
          <formats>
            <format>html</format>
            <format>xml</format>
          </formats>
          <check/>
        </configuration>
      </plugin>
       <plugin>
        <groupId>net.alchim31.maven</groupId>
        <artifactId>scala-maven-plugin</artifactId>
        <version>${scala-maven-plugin-version}</version>
        <executions>
          <execution>
            <id>scala-compile-first</id>
            <phase>process-resources</phase>
            <goals>
              <goal>add-source</goal>
              <goal>compile</goal>
            </goals>
          </execution>
          <execution>
            <id>scala-test-compile</id>
            <phase>process-test-resources</phase>
            <goals>
              <goal>testCompile</goal>
            </goals>
          </execution>
        </executions>
        <configuration>
          <scalaCompatVersion>${scala-binary-version}</scalaCompatVersion>
<!--          <recompileMode>incremental</recompileMode>-->
          <compilerPlugins>
            <compilerPlugin>
              <groupId>com.github.ghik</groupId>
              <artifactId>silencer-plugin_${scala-version}</artifactId>
              <version>${silencer-lib-version}</version>
            </compilerPlugin>
            <compilerPlugin>
              <groupId>org.wartremover</groupId>
              <artifactId>wartremover_2.13</artifactId>
              <version>2.4.10</version>
            </compilerPlugin>
        </compilerPlugins>
          <args>
            <!-- require java8, cf http://www.rudder-project.org/redmine/issues/9917 -->
            <arg>-target:jvm-1.8</arg>
            <arg>-dependencyfile</arg>
            <arg>${basedir}/.scala_dependencies</arg>
            <!-- standard warning, most of the one from https://tpolecat.github.io/2017/04/25/scalac-flags.html -->
            <!-- corresponding scala line:
              -language:existentials -language:higherKinds -language:implicitConversions
              -Xlint:_,-nullary-unit,-missing-interpolator -Yno-adapted-args -Ywarn-dead-code -Ywarn-extra-implicit -Ywarn-inaccessible
              -Ywarn-infer-any -Ywarn-nullary-override -Ywarn-numeric-widen -Ywarn-unused:imports -Ywarn-unused:locals -Ywarn-unused:privates
            -->
            <arg>-deprecation</arg>                  <!-- Emit warning and location for usages of deprecated APIs. -->
            <arg>-explaintypes</arg>                 <!-- Explain type errors in more detail. -->
            <arg>-feature</arg>                      <!-- Emit warning and location for usages of features that should be imported explicitly. -->
            <arg>-unchecked</arg>                    <!-- Enable additional warnings where generated code depends on assumptions. -->
            <arg>-language:existentials</arg>        <!-- Existential types (besides wildcard types) can be written and inferred -->
            <arg>-language:higherKinds</arg>         <!-- Allow higher-kinded types -->
            <arg>-language:implicitConversions</arg> <!-- Allow definition of implicit functions called views -->
            <arg>-Xcheckinit</arg>                   <!--  Wrap field accessors to throw an exception on uninitialized access. -->
            <!-- Xlint, minus non-local returns, nullary-units and missing interpolator (which brings false positive in Rudder).
                 For -byname-implicit, it's because of Doobie, see: https://gitter.im/tpolecat/doobie?at=5f59e618765d633c54e74d52
            -->
            <arg>-Xlint:_,-nonlocal-return,-nullary-unit,-missing-interpolator,-byname-implicit</arg>
            <arg>-Ywarn-dead-code</arg>              <!-- Warn when dead code is identified. -->
            <arg>-Ywarn-extra-implicit</arg>         <!-- Warn when more than one implicit parameter section is defined. -->
            <arg>-Ywarn-numeric-widen</arg>          <!-- Warn when numerics are widened. -->
            <arg>-Ywarn-unused:imports</arg>         <!-- Warn if an import selector is not referenced. -->
            <arg>-Ywarn-unused:locals</arg>          <!-- Warn if a local definition is unused. -->
            <arg>-Ywarn-unused:privates</arg>        <!-- Warn if a private member is unused. -->
            <arg>-Ywarn-unused:implicits</arg>       <!-- Warn if an implicit parameter is unused. -->
            <arg>-Ywarn-unused:privates</arg>        <!-- Warn if a private member is unused. -->
            <arg>-Ybackend-parallelism</arg><arg>8</arg>         <!-- Enable paralellisation — change to desired number! -->
            <arg>-Ycache-plugin-class-loader:last-modified</arg> <!-- Enables caching of classloaders for compiler plugins -->
            <arg>-Ycache-macro-class-loader:last-modified</arg>  <!-- and macro definitions. This can lead to performance improvements. -->
            <arg>-P:silencer:checkUnused</arg>
<!--            <arg>-P:wartremover:only-warn-traverser:org.wartremover.warts.StringPlusAny</arg>-->
<!--            <arg>-P:wartremover:only-warn-traverser:org.wartremover.warts.ToString</arg>-->
          </args>
          <jvmArgs>
            <jvmArg>-Xmx${jvmArg-Xmx}</jvmArg>
            <jvmArg>-Xms${jvmArg-Xmx}</jvmArg>
            <jvmArg>-Xss${jvmArg-Xss}</jvmArg>
            <jvmArg>${jvmArg-arg0}</jvmArg>
            <jvmArg>${jvmArg-arg1}</jvmArg>
            <jvmArg>${jvmArg-arg2}</jvmArg>
            <jvmArg>${jvmArg-arg3}</jvmArg>
            <jvmArg>${jvmArg-arg4}</jvmArg>
            <jvmArg>${jvmArg-arg5}</jvmArg>
            <jvmArg>${jvmArg-arg6}</jvmArg>
            <jvmArg>${jvmArg-arg7}</jvmArg>
            <jvmArg>${jvmArg-arg8}</jvmArg>
            <jvmArg>${jvmArg-arg9}</jvmArg>
          </jvmArgs>
        </configuration>
      </plugin>
      <plugin>
        <groupId>org.zeroturnaround</groupId>
        <artifactId>jrebel-maven-plugin</artifactId>
        <version>1.1.3</version>
        <executions>
          <execution>
            <id>generate-rebel-xml</id>
            <phase>process-resources</phase>
            <goals>
              <goal>generate</goal>
            </goals>
          </execution>
        </executions>
        <dependencies>
          <dependency>
            <groupId>org.codehaus.plexus</groupId>
            <artifactId>plexus-utils</artifactId>
            <version>1.4.1</version>
              <scope>runtime</scope>
          </dependency>
        </dependencies>
      </plugin>
      <plugin>
        <groupId>org.apache.maven.plugins</groupId>
        <artifactId>maven-compiler-plugin</artifactId>
        <version>3.7.0</version>
        <configuration>
          <!-- require java8, cf http://www.rudder-project.org/redmine/issues/8963 -->
          <source>1.8</source>
          <target>1.8</target>
        </configuration>
        <executions>
          <execution>
            <phase>compile</phase>
            <goals>
              <goal>compile</goal>
            </goals>
          </execution>
        </executions>
      </plugin>
      <plugin>
        <groupId>org.apache.maven.plugins</groupId>
        <artifactId>maven-source-plugin</artifactId>
        <version>3.0.1</version>
        <executions>
          <execution>
            <id>attach-sources</id>
            <phase>verify</phase>
            <goals>
              <goal>jar-no-fork</goal>
            </goals>
          </execution>
        </executions>
      </plugin>
    </plugins>
    <pluginManagement>
    <plugins>
      <!-- configure jar everywhere -->
      <plugin>
        <groupId>org.apache.maven.plugins</groupId>
        <artifactId>maven-jar-plugin</artifactId>
        <version>3.1.0</version>
        <configuration>
          <archive>
            <addMavenDescriptor>false</addMavenDescriptor>
            <manifestEntries>
              <!-- let built-by be empty - we can't remove it -->
              <Built-By>${project.organization.name}</Built-By>
              <Build-Time>${maven.build.timestamp}</Build-Time>
              <version>${project.version}</version>
            </manifestEntries>
          </archive>
        </configuration>
      </plugin>
      <plugin>
        <groupId>org.apache.maven.plugins</groupId>
        <artifactId>maven-war-plugin</artifactId>
        <version>3.2.0</version>
        <configuration>
          <archive>
            <addMavenDescriptor>false</addMavenDescriptor>
            <manifestEntries>
              <!-- let built-by be empty - we can't remove it -->
              <Built-By>${project.organization.name}</Built-By>
              <!-- And yes, manifest file must start with upper case... -->
              <Build-Time>${maven.build.timestamp}</Build-Time>
              <Version>${project.version}</Version>
            </manifestEntries>
          </archive>
        </configuration>
      </plugin>
      <plugin>
        <groupId>org.eclipse.m2e</groupId>
        <artifactId>lifecycle-mapping</artifactId>
        <version>1.0.0</version>
        <configuration>
          <lifecycleMappingMetadata>
            <pluginExecutions>
              <pluginExecution>
                <pluginExecutionFilter>
                  <groupId>org.zeroturnaround</groupId>
                  <artifactId>jrebel-maven-plugin</artifactId>
                  <versionRange>[0.1,)</versionRange>
                  <goals>
                    <goal>generate</goal>
                  </goals>
                </pluginExecutionFilter>
                <action>
                  <execute/>
                </action>
              </pluginExecution>
              <pluginExecution>
                <pluginExecutionFilter>
                  <groupId>net.alchim31.maven</groupId>
                  <artifactId>scala-maven-plugin</artifactId>
                  <versionRange>[0.1,)</versionRange>
                  <goals>
                    <goal>add-source</goal>
                    <goal>compile</goal>
                    <goal>testCompile</goal>
                  </goals>
                </pluginExecutionFilter>
                <action>
                  <configurator>
                    <id>org.maven.ide.eclipse.scala</id>
                  </configurator>
                </action>
              </pluginExecution>
            </pluginExecutions>
          </lifecycleMappingMetadata>
        </configuration>
      </plugin>
    </plugins>
    </pluginManagement>
  </build>

  <!-- ====================================  /PROJECT BUILD  ==================================== -->

  <!-- ==================================== PROJECT PROPERTIES  ==================================== -->

  <properties>
    <!-- we use UTF-8 for everything -->
    <project.build.sourceEncoding>UTF-8</project.build.sourceEncoding>

    <!-- Maven plugin version -->
    <scala-maven-plugin-version>3.4.0</scala-maven-plugin-version>

    <!-- Libraries version that MUST be used in all children project -->

    <current-year>2021</current-year>
<<<<<<< HEAD
    <rudder-major-version>7.1</rudder-major-version>
    <rudder-version>7.1.0~alpha1-SNAPSHOT</rudder-version>
=======
    <rudder-major-version>7.0</rudder-major-version>
    <rudder-version>7.0.0~beta2-SNAPSHOT</rudder-version>
>>>>>>> 02ff5b6f

    <scala-version>2.13.6</scala-version>
    <scala-binary-version>2.13</scala-binary-version>
    <scala-xml-version>1.3.0</scala-xml-version>
    <lift-version>3.4.3</lift-version>
    <slf4j-version>1.7.32</slf4j-version>
    <logback-version>1.2.5</logback-version>
    <junit-version>4.13.2</junit-version>
    <jodatime-version>2.10.10</jodatime-version>
    <jodaconvert-version>2.2.1</jodaconvert-version>
    <commons-io-version>2.11.0</commons-io-version>
    <commons-lang-version>3.12.0</commons-lang-version>
    <commons-codec-version>1.15</commons-codec-version>
    <commons-fileupload>1.4</commons-fileupload>
    <spring-version>5.3.9</spring-version>
    <spring-security-version>5.5.1</spring-security-version>
    <jgit-version>5.12.0.202106070339-r</jgit-version>
    <cglib-version>3.3.0</cglib-version>
    <asm-version>5.2</asm-version>
    <bcpkix-jdk15on-version>1.69</bcpkix-jdk15on-version>
    <silencer-lib-version>1.7.5</silencer-lib-version>
    <better-files-version>3.9.1</better-files-version>
    <sourcecode-version>0.2.7</sourcecode-version>
    <quicklens-version>1.7.4</quicklens-version>
    <hikaricp-version>4.0.3</hikaricp-version>
    <nuprocess-version>2.0.1</nuprocess-version> <!-- 2.0.2 doesn't work with Java8 -->
    <postgresql-version>42.2.23</postgresql-version>
    <json-path-version>2.6.0</json-path-version>
    <scalaj-version>2.4.2</scalaj-version>
    <unboundid-version>6.0.0</unboundid-version>
    <fastparse-version>2.3.2</fastparse-version>
    <config-version>1.4.1</config-version>
    <cafeine-version>2.8.6</cafeine-version>
    <jgrapht-version>1.4.0</jgrapht-version>
    <reflections-version>0.9.12</reflections-version>
    <graalvm-version>21.2.0</graalvm-version>
    <chimney-version>0.6.1</chimney-version>

    <!--
      These one must be updated to work together
      We declare cats in "test" here, because it is not directly needed
      in any project before rudder.
    -->
    <cats-version>2.6.1</cats-version>
    <specs2-version>4.12.3</specs2-version>
    <doobie-version>0.13.4</doobie-version>
    <fs2-version>2.5.0</fs2-version>
    <http4s-version>1.0-232-85dadc2</http4s-version>
    <shapeless-version>2.3.7</shapeless-version>
    <cats-effect-version>2.5.1</cats-effect-version>
    <dev-zio-version>1.0.10</dev-zio-version>
    <zio-cats-version>2.3.1.0</zio-cats-version>
    <zio-json-version>0.2.0-M1</zio-json-version>

    <!--
      Hack to make scalac jvm parameters like RAM configurable.
      With that, one can override Xmx or add jvm parameters either
      in command line invocation: mvn compile -DjvmArg-Xmx="4G"
      or in ~/.m2/settings.xml with profiles.
    -->

    <jvmArg-Xmx>1G</jvmArg-Xmx>
    <jvmArg-Xss>32m</jvmArg-Xss>
    <jvmArg-arg0/>
    <jvmArg-arg1/>
    <jvmArg-arg2/>
    <jvmArg-arg3/>
    <jvmArg-arg4/>
    <jvmArg-arg5/>
    <jvmArg-arg6/>
    <jvmArg-arg7/>
    <jvmArg-arg8/>
    <jvmArg-arg9/>

  </properties>

  <!-- ==================================== PROJECT DEPENDENCIES  ==================================== -->

  <!--
    This allows to use homogeneous version of scalaz everywhere.
    Yep, we need to explicitly specify them all.
  -->
  <dependencyManagement>
    <dependencies>
      <dependency>
        <groupId>org.scala-lang</groupId>
        <artifactId>scala-library</artifactId>
        <version>${scala-version}</version>
      </dependency>
      <dependency>
        <groupId>org.scala-lang</groupId>
        <artifactId>scala-reflect</artifactId>
        <version>${scala-version}</version>
      </dependency>
      <dependency>
        <groupId>org.scala-lang.modules</groupId>
        <artifactId>scala-xml_${scala-binary-version}</artifactId>
        <version>${scala-xml-version}</version>
      </dependency>
      <dependency>
        <groupId>org.typelevel</groupId>
        <artifactId>cats-core_${scala-binary-version}</artifactId>
        <version>${cats-version}</version>
      </dependency>
      <dependency>
        <groupId>co.fs2</groupId>
        <artifactId>fs2-core_${scala-binary-version}</artifactId>
        <version>${fs2-version}</version>
      </dependency>
      <dependency>
        <groupId>org.tpolecat</groupId>
        <artifactId>doobie-core_${scala-binary-version}</artifactId>
        <version>${doobie-version}</version>
      </dependency>
      <dependency>
        <groupId>org.typelevel</groupId>
        <artifactId>cats-effect_${scala-binary-version}</artifactId>
        <version>${cats-effect-version}</version>
      </dependency>
      <dependency>
        <groupId>com.chuusai</groupId>
        <artifactId>shapeless_${scala-binary-version}</artifactId>
        <version>${shapeless-version}</version>
      </dependency>
      <dependency>
        <groupId>com.lihaoyi</groupId>
        <artifactId>sourcecode_${scala-binary-version}</artifactId>
        <version>${sourcecode-version}</version>
      </dependency>
      <dependency>
        <groupId>com.zaxxer</groupId>
        <artifactId>HikariCP</artifactId>
        <version>${hikaricp-version}</version>
      </dependency>
      <dependency>
        <groupId>org.postgresql</groupId>
        <artifactId>postgresql</artifactId>
        <version>${postgresql-version}</version>
      </dependency>
      <dependency>
        <groupId>com.softwaremill.quicklens</groupId>
        <artifactId>quicklens_${scala-binary-version}</artifactId>
        <version>${quicklens-version}</version>
      </dependency><!--
        lift-web
      -->
      <dependency>
        <groupId>xerces</groupId>
        <artifactId>xercesImpl</artifactId>
        <version>2.12.0</version>
      </dependency>
      <dependency>
        <groupId>net.liftweb</groupId>
        <artifactId>lift-common_${scala-binary-version}</artifactId>
        <version>${lift-version}</version>
        <exclusions>
          <exclusion>
            <groupId>org.slf4j</groupId>
            <artifactId>slf4j-log4j12</artifactId>
          </exclusion>
          <exclusion>
            <artifactId>log4j</artifactId>
            <groupId>log4j</groupId>
          </exclusion>
        </exclusions>
      </dependency>
      <dependency>
        <groupId>net.liftweb</groupId>
        <artifactId>lift-json_${scala-binary-version}</artifactId>
        <version>${lift-version}</version>
      </dependency>
      <dependency>
        <groupId>net.liftweb</groupId>
        <artifactId>lift-util_${scala-binary-version}</artifactId>
        <version>${lift-version}</version>
        <exclusions>
          <exclusion>
            <artifactId>mail</artifactId>
            <groupId>javax.mail</groupId>
          </exclusion>
        </exclusions>
      </dependency>
      <dependency>
        <groupId>net.liftweb</groupId>
        <artifactId>lift-webkit_${scala-binary-version}</artifactId>
        <version>${lift-version}</version>
        <exclusions>
          <exclusion>
            <groupId>org.slf4j</groupId>
            <artifactId>slf4j-log4j12</artifactId>
          </exclusion>
        </exclusions>
      </dependency>
      <!-- joda time -->
      <dependency>
        <groupId>joda-time</groupId>
        <artifactId>joda-time</artifactId>
        <version>${jodatime-version}</version>
      </dependency>
      <dependency>
        <groupId>org.joda</groupId>
        <artifactId>joda-convert</artifactId>
        <version>${jodaconvert-version}</version>
      </dependency>
      <dependency>
        <groupId>org.bouncycastle</groupId>
        <artifactId>bcprov-jdk15on</artifactId>
        <version>${bcpkix-jdk15on-version}</version>
      </dependency>
      <dependency>
        <groupId>org.bouncycastle</groupId>
        <artifactId>bcpkix-jdk15on</artifactId>
        <version>${bcpkix-jdk15on-version}</version>
      </dependency>
      <dependency>
        <groupId>org.bouncycastle</groupId>
        <artifactId>bcpg-jdk15on</artifactId>
        <version>${bcpkix-jdk15on-version}</version>
      </dependency>


      <!-- commons -->
      <dependency>
        <groupId>commons-io</groupId>
        <artifactId>commons-io</artifactId>
        <version>${commons-io-version}</version>
      </dependency>
      <dependency>
        <groupId>commons-codec</groupId>
        <artifactId>commons-codec</artifactId>
        <version>${commons-codec-version}</version>
      </dependency>

      <!-- spring -->
      <dependency>
        <groupId>org.ow2.asm</groupId>
        <artifactId>asm</artifactId>
        <version>${asm-version}</version>
      </dependency>
      <dependency>
        <groupId>org.springframework</groupId>
        <artifactId>spring-context</artifactId>
        <version>${spring-version}</version>
        <exclusions>
          <exclusion>
            <groupId>commons-logging</groupId>
            <artifactId>commons-logging</artifactId>
          </exclusion>
        </exclusions>
      </dependency>
      <dependency>
        <groupId>org.springframework</groupId>
        <artifactId>spring-core</artifactId>
        <version>${spring-version}</version>
        <exclusions>
          <exclusion>
            <groupId>commons-logging</groupId>
            <artifactId>commons-logging</artifactId>
          </exclusion>
        </exclusions>
      </dependency>
      <!-- need to be specified else spring-security version is used -->
      <dependency>
        <groupId>org.springframework</groupId>
        <artifactId>spring-aop</artifactId>
        <version>${spring-version}</version>
        <exclusions>
          <exclusion>
            <groupId>commons-logging</groupId>
            <artifactId>commons-logging</artifactId>
          </exclusion>
        </exclusions>
      </dependency>
      <dependency>
        <groupId>org.springframework</groupId>
        <artifactId>spring-beans</artifactId>
        <version>${spring-version}</version>
        <exclusions>
          <exclusion>
            <groupId>commons-logging</groupId>
            <artifactId>commons-logging</artifactId>
          </exclusion>
        </exclusions>
      </dependency>
      <dependency>
        <groupId>org.springframework</groupId>
        <artifactId>spring-expression</artifactId>
        <version>${spring-version}</version>
        <exclusions>
          <exclusion>
            <groupId>commons-logging</groupId>
            <artifactId>commons-logging</artifactId>
          </exclusion>
        </exclusions>
      </dependency>
      <!-- Needed to use spring configuration by annotation -->
      <dependency>
        <groupId>cglib</groupId>
        <artifactId>cglib</artifactId>
        <version>${cglib-version}</version>
        <exclusions>
          <exclusion>
            <groupId>org.apache.ant</groupId>
            <artifactId>ant</artifactId>
          </exclusion>
        </exclusions>
      </dependency>

      <!--  test -->
      <dependency>
        <groupId>junit</groupId>
        <artifactId>junit</artifactId>
        <version>${junit-version}</version>
      </dependency>
      <dependency>
        <groupId>org.specs2</groupId>
        <artifactId>specs2-core_${scala-binary-version}</artifactId>
        <version>${specs2-version}</version>
      </dependency>
      <dependency>
        <groupId>org.specs2</groupId>
        <artifactId>specs2-matcher-extra_${scala-binary-version}</artifactId>
        <version>${specs2-version}</version>
      </dependency>
      <dependency>
        <groupId>org.specs2</groupId>
        <artifactId>specs2-junit_${scala-binary-version}</artifactId>
        <version>${specs2-version}</version>
      </dependency>
      <!-- No httpclient / commons-logging for jgit -->
      <dependency>
        <groupId>org.eclipse.jgit</groupId>
        <artifactId>org.eclipse.jgit</artifactId>
        <version>${jgit-version}</version>
        <exclusions>
          <exclusion>
            <groupId>org.apache.httpcomponents</groupId>
            <artifactId>httpclient</artifactId>
          </exclusion>
        </exclusions>
      </dependency>
      <!-- the slf4j commons-logging replacement -->
      <dependency>
        <groupId>org.slf4j</groupId>
        <artifactId>slf4j-api</artifactId>
        <version>${slf4j-version}</version>
      </dependency>
      <dependency>
        <groupId>org.slf4j</groupId>
        <artifactId>jcl-over-slf4j</artifactId>
        <version>${slf4j-version}</version>
      </dependency>
      <!-- using slf4j native backend -->
      <dependency>
        <groupId>ch.qos.logback</groupId>
        <artifactId>logback-core</artifactId>
        <version>${logback-version}</version>
      </dependency>
      <dependency>
        <groupId>ch.qos.logback</groupId>
        <artifactId>logback-classic</artifactId>
        <version>${logback-version}</version>
      </dependency>
      <dependency>
        <groupId>com.github.pathikrit</groupId>
        <artifactId>better-files_${scala-binary-version}</artifactId>
        <version>${better-files-version}</version>
      </dependency>
    </dependencies>
  </dependencyManagement>

  <dependencies>
    <!-- almost used in all projects -->
    <dependency>
      <groupId>com.github.pathikrit</groupId>
      <artifactId>better-files_${scala-binary-version}</artifactId>
      <version>${better-files-version}</version>
    </dependency>
    <dependency>
      <groupId>com.github.ghik</groupId>
      <artifactId>silencer-lib_${scala-version}</artifactId>
      <version>${silencer-lib-version}</version>
      <scope>provided</scope>
    </dependency>
    <dependency>
      <groupId>ca.mrvisser</groupId>
      <artifactId>sealerate_${scala-binary-version}</artifactId>
      <version>0.0.6</version>
      <scope>provided</scope>
    </dependency>
    <!-- joda-time is used in all projects -->
    <dependency>
      <groupId>joda-time</groupId>
      <artifactId>joda-time</artifactId>
      <version>${jodatime-version}</version>
    </dependency>
    <!-- this is now standard -->
    <dependency>
      <groupId>org.typelevel</groupId>
      <artifactId>cats-core_${scala-binary-version}</artifactId>
      <version>${cats-version}</version>
    </dependency>
    <!-- zio to manage effects -->
    <dependency>
      <groupId>dev.zio</groupId>
      <artifactId>zio_${scala-binary-version}</artifactId>
      <version>${dev-zio-version}</version>
    </dependency>
    <dependency>
      <groupId>dev.zio</groupId>
      <artifactId>zio-stacktracer_${scala-binary-version}</artifactId>
      <version>${dev-zio-version}</version>
    </dependency>
    <dependency>
      <groupId>dev.zio</groupId>
      <artifactId>zio-streams_${scala-binary-version}</artifactId>
      <version>${dev-zio-version}</version>
    </dependency>
    <dependency>
      <groupId>dev.zio</groupId>
      <artifactId>zio-json_${scala-binary-version}</artifactId>
      <version>${zio-json-version}</version>
    </dependency>
    <dependency>
      <groupId>io.scalaland</groupId>
      <artifactId>chimney_${scala-binary-version}</artifactId>
      <version>${chimney-version}</version>
    </dependency>
    <!-- zio/cats compat -->
    <dependency>
      <groupId>dev.zio</groupId>
      <artifactId>zio-interop-cats_${scala-binary-version}</artifactId>
      <version>${zio-cats-version}</version>
    </dependency>
    <dependency>
      <groupId>org.typelevel</groupId>
      <artifactId>cats-effect_${scala-binary-version}</artifactId>
      <version>${cats-effect-version}</version>
    </dependency>
    <!-- graph library for group properties -->
    <dependency>
      <groupId>org.jgrapht</groupId>
      <artifactId>jgrapht-core</artifactId>
      <version>${jgrapht-version}</version>
    </dependency>

    <!--  test -->
    <dependency>
      <groupId>junit</groupId>
      <artifactId>junit</artifactId>
      <version>${junit-version}</version>
      <scope>test</scope>
    </dependency>
    <dependency>
      <groupId>org.specs2</groupId>
      <artifactId>specs2-core_${scala-binary-version}</artifactId>
      <version>${specs2-version}</version>
      <scope>test</scope>
    </dependency>
    <dependency>
      <groupId>org.specs2</groupId>
      <artifactId>specs2-matcher-extra_${scala-binary-version}</artifactId>
      <version>${specs2-version}</version>
      <scope>test</scope>
    </dependency>
    <dependency>
      <groupId>org.specs2</groupId>
      <artifactId>specs2-junit_${scala-binary-version}</artifactId>
      <version>${specs2-version}</version>
      <scope>test</scope>
    </dependency>
    <!-- zio tests -->
    <dependency>
      <groupId>dev.zio</groupId>
      <artifactId>zio-test_${scala-binary-version}</artifactId>
      <version>${dev-zio-version}</version>
      <scope>test</scope>
    </dependency>

    <!--
        included to use slf4j native backend
        If you want to use another backend,
        exclude these dependencies from parent
    -->
    <dependency>
      <groupId>ch.qos.logback</groupId>
      <artifactId>logback-core</artifactId>
      <version>${logback-version}</version>
    </dependency>
    <dependency>
      <groupId>ch.qos.logback</groupId>
      <artifactId>logback-classic</artifactId>
      <version>${logback-version}</version>
    </dependency>
  </dependencies>

</project><|MERGE_RESOLUTION|>--- conflicted
+++ resolved
@@ -18,11 +18,7 @@
 
   <groupId>com.normation</groupId>
   <artifactId>parent-pom</artifactId>
-<<<<<<< HEAD
-  <version>7.1.0~alpha1-SNAPSHOT</version>
-=======
   <version>7.0.0~beta2-SNAPSHOT</version>
->>>>>>> 02ff5b6f
   <packaging>pom</packaging>
 
   <!-- ====================================  PROJECT INFORMATION  ==================================== -->
@@ -366,13 +362,8 @@
     <!-- Libraries version that MUST be used in all children project -->
 
     <current-year>2021</current-year>
-<<<<<<< HEAD
-    <rudder-major-version>7.1</rudder-major-version>
-    <rudder-version>7.1.0~alpha1-SNAPSHOT</rudder-version>
-=======
     <rudder-major-version>7.0</rudder-major-version>
     <rudder-version>7.0.0~beta2-SNAPSHOT</rudder-version>
->>>>>>> 02ff5b6f
 
     <scala-version>2.13.6</scala-version>
     <scala-binary-version>2.13</scala-binary-version>
