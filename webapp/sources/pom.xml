--- conflicted
+++ resolved
@@ -398,12 +398,7 @@
     <rudder-major-version>7.3</rudder-major-version>
     <rudder-version>7.3.2-SNAPSHOT</rudder-version>
 
-<<<<<<< HEAD
     <scala-version>2.13.10</scala-version>
-    <silencer-lib-version>1.7.12</silencer-lib-version>
-=======
-    <scala-version>2.13.9</scala-version>
->>>>>>> 28b1be85
     <scala-binary-version>2.13</scala-binary-version>
     <!-- lift force us to remain with 1.3.0 because of
          java.lang.NoSuchMethodError: 'scala.collection.mutable.Stack scala.xml.parsing.NoBindingFactoryAdapter.scopeStack()'net.liftweb.util.Html5Parser.$anonfun$parse$1(HtmlParser.scala:373)
