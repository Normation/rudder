--- conflicted
+++ resolved
@@ -1,4 +1,4 @@
-Download OpenAPI specification: [openapi.yml](openapi.yml)
+  Download OpenAPI specification: [openapi.yml](openapi.yml)
 
 **Other documentation sources**:
 
@@ -195,7 +195,6 @@
       <td class="code">21</td>
       <td class="code">8.3</td>
       <td><ul>
-<<<<<<< HEAD
         <li>API account new format</li>
         <li>Info API format evolution</li>
       </ul></td>
@@ -205,9 +204,6 @@
       <td class="code">9.0</td>
       <td><ul>
         <li>Event campaign (format, history)</li>
-=======
-        <li>API accounts management endpoints</li>
->>>>>>> e9ac061e
       </ul></td>
     </tr>
   </tbody>
