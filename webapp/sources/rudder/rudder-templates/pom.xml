--- conflicted
+++ resolved
@@ -37,11 +37,7 @@
   <parent>
     <groupId>com.normation.rudder</groupId>
     <artifactId>rudder-parent</artifactId>
-<<<<<<< HEAD
-    <version>7.1.0~alpha1-SNAPSHOT</version>
-=======
     <version>7.0.0~beta2-SNAPSHOT</version>
->>>>>>> 02ff5b6f
   </parent>
 
   <description>
