--- conflicted
+++ resolved
@@ -1,12 +1,9 @@
 #!/bin/sh
 
-<<<<<<< HEAD
-=======
 # Use 'HOOK_WARN_TIMEOUT' or 'HOOK_KILL_TIMEOUT' to specify a time after which a warning is emitted or the hook is interrupted.
 # For example, 'HOOK_WARN_TIMEOUT' = 1 second (without quote, without text on the line after duration) will emit a warning if
 # the hook takes more than one second to run.
 
->>>>>>> 6f297ecf
 # Hooks parameter are passed by environment variable:
 #
 # - RUDDER_NODE_ID              : the nodeId
@@ -15,10 +12,6 @@
 # - RUDDER_AGENT_TYPE           : agent type ("cfengine-community" or "dsc")
 
 
-<<<<<<< HEAD
-=======
-
->>>>>>> 6f297ecf
 # Errors code on hooks are interpreted as follow:
 # - 0     : success, no log (appart if debug one)          , continue to next hook
 # - 1-31  : error  , error   log in /var/log/rudder/webapp/, stop processing
