--- conflicted
+++ resolved
@@ -77,18 +77,11 @@
                       s"Deleting inventory file '${f.pathAsString}' (older than ${maxAge.toString})"
                     ) *>
                     IOResult
-<<<<<<< HEAD
                       .attempt(f.delete())
-                      .catchAll(err =>
-                        InventoryProcessingLogger.error(s"Error when trying to clean old inventory file '${f.pathAsString}'")
-                      )
-=======
-                      .effect(f.delete())
                       .catchAll(err => {
                         InventoryProcessingLogger
                           .error(s"Error while trying to clean old inventory file '${f.pathAsString}': ${err.fullMsg}")
                       })
->>>>>>> f238a9ea
                   } else {
                     InventoryProcessingLogger.trace(
                       s"Keeping inventory file '${f.pathAsString}' (younger than ${maxAge.toString})"
