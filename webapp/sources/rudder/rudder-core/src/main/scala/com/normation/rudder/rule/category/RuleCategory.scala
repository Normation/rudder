/*
*************************************************************************************
* Copyright 2013 Normation SAS
*************************************************************************************
*
* This file is part of Rudder.
*
* Rudder is free software: you can redistribute it and/or modify
* it under the terms of the GNU General Public License as published by
* the Free Software Foundation, either version 3 of the License, or
* (at your option) any later version.
*
* In accordance with the terms of section 7 (7. Additional Terms.) of
* the GNU General Public License version 3, the copyright holders add
* the following Additional permissions:
* Notwithstanding to the terms of section 5 (5. Conveying Modified Source
* Versions) and 6 (6. Conveying Non-Source Forms.) of the GNU General
* Public License version 3, when you create a Related Module, this
* Related Module is not considered as a part of the work and may be
* distributed under the license agreement of your choice.
* A "Related Module" means a set of sources files including their
* documentation that, without modification of the Source Code, enables
* supplementary functions or services in addition to those offered by
* the Software.
*
* Rudder is distributed in the hope that it will be useful,
* but WITHOUT ANY WARRANTY; without even the implied warranty of
* MERCHANTABILITY or FITNESS FOR A PARTICULAR PURPOSE.  See the
* GNU General Public License for more details.
*
* You should have received a copy of the GNU General Public License
* along with Rudder.  If not, see <http://www.gnu.org/licenses/>.

*
*************************************************************************************
*/

package com.normation.rudder.rule.category

import com.normation.rudder.domain.policies.Rule
import net.liftweb.common._

/**
 * The Id for the server group category
 */
final case class RuleCategoryId(value:String) extends AnyVal


/**
 * A rule category is quite similar to a Technique category :
 * an id
 * a name
 * a description
 * some subcategories
 * some items
 */
final case class RuleCategory(
    id          : RuleCategoryId
  , name        : String
  , description : String
  , childs      : List[RuleCategory]
  , isSystem    : Boolean = false
) {
  def findParent (category : RuleCategory) :  Box[RuleCategory]= {
    if (childs.contains(category)) {
      Full(this)
    } else {
      childs.map(_.findParent(category)).collect {case Full(c) => c } match {
        case c :: Nil => Full(c)
        case Nil => Failure(s"cannot find parent category of ${category.name}")
        case _ => Failure(s"too much parents for category ${category.name}")
      }
    }
  }

  // From a category find if a category if is contained in within it
  // Return that category and its parent category id
  def find (categoryId : RuleCategoryId) : Box[(RuleCategory,RuleCategoryId)] = {
    childPath(categoryId) match {
<<<<<<< HEAD

      case Right(_ :: parent :: category :: Nil) => Full((category,parent.id))
      case Right(parent :: category :: Nil) => Full((category,parent.id))
      case Right(category :: Nil) => Full((category,category.id))
      case Right(_) =>
=======
      // special case for long hierarchy
      case Full(list) if list.size > 2 =>
          val parent :: category :: Nil = list.takeRight(2)
          Full((category,parent.id))
      case Full(parent :: category :: Nil) => Full((category,parent.id))
      case Full(category :: Nil) => Full((category,category.id))
      case Full(_) =>
>>>>>>> e1fbc48b
        Failure(s"could not find category '${categoryId.value}' in category '${id.value}'" )
      case Left(s) =>
        Failure(s) ?~! s"could not find category '${categoryId.value}' in category '${id.value}'"
    }
  }


  // Path to a Children, including this child
  def childPath (childrenId : RuleCategoryId) :  Either[String, List[RuleCategory]]= {
    if (this.id == childrenId) {
      Right(this :: Nil)
    } else {
      // Try to find children id in childs, collect to get only positive results
      val paths = childs.map(_.childPath(childrenId)).collect {case Right(c) => c }
      paths match {
        case c :: Nil => Right(this :: c)
        case Nil => Left(s"cannot find parent category of ID '${childrenId.value}'")
        case _ => Left(s"too much parents for category of ID '${childrenId.value}'")
      }
    }
  }

  // Path to a children not containing the children
  def findParents (childrenId : RuleCategoryId) :  Either[String, List[RuleCategory]]= {
    childPath(childrenId).map(_.init)
  }

  // Filter a category from children categories
  def filter(category : RuleCategory) : RuleCategory = {
    if (childs.contains(category)) {
      this.copy(childs = this.childs.filter(_ != category))
    } else {
      // Not in that category, filter its children
      this.copy(childs = this.childs.map(_.filter(category)))
    }
  }

  def canBeDeleted(rules:List[Rule]) = {
    childs.isEmpty && rules.filter(_.categoryId == this.id).isEmpty
  }

  def contains(categoryId : RuleCategoryId) : Boolean = {
    childs.exists(_.id == categoryId) || childs.exists(_.contains(categoryId))
  }


  type ChildMap = Map[List[RuleCategoryId],List[RuleCategory]]
  // Create containing all categories of this node grouped by parent categories
  def childrenMap  : ChildMap = {

    // Merge current map with already merged map
    def mergeChildMaps (
        alreadyMerged : ChildMap
      , currentMap    : ChildMap
    ) : ChildMap = {
      // get all distinct keys from both map
      val keys = (currentMap.keys ++ alreadyMerged.keys).toList.distinct
      // For all keys
      val merge = keys.map{
        case key =>
          // Get value from key
          val childValue = currentMap.get(key).getOrElse(Nil)
          val parentValue = alreadyMerged.get(key).getOrElse(Nil)
          // merge them (distinct is not mandatory, a Category could not be into two separeted branch
          val mergedValues = (childValue ++ parentValue).distinct
          // Make a couple so it can be converted into a Map
          (key, mergedValues)
      }
      merge.toMap
    }
    // Transform all childs into their map of childrens
    val childMap : List[ChildMap] = childs.map(_.childrenMap)

    // Add the current category id to all keys in the map
    val augmentedChildMap : List[ChildMap] = childMap.map(_.map{case (k,v) => (id :: k, v)})

    // baseMap is the current level, it should have an empty list as key, it will be augmented by the parent by recursion
    val baseMap : ChildMap = Map((List.empty[RuleCategoryId]) -> (this :: Nil))

    // fold all maps together
    augmentedChildMap.foldLeft(baseMap) (mergeChildMaps _ )
  }
}
<|MERGE_RESOLUTION|>--- conflicted
+++ resolved
@@ -77,21 +77,13 @@
   // Return that category and its parent category id
   def find (categoryId : RuleCategoryId) : Box[(RuleCategory,RuleCategoryId)] = {
     childPath(categoryId) match {
-<<<<<<< HEAD
-
-      case Right(_ :: parent :: category :: Nil) => Full((category,parent.id))
+      // special case for long hierarchy
+      case Right(list) if list.size > 2 =>
+          val parent :: category :: Nil = list.takeRight(2)
+          Full((category,parent.id))
       case Right(parent :: category :: Nil) => Full((category,parent.id))
       case Right(category :: Nil) => Full((category,category.id))
       case Right(_) =>
-=======
-      // special case for long hierarchy
-      case Full(list) if list.size > 2 =>
-          val parent :: category :: Nil = list.takeRight(2)
-          Full((category,parent.id))
-      case Full(parent :: category :: Nil) => Full((category,parent.id))
-      case Full(category :: Nil) => Full((category,category.id))
-      case Full(_) =>
->>>>>>> e1fbc48b
         Failure(s"could not find category '${categoryId.value}' in category '${id.value}'" )
       case Left(s) =>
         Failure(s) ?~! s"could not find category '${categoryId.value}' in category '${id.value}'"
