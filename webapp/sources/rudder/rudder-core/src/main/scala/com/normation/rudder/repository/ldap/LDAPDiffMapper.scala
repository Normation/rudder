--- conflicted
+++ resolved
@@ -62,9 +62,7 @@
 import com.unboundid.ldif.LDIFChangeRecord
 import com.unboundid.ldif.LDIFModifyChangeRecord
 import com.unboundid.ldif.LDIFModifyDNChangeRecord
-<<<<<<< HEAD
 import net.liftweb.common._
-=======
 import com.normation.ldap.ldif.LDIFNoopChangeRecord
 import com.unboundid.ldap.sdk.ModificationType.{ADD, DELETE, REPLACE}
 import com.normation.rudder.domain.parameters._
@@ -72,7 +70,6 @@
 import com.normation.rudder.repository.json.DataExtractor
 import com.normation.rudder.api.ApiAccountKind.PublicApi
 import com.unboundid.ldap.sdk.Modification
->>>>>>> e9dc3da2
 
 class LDAPDiffMapper(
     mapper         : LDAPEntityMapper
@@ -141,11 +138,11 @@
                           case A_DIRECTIVE_UUID =>
                             diff.map( _.copy(modDirectiveIds = Some(SimpleDiff(oldCr.directiveIds, mod.getValues.map( DirectiveId(_) ).toSet))))
                           case A_NAME =>
-                            diff.map( _.copy(modName = Some(SimpleDiff(oldCr.name, mod.getAttribute().getValue))))
+                            diff.map( _.copy(modName = Some(SimpleDiff(oldCr.name, mod.getOptValueDefault("")))))
                           case A_DESCRIPTION =>
-                            diff.map( _.copy(modShortDescription = Some(SimpleDiff(oldCr.shortDescription, mod.getAttribute().getValue()))))
+                            diff.map( _.copy(modShortDescription = Some(SimpleDiff(oldCr.shortDescription, mod.getOptValueDefault("")))))
                           case A_LONG_DESCRIPTION =>
-                            diff.map( _.copy(modLongDescription = Some(SimpleDiff(oldCr.longDescription, mod.getAttribute().getValue()))))
+                            diff.map( _.copy(modLongDescription = Some(SimpleDiff(oldCr.longDescription, mod.getOptValueDefault("")))))
                           case A_IS_ENABLED =>
                             nonNull(diff, mod.getAttribute().getValueAsBoolean) { (d, value) =>
                               d.copy(modIsActivatedStatus = Some(SimpleDiff(oldCr.isEnabledStatus,  value)))
@@ -155,55 +152,25 @@
                               d.copy(modIsSystem = Some(SimpleDiff(oldCr.isSystem, value)))
                             }
                           case A_RULE_CATEGORY =>
-                            nonNull(diff, mod.getAttribute().getValue) { (d, value) =>
+                            nonNull(diff, mod.getOptValueDefault("")) { (d, value) =>
                               d.copy(modCategory = Some(SimpleDiff(oldCr.categoryId , RuleCategoryId(value))))
                             }
                           case A_SERIALIZED_TAGS =>
                             for {
                               d    <- diff
-                              tags <- DataExtractor.CompleteJson.unserializeTags(mod.getAttribute.getValue).toPureResult
+                              tags <- mod.getOptValue() match {
+                                case Some(v) => DataExtractor.CompleteJson.unserializeTags(v).map(_.tags).toPureResult
+                                case None => Right(Set[Tag]())
+                              }
                             } yield {
-                              d.copy(modTags = Some(SimpleDiff(oldCr.tags.tags, tags.tags)))
+                              d.copy(modTags = Some(SimpleDiff(oldCr.tags.tags, tags)))
                             }
                           case x => Left(Err.UnexpectedObject("Unknown diff attribute: " + x))
                         }
                       }
-<<<<<<< HEAD
                     } yield {
                       Some(diff)
                     }
-=======
-                  }
-                case A_DIRECTIVE_UUID =>
-                  Full(diff.copy(modDirectiveIds = Some(SimpleDiff(oldCr.directiveIds, mod.getValues.map( DirectiveId(_) ).toSet))))
-                case A_NAME =>
-                  Full(diff.copy(modName = Some(SimpleDiff(oldCr.name, mod.getOptValueDefault("")))))
-                case A_DESCRIPTION =>
-                  Full(diff.copy(modShortDescription = Some(SimpleDiff(oldCr.shortDescription, mod.getOptValueDefault("")))))
-                case A_LONG_DESCRIPTION =>
-                  Full(diff.copy(modLongDescription = Some(SimpleDiff(oldCr.longDescription, mod.getOptValueDefault("")))))
-                case A_IS_ENABLED =>
-                  tryo(diff.copy(modIsActivatedStatus = Some(SimpleDiff(oldCr.isEnabledStatus, mod.getAttribute().getValueAsBoolean))))
-                case A_IS_SYSTEM =>
-                  tryo(diff.copy(modIsSystem = Some(SimpleDiff(oldCr.isSystem,mod.getAttribute().getValueAsBoolean))))
-                case A_RULE_CATEGORY =>
-                  tryo(diff.copy(modCategory = Some(SimpleDiff(oldCr.categoryId , RuleCategoryId(mod.getOptValueDefault(""))))))
-                case A_SERIALIZED_TAGS =>
-                  for {
-                    tags <- mod.getOptValue() match {
-                      case Some(v) => DataExtractor.CompleteJson.unserializeTags(v).map(_.tags)
-                      case None => Full(Set[Tag]())
-                    }
-                  } yield {
-                    diff.copy(modTags = Some(SimpleDiff(oldCr.tags.tags, tags)))
-                  }
-                case x => Failure("Unknown diff attribute: " + x)
-              }
-            }
-          } yield {
-            Some(diff)
-          }
->>>>>>> e9dc3da2
 
         case noop:LDIFNoopChangeRecord => Right(None)
 
@@ -276,11 +243,10 @@
         case (modify:LDIFModifyChangeRecord, Some(beforeChangeEntry)) =>
           for {
             oldPi <- mapper.entry2Directive(beforeChangeEntry)
-<<<<<<< HEAD
             diff  <- modify.getModifications().foldLeft(ModifyDirectiveDiff(ptName, oldPi.id, oldPi.name).asRight[RudderError]) { (diff, mod) =>
                         mod.getAttributeName() match {
                           case A_TECHNIQUE_VERSION =>
-                            nonNull(diff, mod.getAttribute().getValue) { (d, value) =>
+                            nonNull(diff, mod.getOptValueDefault("")) { (d, value) =>
                               d.copy(modTechniqueVersion = Some(SimpleDiff(oldPi.techniqueVersion, TechniqueVersion(value))))
                             }
                           case A_DIRECTIVE_VARIABLES =>
@@ -290,15 +256,15 @@
                                 SectionVal.directiveValToSectionVal(variableRootSection,parsePolicyVariables(mod.getAttribute().getValues.toSeq)))
                             )))
                           case A_NAME =>
-                            nonNull(diff, mod.getAttribute().getValue) { (d, value) =>
+                            nonNull(diff, mod.getOptValueDefault("")) { (d, value) =>
                               d.copy(modName = Some(SimpleDiff(oldPi.name, value)))
                             }
                           case A_DESCRIPTION =>
-                            nonNull(diff, mod.getAttribute().getValue) { (d, value) =>
+                            nonNull(diff, mod.getOptValueDefault("")) { (d, value) =>
                               d.copy(modShortDescription = Some(SimpleDiff(oldPi.shortDescription, value)))
                             }
                           case A_LONG_DESCRIPTION =>
-                            nonNull(diff, mod.getAttribute().getValue) { (d, value) =>
+                            nonNull(diff, mod.getOptValueDefault("")) { (d, value) =>
                               d.copy(modLongDescription = Some(SimpleDiff(oldPi.longDescription, value)))
                             }
                           case A_PRIORITY =>
@@ -316,16 +282,19 @@
                           case A_POLICY_MODE =>
                             for {
                               d          <- diff
-                              policyMode <- PolicyMode.parseDefault(mod.getAttribute().getValue)
+                              policyMode <- PolicyMode.parseDefault(mod.getOptValueDefault(""))
                             } yield {
                               d.copy(modPolicyMode = Some(SimpleDiff(oldPi.policyMode,policyMode)))
                             }
                           case A_SERIALIZED_TAGS =>
                             for {
                               d    <- diff
-                              tags <- DataExtractor.CompleteJson.unserializeTags(mod.getAttribute.getValue).toPureResult
+                              tags <- mod.getOptValue() match {
+                                        case Some(v) => DataExtractor.CompleteJson.unserializeTags(v).map(_.tags).toPureResult
+                                        case None => Right(Set[Tag]())
+                                      }
                             } yield {
-                              d.copy(modTags = Some(SimpleDiff(oldPi.tags.tags, tags.tags)))
+                              d.copy(modTags = Some(SimpleDiff(oldPi.tags.tags, tags)))
                             }
                           case x => Left(Err.UnexpectedObject("Unknown diff attribute: " + x))
                         }
@@ -333,52 +302,6 @@
                     } yield {
                       Some(diff)
                     }
-=======
-            diff <- pipeline(modify.getModifications(), ModifyDirectiveDiff(ptName, oldPi.id, oldPi.name)) { (mod,diff) =>
-              mod.getAttributeName() match {
-                case A_TECHNIQUE_VERSION =>
-                  tryo(diff.copy(modTechniqueVersion = Some(SimpleDiff(oldPi.techniqueVersion, TechniqueVersion(mod.getOptValueDefault(""))))))
-                case A_DIRECTIVE_VARIABLES =>
-                  val beforeRootSection = oldVariableRootSection.getOrElse(variableRootSection)
-                  Full(diff.copy(modParameters = Some(SimpleDiff(
-                      SectionVal.directiveValToSectionVal(beforeRootSection,oldPi.parameters),
-                      SectionVal.directiveValToSectionVal(variableRootSection,parsePolicyVariables(mod.getAttribute().getValues)))
-                  )))
-                case A_NAME =>
-                  Full(diff.copy(modName = Some(SimpleDiff(oldPi.name, mod.getOptValueDefault("")))))
-                case A_DESCRIPTION =>
-                  Full(diff.copy(modShortDescription = Some(SimpleDiff(oldPi.shortDescription, mod.getOptValueDefault("")))))
-                case A_LONG_DESCRIPTION =>
-                  Full(diff.copy(modLongDescription = Some(SimpleDiff(oldPi.longDescription, mod.getOptValueDefault("")))))
-                case A_PRIORITY =>
-                  tryo(diff.copy(modPriority = Some(SimpleDiff(oldPi.priority, mod.getAttribute().getValueAsInteger))))
-                case A_IS_ENABLED =>
-                  tryo(diff.copy(modIsActivated = Some(SimpleDiff(oldPi.isEnabled, mod.getAttribute().getValueAsBoolean))))
-                case A_IS_SYSTEM =>
-                  tryo(diff.copy(modIsSystem = Some(SimpleDiff(oldPi.isSystem,mod.getAttribute().getValueAsBoolean))))
-                case A_POLICY_MODE =>
-                  for {
-                    policyMode <- PolicyMode.parseDefault(mod.getOptValueDefault(""))
-                  } yield {
-                    diff.copy(modPolicyMode = Some(SimpleDiff(oldPi.policyMode,policyMode)))
-                  }
-                case A_SERIALIZED_TAGS =>
-                  for {
-                    tags <- mod.getOptValue() match {
-                      case Some(v) => DataExtractor.CompleteJson.unserializeTags(v).map(_.tags)
-                      case None => Full(Set[Tag]())
-                    }
-                  } yield {
-                    diff.copy(modTags = Some(SimpleDiff(oldPi.tags.tags, tags)))
-                  }
-                case x => Failure("Unknown diff attribute: " + x)
-              }
-            }
-          } yield {
-            Some(diff)
-          }
->>>>>>> e9dc3da2
-
         case (noop:LDIFNoopChangeRecord, _) => Right(None)
 
         case _ =>  Left(Err.UnexpectedObject(s"Bad change record type for requested action 'save directive': ${change}"))
@@ -414,13 +337,9 @@
             diff     <- modify.getModifications().foldLeft(ModifyNodeGroupDiff(oldGroup.id, oldGroup.name).asRight[RudderError]) { (diff, mod) =>
               mod.getAttributeName() match {
                 case A_NAME =>
-<<<<<<< HEAD
-                  nonNull(diff, mod.getAttribute().getValue) { (d, value) =>
-                    d.copy(modName = Some(SimpleDiff(oldGroup.name, mod.getAttribute().getValue)))
-                  }
-=======
-                  Full(diff.copy(modName = Some(SimpleDiff(oldGroup.name, mod.getOptValueDefault("")))))
->>>>>>> e9dc3da2
+                  nonNull(diff, mod.getOptValueDefault("")) { (d, value) =>
+                    d.copy(modName = Some(SimpleDiff(oldGroup.name, mod.getOptValueDefault(""))))
+                  }
                 case A_NODE_UUID =>
                   diff.map( _.copy(modNodeList = Some(SimpleDiff(oldGroup.serverList, mod.getValues.map(x => NodeId(x) ).toSet ) ) ) )
                 case A_QUERY_NODE_GROUP =>
@@ -428,7 +347,7 @@
                     case ADD | REPLACE if(mod.getAttribute.getValues.nonEmpty) => //if there is no values, we have to put "none"
                       for {
                         d     <- diff
-                        query <- cmdbQueryParser(mod.getAttribute().getValue).toPureResult
+                        query <- cmdbQueryParser(mod.getOptValueDefault("")).toPureResult
                       } yield {
                         d.copy(modQuery = Some(SimpleDiff(oldGroup.query, Some(query))))
                       }
@@ -437,11 +356,7 @@
                     case _ => Left(Err.UnexpectedObject("Bad operation type for attribute '%s' in change record '%s'".format(mod, change)))
                   }
                 case A_DESCRIPTION =>
-<<<<<<< HEAD
-                  diff.map(_.copy(modDescription = Some(SimpleDiff(oldGroup.description, mod.getAttribute().getValue))))
-=======
-                  Full(diff.copy(modDescription = Some(SimpleDiff(oldGroup.description, mod.getOptValueDefault("")))))
->>>>>>> e9dc3da2
+                  diff.map(_.copy(modDescription = Some(SimpleDiff(oldGroup.description, mod.getOptValueDefault("")))))
                 case A_IS_DYNAMIC =>
                   nonNull(diff, mod.getAttribute().getValueAsBoolean) { (d, value) =>
                     d.copy(modIsDynamic = Some(SimpleDiff(oldGroup.isDynamic, value)))
@@ -508,21 +423,13 @@
             diff <- modify.getModifications().foldLeft(ModifyGlobalParameterDiff(parameterName).asRight[RudderError]) { (diff, mod) =>
               mod.getAttributeName() match {
                 case A_PARAMETER_VALUE =>
-<<<<<<< HEAD
-                  nonNull(diff, mod.getAttribute().getValue) { (d, value) =>
+                  nonNull(diff, mod.getOptValueDefault("")) { (d, value) =>
                     d.copy(modValue = Some(SimpleDiff(oldParam.value, value)))
                   }
                 case A_DESCRIPTION =>
-                  nonNull(diff, mod.getAttribute().getValue) { (d, value) =>
+                  nonNull(diff, mod.getOptValueDefault("")) { (d, value) =>
                     d.copy(modDescription = Some(SimpleDiff(oldParam.description, value)))
                   }
-=======
-                  tryo(diff.copy(modValue = Some(SimpleDiff(oldParam.value, mod.getOptValueDefault("")))))
-
-                case A_DESCRIPTION =>
-                  Full(diff.copy(modDescription = Some(SimpleDiff(oldParam.description, mod.getOptValueDefault("")))))
-
->>>>>>> e9dc3da2
                 case A_PARAMETER_OVERRIDABLE =>
                   nonNull(diff, mod.getAttribute().getValueAsBoolean) { (d, value) =>
                     d.copy(modOverridable = Some(SimpleDiff(oldParam.overridable, value)))
@@ -578,47 +485,33 @@
             diff       <- modify.getModifications().foldLeft(ModifyApiAccountDiff(oldAccount.id).asRight[RudderError]) { (diff, mod) =>
               mod.getAttributeName() match {
                 case A_NAME =>
-<<<<<<< HEAD
-                  nonNull(diff, mod.getAttribute().getValue) { (d, value) =>
+                  nonNull(diff, mod.getOptValueDefault("")) { (d, value) =>
                     d.copy(modName = Some(SimpleDiff(oldAccount.name.value, value)))
                   }
                 case A_API_TOKEN =>
-                  nonNull(diff, mod.getAttribute().getValue) { (d, value) =>
+                  nonNull(diff, mod.getOptValueDefault("")) { (d, value) =>
                     d.copy(modToken = Some(SimpleDiff(oldAccount.token.value, value)))
                   }
                 case A_DESCRIPTION =>
-                  nonNull(diff, mod.getAttribute().getValue) { (d, value) =>
+                  nonNull(diff, mod.getOptValueDefault("")) { (d, value) =>
                     d.copy(modDescription = Some(SimpleDiff(oldAccount.description, value)))
                   }
-=======
-                  tryo(diff.copy(modName = Some(SimpleDiff(oldAccount.name.value, mod.getOptValueDefault("")))))
-                case A_API_TOKEN =>
-                  Full(diff.copy(modToken = Some(SimpleDiff(oldAccount.token.value, mod.getOptValueDefault("")))))
-                case A_DESCRIPTION =>
-                  Full(diff.copy(modDescription = Some(SimpleDiff(oldAccount.description, mod.getOptValueDefault("")))))
->>>>>>> e9dc3da2
                 case A_IS_ENABLED =>
                   nonNull(diff, mod.getAttribute().getValueAsBoolean) { (d, value) =>
                     d.copy(modIsEnabled = Some(SimpleDiff(oldAccount.isEnabled, value)))
                   }
                 case A_API_TOKEN_CREATION_DATETIME =>
-<<<<<<< HEAD
-                  nonNull(diff, mod.getAttribute().getValue) { (d, value) =>
+                  nonNull(diff, mod.getOptValueDefault("")) { (d, value) =>
                     val diffDate = GeneralizedTime.parse(value).map(_.dateTime)
                     d.copy(modTokenGenerationDate = diffDate.map(date => (SimpleDiff(oldAccount.tokenGenerationDate, date))))
                   }
-=======
-                  val diffDate = GeneralizedTime.parse(mod.getOptValueDefault("")).map(_.dateTime)
-                  tryo(diff.copy(modTokenGenerationDate = Some(SimpleDiff(oldAccount.tokenGenerationDate, diffDate.get))))
->>>>>>> e9dc3da2
                 case A_API_EXPIRATION_DATETIME =>
                   val expirationDate = oldAccount.kind match {
                     case PublicApi(_,date) => date
                     case _ => None
                   }
-<<<<<<< HEAD
                   val diffDate = try {
-                    mod.getAttribute().getValue() match {
+                    mod.getOptValueDefault("") match {
                       case "None" => None
                       case v => GeneralizedTime.parse(v).map(_.dateTime)
                   }} catch {
@@ -626,17 +519,7 @@
                   }
                   diff.map( _.copy(modExpirationDate = Some(SimpleDiff(expirationDate, diffDate))))
                 case A_API_KIND =>
-                  diff.map( _.copy(modAPIKind = Some(SimpleDiff(oldAccount.kind.kind.name, mod.getAttribute().getValue()))))
-=======
-                  val diffDate = tryo(mod.getOptValueDefault("") match {
-                    case "None" => None
-                    case v => GeneralizedTime.parse(v).map(_.dateTime)
-                  }).getOrElse(None)
-                  tryo(diff.copy(modExpirationDate = Some(SimpleDiff(expirationDate, diffDate))))
-                case A_API_KIND =>
-                  // API_KIND is the name of the kind of api kind
-                  tryo(diff.copy(modAPIKind = Some(SimpleDiff(oldAccount.kind.kind.name, mod.getOptValueDefault("")))))
->>>>>>> e9dc3da2
+                  diff.map( _.copy(modAPIKind = Some(SimpleDiff(oldAccount.kind.kind.name, mod.getOptValueDefault("")))))
                 case A_API_AUTHZ_KIND =>
                   val oldAuthType = oldAccount.kind match {
                     case PublicApi(auth, _) =>
@@ -644,11 +527,7 @@
                     case kind =>
                       kind.kind.name
                   }
-<<<<<<< HEAD
-                  diff.map( _.copy(modAccountKind = Some(SimpleDiff(oldAuthType, mod.getAttribute().getValue()))))
-=======
-                  Full(diff.copy(modAccountKind = Some(SimpleDiff(oldAuthType, mod.getOptValueDefault("")))))
->>>>>>> e9dc3da2
+                  diff.map( _.copy(modAccountKind = Some(SimpleDiff(oldAuthType, mod.getOptValueDefault("")))))
                 case A_API_ACL =>
                   val oldAcl = oldAccount.kind match {
                     case PublicApi(ApiAuthorization.ACL(acl), _) =>
@@ -658,17 +537,10 @@
                   }
 
                   for {
-<<<<<<< HEAD
                     d   <- diff
-                    acl <- mapper.unserApiAcl(mod.getAttribute().getValue).leftMap(error =>
+                    acl <- mapper.unserApiAcl(mod.getOptValueDefault("")).leftMap(error =>
                              Err.UnexpectedObject(error)
                            )
-=======
-                    acl <- mapper.unserApiAcl(mod.getOptValueDefault("")) match {
-                             case Left(error) => Failure(error)
-                             case Right(acl)  => Full(acl)
-                           }
->>>>>>> e9dc3da2
                   } yield {
                     d.copy(modAccountAcl = Some(SimpleDiff(oldAcl, acl)))
                   }
