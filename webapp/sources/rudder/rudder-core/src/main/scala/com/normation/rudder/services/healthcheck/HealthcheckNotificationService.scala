/*
 *************************************************************************************
 * Copyright 2020 Normation SAS
 *************************************************************************************
 *
 * This file is part of Rudder.
 *
 * Rudder is free software: you can redistribute it and/or modify
 * it under the terms of the GNU General Public License as published by
 * the Free Software Foundation, either version 3 of the License, or
 * (at your option) any later version.
 *
 * In accordance with the terms of section 7 (7. Additional Terms.) of
 * the GNU General Public License version 3, the copyright holders add
 * the following Additional permissions:
 * Notwithstanding to the terms of section 5 (5. Conveying Modified Source
 * Versions) and 6 (6. Conveying Non-Source Forms.) of the GNU General
 * Public License version 3, when you create a Related Module, this
 * Related Module is not considered as a part of the work and may be
 * distributed under the license agreement of your choice.
 * A "Related Module" means a set of sources files including their
 * documentation that, without modification of the Source Code, enables
 * supplementary functions or services in addition to those offered by
 * the Software.
 *
 * Rudder is distributed in the hope that it will be useful,
 * but WITHOUT ANY WARRANTY; without even the implied warranty of
 * MERCHANTABILITY or FITNESS FOR A PARTICULAR PURPOSE.  See the
 * GNU General Public License for more details.
 *
 * You should have received a copy of the GNU General Public License
 * along with Rudder.  If not, see <http://www.gnu.org/licenses/>.
 *
 *************************************************************************************
 */

package com.normation.rudder.services.healthcheck
import com.github.ghik.silencer.silent
import com.normation.zio._
import scala.annotation.nowarn
import zio._
import zio.Ref

class HealthcheckNotificationService(
    healthcheckService: HealthcheckService,
    schedulerPeriod:    Duration
) {

  val healthcheckCache: Ref[List[HealthcheckResult]] = (for {
    v <- Ref.make[List[HealthcheckResult]](List.empty)
  } yield v).runNow

  def init: UIO[Unit] = {
    for {
      checks <- healthcheckService.runAll
      _      <- healthcheckCache.set(checks)
    } yield {}
  }

  private[this] def reloadCache(ref: Ref[List[HealthcheckResult]]): UIO[Unit] = {
    for {
      checks <- healthcheckService.runAll
      _      <- ref.set(checks)
    } yield {}
  }

  def updateCacheFromExt(hc: List[HealthcheckResult]): UIO[Unit] = {
    for {
      _ <- healthcheckCache.set(hc)
    } yield ()
  }

  reloadCache(healthcheckCache)
    .repeat(Schedule.spaced(schedulerPeriod).forever)
    .forkDaemon
<<<<<<< HEAD
    .runNow: @silent("a type was inferred to be `Any`")
=======
    .provide(ZioRuntime.environment)
    .runNow: @nowarn("msg=a type was inferred to be `Any`")
>>>>>>> 28b1be85
}<|MERGE_RESOLUTION|>--- conflicted
+++ resolved
@@ -35,7 +35,6 @@
  */
 
 package com.normation.rudder.services.healthcheck
-import com.github.ghik.silencer.silent
 import com.normation.zio._
 import scala.annotation.nowarn
 import zio._
@@ -73,10 +72,5 @@
   reloadCache(healthcheckCache)
     .repeat(Schedule.spaced(schedulerPeriod).forever)
     .forkDaemon
-<<<<<<< HEAD
-    .runNow: @silent("a type was inferred to be `Any`")
-=======
-    .provide(ZioRuntime.environment)
     .runNow: @nowarn("msg=a type was inferred to be `Any`")
->>>>>>> 28b1be85
 }