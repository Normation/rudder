--- conflicted
+++ resolved
@@ -70,11 +70,7 @@
   }
 
   object User extends NamedZioLogger {
-<<<<<<< HEAD
-    def loggerName: String = parent.loggerName + ".user"
-=======
     def loggerName = parent.loggerName + ".user"
->>>>>>> 0244ec07
   }
 }
 
