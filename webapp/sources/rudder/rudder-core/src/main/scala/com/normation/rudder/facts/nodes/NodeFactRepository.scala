--- conflicted
+++ resolved
@@ -663,58 +663,6 @@
   )(implicit cc: ChangeContext, attrs: SelectFacts): IOResult[NodeFactChangeEventCC] = {
     ZIO.scoped(
       for {
-<<<<<<< HEAD
-        _        <- lock.withLock
-        n        <- get(node.fold(_.id, _._1))(cc.toQuery)
-        nodeFact <- (node, n) match {
-                      // first case: we are saving a new node fact, tenant can be set
-                      case (Left(x), None)          => x.succeed
-                      // second case: updating a node fact, we need to keep existing tenant
-                      // we also keep status
-                      case (Left(x), Some(y))       =>
-                        x
-                          .modify(_.rudderSettings.security)
-                          .setTo(y.rudderSettings.security)
-                          .modify(_.rudderSettings.status)
-                          .setTo(y.rudderSettings.status)
-                          .succeed
-                      // second case: we are updating tenants
-                      case (Right((_, t)), Some(x)) => NodeFact.fromMinimal(x.modify(_.rudderSettings.security).setTo(t)).succeed
-                      case (Right((id, _)), None)   =>
-                        Inconsistency(s"Error: can not change tenant of missing node with Id '${id.value}'").fail
-                    }
-        es       <- tenantService.manageUpdate(n, nodeFact, cc) { updated =>
-                      for {
-                        // first we persist on cold storage, which is more likely to fail. Plus, for history reason, some
-                        // mapping are not exactly isomorphic, and some normalization can happen - for ex, for missing machine.
-                        s <- storage.save(updated)
-                        // then, we get the actual thing that was saved from the save event
-                        up = s match {
-                               case StorageChangeEventSave.Created(node, attrs)             =>
-                                 node
-                               case StorageChangeEventSave.Updated(oldNode, newNode, attrs) =>
-                                 newNode
-                               case StorageChangeEventSave.Noop(nodeId, attrs)              =>
-                                 updated
-                             }
-                        // then, we save that as the core node fact reference
-                        e <- nodeFact.rudderSettings.status match {
-                               case RemovedInventory  => // this case is ignored, we don't delete node based on status value
-                                 StorageChangeEventSave.Noop(up.id, attrs).succeed
-                               case PendingInventory  =>
-                                 saveOn(pendingNodes, up.toCore)
-                               case AcceptedInventory =>
-                                 saveOn(acceptedNodes, up.toCore)
-                             }
-                        // finally, merge both events and return the final change event and run call backs on it
-                        es = s.updateWith(e).toChangeEvent(up.id, up.rudderSettings.status, cc)
-                        _ <- NodeLoggerPure.Details.Write.trace(s"Saved node event: ${es.event.debugDiff}")
-                        _ <- runCallbacks(es)
-                      } yield es
-                    }
-        // update number of active nodes
-        _        <- updateEnabledCount()
-=======
         _                   <- lock.withLock
         core                <- get(node.fold(_.id, _._1))(cc.toQuery)
         pair                <- (node, core) match {
@@ -770,7 +718,8 @@
                                    _ <- runCallbacks(es)
                                  } yield es
                                }
->>>>>>> ff10813b
+        // update number of active nodes
+        _                   <- updateEnabledCount()
       } yield es
     )
   }
