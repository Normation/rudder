--- conflicted
+++ resolved
@@ -37,16 +37,11 @@
 
 package com.normation.rudder.batch
 
-import com.github.ghik.silencer.silent
 import com.normation.inventory.ldap.core.SoftwareService
 import com.normation.rudder.domain.logger.ScheduledJobLogger
 import com.normation.zio._
-<<<<<<< HEAD
+import scala.annotation.nowarn
 import scala.concurrent.duration.FiniteDuration
-=======
-import scala.annotation.nowarn
-import scala.concurrent.duration._
->>>>>>> 28b1be85
 import zio._
 
 /**
@@ -68,17 +63,11 @@
       s"[purge unreferenced software] starting batch that purge unreferenced softwares, every ${updateInterval.toString()}"
     )
     val prog = softwareService.deleteUnreferencedSoftware()
-<<<<<<< HEAD
     import zio.Duration.{fromScala => zduration}
-    ZioRuntime.unsafeRun(prog.delay(1.hour).repeat(Schedule.spaced(zduration(updateInterval))).forkDaemon): @silent(
-      "a type was inferred to be `Any`"
-=======
-    import zio.duration.Duration.{fromScala => zduration}
     ZioRuntime.unsafeRun(
-      prog.delay(zduration(1.hour)).repeat(Schedule.spaced(zduration(updateInterval))).provide(ZioRuntime.environment).forkDaemon
+      prog.delay(1.hour).repeat(Schedule.spaced(zduration(updateInterval))).forkDaemon
     ): @nowarn(
       "msg=a type was inferred to be `Any`"
->>>>>>> 28b1be85
     )
   }
 }