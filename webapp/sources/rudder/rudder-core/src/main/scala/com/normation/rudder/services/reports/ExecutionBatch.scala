--- conflicted
+++ resolved
@@ -54,10 +54,6 @@
 import com.normation.rudder.reports.execution.AgentRunWithNodeConfig
 import com.normation.rudder.domain.policies.RuleId
 import org.apache.commons.lang3.StringUtils
-<<<<<<< HEAD
-
-=======
->>>>>>> eac0454c
 
 /*
  *  we want to retrieve for each node the expected reports that matches it LAST
