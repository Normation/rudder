--- conflicted
+++ resolved
@@ -511,37 +511,8 @@
                     } yield {
                       res
                     }
-<<<<<<< HEAD
                   }
       postFiltered = postFilterNode(inverted.distinctBy(_.dn), query.returnType, limitToNodeIds)
-=======
-          fss     = filterSeqSet(dms)
-          blf     <- buildLastFilter(nq, fss)
-
-          // for convenience
-          (finalLdapFilter, finalSpecialFilters) = blf
-
-          //final query, add "match only server id" filter if needed
-          rt      = nodeObjectTypes.copy(filter = finalLdapFilter)
-          _       <- logPure.debug(s"[${debugId}] |- (final query) ${rt}")
-          entries <- (for {
-          results <- executeQuery(rt.baseDn, rt.scope, nodeObjectTypes.objectFilter, rt.filter, finalSpecialFilters, select.toSet, nq.composition, debugId)
-          _       <- logPure.debug(s"[${debugId}] |- post filter-results (nodes and server or only nodes, valid nodes only")
-          } yield {
-            postFilterNode(results.distinctBy(_.dn), query.returnType, limitToNodeIds)
-          }).foldM(
-            err =>
-              logPure.debug(s"[${debugId}] `-> error: ${err.fullMsg}") *>
-                err.fail
-            , seq =>
-              logPure.debug(s"[${debugId}] `-> ${seq.size} results") *>
-                seq.succeed
-          )
-        } yield {
-          LdapQueryProcessorResult(entries, nq.nodeInfoFilters)
-        }
-      }
->>>>>>> 06d48bbc
     } yield {
       LdapQueryProcessorResult(postFiltered, nq.nodeInfoFilters)
     }
@@ -718,13 +689,9 @@
                  //now, each filter individually
         _        <- logPure.debug("[%s] |--- or (base filter): %s".format(debugId, entries.size))
         _        <- logPure.trace("[%s] |--- or (base filter): %s".format(debugId, entries.map( _.dn.getRDN  ).mkString(", ")))
-<<<<<<< HEAD
-        specials <- ZIO.foreach(sf.toSeq){ case (k, filters) => baseQuery(con, filters) }
-=======
-        specials <- ZIO.foreach(sf){ case (k, specialFilters) =>
+        specials <- ZIO.foreach(sf:Iterable[(String, Set[SpecialFilter])]){ case (k, specialFilters) =>
                       logPure.trace("[%s] |--- or (special filter '%s': %s".format(debugId, k, specialFilters)) *>
                       baseQuery(con, specialFilters) }
->>>>>>> 06d48bbc
         sFlat    =  specials.flatten
         _        <- logPure.debug("[%s] |--- or (special filter): %s".format(debugId, sFlat.size))
         _        <- logPure.trace("[%s] |--- or (special filter): %s".format(debugId, sFlat.map( _.dn.getRDN  ).mkString(", ")))
