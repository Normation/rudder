/*
 *************************************************************************************
 * Copyright 2022 Normation SAS
 *************************************************************************************
 *
 * This file is part of Rudder.
 *
 * Rudder is free software: you can redistribute it and/or modify
 * it under the terms of the GNU General Public License as published by
 * the Free Software Foundation, either version 3 of the License, or
 * (at your option) any later version.
 *
 * In accordance with the terms of section 7 (7. Additional Terms.) of
 * the GNU General Public License version 3, the copyright holders add
 * the following Additional permissions:
 * Notwithstanding to the terms of section 5 (5. Conveying Modified Source
 * Versions) and 6 (6. Conveying Non-Source Forms.) of the GNU General
 * Public License version 3, when you create a Related Module, this
 * Related Module is not considered as a part of the work and may be
 * distributed under the license agreement of your choice.
 * A "Related Module" means a set of sources files including their
 * documentation that, without modification of the Source Code, enables
 * supplementary functions or services in addition to those offered by
 * the Software.
 *
 * Rudder is distributed in the hope that it will be useful,
 * but WITHOUT ANY WARRANTY; without even the implied warranty of
 * MERCHANTABILITY or FITNESS FOR A PARTICULAR PURPOSE.  See the
 * GNU General Public License for more details.
 *
 * You should have received a copy of the GNU General Public License
 * along with Rudder.  If not, see <http://www.gnu.org/licenses/>.

 *
 *************************************************************************************
 */

package com.normation.rudder.campaigns

import better.files.File
import com.normation.errors.Inconsistency
import com.normation.errors.IOResult
import com.normation.errors.Unexpected
import zio._
import zio.syntax._

trait CampaignRepository {
  def getAll(): IOResult[List[Campaign]]
  def get(id:    CampaignId): IOResult[Campaign]
  def delete(id: CampaignId): IOResult[CampaignId]
  def save(c:    Campaign):   IOResult[Campaign]
}

object CampaignRepositoryImpl {
  def make(
      campaignSerializer:      CampaignSerializer,
      path:                    File,
      campaignEventRepository: CampaignEventRepository
  ): IOResult[CampaignRepositoryImpl] = {
    IOResult.attempt {
      if (path.exists) {
        if (!path.isDirectory || !path.isWritable) {
          Unexpected(s"Campaign configuration repository is not a writable directory: " + path.pathAsString).fail
        } else ZIO.unit
      } else {
        path.createDirectoryIfNotExists(createParents = true).succeed
      }
    } *>
    new CampaignRepositoryImpl(campaignSerializer, path, campaignEventRepository).succeed
  }
}

class CampaignRepositoryImpl(campaignSerializer: CampaignSerializer, path: File, campaignEventRepository: CampaignEventRepository)
    extends CampaignRepository {

  def getAll():            IOResult[List[Campaign]] = {
    for {
      jsonFiles <- IOResult.attempt(path.collectChildren(_.extension.exists(_ == ".json")))
      campaigns <- (ZIO.foreach(jsonFiles.toList) { json =>
                     (for {
                       c <-
                         campaignSerializer.parse(json.contentAsString)
                     } yield {
                       c
                     }).either.chainError("Error when getting all campaigns from filesystem")
                   })
      _         <- ZIO.foreach(campaigns.partitionMap(identity)._1)(err => CampaignLogger.error(err.msg))
    } yield {
      campaigns.partitionMap(identity)._2
    }
  }
  def get(id: CampaignId): IOResult[Campaign]       = {
    for {
      content  <- IOResult.attempt(s"error when getting campaign file for campaign with id '${id.value}'") {
                    val file = path / (s"${id.value}.json")
                    file.createFileIfNotExists(createParents = true)
                    file
                  }
      campaign <- campaignSerializer.parse(content.contentAsString)
    } yield {
      campaign
    }
  }
  def save(c: Campaign):   IOResult[Campaign]       = {
    for {
<<<<<<< HEAD
      file    <- IOResult.attempt(s"error when creating campaign file for campaign with id '${c.info.id.value}'") {
=======
      _       <- ZIO.when(c.info.id.value.isBlank)(Inconsistency("A campaign id must be defined and non empty").fail)
      _       <- ZIO.when(c.info.name.isBlank)(Inconsistency("A campaign name must be defined and non empty").fail)
      file    <- IOResult.effect(s"error when creating campaign file for campaign with id '${c.info.id.value}'") {
>>>>>>> aa0eff1c
                   val file = path / (s"${c.info.id.value}.json")
                   file.createFileIfNotExists(true)
                   file
                 }
      content <- campaignSerializer.serialize(c)
      _       <- IOResult.attempt(file.write(content))
    } yield {
      c
    }
  }

  def delete(id: CampaignId): IOResult[CampaignId] = {
    for {
      campaign_deleted <- IOResult.attempt(s"error when delete campaign file for campaign with id '${id.value}'") {
                            val file = path / (s"${id.value}.json")
                            file.delete()
                          }
      events_deleted   <- campaignEventRepository.deleteEvent(campaignId = Some(id))
    } yield {
      id
    }
  }

}<|MERGE_RESOLUTION|>--- conflicted
+++ resolved
@@ -103,13 +103,9 @@
   }
   def save(c: Campaign):   IOResult[Campaign]       = {
     for {
-<<<<<<< HEAD
-      file    <- IOResult.attempt(s"error when creating campaign file for campaign with id '${c.info.id.value}'") {
-=======
       _       <- ZIO.when(c.info.id.value.isBlank)(Inconsistency("A campaign id must be defined and non empty").fail)
       _       <- ZIO.when(c.info.name.isBlank)(Inconsistency("A campaign name must be defined and non empty").fail)
-      file    <- IOResult.effect(s"error when creating campaign file for campaign with id '${c.info.id.value}'") {
->>>>>>> aa0eff1c
+      file    <- IOResult.attempt(s"error when creating campaign file for campaign with id '${c.info.id.value}'") {
                    val file = path / (s"${c.info.id.value}.json")
                    file.createFileIfNotExists(true)
                    file
