/*
*************************************************************************************
* Copyright 2019 Normation SAS
*************************************************************************************
*
* This file is part of Rudder.
*
* Rudder is free software: you can redistribute it and/or modify
* it under the terms of the GNU General Public License as published by
* the Free Software Foundation, either version 3 of the License, or
* (at your option) any later version.
*
* In accordance with the terms of section 7 (7. Additional Terms.) of
* the GNU General Public License version 3, the copyright holders add
* the following Additional permissions:
* Notwithstanding to the terms of section 5 (5. Conveying Modified Source
* Versions) and 6 (6. Conveying Non-Source Forms.) of the GNU General
* Public License version 3, when you create a Related Module, this
* Related Module is not considered as a part of the work and may be
* distributed under the license agreement of your choice.
* A "Related Module" means a set of sources files including their
* documentation that, without modification of the Source Code, enables
* supplementary functions or services in addition to those offered by
* the Software.
*
* Rudder is distributed in the hope that it will be useful,
* but WITHOUT ANY WARRANTY; without even the implied warranty of
* MERCHANTABILITY or FITNESS FOR A PARTICULAR PURPOSE.  See the
* GNU General Public License for more details.
*
* You should have received a copy of the GNU General Public License
* along with Rudder.  If not, see <http://www.gnu.org/licenses/>.

*
*************************************************************************************
*/

package com.normation.rudder.inventory

import java.io.InputStream
import java.nio.file.ClosedWatchServiceException
import java.nio.file.NoSuchFileException
import java.nio.file.Path
import java.nio.file.StandardWatchEventKinds
import java.nio.file.WatchKey
import java.util.concurrent.TimeUnit

import better.files._
import com.normation.errors.IOResult
import com.normation.errors.RudderError
import com.normation.inventory.domain.InventoryProcessingLogger
import com.normation.rudder.hooks.HookEnvPairs
import com.normation.rudder.hooks.PureHooksLogger
import com.normation.rudder.hooks.RunHooks
import com.normation.zio.ZioRuntime

import scala.concurrent.ExecutionContext
import zio._
import zio.syntax._
import zio.duration._
import com.normation.zio._
import org.joda.time.DateTime
import zio.clock.Clock

final class Watchers(incoming: FileMonitor, updates: FileMonitor) {
  def start(): IOResult[Unit] = {
    IOResult.effect {
      // Execution context is not used here - binding to scala default global to satisfy scalac
      incoming.start()(scala.concurrent.ExecutionContext.global)
      updates.start()(scala.concurrent.ExecutionContext.global)
      Right(())
  }
  }
  def stop(): IOResult[Unit] = {
    IOResult.effect {
      incoming.close()
      updates.close()
      Right(())
    }
  }
}
object Watchers {

  val inventoryExtentions = "gz" :: "xml" :: "ocs" :: "sign" :: Nil
  def hasValidInventoryExtension(file : File) = {
    val ext = file.extension(includeDot = false, includeAll = false).getOrElse("")
    inventoryExtentions.contains(ext)
  }
  def apply(incoming: File, updates: File, checkProcess: File => Unit): Watchers = {
    def newWatcher(directory: File): FileMonitor = {
      new FileMonitor(directory, recursive = false) {
        val maxDepth = 0 // see parent class for logic, needed to minimize change in overridden `process` method

        private var stopRequired = false

        /*
         * when a file is written, depending about how it is handle, by what process, and at which rate,
         * we can have form 1 create only to 1 create and lots of modify events.
         * And there is no "file finally close" event (see LinuxWatchService implementation to be sur).
         * So we need two things:
         * - one thing to wait for a file to be available for write
         * - one thing to filter out events for
         * This is handled by ProcessFile object
         */
        override def onCreate(file: File, count: Int): Unit = onModify(file, count)
        override def onModify(file: File, count: Int): Unit = {
          // we want to avoid processing some file
          if( hasValidInventoryExtension(file) ) {
            checkProcess(file)
          } else {
            val ext = file.extension(includeDot = false, includeAll = false).getOrElse("")
            InventoryProcessingLogger.logEffect.debug(s"watcher ignored file ${file.name} (unrecognized extension: '${ext}')")
          }
        }

        // When we call "stop" on the FileMonitor, it always throws a ClosedWatchServiceException.
        // It seems to be because the "run" in start continue to try to execute its
        // action on the stop watcher. We need to catch that.
        override def start()(implicit executionContext: ExecutionContext): Unit = {
          (
            (
              IOResult.effect(this.watch(root, 0)) *>
              (for {
                k <- IOResult.effect(service.take())
                _ <- IOResult.effect(process(k))
              } yield ()).forever
            ).catchAll(err =>
              err.cause match {
                case ex: ClosedWatchServiceException if(stopRequired) => //ignored
                  InventoryProcessingLogger.debug(s"Exception ClosedWatchServiceException ignored because watcher is stopping")
                case _ =>
                  InventoryProcessingLogger.error(s"Error when processing inventory: ${err.fullMsg}")
              }
            )
          ).forkDaemon.runNow
        }

        // This is a copy/paste of parent method, we just add a check for null before using `event.context`.
        // See https://issues.rudder.io/issues/14991 and https://github.com/pathikrit/better-files/pull/392
        override def process(key: WatchKey) = {
          val path = key.watchable().asInstanceOf[Path]

          import scala.jdk.CollectionConverters._
          key.pollEvents().asScala foreach {
            case event: java.nio.file.WatchEvent[Path] @unchecked if event.context() != null =>
              val target: File = path.resolve(event.context())
              if (reactTo(target)) {
                if (event.kind() == StandardWatchEventKinds.ENTRY_CREATE) {
                  val depth = root.relativize(target).getNameCount
                  watch(target, (maxDepth - depth) max 0) // auto-watch new files in a directory
                }
                onEvent(event.kind(), target, event.count())
              }
            case event => if (reactTo(path)) onUnknownEvent(event)
          }
          key.reset()
        }
        override def close() = {
          stopRequired = true
          service.close()
        }
      }
    }
    new Watchers(newWatcher(incoming), newWatcher(updates))
  }
}

/*
 * A class that periodically add inventories that we likely missed by inotify
 */
class SchedulerMissedNotify(
    directories: List[File]
  , addFiles   : List[File] => UIO[Unit]
  , period     : Duration
  , zclock     : Clock
){

  /*
   * List all files that need to be add again - simply all files older than period
   */
  def listFiles(d: Duration): UIO[List[File]] = {
    IOResult.effect{
      val ageLimit = DateTime.now().minusMillis(d.toMillis.toInt)
      val filter = (f:File) => {
        Watchers.hasValidInventoryExtension(f) && (f.isRegularFile && ageLimit.isAfter(f.lastModifiedTime.toEpochMilli))
      }
      directories.flatMap(_.collectChildren(filter).toList)
    }.catchAll(err =>
      InventoryProcessingLogger.error(s"Error when looking for old inventories that weren't processed: ${err.fullMsg}")*>
      Nil.succeed
    )
  }


  val schedule = {
    def loop(d: Duration) = for {
      files <- listFiles(d)
      _     <- ZIO.when(files.nonEmpty) {
                 InventoryProcessingLogger.debug(s"Found old inventories: ${files.map(_.pathAsString).mkString(", ")}")
               }
      _     <- addFiles(files)
      _     <- UIO.unit.delay(period)
    } yield ()

    (loop(Duration.Zero) *> loop(period).forever).forkDaemon.provide(zclock)
  }
}

/**
 * That class is in charge of watching file creation on a repos and process
 * inventory file as soon as an inventory+signature file is created.
 */
class InventoryFileWatcher(
    inventoryProcessor   : InventoryProcessor
  , incomingInventoryPath: String
  , updatedInventoryPath : String
  , receivedInventoryPath: String
  , failedInventoryPath  : String
  , waitForSig           : Duration
  , sigExtension         : String // signature file extension, most likely ".sign"
  , collectOldInventories: Duration // how often you check for old inventories
  , HOOKS_D              : String
  , HOOKS_IGNORE_SUFFIXES: List[String]
) {

  def logDirPerm(dir: File, name: String) = {
    if(dir.isDirectory && dir.isWritable) {
      InventoryProcessingLogger.logEffect.debug(s"${name} inventories directory [ok]: ${dir.pathAsString}")
    } else {
      InventoryProcessingLogger.logEffect.error(s"${name} inventories directory: ${dir.pathAsString} is not writable. Please check existence and file permission.")
    }
  }

  val semaphore = Semaphore.make(1).runNow



  val incoming = File(incomingInventoryPath)
  logDirPerm(incoming, "Incoming")
  val updated = File(updatedInventoryPath)
  logDirPerm(updated, "Accepted nodes updates")
  val received = File(receivedInventoryPath)
  logDirPerm(received, "Received")
  val failed   = File(failedInventoryPath)
  logDirPerm(failed, "Failed")

  // the cron that look for old files (or existing ones on startup/watcher restart)
  val cronForMissed = new SchedulerMissedNotify(
      incoming :: updated :: Nil
    , files => ZIO.foreach_(files)(fileProcessor.addFilePure)
    , collectOldInventories
    , ZioRuntime.environment
  )
  // service that will actually process files (queue for event from inotify/cron for missed files)
<<<<<<< HEAD
  val fileProcessor = new ProcessFile(inventoryProcessor.saveInventory, received, failed, waitForSig, sigExtension, HOOKS_D, HOOKS_IGNORE_SUFFIXES)
=======
  val fileProcessor = new ProcessFile(inventoryProcessor, received, failed, waitForSig, sigExtension)
>>>>>>> 282148b4
  // That reference holds watcher instance and scheduler fiber to be able to stop them if asked
  val ref = RefM.make(Option.empty[(Watchers,Fiber[Nothing, Nothing])]).runNow
  def startWatcher() = semaphore.withPermit(
    ref.update(opt =>
      opt match {
        case Some(_) => // does nothing
          InventoryProcessingLogger.info(s"Starting incoming inventory watcher ignored (already started).") *>
          opt.succeed

        case None    =>
          val w = Watchers(incoming, updated, fileProcessor.addFile)
          (for {
            _ <- w.start()
                 // start scheduler for old file, it will take care of inventories
            s <- cronForMissed.schedule
            _ <- InventoryProcessingLogger.info(s"Incoming inventory watcher started - process existing inventories")
          } yield Some((w,s)) ).catchAll(err =>
            InventoryProcessingLogger.error(s"Error when trying to start incoming inventories file watcher. Reported exception was: ${err.fullMsg}") *>
            err.fail
          )
      }
    )
  ).either.runNow

  def stopWatcher() = semaphore.withPermit(
    ref.update(opt =>
      opt match {
        case None    => //ok
          InventoryProcessingLogger.info(s"Stopping incoming inventory watcher ignored (already stopped).")*>
          None.succeed

        case Some((w, f)) =>
          (for {
            _ <- ZIO.collectAll(w.stop() :: f.interrupt :: Nil)
            _ <- InventoryProcessingLogger.info(s"Incoming inventory watcher stopped")
          } yield None).catchAll(err =>
              InventoryProcessingLogger.error(s"Error when trying to stop incoming inventories file watcher. Reported exception was: ${err.fullMsg}.") *>
              // in all case, remove the previous watcher, it's most likely in a dead state
              err.fail
          )
      }
    )
  ).either.runNow
}


sealed trait WatchEvent
object WatchEvent {
  // file is written and so can be removed from Map
  final case class End(file: File) extends WatchEvent
  // file is currently modified, avoid processing
  final case class Mod(file: File) extends WatchEvent
}


final case class SaveInventoryInfo(
    fileName          : String
  , inventoryStream   : () => InputStream
  , optSignatureStream: Option[() => InputStream]
  , testExits         : UIO[Boolean]
)

/*
 * Process file: interpret the stream of file modification events to decide when a
 * file is completely written, and if so, should it be sent to the backend processor.
 * For that, it needs signature and inventory file.
 */
class ProcessFile(
<<<<<<< HEAD
    saveInventory        : SaveInventoryInfo => IOResult[InventoryProcessStatus]
  , received             : File
  , failed               : File
  , waitForSig           : Duration
  , sigExtension         : String // signature file extension, most likely ".sign"
  , HOOKS_D              : String
  , HOOKS_IGNORE_SUFFIXES: List[String]
=======
    inventoryProcessor: InventoryProcessor
  , received          : File
  , failed            : File
  , waitForSig        : Duration
  , sigExtension      : String // signature file extension, most likely ".sign"
>>>>>>> 282148b4
) {
  val sign = if(sigExtension.charAt(0) == '.') sigExtension else "."+sigExtension

  // time after the last mod event after which we consider that a file is written
  val fileWrittenThreshold = Duration(500, TimeUnit.MILLISECONDS)

  val failedHook = new InventoryFailedHook(HOOKS_D, HOOKS_IGNORE_SUFFIXES)

  /*
   * We need to track file that are currently processed by the backend, which can be quite long,
   * so that if we receive an second inventory for the same node, we wait before processing it.
   */
  val locks = ZioRuntime.unsafeRun(zio.Ref.make(Set[String]()))

  /*
   * This is the map of be processed file based on received events.
   * Each time we receive a new event, we cancel the previous one and replace by the new (for the same file).
   * The task is configured to be processed after some delay.
   * We only modify that map as a result of a dequeue event.
   */
  val toBeProcessed = ZioRuntime.unsafeRun(zio.RefM.make(Map.empty[File, Fiber[RudderError, Unit]]))

  /*
   * We need a queue of add file / file written even to delimit when a file should be
   * processed.
   * We are going to receive a stream of "write file xxx" event, and updating the map accordingly
   * (resetting the task). Once the task is started, we want to free space in the map, and so enqueue
   * a "file written" event.
   */
  type WatchQueue = ZQueue[Any, Nothing, Any, Nothing, WatchEvent, WatchEvent]
  val watchEventQueue = ZioRuntime.unsafeRun(Queue.bounded[WatchEvent](16384))

  /*
   * We have a second queue that is used as buffer for the step between "file ok to be processed"
   * and "saving file" because "saving file" implies parsing XML and doing other memory and CPU
   * inefficient tasks.
   * The buffer also allows to filter inventory for identical nodes to avoid having a command to parse an inventory
   * while it was already processed earlier in the buffer (and so its files were already moved).
   * As only a small structure is saved (`SaveInventory`: a name and two function to create stream from file), buffer
   * can be big.
   * When queue is full, we prefer to drop old `SaveInventory` to new ones. In the worst case, they will be catched up
   * by the SchedulerMissedNotify and put again in the WatchEvent queue.
   */
  protected val saveInventoryBuffer = ZQueue.sliding[(File, Option[File])](1024).runNow

  /*
   * The processing logic is to continually call sendToProcessorBlocking. When we
   * take a file, we  de-duplicate files in buffer queue with the same name (ie: remove them).
   * It likely means that we add several "whatch even: add" for that file (either copied several time, touched,
   * or inotify event emission not what we thought)
   */
  val saveInventoryBufferProcessing = {
    for {
      inv <- saveInventoryBuffer.take
      // deduplicate. TakeAll is not blocking
      all <- saveInventoryBuffer.takeAll
      _   <- saveInventoryBuffer.offerAll(all.filterNot { case (f, _) => inv._1.name == f.name })
      // process
      _ <- sendToProcessorBlocking(inv._1, inv._2)
    } yield ()
  }
  saveInventoryBufferProcessing.forever.forkDaemon.runNow

  def processMessage(): UIO[Unit] = {
    watchEventQueue.take.flatMap {
      case WatchEvent.End(file) => // simple case: remove file from map
        toBeProcessed.update[Any, Nothing](s =>
          (s - file).succeed
        ).unit

      case WatchEvent.Mod(file) =>
        // look if the file is already here. If so, interrupt. In all case, create a new task.

        (toBeProcessed.update { s =>
          val newMap = {
            // the new task must :
            // - wait for 500 ms for interruption
            // - then execute on different IO scheduler
            // - if the map wasn't interrupted in the first 500 ms, it is not interruptible anymore

            val effect = ZioRuntime.blocking(
                 UIO.unit.delay(fileWrittenThreshold).provide(ZioRuntime.environment)
              *> watchEventQueue.offer(WatchEvent.End(file))
              *> processFile(file, locks).uninterruptible
            ).forkDaemon

            effect.map(e => s + (file -> e))
          }

          s.get(file) match {
            case None =>
              newMap
            case Some(existing) =>
              existing.interrupt.unit *> newMap
          }
        }).unit
    }
  }

  //start the process
  ZioRuntime.internal.unsafeRunSync(processMessage().forever.forkDaemon)

  def addFilePure(file: File): UIO[Unit] = {
    watchEventQueue.offer(WatchEvent.Mod(file)).unit
  }

  def addFile(file: File): Unit = {
    ZioRuntime.internal.unsafeRunSync(addFilePure(file))
  }

  /*
   * This is a blocking action, only call it with a non-blocking buffer in front of it.
   */

  protected def sendToProcessorBlocking(inventory: File, signature: Option[File]): UIO[Unit] = {
    // we don't manage race condition very well, so we have cases where
    // we can have two things trying to move
    def safeMove[T](chunk: =>T): IOResult[Unit] = {
      Task.effect{chunk ; ()}.catchAll {
        case ex: NoSuchFileException => // ignore
          InventoryProcessingLogger.debug(s"Ignored exception '${ex.getClass.getSimpleName} ${ex.getMessage}'. The file '${inventory.pathAsString}' was correctly handled.")
        case ex                      =>
          InventoryProcessingLogger.error(s"Exception caught when processing inventory file '${inventory.pathAsString}': ${ex.getClass.getSimpleName} ${ex.getMessage}")
      }
    }

    (for {
      processed <- inventoryProcessor.saveInventoryBlocking(SaveInventoryInfo(
                       inventory.name
                     , () => inventory.newInputStream
                     , signature.map(s => () => s.newInputStream)
                     , IOResult.effect(inventory.exists).orElseSucceed(false)
                   )).either
      move      <- processed match {
                     case Right(InventoryProcessStatus.Accepted(_,_)) =>
                       //move to received dir
                       safeMove(signature.map(s => s.moveTo(received / s.name)(File.CopyOptions(overwrite = true)))) *>
                       safeMove(inventory.moveTo(received / inventory.name)(File.CopyOptions(overwrite = true)))
                     case Right(x) =>
                       safeMove(signature.map(s => s.moveTo(failed / s.name)(File.CopyOptions(overwrite = true)))) *>
                       safeMove(inventory.moveTo(failed / inventory.name)(File.CopyOptions(overwrite = true)))
                     case Left(x) =>
                       safeMove(signature.map(s => s.moveTo(failed / s.name)(File.CopyOptions(overwrite = true)))) *>
                       safeMove(inventory.moveTo(failed / inventory.name)(File.CopyOptions(overwrite = true)))
                   }
    } yield ()).catchAll(err =>
      InventoryProcessingLogger.error(err.fullMsg)
    )
  }

  /*
   * The logic is:
   * - when a file is created, we look if it's a sig or an inventory (ends by .sign or not)
   * - if its an inventory, look for the corresponding sign. If available process, else
   *   register a timeout action that process after waitForSig duration.
   * - if its a signature, look for the corresponding inventory. If available, remove possible action
   *   timeout and process, else do nothing.
   */
  def processFile(file: File, locks: zio.Ref[Set[String]]): ZIO[Any, RudderError, Unit] = {
<<<<<<< HEAD
    // the part that deals with sending to processor and then moving files
    // where they belong
    import zio.{Task => ZioTask}

    def sendToProcessor(inventory: File, signature: Option[File]): IOResult[Unit] = {
      // we don't manage race condition very well, so we have cases where
      // we can have two things trying to move
      def safeMove[T](chunk: =>T): IOResult[Unit] = {
        ZioTask.effect{chunk ; ()}.catchAll {
          case ex: NoSuchFileException => // ignore
            InventoryProcessingLogger.debug(s"Ignored exception '${ex.getClass.getSimpleName} ${ex.getMessage}'. The was file was correctly handled.")
          case ex                      =>
            InventoryProcessingLogger.error(s"Exception caught when processing inventory file '${file.pathAsString}': ${ex.getClass.getSimpleName} ${ex.getMessage}")
        }
      }

      for {
        processed <- saveInventory(SaveInventoryInfo(inventory.name, () => inventory.newInputStream, signature.map(s => () => s.newInputStream))).either
        move      <- processed match {
                       case Right(InventoryProcessStatus.Accepted(_,_)) =>
                         //move to received dir
                         safeMove(signature.map(s => s.moveTo(received / s.name)(File.CopyOptions(overwrite = true)))) *>
                         safeMove(inventory.moveTo(received / inventory.name)(File.CopyOptions(overwrite = true)))
                       case Right(x) =>
                         safeMove(signature.map(s => s.moveTo(failed / s.name)(File.CopyOptions(overwrite = true)))) *>
                         safeMove(inventory.moveTo(failed / inventory.name)(File.CopyOptions(overwrite = true))) *>
                         failedHook.runHooks(failed / inventory.name)
                       case Left(x) =>
                         safeMove(signature.map(s => s.moveTo(failed / s.name)(File.CopyOptions(overwrite = true)))) *>
                         safeMove(inventory.moveTo(failed / inventory.name)(File.CopyOptions(overwrite = true))) *>
                         failedHook.runHooks(failed / inventory.name)
                     }
      } yield {
        ()
      }
    }

=======
>>>>>>> 282148b4
    // the ZIO program
    val prog = for {
        _ <- InventoryProcessingLogger.trace(s"Processing new file: ${file.pathAsString}")
      // We need to only try to do things on fully-written file.
      // The canonical way seems to be to try to get a write lock on the file and see if
      // it works. We assume that once we successfully get the lock, it means that
      // the file is written (so we can immediately release it).
      _   <- if(file.name.endsWith(".gz")) {
                val dest = File(file.parent, file.nameWithoutExtension(includeAll = false))
                IOResult.effect {
                  file.unGzipTo(dest)
                  file.delete()
                }
              } else if(file.name.endsWith(sign)) { // a signature
                val inventory = File(file.parent, file.nameWithoutExtension(includeAll = false))

                if(inventory.exists) {
                  // process !
                  InventoryProcessingLogger.info(s"Watch new inventory file '${inventory.name}' with signature available: process.") *>
                  saveInventoryBuffer.offer((inventory, Some(file)))
                } else {
                  InventoryProcessingLogger.debug(s"Watch incoming signature file '${file.pathAsString}' but no corresponding inventory available: waiting")
                }
              } else { // an inventory
                val signature = File(file.pathAsString+sign)
                if(signature.exists) {
                  // process !
                  InventoryProcessingLogger.info(s"Watch new inventory file '${file.name}' with signature available: process.") *>
                  saveInventoryBuffer.offer((file, Some(signature)))
                } else { // wait for expiration time and exec without signature
                  InventoryProcessingLogger.debug(s"Watch new inventory file '${file.name}' without signature available: wait for it ${waitForSig.asJava.getSeconds}s before processing.") *>
                  //check that the inventory file is still there and that the signature didn't come while waiting
                  (for {
                    exists <- IOResult.effect(file.exists).orElseSucceed(false)
                    sig    <- IOResult.effect(signature.exists).orElseSucceed(false)
                    _      <- (exists, sig) match {
                      case (false, _    ) => ().succeed // do nothing
                      case (true , false) => saveInventoryBuffer.offer((file, None))
                      case (true , true ) => saveInventoryBuffer.offer((file, Some(signature)))
                    }
                  } yield ()).delay(waitForSig)
                }
              }
    } yield ()

    final case class Todo(canProcess: Boolean, lockName: String)

    val lockName = if(file.name.endsWith(".gz") | file.name.endsWith(sign)) {
      file.nameWithoutExtension(includeAll = false)
    } else {
      file.name
    }

    // limit one parallel exec of the program for a given inventory
    val lockProg = for {
      td <-  locks.modify( current => (current.contains(lockName), current + lockName) ).map(b => Todo(!b, lockName))

      res <- if(td.canProcess) {
               prog *>
               locks.update(current => current - lockName)
             } else {
               InventoryProcessingLogger.debug(s"Not starting process of '${file.name}': already processing.")
             }
    } yield {
      ()
    }

    // run program for that input file.
    lockProg.provide(ZioRuntime.environment)
  }
}


class InventoryFailedHook(
    HOOKS_D              : String
  , HOOKS_IGNORE_SUFFIXES: List[String]
) {
  import scala.jdk.CollectionConverters._
  import zio.duration._

  def runHooks(file: File): UIO[Unit] = {
    (for {
      systemEnv <- IOResult.effect(System.getenv.asScala.toSeq).map(seq => HookEnvPairs.build(seq:_*))
      hooks     <- RunHooks.getHooksPure(HOOKS_D + "/node-inventory-received-failed", HOOKS_IGNORE_SUFFIXES)
      _         <- for {
                     timeHooks0 <- currentTimeMillis
                     res        <- RunHooks.asyncRun(
                                       hooks
                                     , HookEnvPairs.build(
                                         ("RUDDER_INVENTORY_PATH", file.pathAsString)
                                     )
                                     , systemEnv
                                     , 1.minutes // warn if a hook took more than a minute
                                   )
                     timeHooks1 <- currentTimeMillis
                     _          <- PureHooksLogger.trace(s"Inventory failed hooks ran in ${timeHooks1 - timeHooks0} ms")
                   } yield ()
    } yield ()).catchAll(err => PureHooksLogger.error(err.fullMsg))
  }
}<|MERGE_RESOLUTION|>--- conflicted
+++ resolved
@@ -252,11 +252,7 @@
     , ZioRuntime.environment
   )
   // service that will actually process files (queue for event from inotify/cron for missed files)
-<<<<<<< HEAD
-  val fileProcessor = new ProcessFile(inventoryProcessor.saveInventory, received, failed, waitForSig, sigExtension, HOOKS_D, HOOKS_IGNORE_SUFFIXES)
-=======
-  val fileProcessor = new ProcessFile(inventoryProcessor, received, failed, waitForSig, sigExtension)
->>>>>>> 282148b4
+  val fileProcessor = new ProcessFile(inventoryProcessor, received, failed, waitForSig, sigExtension, HOOKS_D, HOOKS_IGNORE_SUFFIXES)
   // That reference holds watcher instance and scheduler fiber to be able to stop them if asked
   val ref = RefM.make(Option.empty[(Watchers,Fiber[Nothing, Nothing])]).runNow
   def startWatcher() = semaphore.withPermit(
@@ -325,21 +321,13 @@
  * For that, it needs signature and inventory file.
  */
 class ProcessFile(
-<<<<<<< HEAD
-    saveInventory        : SaveInventoryInfo => IOResult[InventoryProcessStatus]
+    inventoryProcessor   : InventoryProcessor
   , received             : File
   , failed               : File
   , waitForSig           : Duration
   , sigExtension         : String // signature file extension, most likely ".sign"
   , HOOKS_D              : String
   , HOOKS_IGNORE_SUFFIXES: List[String]
-=======
-    inventoryProcessor: InventoryProcessor
-  , received          : File
-  , failed            : File
-  , waitForSig        : Duration
-  , sigExtension      : String // signature file extension, most likely ".sign"
->>>>>>> 282148b4
 ) {
   val sign = if(sigExtension.charAt(0) == '.') sigExtension else "."+sigExtension
 
@@ -480,10 +468,12 @@
                        safeMove(inventory.moveTo(received / inventory.name)(File.CopyOptions(overwrite = true)))
                      case Right(x) =>
                        safeMove(signature.map(s => s.moveTo(failed / s.name)(File.CopyOptions(overwrite = true)))) *>
-                       safeMove(inventory.moveTo(failed / inventory.name)(File.CopyOptions(overwrite = true)))
+                       safeMove(inventory.moveTo(failed / inventory.name)(File.CopyOptions(overwrite = true))) *>
+                       failedHook.runHooks(failed / inventory.name)
                      case Left(x) =>
                        safeMove(signature.map(s => s.moveTo(failed / s.name)(File.CopyOptions(overwrite = true)))) *>
-                       safeMove(inventory.moveTo(failed / inventory.name)(File.CopyOptions(overwrite = true)))
+                       safeMove(inventory.moveTo(failed / inventory.name)(File.CopyOptions(overwrite = true))) *>
+                       failedHook.runHooks(failed / inventory.name)
                    }
     } yield ()).catchAll(err =>
       InventoryProcessingLogger.error(err.fullMsg)
@@ -499,46 +489,6 @@
    *   timeout and process, else do nothing.
    */
   def processFile(file: File, locks: zio.Ref[Set[String]]): ZIO[Any, RudderError, Unit] = {
-<<<<<<< HEAD
-    // the part that deals with sending to processor and then moving files
-    // where they belong
-    import zio.{Task => ZioTask}
-
-    def sendToProcessor(inventory: File, signature: Option[File]): IOResult[Unit] = {
-      // we don't manage race condition very well, so we have cases where
-      // we can have two things trying to move
-      def safeMove[T](chunk: =>T): IOResult[Unit] = {
-        ZioTask.effect{chunk ; ()}.catchAll {
-          case ex: NoSuchFileException => // ignore
-            InventoryProcessingLogger.debug(s"Ignored exception '${ex.getClass.getSimpleName} ${ex.getMessage}'. The was file was correctly handled.")
-          case ex                      =>
-            InventoryProcessingLogger.error(s"Exception caught when processing inventory file '${file.pathAsString}': ${ex.getClass.getSimpleName} ${ex.getMessage}")
-        }
-      }
-
-      for {
-        processed <- saveInventory(SaveInventoryInfo(inventory.name, () => inventory.newInputStream, signature.map(s => () => s.newInputStream))).either
-        move      <- processed match {
-                       case Right(InventoryProcessStatus.Accepted(_,_)) =>
-                         //move to received dir
-                         safeMove(signature.map(s => s.moveTo(received / s.name)(File.CopyOptions(overwrite = true)))) *>
-                         safeMove(inventory.moveTo(received / inventory.name)(File.CopyOptions(overwrite = true)))
-                       case Right(x) =>
-                         safeMove(signature.map(s => s.moveTo(failed / s.name)(File.CopyOptions(overwrite = true)))) *>
-                         safeMove(inventory.moveTo(failed / inventory.name)(File.CopyOptions(overwrite = true))) *>
-                         failedHook.runHooks(failed / inventory.name)
-                       case Left(x) =>
-                         safeMove(signature.map(s => s.moveTo(failed / s.name)(File.CopyOptions(overwrite = true)))) *>
-                         safeMove(inventory.moveTo(failed / inventory.name)(File.CopyOptions(overwrite = true))) *>
-                         failedHook.runHooks(failed / inventory.name)
-                     }
-      } yield {
-        ()
-      }
-    }
-
-=======
->>>>>>> 282148b4
     // the ZIO program
     val prog = for {
         _ <- InventoryProcessingLogger.trace(s"Processing new file: ${file.pathAsString}")
