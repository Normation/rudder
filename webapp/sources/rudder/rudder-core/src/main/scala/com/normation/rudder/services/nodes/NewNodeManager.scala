/*
 *************************************************************************************
 * Copyright 2011 Normation SAS
 *************************************************************************************
 *
 * This file is part of Rudder.
 *
 * Rudder is free software: you can redistribute it and/or modify
 * it under the terms of the GNU General Public License as published by
 * the Free Software Foundation, either version 3 of the License, or
 * (at your option) any later version.
 *
 * In accordance with the terms of section 7 (7. Additional Terms.) of
 * the GNU General Public License version 3, the copyright holders add
 * the following Additional permissions:
 * Notwithstanding to the terms of section 5 (5. Conveying Modified Source
 * Versions) and 6 (6. Conveying Non-Source Forms.) of the GNU General
 * Public License version 3, when you create a Related Module, this
 * Related Module is not considered as a part of the work and may be
 * distributed under the license agreement of your choice.
 * A "Related Module" means a set of sources files including their
 * documentation that, without modification of the Source Code, enables
 * supplementary functions or services in addition to those offered by
 * the Software.
 *
 * Rudder is distributed in the hope that it will be useful,
 * but WITHOUT ANY WARRANTY; without even the implied warranty of
 * MERCHANTABILITY or FITNESS FOR A PARTICULAR PURPOSE.  See the
 * GNU General Public License for more details.
 *
 * You should have received a copy of the GNU General Public License
 * along with Rudder.  If not, see <http://www.gnu.org/licenses/>.

 *
 *************************************************************************************
 */

package com.normation.rudder.services.servers

import com.normation.errors.BoxToIO
import com.normation.errors.Inconsistency
import com.normation.errors.IOResult
import com.normation.inventory.domain.AcceptedInventory
import com.normation.inventory.domain.NodeId
import com.normation.inventory.ldap.core.LDAPConstants._
import com.normation.rudder.domain.logger.NodeLoggerPure
import com.normation.rudder.domain.queries.CriterionLine
import com.normation.rudder.domain.queries.DitQueryData
import com.normation.rudder.domain.queries.Equals
import com.normation.rudder.domain.queries.NodeReturnType
import com.normation.rudder.domain.queries.Or
import com.normation.rudder.domain.queries.Query
import com.normation.rudder.domain.queries.ResultTransformation
import com.normation.rudder.facts.nodes.ChangeContext
import com.normation.rudder.facts.nodes.CoreNodeFact
import com.normation.rudder.facts.nodes.NodeFactRepository
import com.normation.rudder.facts.nodes.QueryContext
import com.normation.rudder.facts.nodes.SelectNodeStatus
import com.normation.rudder.hooks.HookEnvPairs
import com.normation.rudder.hooks.HooksLogger
import com.normation.rudder.hooks.RunHooks
import com.normation.rudder.repository.RoNodeGroupRepository
import com.normation.rudder.repository.WoNodeGroupRepository
import com.normation.rudder.services.queries.QueryProcessor
import com.normation.zio._
import com.softwaremill.quicklens._
import zio.{System => _, _}
import zio.syntax._

/**
 * A newNodeManager hook is a class that accept callbacks.
 */
trait NewNodePostAcceptHooks {

  def name: String
  def run(nodeId: NodeId)(implicit qc: QueryContext): IOResult[Unit]

}

trait NewNodeManagerHooks {
  /*
   * Hooks to call after the node is accepted.
   * These hooks are async and we don't wait for
   * their result. They are responsible to log
   * their errors.
   */
  def afterNodeAcceptedAsync(nodeId: NodeId)(implicit qc: QueryContext): IOResult[Unit]

  def appendPostAcceptCodeHook(hook: NewNodePostAcceptHooks): IOResult[Unit]
}

/**
 * A trait to manage the acceptation of new node in Rudder
 */
trait NewNodeManager {

  /**
   * List all pending node
   */
  def listNewNodes()(implicit qc: QueryContext): IOResult[Seq[CoreNodeFact]]

  /**
   * Accept a pending node in Rudder
   */
  def accept(id: NodeId)(implicit cc: ChangeContext): IOResult[CoreNodeFact]

  /**
   * refuse node
   * @param ids : the node id
   * @return : the srv representations of the refused node
   */
  def refuse(id: NodeId)(implicit cc: ChangeContext): IOResult[CoreNodeFact]

  /**
   * Accept a list of pending nodes in Rudder
   */
  def acceptAll(ids: Seq[NodeId])(implicit cc: ChangeContext): IOResult[Seq[CoreNodeFact]]

  /**
   * refuse a list of pending nodes
   * @param ids : node ids
   * @return : the srv representations of the refused nodes
   */
  def refuseAll(ids: Seq[NodeId])(implicit cc: ChangeContext): IOResult[Seq[CoreNodeFact]]

}

///////////////////////////////////////////////////////////////////////////////////////////////////////////////////////

/*
 * Logic to execute scripts in hooks.d/node-post-acceptance
 */
class PostNodeAcceptanceHookScripts(
    HOOKS_D:               String,
    HOOKS_IGNORE_SUFFIXES: List[String],
    nodeFactRepository:    NodeFactRepository
) extends NewNodePostAcceptHooks {
  override def name: String = "new-node-post-accept-hooks"

  override def run(nodeId: NodeId)(implicit qc: QueryContext): IOResult[Unit] = {
    val systemEnv = {
      import scala.jdk.CollectionConverters._
      HookEnvPairs.build(System.getenv.asScala.toSeq: _*)
    }

    HooksLogger.debug(s"Executing post-node-acceptance hooks for node with id '${nodeId.value}'")
    for {
      postHooksTime0 <- currentTimeMillis
      nodeFact       <- nodeFactRepository
                          .get(nodeId)
                          .notOptional(
                            s"Just accepted node with id '${nodeId.value}' was not found - perhaps a bug?" +
                            " Please report with /var/log/rudder/webapp/DATE_OF_DAY.stdout.log file attached"
                          )
      hookEnv         = HookEnvPairs.build(
                          ("RUDDER_NODE_ID", nodeFact.id.value),
                          ("RUDDER_NODE_HOSTNAME", nodeFact.fqdn),
                          ("RUDDER_NODE_POLICY_SERVER_ID", nodeFact.rudderSettings.policyServerId.value),
                          ("RUDDER_AGENT_TYPE", nodeFact.rudderAgent.agentType.id)
                        )
      postHooks      <- RunHooks.getHooksPure(HOOKS_D + "/node-post-acceptance", HOOKS_IGNORE_SUFFIXES)
      runPostHook    <- RunHooks.asyncRun(postHooks, hookEnv, systemEnv)
      postHooksTime1 <- currentTimeMillis
      timePostHooks   = (postHooksTime1 - postHooksTime0)
      _              <- NodeLoggerPure.PendingNode.debug(s"Node-post-acceptance scripts hooks ran in ${timePostHooks} ms")
    } yield {
      ()
    }
  }
}

class NewNodeManagerHooksImpl(
    nodeFactRepository:    NodeFactRepository,
    HOOKS_D:               String,
    HOOKS_IGNORE_SUFFIXES: List[String]
) extends NewNodeManagerHooks {

  val codeHooks = Ref
    .make(
      Chunk[NewNodePostAcceptHooks](
        // by default, add the script hooks
        new PostNodeAcceptanceHookScripts(HOOKS_D, HOOKS_IGNORE_SUFFIXES, nodeFactRepository)
      )
    )
    .runNow

  override def afterNodeAcceptedAsync(nodeId: NodeId)(implicit qc: QueryContext): IOResult[Unit] = {
    codeHooks.get.flatMap(hooks => ZIO.foreach(hooks)(h => IOResult.attempt(h.run(nodeId)))).unit
  }

  def appendPostAcceptCodeHook(hook: NewNodePostAcceptHooks): IOResult[Unit] = {
    this.codeHooks.update(_.appended(hook))
  }

}

/**
 * Default implementation: a new server manager composed with a sequence of
 * "unit" accept, one by main goals of what it means to accept a server;
 * Each unit accept provides its main logic of accepting a server, optionally
 * a global post accept task, and a rollback mechanism.
 * Rollback is always a "best effort" task.
 */
class NewNodeManagerImpl[A](
    composedNewNodeManager: ComposedNewNodeManager[A],
    listNodes:              ListNewNode
) extends NewNodeManager {

  override def listNewNodes()(implicit qc: QueryContext): IOResult[Seq[CoreNodeFact]] = {
    listNodes.listNewNodes()
  }

  override def accept(id: NodeId)(implicit cc: ChangeContext): IOResult[CoreNodeFact] = {
    composedNewNodeManager.accept(id)
  }

  override def refuse(id: NodeId)(implicit cc: ChangeContext): IOResult[CoreNodeFact] = {
    composedNewNodeManager.refuse(id)
  }

  override def acceptAll(ids: Seq[NodeId])(implicit cc: ChangeContext): IOResult[Seq[CoreNodeFact]] = {
    composedNewNodeManager.acceptAll(ids)
  }

  override def refuseAll(id: Seq[NodeId])(implicit cc: ChangeContext): IOResult[Seq[CoreNodeFact]] = {
    composedNewNodeManager.refuseAll(id)
  }
}

///////////////////////////////////////////////////////////////////////////////////////////////////////////////////////

trait ListNewNode {
  def listNewNodes()(implicit qc: QueryContext): IOResult[Seq[CoreNodeFact]]
}

class FactListNewNodes(backend: NodeFactRepository) extends ListNewNode {
  override def listNewNodes()(implicit qc: QueryContext): IOResult[Seq[CoreNodeFact]] = {
    backend.getAll()(qc, SelectNodeStatus.Pending).map(_.values.toSeq)
  }
}

trait UnitRefuseInventory {

  def name: String

  def refuseOne(cnf: CoreNodeFact)(implicit cc: ChangeContext): IOResult[Unit]
}

/*
 * Checks running before actually accepting the inventory.
 * If one is in error, acceptation of node fails.
 */
trait UnitCheckAcceptInventory {

  /**
   * A name to describe the role of that acceptor
   */
  def name: String

  /**
   * An action to execute before the whole batch
   */
  def preAccept(cnf: CoreNodeFact)(implicit cc: ChangeContext): IOResult[Unit]
}

class ComposedNewNodeManager[A](
    nodeFactRepo:  NodeFactRepository,
    unitAcceptors: Seq[UnitCheckAcceptInventory],
    unitRefusors:  Seq[UnitRefuseInventory],
    hooksRunner:   NewNodeManagerHooks
) {
  ////////////////////////////////////////////////////////////////////////////////////
  ////////////////////////////////////// Refuse //////////////////////////////////////
  ////////////////////////////////////////////////////////////////////////////////////

  /**
   * Refuse one server
   */
  private[this] def refuseOne(cnf: CoreNodeFact)(implicit cc: ChangeContext): IOResult[Unit] = {
    ZIO
      .foreach(unitRefusors)(r => {
        r.refuseOne(cnf)
          .tapBoth(
            err => NodeLoggerPure.PendingNode.error(s"Error when refusing node '${cnf.id.value}': ${err.fullMsg}"),
            _ => NodeLoggerPure.PendingNode.debug(s"Refusing node '${cnf.id.value}' step '${r.name}': OK")
          )
      })
      .unit
  }

  def refuse(id: NodeId)(implicit cc: ChangeContext): IOResult[CoreNodeFact] = {
    for {
      cnf <-
        nodeFactRepo
          .get(id)(QueryContext.todoQC, SelectNodeStatus.Pending)
          .notOptional(s"Node with id '${id.value}' was not found in pending nodes")
      _   <- refuseOne(cnf)
      _   <- nodeFactRepo.delete(id)
    } yield cnf
  }

  def refuseAll(ids: Seq[NodeId])(implicit cc: ChangeContext): IOResult[Seq[CoreNodeFact]] = {
    ZIO.foreachPar(ids)(id => refuse(id))
  }

  ////////////////////////////////////////////////////////////////////////////////////
  ////////////////////////////////////// Accept //////////////////////////////////////
  ////////////////////////////////////////////////////////////////////////////////////

  def accept(id: NodeId)(implicit cc: ChangeContext): IOResult[CoreNodeFact] = {

    // validate pre acceptance for a Node, if an error occurs, stop everything on that node.
    def passPreAccept(nodeFact: CoreNodeFact) = {
      ZIO.foreachDiscard(unitAcceptors) { a =>
        a.preAccept(nodeFact)
          .tapBoth(
            err =>
              NodeLoggerPure.PendingNode.debug(
                s"Node with id '${nodeFact.id.value}' was refused during 'pre-accepting' step of phase '${a.name}'"
              ) *>
              NodeLoggerPure.PendingNode
                .error(s"Error when trying to accept node with id '${nodeFact.id.value}': ${err.fullMsg}"),
            _ => NodeLoggerPure.PendingNode.debug(s"Pre acceptance phase: '${a.name}' OK for node ${nodeFact.id.value}")
          )
      }
    }

    for {
      // Get inventory og the node
      cnf       <- nodeFactRepo
                     .get(id)(QueryContext.todoQC, SelectNodeStatus.Pending)
                     .notOptional(s"Missing inventory for node with ID: '${id.value}'")
      // Pre accept it
      preAccept <- passPreAccept(cnf)
      // Accept it
      _         <- nodeFactRepo.changeStatus(id, AcceptedInventory)
      // Update hooks for the node
      _         <- hooksRunner
                     .afterNodeAcceptedAsync(id)(cc.toQuery)
                     .catchAll(err => {
                       NodeLoggerPure.PendingNode.error(
                         s"Error when executing post-acceptation hooks for node '${cnf.fqdn}' " +
                         s"[${cnf.id.value}]: ${err.fullMsg}"
                       )
                     })
    } yield cnf.modify(_.rudderSettings.status).setTo(AcceptedInventory)
  }

  def acceptAll(ids: Seq[NodeId])(implicit cc: ChangeContext): IOResult[Seq[CoreNodeFact]] = {
    ZIO.foreachPar(ids)(id => accept(id))
  }

}

///////////////////////////////////////////////////////////////////////////////////////////////////////////////////////

class RefuseGroups(
    override val name: String,
    roGroupRepo:       RoNodeGroupRepository,
    woGroupRepo:       WoNodeGroupRepository
) extends UnitRefuseInventory {

  //////////// refuse ////////////
  override def refuseOne(cnf: CoreNodeFact)(implicit cc: ChangeContext): IOResult[Unit] = {
    // remove server id in all groups
    for {
      groupIds       <- roGroupRepo.findGroupWithAnyMember(Seq(cnf.id))
      modifiedGroups <- ZIO.foreach(groupIds) { groupId =>
                          for {
                            groupPair <- roGroupRepo.getNodeGroup(groupId)
                            modGroup   = groupPair._1.copy(serverList = groupPair._1.serverList - cnf.id)
                            msg        = Some("Automatic update of groups due to refusal of node " + cnf.id.value)
                            saved     <- {
                              val res = if (modGroup.isSystem) {
                                woGroupRepo.updateSystemGroup(modGroup, cc.modId, cc.actor, cc.message)
                              } else {
                                woGroupRepo.update(modGroup, cc.modId, cc.actor, cc.message)
                              }
                              res
                            }
                          } yield {
                            saved
                          }
                        }
    } yield ()
  }
}

/**
 * We don't want to have node with the same hostname.
 * That means don't accept two nodes with the same hostname, and don't
 * accept a node with a hostname already existing in database.
 */
class AcceptHostnameAndIp(
    override val name:        String,
    queryProcessor:           QueryProcessor,
    ditQueryData:             DitQueryData,
    acceptDuplicateHostnames: IOResult[Boolean]
) extends UnitCheckAcceptInventory {

  // some constant data for the query about hostname on node
  private[this] val objectType       = ditQueryData.criteriaMap(OC_NODE)
  private[this] val hostnameCriteria = objectType.criteria
    .find(c => c.name == A_HOSTNAME)
    .getOrElse(
      throw new IllegalArgumentException(
        "Data model inconsistency: missing '%s' criterion in object type '%s'".format(A_HOSTNAME, OC_NODE)
      )
    )

  /*
   * search in database nodes having the same hostname as one provided.
   * Only return existing hostname (and so again, we want that to be empty)
   */
  private[this] def queryForDuplicateHostname(hostnames: Seq[String]): IOResult[Unit] = {
    val hostnameCriterion = hostnames.toList.map { h =>
      CriterionLine(
        objectType = objectType,
        attribute = hostnameCriteria,
        comparator = Equals,
        value = h
      )
    }

    for {
      duplicatesH <- queryProcessor.process(Query(NodeReturnType, Or, ResultTransformation.Identity, hostnameCriterion)).toIO
      // here, all nodes found are duplicate-in-being. They should be unique, but
      // if not, we don't group them that the duplicate appears in the list
<<<<<<< HEAD
      _           <- if (duplicatesH.isEmpty) ZIO.unit
                     else {
                       val startMessage =
                         if (duplicatesH.size >= 2) "There are already ${duplicatesH.size} nodes" else "There is already a node"
                       Inconsistency(
                         s"${startMessage} with hostname '${name}' in Rudder. You can not add it again."
                       ).fail
                     }
    } yield ()
=======
      noDuplicatesH <- if (duplicatesH.isEmpty) Full({})
                       else {
                         val startMessage = {
                           if (duplicatesH.size >= 2) s"There are already ${duplicatesH.size} nodes"
                           else "There is already a node"
                         }
                         Failure(
                           s"${startMessage} with hostname '${hostnames.mkString(", ")}' in Rudder. You can not add it again."
                         )
                       }
    } yield {}
  }

  override def preAccept(sms: Seq[FullInventory], modId: ModificationId, actor: EventActor): Box[Seq[FullInventory]] = {

    val hostnames = sms.map(_.node.main.hostname)

    for {
      authorizedNetworks <-
        policyServerNet
          .getAllowedNetworks(Constants.ROOT_POLICY_SERVER_ID)
          .toBox ?~! "Can not get authorized networks: check their configuration, and that rudder-init was done"
      acceptDuplicated   <- acceptDuplicateHostnames.toBox
      _                  <- if (acceptDuplicated) Full(())
                            else {
                              for {
                                noDuplicateHostnames <- checkDuplicateString(hostnames, "hostname")
                                noDuplicateInDB      <- queryForDuplicateHostname(hostnames)
                              } yield ()
                            }
    } yield {
      sms
    }
  }

  override val fromInventoryStatus = inventoryStatus

  override val toInventoryStatus = inventoryStatus

  /**
   * Only add the server to the list of children of the policy server
   */
  def acceptOne(sm: FullInventory, modId: ModificationId, actor: EventActor): Box[FullInventory] = Full(sm)

  /**
   * An action to execute after the whole batch
   */
  def postAccept(sms: Seq[FullInventory], modId: ModificationId, actor: EventActor): Box[Seq[FullInventory]] = Full(sms)

  /**
   * Execute a rollback for the given inventory
   */
  def rollback(sms: Seq[FullInventory], modId: ModificationId, actor: EventActor): Unit = {}
}

/**
 * A unit acceptor in charge to historize the
 * state of the Inventory so that we can keep it
 * forever.
 * That acceptor should be call before node
 * is actually deleted or accepted
 */
class HistorizeNodeStateOnChoice(
    override val name: String,
    repos:             ReadOnlyFullInventoryRepository,
    historyRepos:      HistoryLogRepository[NodeId, DateTime, FactLogData, FactLog],
    inventoryStatus:   InventoryStatus // expected inventory status of nodes for that processor
) extends UnitAcceptInventory with UnitRefuseInventory {

  override def preAccept(sms: Seq[FullInventory], modId: ModificationId, actor: EventActor): Box[Seq[FullInventory]] = Full(
    sms
  ) // nothing to do

  override def postAccept(sms: Seq[FullInventory], modId: ModificationId, actor: EventActor): Box[Seq[FullInventory]] = Full(
    sms
  ) // nothing to do

  override val fromInventoryStatus = inventoryStatus

  override val toInventoryStatus = inventoryStatus

  /**
   * Add a node entry in ou=Nodes
   */
  def acceptOne(sm: FullInventory, modId: ModificationId, actor: EventActor): Box[FullInventory] = {
    // set status to "acccepted" before historisation
    val postSM = sm.modify(_.node.main.status).setTo(AcceptedInventory)
    historyRepos
      .save(postSM.node.main.id, FactLogData(NodeFact.newFromFullInventory(postSM, None), actor, AcceptedInventory))
      .toBox
      .map(_ => postSM)
>>>>>>> a29b36b8
  }

  override def preAccept(cnf: CoreNodeFact)(implicit cc: ChangeContext): IOResult[Unit] = {
    for {
      acceptDuplicated <- acceptDuplicateHostnames
      _                <- ZIO.when(!acceptDuplicated) {
                            for {
                              _ <- queryForDuplicateHostname(List(cnf.fqdn))
                            } yield ()
                          }
    } yield ()
  }
}<|MERGE_RESOLUTION|>--- conflicted
+++ resolved
@@ -426,109 +426,15 @@
       duplicatesH <- queryProcessor.process(Query(NodeReturnType, Or, ResultTransformation.Identity, hostnameCriterion)).toIO
       // here, all nodes found are duplicate-in-being. They should be unique, but
       // if not, we don't group them that the duplicate appears in the list
-<<<<<<< HEAD
       _           <- if (duplicatesH.isEmpty) ZIO.unit
                      else {
                        val startMessage =
-                         if (duplicatesH.size >= 2) "There are already ${duplicatesH.size} nodes" else "There is already a node"
+                         if (duplicatesH.size >= 2) s"There are already ${duplicatesH.size} nodes" else "There is already a node"
                        Inconsistency(
-                         s"${startMessage} with hostname '${name}' in Rudder. You can not add it again."
+                         s"${startMessage} with hostname '${hostnames.mkString(", ")}' in Rudder. You can not add it again."
                        ).fail
                      }
     } yield ()
-=======
-      noDuplicatesH <- if (duplicatesH.isEmpty) Full({})
-                       else {
-                         val startMessage = {
-                           if (duplicatesH.size >= 2) s"There are already ${duplicatesH.size} nodes"
-                           else "There is already a node"
-                         }
-                         Failure(
-                           s"${startMessage} with hostname '${hostnames.mkString(", ")}' in Rudder. You can not add it again."
-                         )
-                       }
-    } yield {}
-  }
-
-  override def preAccept(sms: Seq[FullInventory], modId: ModificationId, actor: EventActor): Box[Seq[FullInventory]] = {
-
-    val hostnames = sms.map(_.node.main.hostname)
-
-    for {
-      authorizedNetworks <-
-        policyServerNet
-          .getAllowedNetworks(Constants.ROOT_POLICY_SERVER_ID)
-          .toBox ?~! "Can not get authorized networks: check their configuration, and that rudder-init was done"
-      acceptDuplicated   <- acceptDuplicateHostnames.toBox
-      _                  <- if (acceptDuplicated) Full(())
-                            else {
-                              for {
-                                noDuplicateHostnames <- checkDuplicateString(hostnames, "hostname")
-                                noDuplicateInDB      <- queryForDuplicateHostname(hostnames)
-                              } yield ()
-                            }
-    } yield {
-      sms
-    }
-  }
-
-  override val fromInventoryStatus = inventoryStatus
-
-  override val toInventoryStatus = inventoryStatus
-
-  /**
-   * Only add the server to the list of children of the policy server
-   */
-  def acceptOne(sm: FullInventory, modId: ModificationId, actor: EventActor): Box[FullInventory] = Full(sm)
-
-  /**
-   * An action to execute after the whole batch
-   */
-  def postAccept(sms: Seq[FullInventory], modId: ModificationId, actor: EventActor): Box[Seq[FullInventory]] = Full(sms)
-
-  /**
-   * Execute a rollback for the given inventory
-   */
-  def rollback(sms: Seq[FullInventory], modId: ModificationId, actor: EventActor): Unit = {}
-}
-
-/**
- * A unit acceptor in charge to historize the
- * state of the Inventory so that we can keep it
- * forever.
- * That acceptor should be call before node
- * is actually deleted or accepted
- */
-class HistorizeNodeStateOnChoice(
-    override val name: String,
-    repos:             ReadOnlyFullInventoryRepository,
-    historyRepos:      HistoryLogRepository[NodeId, DateTime, FactLogData, FactLog],
-    inventoryStatus:   InventoryStatus // expected inventory status of nodes for that processor
-) extends UnitAcceptInventory with UnitRefuseInventory {
-
-  override def preAccept(sms: Seq[FullInventory], modId: ModificationId, actor: EventActor): Box[Seq[FullInventory]] = Full(
-    sms
-  ) // nothing to do
-
-  override def postAccept(sms: Seq[FullInventory], modId: ModificationId, actor: EventActor): Box[Seq[FullInventory]] = Full(
-    sms
-  ) // nothing to do
-
-  override val fromInventoryStatus = inventoryStatus
-
-  override val toInventoryStatus = inventoryStatus
-
-  /**
-   * Add a node entry in ou=Nodes
-   */
-  def acceptOne(sm: FullInventory, modId: ModificationId, actor: EventActor): Box[FullInventory] = {
-    // set status to "acccepted" before historisation
-    val postSM = sm.modify(_.node.main.status).setTo(AcceptedInventory)
-    historyRepos
-      .save(postSM.node.main.id, FactLogData(NodeFact.newFromFullInventory(postSM, None), actor, AcceptedInventory))
-      .toBox
-      .map(_ => postSM)
->>>>>>> a29b36b8
   }
 
   override def preAccept(cnf: CoreNodeFact)(implicit cc: ChangeContext): IOResult[Unit] = {
