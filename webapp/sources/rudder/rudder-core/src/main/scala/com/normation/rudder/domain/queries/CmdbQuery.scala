--- conflicted
+++ resolved
@@ -304,12 +304,9 @@
       case NotEquals => NodeInfoMatcher(s"Prop not equals '${value}'", (node: NodeInfo) => access(node) != value )
       case Regex     => NodeInfoMatcher(s"Prop matches regex '${value}'", (node: NodeInfo) => access(node).matches(value) )
       case NotRegex  => NodeInfoMatcher(s"Prop matches not regex '${value}'", (node: NodeInfo) => !access(node).matches(value) )
+      case Exists    => NodeInfoMatcher(s"Prop exists", (node: NodeInfo) => access(node).nonEmpty )
       case NotExists => NodeInfoMatcher(s"Prop doesn't exists", (node: NodeInfo) => access(node).isEmpty )
-<<<<<<< HEAD
-      case _         => NodeInfoMatcher(s"Prop exists", (node: NodeInfo) => access(node).nonEmpty )
-=======
       case _         => NodeInfoMatcher(s"Prop equals '${value}'", (node: NodeInfo) => access(node) == value )
->>>>>>> 92dd1485
     }
   }
 
@@ -332,12 +329,9 @@
       case NotEquals => NodeInfoMatcher(s"Prop not equals '${value}'", (node: NodeInfo) => !node.ips.contains(value) )
       case Regex     => NodeInfoMatcher(s"Prop matches regex '${value}'", (node: NodeInfo) => node.ips.exists(_.matches(value)) )
       case NotRegex  => NodeInfoMatcher(s"Prop matches not regex '${value}'", (node: NodeInfo) => !node.ips.exists(_.matches(value)) )
+      case Exists    => NodeInfoMatcher(s"Prop exists", (node:NodeInfo) => node.ips.nonEmpty )
       case NotExists => NodeInfoMatcher(s"Prop doesn't exists", (node:NodeInfo) => node.ips.isEmpty )
-<<<<<<< HEAD
-      case _         => NodeInfoMatcher(s"Prop exists", (node:NodeInfo) => node.ips.nonEmpty )
-=======
       case _         => NodeInfoMatcher(s"Prop equals '${value}'", (node:NodeInfo) => node.ips.contains(value) )
->>>>>>> 92dd1485
     }
   }
 }
