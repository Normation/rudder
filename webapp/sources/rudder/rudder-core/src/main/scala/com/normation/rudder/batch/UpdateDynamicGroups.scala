/*
*************************************************************************************
* Copyright 2011 Normation SAS
*************************************************************************************
*
* This file is part of Rudder.
*
* Rudder is free software: you can redistribute it and/or modify
* it under the terms of the GNU General Public License as published by
* the Free Software Foundation, either version 3 of the License, or
* (at your option) any later version.
*
* In accordance with the terms of section 7 (7. Additional Terms.) of
* the GNU General Public License version 3, the copyright holders add
* the following Additional permissions:
* Notwithstanding to the terms of section 5 (5. Conveying Modified Source
* Versions) and 6 (6. Conveying Non-Source Forms.) of the GNU General
* Public License version 3, when you create a Related Module, this
* Related Module is not considered as a part of the work and may be
* distributed under the license agreement of your choice.
* A "Related Module" means a set of sources files including their
* documentation that, without modification of the Source Code, enables
* supplementary functions or services in addition to those offered by
* the Software.
*
* Rudder is distributed in the hope that it will be useful,
* but WITHOUT ANY WARRANTY; without even the implied warranty of
* MERCHANTABILITY or FITNESS FOR A PARTICULAR PURPOSE.  See the
* GNU General Public License for more details.
*
* You should have received a copy of the GNU General Public License
* along with Rudder.  If not, see <http://www.gnu.org/licenses/>.

*
*************************************************************************************
*/

package com.normation.rudder.batch

import com.normation.rudder.services.queries._
import com.normation.rudder.domain.nodes.NodeGroupId
import net.liftweb.common._
import net.liftweb.actor._
import org.joda.time._
import com.normation.rudder.domain.eventlog.RudderEventActor
import com.normation.rudder.domain.Constants.DYNGROUP_MINIMUM_UPDATE_INTERVAL
import com.normation.eventlog.ModificationId
import com.normation.utils.StringUuidGenerator
import com.normation.inventory.domain.NodeId
import com.normation.rudder.domain.logger.ScheduledJobLogger
import org.joda.time.format.ISODateTimeFormat
import com.normation.box._
import com.normation.errors._
import com.normation.rudder.utils.ParseMaxParallelism
//Message to send to the updater manager to start a new update of all dynamic groups or get results
sealed trait GroupUpdateMessage

final object GroupUpdateMessage {
  final case object StartUpdate       extends GroupUpdateMessage
  final case object ManualStartUpdate extends GroupUpdateMessage
  final case object ForceStartUpdate  extends GroupUpdateMessage
  final case object DelayedUpdate     extends GroupUpdateMessage
  final case class  DynamicUpdateResult(id:Long, modId:ModificationId, start: DateTime, end:DateTime, results: Box[ List[(NodeGroupId, Either[RudderError, DynGroupDiff])]]) extends GroupUpdateMessage
}

//a container to hold the list of dynamic group to update
final case class GroupsToUpdate(idsWithoutDependencies:Seq[NodeGroupId], idsWithDependencies:Seq[NodeGroupId])

sealed trait DynamicGroupUpdaterStates //states into wich the updater process can be
//the process is idle
final case object IdleGroupUpdater extends DynamicGroupUpdaterStates
//an update is currently running for the given nodes
final case class StartDynamicUpdate(id:Long, modId:ModificationId, started: DateTime, groupIds:GroupsToUpdate) extends DynamicGroupUpdaterStates

/**
 * A class that periodically update all dynamic groups to see if
 * they need some update (add / remove nodes)
 *
 * updateInterval has a special semantic:
 * - for 0 or a negative value, does not start the updater
 * - for updateInterval between 1 and a minimum value, use the minimum value
 * - else, use the given value.
 */
class UpdateDynamicGroups(
    dynGroupService              : DynGroupService
  , dynGroupUpdaterService       : DynGroupUpdaterService
  , asyncDeploymentAgent         : AsyncDeploymentActor
  , uuidGen                      : StringUuidGenerator
  , updateInterval               : Int // in minutes
  , getComputeDynGroupParallelism: () => Box[String]
) {

  private val propertyName = "rudder.batch.dyngroup.updateInterval"
  val logger = ScheduledJobLogger

  protected lazy val laUpdateDyngroupManager = new LAUpdateDyngroupManager
  //start batch
  if(updateInterval < 1) {
    logger.info("Disable dynamic group updates since property %s is 0 or negative".format(propertyName))
  } else {
    logger.trace("***** starting Dynamic Group Update batch *****")
    laUpdateDyngroupManager ! GroupUpdateMessage.StartUpdate
  }

  def startManualUpdate : Unit = {
    laUpdateDyngroupManager ! GroupUpdateMessage.ManualStartUpdate
  }

  def forceStartUpdate : Unit = {
    laUpdateDyngroupManager ! GroupUpdateMessage.ForceStartUpdate
  }

  def isIdle() = laUpdateDyngroupManager.isIdle()

  ////////////////////////////////////////////////////////////////
  //////////////////// implementation details ////////////////////
  ////////////////////////////////////////////////////////////////

  /*
   * Two actor utility class: one that manage the status (respond to ping,
   * to status command, etc)
   * one that actually process update.
   */

  class LAUpdateDyngroupManager extends SpecializedLiftActor[GroupUpdateMessage] {
    updateManager =>

    val logger = ScheduledJobLogger

    private var updateId = 0L
    private var lastUpdateTime = new DateTime(0)
    private var avoidedUpdate = 0L
    private var currentState: DynamicGroupUpdaterStates = IdleGroupUpdater
    private var onePending = false
    private var needDeployment = false
    private[this] val isAutomatic = updateInterval > 0
    private[this] val realUpdateInterval = {
      if (updateInterval < DYNGROUP_MINIMUM_UPDATE_INTERVAL && isAutomatic) {
        logger.warn(s"Value '${updateInterval}' for ${propertyName} is too small, using '${DYNGROUP_MINIMUM_UPDATE_INTERVAL}'")
        DYNGROUP_MINIMUM_UPDATE_INTERVAL
      } else {
        updateInterval
      }
    }

    def isIdle() = currentState == IdleGroupUpdater

    private[this] def processUpdate(force: Boolean) = {
      val need = dynGroupService.changesSince(lastUpdateTime).getOrElse(true)
      // if there was a delayedUpdate, we need to force recomputation of groups, or
      // if there is one pending (which
      if(need || force || onePending) {
        logger.trace("***** Start a new update")

        currentState match {
          case IdleGroupUpdater =>
<<<<<<< HEAD
            dynGroupService.getAllDynGroups() match {
              case Full(groupIds) =>
=======
            dynGroupService.getAllDynGroupsWithandWithoutDependencies match {
              case Full(groups) =>
>>>>>>> 074cb463
                updateId = updateId + 1
                LAUpdateDyngroup ! StartDynamicUpdate(updateId, ModificationId(uuidGen.newUuid), DateTime.now, GroupsToUpdate(groups._1, groups._2))
              case e:EmptyBox =>
                val error = (e?~! "Error when trying to get the list of dynamic group to update")
                logger.error( error.messageChain )

            }
          case _:StartDynamicUpdate if(!onePending) => onePending = true
          case _ =>
            logger.debug("Ignoring start dynamic group update request because another update is in progress")
        }
      } else {
        avoidedUpdate = avoidedUpdate + 1
        logger.debug(s"No changes that can lead to a dynamic group update happened since ${lastUpdateTime.toString(ISODateTimeFormat.dateTime())} (total ${avoidedUpdate} times avoided)")
      }
    }

    private[this] def displayNodechange (nodes : Set[NodeId]) : String = {
      if (nodes.nonEmpty) {
        nodes.map(_.value).mkString("[ ",", "," ]")
      } else {
        "nothing"
      }
    }

    override protected def messageHandler = {

      //
      //Ask for a new dynamic group update
      //
      case GroupUpdateMessage.StartUpdate =>
        if (isAutomatic) {
          // schedule next update, in minutes
          LAPinger.schedule(this, GroupUpdateMessage.StartUpdate, realUpdateInterval*1000L*60)
        } // no else part as there is nothing to do (would only be Unit)
        processUpdate(false)

      case GroupUpdateMessage.ManualStartUpdate =>
        processUpdate(true)

      case GroupUpdateMessage.ForceStartUpdate =>
        lastUpdateTime = new DateTime(0)
        processUpdate(true)

      // This case is launched when an update was pending, it only launch the process
      // and it does not schedule a new update.
      case GroupUpdateMessage.DelayedUpdate =>
        onePending = false
        processUpdate(true)

      //
      //Process a dynamic group update response
      //
      case GroupUpdateMessage.DynamicUpdateResult(id, modId, start, end, results) => //TODO: other log ?
        logger.trace(s"***** Get result for process: ${id}")
        lastUpdateTime = start
        currentState = IdleGroupUpdater

        // If one update is pending, immediately start a new group update
        // We should no deploy during this run, but we still need to compute if we need a deployment for this group update
        // Deployment will be launched when the pending group update will be finished (and even if it does not need any deployment)
        val delayDeployment = onePending

        // Maybe should be done at the end, when we know it's ok to start deployment ...
        if(onePending) {
          logger.debug("Immediatly start another dynamic groups update process: pending request")
          this ! GroupUpdateMessage.DelayedUpdate
        }

        //log some information
        val format = ISODateTimeFormat.dateTimeNoMillis()
        logger.debug(s"Dynamic group update in ${new Duration(end.getMillis - start.getMillis).toPeriod().toString} (started at ${start.toString(format)}, ended at ${end.toString(format)})")

        for {
          result <- results
          (id,eitherRes) <- result
        } {
          eitherRes match {
            case Left(e) =>
              val error = (e.fullMsg + s" Error when updating dynamic group '${id.value}'")
              logger.error(error)
            case Right(diff) =>
              val addedNodes = displayNodechange(diff.added)
              val removedNodes = displayNodechange(diff.removed)
              logger.debug(s"Group ${id.value}: adding ${addedNodes}, removing ${removedNodes}")
              //if the diff is not empty, start a new deploy
              if(diff.added.nonEmpty || diff.removed.nonEmpty) {
                logger.info(s"Dynamic group ${id.value}: added node with id: ${addedNodes}, removed: ${removedNodes}")
                // we need to trigger a deployment in this case
                needDeployment = true
              }
          }
        }

        // Deploy only if not updating the group
        if (isIdle() && !delayDeployment && needDeployment) {
          asyncDeploymentAgent ! AutomaticStartDeployment(modId, RudderEventActor)
          needDeployment = false
        }

      //
      //Unexpected messages
      //
      case x => logger.debug(s"Dynamic group updater can't process this message: '${x}'")
    }

    private[this] object LAUpdateDyngroup extends SpecializedLiftActor[StartDynamicUpdate] {

      override protected def messageHandler = {
        //
        //Process a dynamic group update
        //
        case StartDynamicUpdate(processId, modId, startTime, GroupsToUpdate(dynGroupIds, dynGroupsWithDependencyIds)) => {
          logger.trace(s"Start a new dynamic group update, id: ${processId}")
          currentState = StartDynamicUpdate(processId, modId, startTime, GroupsToUpdate(dynGroupIds, dynGroupsWithDependencyIds))
          try {

            // We want to limit the number of parallel execution and threads to the number of core/2 (minimum 1) by default.
            // This is taken from the system environment variable because we really want to be able to change it at runtime.
            val maxParallelism = ParseMaxParallelism(
                getComputeDynGroupParallelism().getOrElse("1")
              , 1
              , "rudder_compute_dyngroups_max_parallelism"
              , (s:String) => logger.warn(s)
            )

            logger.debug(s"Starting computation of dynamic groups with max ${maxParallelism} threads for computing groups without dependencies")
            val initialTime = System.currentTimeMillis
            val result = (for {
              results <- dynGroupIds.accumulateParN(maxParallelism) { case dynGroupId =>
                dynGroupUpdaterService.update(dynGroupId, modId, RudderEventActor, Some("Update group due to batch update of dynamic groups")).toIO.either.map(x => (dynGroupId, x))
              }

              timeComputeNonDependantGroups = (System.currentTimeMillis - initialTime)
              _                             = logger.debug(s"Computing dynamic groups without dependencies finished in ${timeComputeNonDependantGroups} ms")
              preComputeDependantGroups     = System.currentTimeMillis

              results2 <- dynGroupsWithDependencyIds.accumulateParN(1) { case dynGroupId =>
                dynGroupUpdaterService.update(dynGroupId, modId, RudderEventActor, Some("Update group due to batch update of dynamic groups")).toIO.either.map(x => (dynGroupId, x))
              }
              _                             = logger.debug(s"Computing dynamic groups with dependencies finished in ${System.currentTimeMillis - preComputeDependantGroups} ms")
            } yield {
              results ++ results2
            }).toBox

            updateManager ! GroupUpdateMessage.DynamicUpdateResult(processId, modId, startTime, DateTime.now, result)
          } catch {
            case e:Exception => updateManager ! GroupUpdateMessage.DynamicUpdateResult(processId, modId, startTime,DateTime.now,
              Failure("Exception caught during update process.", Full(e), Empty)
            )
          }
        }
      }
    }

  }
}<|MERGE_RESOLUTION|>--- conflicted
+++ resolved
@@ -154,15 +154,10 @@
 
         currentState match {
           case IdleGroupUpdater =>
-<<<<<<< HEAD
-            dynGroupService.getAllDynGroups() match {
+            dynGroupService.getAllDynGroupsWithandWithoutDependencies() match {
               case Full(groupIds) =>
-=======
-            dynGroupService.getAllDynGroupsWithandWithoutDependencies match {
-              case Full(groups) =>
->>>>>>> 074cb463
                 updateId = updateId + 1
-                LAUpdateDyngroup ! StartDynamicUpdate(updateId, ModificationId(uuidGen.newUuid), DateTime.now, GroupsToUpdate(groups._1, groups._2))
+                LAUpdateDyngroup ! StartDynamicUpdate(updateId, ModificationId(uuidGen.newUuid), DateTime.now, GroupsToUpdate(groupIds._1, groupIds._2))
               case e:EmptyBox =>
                 val error = (e?~! "Error when trying to get the list of dynamic group to update")
                 logger.error( error.messageChain )
