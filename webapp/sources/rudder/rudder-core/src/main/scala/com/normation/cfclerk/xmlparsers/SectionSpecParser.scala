--- conflicted
+++ resolved
@@ -145,19 +145,11 @@
     val optName = {
       val n = Utils.getAttributeText(root, "name", "")
       if(root.label == SECTIONS_ROOT) {
-<<<<<<< HEAD
-        if(n.size > 0) Left(LoadTechniqueError.Parsing(s"<${SECTIONS_ROOT}> can not have a 'name' attribute."))
+        if(n.nonEmpty) Left(LoadTechniqueError.Parsing(s"<${SECTIONS_ROOT}> can not have a 'name' attribute."))
         else Right(SECTION_ROOT_NAME)
       } else {
-        if(n.size > 0) Right(n)
+        if(n.nonEmpty) Right(n)
         else Left(LoadTechniqueError.Parsing("Section must have name. Missing name for: " + root))
-=======
-        if(n.nonEmpty) throw new ParsingException("<%s> can not have a 'name' attribute.".format(SECTIONS_ROOT))
-        else SECTION_ROOT_NAME
-      } else {
-        if(n.nonEmpty) n
-        else throw new ParsingException("Section must have name. Missing name for: " + root)
->>>>>>> 895b318c
       }
     }
 
@@ -172,13 +164,12 @@
     }
 
     // Checking if we have predefined values
-<<<<<<< HEAD
     for {
       name     <- optName
       children <- parseChildren(name, root, id, policyName)
       expectedReportComponentKey = (children.collect { case x : PredefinedValuesVariableSpec => x }) match {
-                    case seq if seq.size == 0 => None
-                    case seq if seq.size == 1 => Some(seq.head.name)
+                    case seq if seq.isEmpty               => None
+                    case seq if seq.lengthCompare(1) == 0 => Some(seq.head.name)
                     case seq  =>
                       logger.error(s"There are too many predefined reports keys for given section ${name} : keys are : ${seq.map(_.name).mkString(",")}")
                       None
@@ -192,28 +183,7 @@
                     case (_ , Some(excp)) => Right(Some(excp))
                     case _ => Right(None)
                   }
-=======
-    val children = parseChildren(name, root, id, policyName)
-
-    val expectedReportComponentKey = (children.collect { case x : PredefinedValuesVariableSpec => x }) match {
-      case seq if seq.isEmpty => None
-      case seq if seq.lengthCompare(1) == 0 => Some(seq.head.name)
-      case seq  =>
-        logger.error(s"There are too many predefined reports keys for given section ${name} : keys are : ${seq.map(_.name).mkString(",")}")
-        None
-    }
-
-    val effectiveComponentKey = (componentKey, expectedReportComponentKey) match {
-      case (Some(cp), Some(excp)) if cp == excp =>
-        Some(cp)
-      case (Some(cp), Some(excp)) if cp != excp =>
-        throw new ParsingException(s"Section '${name}' has a defined component key and defined reports key elements.")
-      case (Some(cp), _) => Some(cp)
-      case (_ , Some(excp)) => Some(excp)
-      case _ => None
-    }
-
->>>>>>> 895b318c
+
     // sanity check or derived values from what is before, or the descriptor itself
     isMultivalued = ("true" == Utils.getAttributeText(root, SECTION_IS_MULTIVALUED, "false").toLowerCase || expectedReportComponentKey.isDefined)
     isComponent   = ("true"  == Utils.getAttributeText(root, SECTION_IS_COMPONENT, "false").toLowerCase || expectedReportComponentKey.isDefined)
