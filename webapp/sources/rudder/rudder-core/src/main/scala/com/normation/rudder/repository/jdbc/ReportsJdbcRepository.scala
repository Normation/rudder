--- conflicted
+++ resolved
@@ -187,12 +187,8 @@
             i <- transactRun(xa => (archiveQuery :: deleteQuery :: Nil).traverse(q => Update0(q, None).run).transact(xa).attempt)
             _ = logger.debug("Archiving and deleting done, starting to vacuum reports table")
             // Vacuum cannot be run in a transaction block, it has to be in an autoCommit block
-<<<<<<< HEAD
             _ <- transactRun(xa => (FC.setAutoCommit(true) *> Update0(vacuum, None).run <* FC.setAutoCommit(false)).transact(xa).attempt)
-=======
-            _ <- (FC.setAutoCommit(true) *> Update0(vacuum, None).run <* FC.setAutoCommit(false)).transact(xa).attempt.unsafeRunSync
             _ = logger.debug(s"Successfully vacuumed table ${reports}")
->>>>>>> 35ebd798
           } yield {
             i
           }) match {
