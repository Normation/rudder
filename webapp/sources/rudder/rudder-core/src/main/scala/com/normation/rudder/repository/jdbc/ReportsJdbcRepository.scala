--- conflicted
+++ resolved
@@ -78,26 +78,8 @@
   override def getExecutionReports(runs: Set[AgentRunId], filterByRules: Set[RuleId]): Box[Map[NodeId, Seq[Reports]]] = {
    if(runs.isEmpty) Full(Map())
    else {
-<<<<<<< HEAD
-    val nodeParam = runs.map(x => s"('${x.nodeId.value}','${new Timestamp(x.date.getMillis)}'::timestamp)" ).mkString(",")
-    val ruleClause = if(filterByRules.isEmpty) ""
-                    else s"and ruleid in ${filterByRules.map(_.value).mkString("('", "','" , "')")}"
-    /*
-     * be careful in the number of parenthesis for "in values", it is:
-     * ... in (VALUES ('a', 'b') );
-     * ... in (VALUES ('a', 'b'), ('c', 'd') );
-     * etc. No more, no less.
-     */
-     transactRunBox(xa => query[Reports](
-      s"""select ${common_reports_column}
-          from RudderSysEvents
-          where (nodeid, executiontimestamp) in (VALUES ${nodeParam})
-      """ + ruleClause).to[Vector].transact(xa)).map( _.groupBy( _.nodeId)) ?~!
-     s"Error when trying to get last run reports for ${runs.size} nodes"
-    }
-=======
      val ruleClause = if (filterByRules.isEmpty) ""
-     else s"and ruleid in ${filterByRules.map(_.value).mkString("('", "','", "')")}"
+                      else s"and ruleid in ${filterByRules.map(_.value).mkString("('", "','", "')")}"
 
      val batchedRuns = runs.grouped(jdbcMaxBatchSize).toSeq
      val result = sequence(batchedRuns) { runBatch =>
@@ -108,16 +90,15 @@
         * ... in (VALUES ('a', 'b'), ('c', 'd') );
         * etc. No more, no less.
         */
-       query[Reports](
+       transactRunBox(xa => query[Reports](
          s"""select ${common_reports_column}
           from RudderSysEvents
           where (nodeid, executiontimestamp) in (VALUES ${nodeParam})
-      """ + ruleClause).to[Vector].transact(xa).attempt.unsafeRunSync.map(_.groupBy(_.nodeId)) ?~!
+      """ + ruleClause).to[Vector].transact(xa)).map(_.groupBy(_.nodeId)) ?~!
          s"Error when trying to get last run reports for ${runs.size} nodes"
      }
      result.map(_.flatten.toMap) // I'm a bit unsure on how to efficiently convert the Seq[Map[]] into a Map
    }
->>>>>>> bc70f083
   }
 
   override def findReportsByNode(nodeId   : NodeId) : Vector[Reports] = {
