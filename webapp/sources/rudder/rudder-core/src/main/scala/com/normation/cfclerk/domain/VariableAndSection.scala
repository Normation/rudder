/*
*************************************************************************************
* Copyright 2011 Normation SAS
*************************************************************************************
*
* This file is part of Rudder.
*
* Rudder is free software: you can redistribute it and/or modify
* it under the terms of the GNU General Public License as published by
* the Free Software Foundation, either version 3 of the License, or
* (at your option) any later version.
*
* In accordance with the terms of section 7 (7. Additional Terms.) of
* the GNU General Public License version 3, the copyright holders add
* the following Additional permissions:
* Notwithstanding to the terms of section 5 (5. Conveying Modified Source
* Versions) and 6 (6. Conveying Non-Source Forms.) of the GNU General
* Public License version 3, when you create a Related Module, this
* Related Module is not considered as a part of the work and may be
* distributed under the license agreement of your choice.
* A "Related Module" means a set of sources files including their
* documentation that, without modification of the Source Code, enables
* supplementary functions or services in addition to those offered by
* the Software.
*
* Rudder is distributed in the hope that it will be useful,
* but WITHOUT ANY WARRANTY; without even the implied warranty of
* MERCHANTABILITY or FITNESS FOR A PARTICULAR PURPOSE.  See the
* GNU General Public License for more details.
*
* You should have received a copy of the GNU General Public License
* along with Rudder.  If not, see <http://www.gnu.org/licenses/>.

*
*************************************************************************************
*/

package com.normation.cfclerk.domain

import cats.implicits._
import com.normation.utils.Control.bestEffort
<<<<<<< HEAD
import com.normation.utils.HashcodeCaching
import net.liftweb.common._

import scala.xml._
=======
>>>>>>> 684a1cee

/* A SectionChild is either a Variable or a Section*/
sealed trait SectionChild

final case class Section(spec: SectionSpec) extends SectionChild

/**
 *
 * Variable class, to describe what must be replaced in the template files
 *
 */

sealed trait Variable {

  //define in sub classes
  type T <: VariableSpec

  val spec: T

  override def clone = Variable.matchCopy(this)

  def values: Seq[String]  // this is the internal representation of the data

  override def toString() = Variable.format(spec.name, values)

  /**
   * *********************************
   * new variable part
   */


  def getValidatedValue(escape: String => String): Box[Seq[Any]] = {
    bestEffort(values) { x =>
      castValue(x, escape)
    }
  }

  // the comments below contains implementations and should be reused in SelectVariable and SelectOne variable

  private[this] def checkValueForVariable(seq: Seq[String]): Either[LoadTechniqueError, Seq[String]] = {
    (spec match {
      case vl: ValueLabelVariableSpec =>
        if ((null != vl.valueslabels) && (vl.valueslabels.size > 0)) {
          seq.toList.traverse { item =>
            if (!(vl.valueslabels.map(x => x.value).contains(item)))
              LoadTechniqueError.Variable("Wrong value for variable " + vl.name + "  : " + item).invalidNel
            else item.validNel
          }
        } else { // it seems that it used to not be an error, by why ?
          LoadTechniqueError.Variable("Wrong value for variable " + vl.name + "  : that variable does not have any value label").invalidNel
        }
      case _ => seq.validNel
    }).fold(errs => Left(LoadTechniqueError.Accumulated(errs)), x => Right(x))
  }

  /**
   * Only deals with the first entry
   *
   * That method return the new values for the variables
   */
  protected def copyWithSavedValueResult(s: String): Either[LoadTechniqueError, Seq[String]] = {
    for {
      _ <- checkValueForVariable(s :: Nil)
    } yield {
      if (s != null) {
        if (!this.spec.checked) {
          //set values(0) to s
          Seq(s) ++ values.tail
        } else if(Variable.checkValue(this, s)) {
          if (this.values.size > 0)
            Seq(s) ++ values.tail
          else
            Seq(s)
        } else {
          this.values
        }
      } else {
        this.values
      }
    }
  }


  /**
   * Save the whole seq as value
   */
  def copyWithSavedValuesResult(seq: Seq[String]): Either[LoadTechniqueError, Seq[String]] = {
    for {
      _   <- checkValueForVariable(seq)
      res <- if(seq != null) {
               if (!this.spec.checked) {
                 Right(seq)
               } else if (!this.spec.multivalued && values.size > 1) {
                 Left(LoadTechniqueError.Variable("Wrong variable length for " + this.spec.name))
               } else if (values.map(x => Variable.checkValue(this, x)).contains(false)) {
                 Left(LoadTechniqueError.Variable("Wrong variable value for " + this.spec.name)) // this should really not be thrown
               } else {
                 Right(seq)
               }
             } else {
               //change nothing
               Right(this.values)
             }
    } yield {
      res
    }
  }

  /**
   * Append the seq to the values
   */
  protected def copyWithAppendedValuesResult(seq: Seq[String]): Either[LoadTechniqueError, Seq[String]] = {
    for {
      _   <- checkValueForVariable(seq)
      res <- if (seq != null) {
               if (!this.spec.checked) {
                 Right(this.values ++ seq)
               } else if (!this.spec.multivalued && (seq.size + this.values.size) > 1) {
                 Left(LoadTechniqueError.Variable("Wrong variable length for " + this.spec.name))
               } else if (values.map(x => Variable.checkValue(this, x)).contains(false)) {
                 Left(LoadTechniqueError.Variable("Wrong variable value for " + this.spec.name)) // this should really not be thrown
               } else {
                 Right(this.values ++ seq)
               }
             } else {
               Right(this.values)
             }
    } yield {
      res
    }
  }


  def copyWithSavedValue(s: String) : Either[LoadTechniqueError, Variable]
  def copyWithSavedValues(seq: Seq[String]): Either[LoadTechniqueError, Variable]
  def copyWithAppendedValues(seq: Seq[String]): Either[LoadTechniqueError, Variable]

  protected def castValue(x: String, escape: String => String) : Box[Any] = {
    //we don't want to check constraint on empty value
    // when the variable is optionnal.
    // But I'm not sure if I understand what is happening with a an optionnal
    // boolean, since we are returning a string in that case :/
    if(this.spec.constraint.mayBeEmpty && x.length < 1) Full("")
    else spec.constraint.typeName.getFormatedValidated(x, spec.name, escape)
  }
}

final case class SystemVariable(
    override val spec: SystemVariableSpec
  , override val values: Seq[String]
) extends Variable {
  type T = SystemVariableSpec
  override def copyWithAppendedValues(seq: Seq[String]) = this.copyWithAppendedValuesResult(seq).map(x => this.copy(values = x))
  override def copyWithSavedValue(s: String) = this.copyWithSavedValueResult(s).map(x => this.copy(values = x))
  override def copyWithSavedValues(seq: Seq[String]) = this.copyWithSavedValuesResult(seq).map(x => this.copy(values = x))
}

final case class TrackerVariable(
    override val spec: TrackerVariableSpec
  , override val values: Seq[String]
) extends Variable {
  type T = TrackerVariableSpec
  override def copyWithAppendedValues(seq: Seq[String]) = this.copyWithAppendedValuesResult(seq).map(x => this.copy(values = x))
  override def copyWithSavedValue(s: String) = this.copyWithSavedValueResult(s).map(x => this.copy(values = x))
  override def copyWithSavedValues(seq: Seq[String]) = this.copyWithSavedValuesResult(seq).map(x => this.copy(values = x))
}

trait SectionVariable extends Variable with SectionChild

final case class InputVariable(
    override val spec: InputVariableSpec
  , override val values: Seq[String]
) extends SectionVariable {
  type T = InputVariableSpec
  override def copyWithAppendedValues(seq: Seq[String]) = this.copyWithAppendedValuesResult(seq).map(x => this.copy(values = x))
  override def copyWithSavedValue(s: String) = this.copyWithSavedValueResult(s).map(x => this.copy(values = x))
  override def copyWithSavedValues(seq: Seq[String]) = this.copyWithSavedValuesResult(seq).map(x => this.copy(values = x))
}

final case class SelectVariable(
    override val spec: SelectVariableSpec
  , override val values: Seq[String]
) extends SectionVariable {
  type T = SelectVariableSpec
  override def copyWithAppendedValues(seq: Seq[String]) = this.copyWithAppendedValuesResult(seq).map(x => this.copy(values = x))
  override def copyWithSavedValue(s: String) = this.copyWithSavedValueResult(s).map(x => this.copy(values = x))
  override def copyWithSavedValues(seq: Seq[String]) = this.copyWithSavedValuesResult(seq).map(x => this.copy(values = x))
}

final case class SelectOneVariable(
    override val spec: SelectOneVariableSpec
  , override val values: Seq[String]
) extends SectionVariable {
  type T = SelectOneVariableSpec
  override def copyWithAppendedValues(seq: Seq[String]) = this.copyWithAppendedValuesResult(seq).map(x => this.copy(values = x))
  override def copyWithSavedValue(s: String) = this.copyWithSavedValueResult(s).map(x => this.copy(values = x))
  override def copyWithSavedValues(seq: Seq[String]) = this.copyWithSavedValuesResult(seq).map(x => this.copy(values = x))
}

final case class PredefinedValuesVariable(
    override val spec: PredefinedValuesVariableSpec
  , override val values: Seq[String]
) extends SectionVariable {
  type T = PredefinedValuesVariableSpec
  override def copyWithAppendedValues(seq: Seq[String]) = this.copyWithAppendedValuesResult(seq).map(x => this.copy(values = x))
  override def copyWithSavedValue(s: String) = this.copyWithSavedValueResult(s).map(x => this.copy(values = x))
  override def copyWithSavedValues(seq: Seq[String]) = this.copyWithSavedValuesResult(seq).map(x => this.copy(values = x))
}

object Variable {

  def format(name: String, values:Seq[String]) = {
    //we only want to see the values if:
    //- they start with a ${}, because it's a replacement
    //- else, only 'limit' chars at most, with "..." if longer
    val limit = 20
    val vs = values.map( v =>
      if(v.startsWith("${")) v
      else if(v.size < limit) v
      else v.take(limit) + "..."
    ).mkString("[", ", ", "]")
    s"${name}: ${vs}"
  }


  // define our own alternatives of matchCopy because we want v.values to be the default
  // values
  def matchCopy(v: Variable): Variable = matchCopy(v, false)
  def matchCopy(v: Variable, setMultivalued: Boolean): Variable = matchCopy(v, v.values, setMultivalued)

  def matchCopy(v: Variable, values: Seq[String], setMultivalued: Boolean = false): Variable = {

    v match {
      case iv: InputVariable =>
        val newSpec = if (setMultivalued) iv.spec.cloneSetMultivalued else iv.spec
        iv.copy(values = values, spec = newSpec)
      case sv: SelectVariable =>
        val newSpec = if (setMultivalued) sv.spec.cloneSetMultivalued else sv.spec
        sv.copy(values = values, spec = newSpec)
      case s1v: SelectOneVariable =>
        val newSpec = if (setMultivalued) s1v.spec.cloneSetMultivalued else s1v.spec
        s1v.copy(values = values, spec = newSpec)
      case systemV: SystemVariable =>
        val newSpec = if (setMultivalued) systemV.spec.cloneSetMultivalued else systemV.spec
        systemV.copy(values = values, spec = newSpec)
      case directive: TrackerVariable =>
        val newSpec = if (setMultivalued) directive.spec.cloneSetMultivalued else directive.spec
        directive.copy(values = values, spec = newSpec)
      case x:SectionVariable => x
    }
  }

  def variableParsing(variable: Variable, elt: Node): Seq[String] = {
    variable.values ++ valuesParsing((elt \ "internalValues"))
  }

  private def valuesParsing(elt: NodeSeq): Seq[String] = {
    val returnedValue = collection.mutable.Buffer[String]()
    for (value <- elt \ "value") {
      returnedValue += value.text
    }
    returnedValue
  }

  /**
   * Check the value we intend to put in the variable
   */
  def checkValue(variable: Variable, value: String): Boolean = {
    variable.castValue(value, identity).isDefined // here we are not interested in the escape part
  }
}
<|MERGE_RESOLUTION|>--- conflicted
+++ resolved
@@ -39,13 +39,9 @@
 
 import cats.implicits._
 import com.normation.utils.Control.bestEffort
-<<<<<<< HEAD
-import com.normation.utils.HashcodeCaching
 import net.liftweb.common._
 
 import scala.xml._
-=======
->>>>>>> 684a1cee
 
 /* A SectionChild is either a Variable or a Section*/
 sealed trait SectionChild
