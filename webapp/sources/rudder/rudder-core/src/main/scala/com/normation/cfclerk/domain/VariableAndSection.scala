/*
*************************************************************************************
* Copyright 2011 Normation SAS
*************************************************************************************
*
* This file is part of Rudder.
*
* Rudder is free software: you can redistribute it and/or modify
* it under the terms of the GNU General Public License as published by
* the Free Software Foundation, either version 3 of the License, or
* (at your option) any later version.
*
* In accordance with the terms of section 7 (7. Additional Terms.) of
* the GNU General Public License version 3, the copyright holders add
* the following Additional permissions:
* Notwithstanding to the terms of section 5 (5. Conveying Modified Source
* Versions) and 6 (6. Conveying Non-Source Forms.) of the GNU General
* Public License version 3, when you create a Related Module, this
* Related Module is not considered as a part of the work and may be
* distributed under the license agreement of your choice.
* A "Related Module" means a set of sources files including their
* documentation that, without modification of the Source Code, enables
* supplementary functions or services in addition to those offered by
* the Software.
*
* Rudder is distributed in the hope that it will be useful,
* but WITHOUT ANY WARRANTY; without even the implied warranty of
* MERCHANTABILITY or FITNESS FOR A PARTICULAR PURPOSE.  See the
* GNU General Public License for more details.
*
* You should have received a copy of the GNU General Public License
* along with Rudder.  If not, see <http://www.gnu.org/licenses/>.

*
*************************************************************************************
*/

package com.normation.cfclerk.domain

import cats.implicits._
import com.normation.errors.Accumulated
import com.normation.errors.PureResult

import scala.xml._

/* A SectionChild is either a Variable or a Section*/
sealed trait SectionChild

final case class Section(spec: SectionSpec) extends SectionChild

/**
 *
 * Variable class, to describe what must be replaced in the template files
 *
 */

sealed trait Variable {

  //define in sub classes
  type T <: VariableSpec

  val spec: T

  override def clone = Variable.matchCopy(this)

  def values: Seq[String]  // this is the internal representation of the data

  override def toString() = Variable.format(spec.name, values)

  /**
   * *********************************
   * new variable part
   */


  def getValidatedValue(escape: String => String): PureResult[Seq[Any]] = {
    import cats.implicits._

    val accumulated = values.toList.traverse(x => castValue(x, escape).toValidatedNel)
    accumulated.fold(
        err => Left(Accumulated(err))
      , res => Right(res)
    )
  }

  // the comments below contains implementations and should be reused in SelectVariable and SelectOne variable

  private[this] def checkValueForVariable(seq: Seq[String]): Either[LoadTechniqueError, Seq[String]] = {
    (spec match {
      case vl: ValueLabelVariableSpec =>
        if ((null != vl.valueslabels) && (vl.valueslabels.size > 0)) {
          seq.toList.traverse { item =>
            if (!(vl.valueslabels.map(x => x.value).contains(item)))
              LoadTechniqueError.Variable("Wrong value for variable " + vl.name + "  : " + item).invalidNel
            else item.validNel
          }
        } else { // it seems that it used to not be an error, by why ?
          LoadTechniqueError.Variable("Wrong value for variable " + vl.name + "  : that variable does not have any value label").invalidNel
        }
      case _ => seq.validNel
    }).fold(errs => Left(LoadTechniqueError.Accumulated(errs)), x => Right(x))
  }

  /**
   * Only deals with the first entry
   *
   * That method return the new values for the variables
   */
  protected def copyWithSavedValueResult(s: String): Either[LoadTechniqueError, Seq[String]] = {
    for {
      _ <- checkValueForVariable(s :: Nil)
    } yield {
      if (s != null) {
        if (!this.spec.checked) {
          //set values(0) to s
          Seq(s) ++ values.tail
        } else if(Variable.checkValue(this, s)) {
          if (this.values.nonEmpty)
            Seq(s) ++ values.tail
          else
            Seq(s)
        } else {
          this.values
        }
      } else {
        this.values
      }
    }
  }


  /**
   * Save the whole seq as value
   */
  def copyWithSavedValuesResult(seq: Seq[String]): Either[LoadTechniqueError, Seq[String]] = {
    for {
      _   <- checkValueForVariable(seq)
      res <- if(seq != null) {
               if (!this.spec.checked) {
                 Right(seq)
               } else if (!this.spec.multivalued && values.lengthCompare(1) > 0) {
                 Left(LoadTechniqueError.Variable("Wrong variable length for " + this.spec.name))
               } else if (values.map(x => Variable.checkValue(this, x)).contains(false)) {
                 Left(LoadTechniqueError.Variable("Wrong variable value for " + this.spec.name)) // this should really not be thrown
               } else {
                 Right(seq)
               }
             } else {
               //change nothing
               Right(this.values)
             }
    } yield {
      res
    }
  }

  /**
   * Append the seq to the values
   */
  protected def copyWithAppendedValuesResult(seq: Seq[String]): Either[LoadTechniqueError, Seq[String]] = {
    for {
      _   <- checkValueForVariable(seq)
      res <- if (seq != null) {
               if (!this.spec.checked) {
                 Right(this.values ++ seq)
               } else if (!this.spec.multivalued && (seq.size + this.values.size) > 1) {
                 Left(LoadTechniqueError.Variable("Wrong variable length for " + this.spec.name))
               } else if (values.map(x => Variable.checkValue(this, x)).contains(false)) {
                 Left(LoadTechniqueError.Variable("Wrong variable value for " + this.spec.name)) // this should really not be thrown
               } else {
                 Right(this.values ++ seq)
               }
             } else {
               Right(this.values)
             }
    } yield {
      res
    }
  }


  def copyWithSavedValue(s: String) : Either[LoadTechniqueError, Variable]
  def copyWithSavedValues(seq: Seq[String]): Either[LoadTechniqueError, Variable]
  def copyWithAppendedValues(seq: Seq[String]): Either[LoadTechniqueError, Variable]

  protected def castValue(x: String, escape: String => String) : PureResult[Any] = {
    //we don't want to check constraint on empty value
    // when the variable is optionnal.
    // But I'm not sure if I understand what is happening with a an optionnal
    // boolean, since we are returning a string in that case :/
<<<<<<< HEAD
    if(this.spec.constraint.mayBeEmpty && x.length < 1) Right("")
=======
    if(this.spec.constraint.mayBeEmpty && x.isEmpty) Full("")
>>>>>>> 0cf86630
    else spec.constraint.typeName.getFormatedValidated(x, spec.name, escape)
  }
}

final case class SystemVariable(
    override val spec: SystemVariableSpec
  , override val values: Seq[String]
) extends Variable {
  type T = SystemVariableSpec
  override def copyWithAppendedValues(seq: Seq[String]) = this.copyWithAppendedValuesResult(seq).map(x => this.copy(values = x))
  override def copyWithSavedValue(s: String) = this.copyWithSavedValueResult(s).map(x => this.copy(values = x))
  override def copyWithSavedValues(seq: Seq[String]) = this.copyWithSavedValuesResult(seq).map(x => this.copy(values = x))
}

final case class TrackerVariable(
    override val spec: TrackerVariableSpec
  , override val values: Seq[String]
) extends Variable {
  type T = TrackerVariableSpec
  override def copyWithAppendedValues(seq: Seq[String]) = this.copyWithAppendedValuesResult(seq).map(x => this.copy(values = x))
  override def copyWithSavedValue(s: String) = this.copyWithSavedValueResult(s).map(x => this.copy(values = x))
  override def copyWithSavedValues(seq: Seq[String]) = this.copyWithSavedValuesResult(seq).map(x => this.copy(values = x))
}

trait SectionVariable extends Variable with SectionChild

final case class InputVariable(
    override val spec: InputVariableSpec
  , override val values: Seq[String]
) extends SectionVariable {
  type T = InputVariableSpec
  override def copyWithAppendedValues(seq: Seq[String]) = this.copyWithAppendedValuesResult(seq).map(x => this.copy(values = x))
  override def copyWithSavedValue(s: String) = this.copyWithSavedValueResult(s).map(x => this.copy(values = x))
  override def copyWithSavedValues(seq: Seq[String]) = this.copyWithSavedValuesResult(seq).map(x => this.copy(values = x))
}

final case class SelectVariable(
    override val spec: SelectVariableSpec
  , override val values: Seq[String]
) extends SectionVariable {
  type T = SelectVariableSpec
  override def copyWithAppendedValues(seq: Seq[String]) = this.copyWithAppendedValuesResult(seq).map(x => this.copy(values = x))
  override def copyWithSavedValue(s: String) = this.copyWithSavedValueResult(s).map(x => this.copy(values = x))
  override def copyWithSavedValues(seq: Seq[String]) = this.copyWithSavedValuesResult(seq).map(x => this.copy(values = x))
}

final case class SelectOneVariable(
    override val spec: SelectOneVariableSpec
  , override val values: Seq[String]
) extends SectionVariable {
  type T = SelectOneVariableSpec
  override def copyWithAppendedValues(seq: Seq[String]) = this.copyWithAppendedValuesResult(seq).map(x => this.copy(values = x))
  override def copyWithSavedValue(s: String) = this.copyWithSavedValueResult(s).map(x => this.copy(values = x))
  override def copyWithSavedValues(seq: Seq[String]) = this.copyWithSavedValuesResult(seq).map(x => this.copy(values = x))
}

final case class PredefinedValuesVariable(
    override val spec: PredefinedValuesVariableSpec
  , override val values: Seq[String]
) extends SectionVariable {
  type T = PredefinedValuesVariableSpec
  override def copyWithAppendedValues(seq: Seq[String]) = this.copyWithAppendedValuesResult(seq).map(x => this.copy(values = x))
  override def copyWithSavedValue(s: String) = this.copyWithSavedValueResult(s).map(x => this.copy(values = x))
  override def copyWithSavedValues(seq: Seq[String]) = this.copyWithSavedValuesResult(seq).map(x => this.copy(values = x))
}

object Variable {

  def format(name: String, values:Seq[String]) = {
    //we only want to see the values if:
    //- they start with a ${}, because it's a replacement
    //- else, only 'limit' chars at most, with "..." if longer
    val limit = 20
    val vs = values.map( v =>
      if(v.startsWith("${")) v
      else if(v.lengthCompare(limit) < 0) v
      else v.take(limit) + "..."
    ).mkString("[", ", ", "]")
    s"${name}: ${vs}"
  }


  // define our own alternatives of matchCopy because we want v.values to be the default
  // values
  def matchCopy(v: Variable): Variable = matchCopy(v, false)
  def matchCopy(v: Variable, setMultivalued: Boolean): Variable = matchCopy(v, v.values, setMultivalued)

  def matchCopy(v: Variable, values: Seq[String], setMultivalued: Boolean = false): Variable = {

    v match {
      case iv: InputVariable =>
        val newSpec = if (setMultivalued) iv.spec.cloneSetMultivalued else iv.spec
        iv.copy(values = values, spec = newSpec)
      case sv: SelectVariable =>
        val newSpec = if (setMultivalued) sv.spec.cloneSetMultivalued else sv.spec
        sv.copy(values = values, spec = newSpec)
      case s1v: SelectOneVariable =>
        val newSpec = if (setMultivalued) s1v.spec.cloneSetMultivalued else s1v.spec
        s1v.copy(values = values, spec = newSpec)
      case systemV: SystemVariable =>
        val newSpec = if (setMultivalued) systemV.spec.cloneSetMultivalued else systemV.spec
        systemV.copy(values = values, spec = newSpec)
      case directive: TrackerVariable =>
        val newSpec = if (setMultivalued) directive.spec.cloneSetMultivalued else directive.spec
        directive.copy(values = values, spec = newSpec)
      case x:SectionVariable => x
    }
  }

  def variableParsing(variable: Variable, elt: Node): Seq[String] = {
    variable.values ++ valuesParsing((elt \ "internalValues"))
  }

  private def valuesParsing(elt: NodeSeq): Seq[String] = {
    val returnedValue = collection.mutable.Buffer[String]()
    for (value <- elt \ "value") {
      returnedValue += value.text
    }
    returnedValue.toSeq
  }

  /**
   * Check the value we intend to put in the variable
   */
  def checkValue(variable: Variable, value: String): Boolean = {
    variable.castValue(value, identity).isRight // here we are not interested in the escape part
  }
}
<|MERGE_RESOLUTION|>--- conflicted
+++ resolved
@@ -188,11 +188,7 @@
     // when the variable is optionnal.
     // But I'm not sure if I understand what is happening with a an optionnal
     // boolean, since we are returning a string in that case :/
-<<<<<<< HEAD
-    if(this.spec.constraint.mayBeEmpty && x.length < 1) Right("")
-=======
-    if(this.spec.constraint.mayBeEmpty && x.isEmpty) Full("")
->>>>>>> 0cf86630
+    if(this.spec.constraint.mayBeEmpty && x.isEmpty) Right("")
     else spec.constraint.typeName.getFormatedValidated(x, spec.name, escape)
   }
 }
