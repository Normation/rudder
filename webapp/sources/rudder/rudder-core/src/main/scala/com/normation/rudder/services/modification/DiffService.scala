--- conflicted
+++ resolved
@@ -42,12 +42,9 @@
 import com.normation.cfclerk.domain.SectionSpec
 import com.normation.rudder.domain.nodes.ModifyNodeGroupDiff
 import com.normation.cfclerk.domain.TechniqueName
-<<<<<<< HEAD
 import com.normation.rudder.domain.properties.GlobalParameter
 import com.normation.rudder.domain.properties.ModifyGlobalParameterDiff
-=======
 import com.normation.rudder.domain.logger.ChangeRequestLogger
->>>>>>> 61cbe59e
 
 /**
  * A service that allows to build diff between
@@ -96,7 +93,7 @@
         case (None, None) => None // Nothing available
         case (Some(a), Some(b)) => Some(SimpleDiff(a,b))
         case (_ , _) =>
-          logger.warn(s"Inconsistency when computing the diff for directive ${reference.id.value}" +
+          logger.warn(s"Inconsistency when computing the diff for directive ${reference.id.serialize}" +
             s"One of the reference of new root section could not be unserialized - not storing the diff")
           None
           // This should never happen, we should be able to serialize both
