--- conflicted
+++ resolved
@@ -64,7 +64,10 @@
 import com.normation.rudder.services.servers.InstanceIdService
 import com.normation.utils.DateFormaterService
 import java.time.LocalDate
+import java.time.ZonedDateTime
+import java.time.ZoneId
 import java.time.ZoneOffset
+import java.time.temporal.ChronoUnit
 import java.util.function.Predicate
 import java.util.regex.Pattern
 import scala.collection.SortedMap
@@ -257,14 +260,14 @@
         Criterion(
           A_INVENTORY_DATE,
           DateComparator,
-<<<<<<< HEAD
-          NodeCriterionMatcherDate(
-            _.lastInventoryDate.toChunk.map(DateFormaterService.toLocalDate)
-          )
-=======
           NodeCriterionMatcher
-            .combineBy(_.lastInventoryDate.toChunk, NodeCriterionMatcherDate(_), NodeCriterionMatcherDateTime(_))
->>>>>>> be63dc7a
+            .combineBy(
+              _.lastInventoryDate.toChunk.map(DateFormaterService.toLocalDate),
+              NodeCriterionMatcherDate(_)
+            )(
+              _.lastInventoryDate.toChunk.map(ZonedDateTime.ofInstant(_, ZoneId.of("UTC"))),
+              NodeCriterionMatcherDateTime(_)
+            )
         ),
         Criterion(
           A_POLICY_SERVER_UUID,
@@ -463,12 +466,22 @@
       first:     Extractor[A] => NodeCriterionOrderedValueMatcher[A],
       second:    Extractor[A] => NodeCriterionOrderedValueMatcher[A]
   ): NodeCriterionMatcher = {
-    Or(first(extractor), second(extractor))
-  }
-
-  private case class Or[A](
+    combineBy(extractor, first)(extractor, second)
+  }
+
+  def combineBy[A, B](
+      firstExtractor:  Extractor[A],
+      first:           Extractor[A] => NodeCriterionOrderedValueMatcher[A]
+  )(
+      secondExtractor: Extractor[B],
+      second:          Extractor[B] => NodeCriterionOrderedValueMatcher[B]
+  ): NodeCriterionMatcher = {
+    Or(first(firstExtractor), second(secondExtractor))
+  }
+
+  private case class Or[A, B](
       a: NodeCriterionOrderedValueMatcher[A],
-      b: NodeCriterionOrderedValueMatcher[A]
+      b: NodeCriterionOrderedValueMatcher[B]
   ) extends NodeCriterionMatcher {
     override def matches(n: CoreNodeFact, comparator: CriterionComparator, value: String): IOResult[Boolean] = {
       a.matches(n, comparator, value) || b.matches(n, comparator, value)
@@ -701,64 +714,46 @@
   val order: Ordering[MemorySize] = Ordering.by(_.size)
 }
 
-<<<<<<< HEAD
-final case class NodeCriterionMatcherDate(extractorNode: CoreNodeFact => Chunk[LocalDate])
+final case class NodeCriterionMatcherDate(private val extractorNode: CoreNodeFact => Chunk[LocalDate])
     extends NodeCriterionOrderedValueMatcher[LocalDate] {
-  val parseDate: String => Option[LocalDate] = (s: String) => {
-    DateFormaterService
-      .parseDateOnlyZDT(s)
-      .toOption
-      .orElse(Try(LocalDate.parse(s, java.time.format.DateTimeFormatter.ofPattern("dd/MM/yyyy"))).toOption)
-  }
-=======
-final case class NodeCriterionMatcherDate(private val extractorNode: CoreNodeFact => Chunk[DateTime])
-    extends NodeCriterionOrderedValueMatcher[DateTime] {
   import NodeCriterionMatcherDate.*
 
-  override def extractor:            CoreNodeFact => Chunk[DateTime] = (n: CoreNodeFact) => {
-    extractorNode(n).map(_.toLocalDate.toDateTimeAtStartOfDay())
-  }
-  override def parse(value: String): Option[DateTime]                = {
-    parseDate(value).map(_.toLocalDate.toDateTimeAtStartOfDay())
-  }
-  override def serialise(a: DateTime): String = DateFormaterService.serialize(a)
-
-  val order: Ordering[DateTime] = Ordering.by(_.getMillis)
+  override def extractor:            CoreNodeFact => Chunk[LocalDate] = (n: CoreNodeFact) => {
+    extractorNode(n)
+  }
+  override def parse(value: String): Option[LocalDate]                = {
+    parseDate(value)
+  }
+  override def serialise(a: LocalDate): String = DateFormaterService.serializeInstant(a.atStartOfDay(ZoneOffset.UTC).toInstant)
+
+  val order: Ordering[LocalDate] = Ordering.by(_.toEpochDay)
 
 }
 private object NodeCriterionMatcherDate {
   // we accept both ISO date format and old dd/MM/YYYY format for compatibility (see also `DateComparator`)
-  private val compatPattern = DateTimeFormat.forPattern("dd/MM/YYYY")
-  val parseDate: String => Option[DateTime] = (s: String) =>
-    DateFormaterService.parseDateOnly(s).toOption.orElse(Try(compatPattern.parseDateTime(s)).toOption)
-}
->>>>>>> be63dc7a
+  private val compatPattern = java.time.format.DateTimeFormatter.ofPattern("dd/MM/yyyy")
+  val parseDate: String => Option[LocalDate] = (s: String) =>
+    DateFormaterService.parseDateOnlyZDT(s).toOption.orElse(Try(LocalDate.parse(s, compatPattern)).toOption)
+}
 
 /**
  * Comparator on exact datetime, except for the millis (since we don't need to compare on millis, which are not even parsed).
  * We don't process further for reliability, so DateTime comparison should be mostly useful for >, >=, < and <=.
  */
-final case class NodeCriterionMatcherDateTime(private val extractorNode: CoreNodeFact => Chunk[DateTime])
-    extends NodeCriterionOrderedValueMatcher[DateTime] {
+final case class NodeCriterionMatcherDateTime(private val extractorNode: CoreNodeFact => Chunk[ZonedDateTime])
+    extends NodeCriterionOrderedValueMatcher[ZonedDateTime] {
   import NodeCriterionMatcherDateTime.*
 
-<<<<<<< HEAD
-  override def extractor: CoreNodeFact => Chunk[LocalDate] = (n: CoreNodeFact) => extractorNode(n)
-  override def parseNum(value: String):    Option[LocalDate] = parseDate(value)
-  override def serialise(a:    LocalDate): String            = DateFormaterService.serializeInstant(a.atStartOfDay(ZoneOffset.UTC).toInstant)
-  val order: Ordering[LocalDate] = Ordering.by(_.toEpochDay)
-=======
-  override def extractor:            CoreNodeFact => Chunk[DateTime] =
-    (n: CoreNodeFact) => extractorNode(n).map(_.withMillisOfSecond(0))
-  override def parse(value: String): Option[DateTime]                = {
-    parseDateTime(value).map(_.withMillisOfSecond(0))
-  }
-  override def serialise(a: DateTime): String = DateFormaterService.serialize(a)
-  val order: Ordering[DateTime] = Ordering.by(_.getMillis)
->>>>>>> be63dc7a
-}
-private object NodeCriterionMatcherDateTime            {
-  val parseDateTime: String => Option[DateTime] = (s: String) => DateFormaterService.parseDate(s).toOption
+  override def extractor:            CoreNodeFact => Chunk[ZonedDateTime] =
+    (n: CoreNodeFact) => extractorNode(n).map(_.truncatedTo(ChronoUnit.SECONDS))
+  override def parse(value: String): Option[ZonedDateTime]                = {
+    parseDateTime(value).map(_.truncatedTo(ChronoUnit.SECONDS))
+  }
+  override def serialise(a: ZonedDateTime): String = DateFormaterService.serializeZDT(a)
+  val order: Ordering[ZonedDateTime] = Ordering.by(_.toInstant.toEpochMilli)
+}
+private object NodeCriterionMatcherDateTime                 {
+  val parseDateTime: String => Option[ZonedDateTime] = (s: String) => DateFormaterService.parseDateZDT(s).toOption
 }
 
 /*
