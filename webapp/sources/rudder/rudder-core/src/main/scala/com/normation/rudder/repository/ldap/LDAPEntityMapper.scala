/*
 *************************************************************************************
 * Copyright 2011 Normation SAS
 *************************************************************************************
 *
 * This file is part of Rudder.
 *
 * Rudder is free software: you can redistribute it and/or modify
 * it under the terms of the GNU General Public License as published by
 * the Free Software Foundation, either version 3 of the License, or
 * (at your option) any later version.
 *
 * In accordance with the terms of section 7 (7. Additional Terms.) of
 * the GNU General Public License version 3, the copyright holders add
 * the following Additional permissions:
 * Notwithstanding to the terms of section 5 (5. Conveying Modified Source
 * Versions) and 6 (6. Conveying Non-Source Forms.) of the GNU General
 * Public License version 3, when you create a Related Module, this
 * Related Module is not considered as a part of the work and may be
 * distributed under the license agreement of your choice.
 * A "Related Module" means a set of sources files including their
 * documentation that, without modification of the Source Code, enables
 * supplementary functions or services in addition to those offered by
 * the Software.
 *
 * Rudder is distributed in the hope that it will be useful,
 * but WITHOUT ANY WARRANTY; without even the implied warranty of
 * MERCHANTABILITY or FITNESS FOR A PARTICULAR PURPOSE.  See the
 * GNU General Public License for more details.
 *
 * You should have received a copy of the GNU General Public License
 * along with Rudder.  If not, see <http://www.gnu.org/licenses/>.

 *
 *************************************************************************************
 */

package com.normation.rudder.repository.ldap

import cats.implicits.*
import com.normation.GitVersion
import com.normation.GitVersion.ParseRev
import com.normation.GitVersion.Revision
import com.normation.NamedZioLogger
import com.normation.cfclerk.domain.*
import com.normation.errors.*
import com.normation.inventory.domain.*
import com.normation.inventory.ldap.core.InventoryMapper
import com.normation.inventory.ldap.core.InventoryMappingResult.*
import com.normation.inventory.ldap.core.InventoryMappingRudderError
import com.normation.inventory.ldap.core.InventoryMappingRudderError.MalformedDN
import com.normation.inventory.ldap.core.InventoryMappingRudderError.UnexpectedObject
import com.normation.inventory.ldap.core.InventoryMappingRudderError as Err
import com.normation.inventory.ldap.core.LDAPConstants
import com.normation.inventory.ldap.core.LDAPConstants.*
import com.normation.ldap.sdk.*
import com.normation.ldap.sdk.syntax.*
import com.normation.rudder.api.*
import com.normation.rudder.domain.NodeDit
import com.normation.rudder.domain.RudderDit
import com.normation.rudder.domain.RudderLDAPConstants.*
import com.normation.rudder.domain.appconfig.RudderWebProperty
import com.normation.rudder.domain.appconfig.RudderWebPropertyName
import com.normation.rudder.domain.logger.ApplicationLogger
import com.normation.rudder.domain.nodes.*
import com.normation.rudder.domain.nodes.Node
import com.normation.rudder.domain.policies.*
import com.normation.rudder.domain.policies.PolicyMode
import com.normation.rudder.domain.properties.GenericProperty
import com.normation.rudder.domain.properties.GlobalParameter
import com.normation.rudder.domain.properties.GroupProperty
import com.normation.rudder.domain.properties.InheritMode
import com.normation.rudder.domain.properties.NodeProperty
import com.normation.rudder.domain.properties.PropertyProvider
import com.normation.rudder.facts.nodes.NodeSecurityContext
import com.normation.rudder.facts.nodes.SecurityTag
import com.normation.rudder.reports.*
import com.normation.rudder.repository.json.DataExtractor.CompleteJson
import com.normation.rudder.rule.category.RuleCategory
import com.normation.rudder.rule.category.RuleCategoryId
import com.normation.rudder.services.queries.*
import com.unboundid.ldap.sdk.DN
import org.joda.time.DateTime
import zio.*
import zio.json.*
import zio.syntax.*

object NodeStateEncoder {
  implicit def enc(state: NodeState): String = state.name
  implicit def dec(state: String): Either[Throwable, NodeState] = {
    NodeState.parse(state) match {
      case Right(s) => Right(s)
      case Left(_)  => Left(new IllegalArgumentException(s"'${state}' can not be decoded to a NodeState"))
    }
  }
}

/**
 * Map objects from/to LDAPEntries
 *
 */
class LDAPEntityMapper(
    rudderDit:       RudderDit,
    nodeDit:         NodeDit,
<<<<<<< HEAD
    cmdbQueryParser: CmdbQueryParser,
=======
    inventoryDit:    InventoryDit,
    cmdbQueryParser: CmdbQueryParser & RawStringQueryParser, // used to read from LDAP, in which case we do not need validation
>>>>>>> e6f2b978
    inventoryMapper: InventoryMapper
) extends NamedZioLogger {

  def loggerName = "rudder-ldap-entity-mapper"

  //////////////////////////////    Node    //////////////////////////////

  def nodeToEntry(node: Node): LDAPEntry = {
    import NodeStateEncoder.*
    val entry = {
      if (node.isPolicyServer) {
        nodeDit.NODES.NODE.policyServerNodeModel(node.id)
      } else {
        nodeDit.NODES.NODE.nodeModel(node.id)
      }
    }
    entry.resetValuesTo(A_NAME, node.name)
    entry.resetValuesTo(A_DESCRIPTION, node.description)
    entry.resetValuesTo(A_STATE, enc(node.state))
    entry.resetValuesTo(A_IS_SYSTEM, node.isSystem.toLDAPString)

    node.nodeReportingConfiguration.agentRunInterval match {
      case Some(interval) =>
        entry.resetValuesTo(A_SERIALIZED_AGENT_RUN_INTERVAL, interval.toJson)
      case _              =>
    }

    node.nodeReportingConfiguration.agentReportingProtocol match {
      case Some(protocol) => entry.resetValuesTo(A_AGENT_REPORTING_PROTOCOL, protocol.value)
      case _              =>
    }

    // for node properties, we ALWAYS filter-out properties coming from inventory,
    // because we don't want to store them there.
    entry.resetValuesTo(
      A_NODE_PROPERTY,
      node.properties.collect { case p if (p.provider != Some(NodeProperty.customPropertyProvider)) => p.toData }*
    )

    node.nodeReportingConfiguration.heartbeatConfiguration match {
      case Some(heatbeatConfiguration) =>
        entry.resetValuesTo(A_SERIALIZED_HEARTBEAT_RUN_CONFIGURATION, heatbeatConfiguration.toJson)
      case _                           => // Save nothing if missing
    }
    entry.addValues(A_POLICY_MODE, node.policyMode.map(_.name).getOrElse(PolicyMode.defaultValue))

    node.securityTag.foreach(t => entry.resetValuesTo(A_SECURITY_TAG, t.toJson))

    entry
  }

  def entryToNode(e: LDAPEntry): PureResult[Node] = {
    if (e.isA(OC_RUDDER_NODE) || e.isA(OC_POLICY_SERVER_NODE)) {
      // OK, translate
      for {
        id                     <- nodeDit.NODES.NODE.idFromDn(e.dn).toRight(Inconsistency(s"Bad DN found for a Node: ${e.dn}"))
        date                   <- e.requiredAs[GeneralizedTime](_.getAsGTime, A_OBJECT_CREATION_DATE)
        agentRunInterval        = e(A_SERIALIZED_AGENT_RUN_INTERVAL).flatMap(_.fromJson[AgentRunInterval].toOption)
        heartbeatConf           = e(A_SERIALIZED_HEARTBEAT_RUN_CONFIGURATION).flatMap(_.fromJson[HeartbeatConfiguration].toOption)
        agentReportingProtocol <- e(A_AGENT_REPORTING_PROTOCOL) match {
                                    case None        => Right(None)
                                    case Some(value) => AgentReportingProtocol.parse(value).map(Some(_))
                                  }
        policyMode             <- e(A_POLICY_MODE) match {
                                    case None        => Right(None)
                                    case Some(value) => PolicyMode.parseDefault(value)
                                  }
        properties             <- e.valuesFor(A_NODE_PROPERTY).toList.traverse(NodeProperty.unserializeLdapNodeProperty)
        securityTags            = e(A_SECURITY_TAG).flatMap(_.fromJson[SecurityTag].toOption)
      } yield {
        val hostname = e(A_NAME).getOrElse("")
        Node(
          id,
          hostname,
          e(A_DESCRIPTION).getOrElse(""), // node state missing or unknown value => enable, so that we are upward compatible

          NodeStateEncoder.dec(e(A_STATE).getOrElse(NodeState.Enabled.name)) match {
            case Right(s) => s
            case Left(ex) =>
              logEffect.debug(s"Can not decode 'state' for node '${hostname}' (${id.value}): ${ex.getMessage}")
              NodeState.Enabled
          },
          e.getAsBoolean(A_IS_SYSTEM).getOrElse(false),
          e.isA(OC_POLICY_SERVER_NODE),
          date.dateTime,
          ReportingConfiguration(
            agentRunInterval,
            heartbeatConf,
            agentReportingProtocol
          ),
          properties,
          policyMode,
          securityTags
        )
      }
    } else {
      Left(
        Unexpected(
          s"The given entry is not of the expected ObjectClass ${OC_RUDDER_NODE} or ${OC_POLICY_SERVER_NODE}. Entry details: ${e}"
        )
      )
    }
  }

  //////////////////////////////    NodeInfo    //////////////////////////////

  /**
   * From a nodeEntry and an inventoryEntry, create a NodeInfo
   *
   * The only thing used in machineEntry is its object class.
   *
   */
  def convertEntriesToNodeInfos(
      nodeEntry:      LDAPEntry,
      inventoryEntry: LDAPEntry,
      machineEntry:   Option[LDAPEntry]
  ): IOResult[NodeInfo] = {
    // why not using InventoryMapper ? Some required things for node are not
    // wanted here ?
    for {
      node        <- entryToNode(nodeEntry).toIO
      checkSameID <- ZIO.when(!nodeEntry(A_NODE_UUID).isDefined || nodeEntry(A_NODE_UUID) != inventoryEntry(A_NODE_UUID)) {
                       Err
                         .MissingMandatory(
                           s"Mismatch id for the node '${nodeEntry(A_NODE_UUID)}' and the inventory '${inventoryEntry(A_NODE_UUID)}'"
                         )
                         .fail
                     }
      nodeInfo    <- inventoryEntriesToNodeInfos(node, inventoryEntry, machineEntry).chainError(
                       s"Error when getting '${node.id.value}' from LDAP"
                     )
    } yield {
      nodeInfo
    }
  }

  /**
   * Convert at the best you can node inventories to node information.
   * Some information will be false for sure - that's understood.
   */
  def convertEntriesToSpecialNodeInfos(inventoryEntry: LDAPEntry, machineEntry: Option[LDAPEntry]): IOResult[NodeInfo] = {
    for {
      id       <- inventoryEntry(A_NODE_UUID).notOptional(s"Missing node id information in Node entry: ${inventoryEntry}")
      node      = Node(
                    NodeId(id),
                    inventoryEntry(A_NAME).getOrElse(""),
                    inventoryEntry(A_DESCRIPTION).getOrElse(""),
                    NodeState.Enabled,
                    inventoryEntry.getAsBoolean(A_IS_SYSTEM).getOrElse(false),
                    isPolicyServer = false, // we don't know anymore if it was a policy server

                    creationDate = new DateTime(0), // we don't know anymore the acceptation date

                    ReportingConfiguration(None, None, None), // we don't know anymore agent run frequency

                    properties = Nil, // we forgot node properties

                    policyMode = None,
                    securityTag = None
                  )
      nodeInfo <- inventoryEntriesToNodeInfos(node, inventoryEntry, machineEntry)
    } yield {
      nodeInfo
    }
  }

  def parseAgentInfo(nodeId: NodeId, inventoryEntry: LDAPEntry): IOResult[(List[AgentInfo], KeyStatus)] = {
    for {
      agentsName <- {
        val agents = inventoryEntry.valuesFor(A_AGENTS_NAME).toList
        ZIO.foreach(agents) { case agent => agent.fromJson[AgentInfo].toIO }
      }
      keyStatus  <- inventoryEntry(A_KEY_STATUS).map(KeyStatus(_)).getOrElse(Right(UndefinedKey)).toIO
    } yield {
      (agentsName, keyStatus)
    }
  }

  private def inventoryEntriesToNodeInfos(
      node:           Node,
      inventoryEntry: LDAPEntry,
      machineEntry:   Option[LDAPEntry]
  ): IOResult[NodeInfo] = {
    // why not using InventoryMapper ? Some required things for node are not
    // wanted here ?
    for {
      // Compute the parent policy Id
      policyServerId <- inventoryEntry.valuesFor(A_POLICY_SERVER_UUID).toList match {
                          case Nil      =>
                            Err
                              .MissingMandatory(
                                s"Missing policy server id for Node '${node.id.value}'. Entry details: ${inventoryEntry}"
                              )
                              .fail
                          case x :: Nil => x.succeed
                          case _        =>
                            Unexpected(
                              s"Too many policy servers for a Node '${node.id.value}'. Entry details: ${inventoryEntry}"
                            ).fail
                        }
      osDetails      <- inventoryMapper.mapOsDetailsFromEntry(inventoryEntry).toIO
      timezone        = (inventoryEntry(A_TIMEZONE_NAME), inventoryEntry(A_TIMEZONE_OFFSET)) match {
                          case (Some(name), Some(offset)) => Some(NodeTimezone(name, offset))
                          case _                          => None
                        }
      // custom properties mapped as NodeProperties
      properties     <- ZIO.foreach(inventoryEntry.valuesFor(A_CUSTOM_PROPERTY)) { json =>
                          GenericProperty
                            .parseConfig(json)
                            .toIO
                            .foldZIO(
                              err =>
                                logPure.error(
                                  Chained(s"Error when trying to deserialize Node Custom Property, it will be ignored", err).fullMsg
                                ) *>
                                None.succeed,
                              conf => Some(NodeProperty(conf).withProvider(NodeProperty.customPropertyProvider)).succeed
                            )
                        }
      agentsInfo     <- parseAgentInfo(node.id, inventoryEntry)
    } yield {
      val machineInfo = machineEntry.flatMap { e =>
        for {
          machineUuid <- e(A_MACHINE_UUID).map(MachineUuid.apply)
        } yield {
          MachineInfo(
            machineUuid,
            inventoryMapper.machineTypeFromObjectClasses(e.valuesFor("objectClass")),
            e(LDAPConstants.A_SERIAL_NUMBER),
            e(LDAPConstants.A_MANUFACTURER).map(Manufacturer(_))
          )
        }
      }

      // fetch the inventory datetime of the object
      val dateTime = inventoryEntry.getAsGTime(A_INVENTORY_DATE) map (_.dateTime) getOrElse (DateTime.now)
      NodeInfo(
        node.copy(properties = overrideProperties(node.id, node.properties, properties.toList.flatten)),
        inventoryEntry(A_HOSTNAME).getOrElse(""),
        machineInfo,
        osDetails,
        inventoryEntry.valuesFor(A_LIST_OF_IP).toList,
        dateTime,
        agentsInfo._2,
        agentsInfo._1,
        NodeId(policyServerId),
        inventoryEntry(A_ROOT_USER).getOrElse(""),
        inventoryEntry(A_ARCH),
        inventoryEntry(A_OS_RAM).map(m => MemorySize(m)),
        timezone
      )
    }
  }

  /**
  * Override logic between existing properties and inventory ones.
  * We only override Rudder properties with default provider with
  * inventory ones. Other providers (like datasources) are more
  * prioritary.
  * In all case, a user shoud just avoid these cases, so we log.
  */
  def overrideProperties(nodeId: NodeId, existing: Seq[NodeProperty], inventory: List[NodeProperty]): List[NodeProperty] = {
    val customProperties = inventory.map(x => (x.name, x)).toMap
    val overridden       = existing.map { current =>
      customProperties.get(current.name) match {
        case None         => current
        case Some(custom) =>
          current.provider match {
            case None | Some(PropertyProvider.defaultPropertyProvider) => // override and log
              logEffect.info(
                s"On node [${nodeId.value}]: overriding existing node property '${current.name}' with custom node inventory property with same name."
              )
              custom
            case other                                                 => // keep existing prop from other provider but log
              logEffect.info(
                s"On node [${nodeId.value}]: ignoring custom node inventory property with name '${current.name}' (an other provider already set that property)."
              )
              current
          }
      }
    }

    // now, filter remaining inventory properties (ie the one not already processed)
    val alreadyDone = overridden.map(_.name).toSet

    (overridden ++ inventory.filter(x => !alreadyDone.contains(x.name))).toList
  }

  /**
   * Build the ActiveTechniqueCategoryId from the given DN
   */
  def dn2ActiveTechniqueCategoryId(dn: DN): ActiveTechniqueCategoryId = {
    import net.liftweb.common.*
    rudderDit.ACTIVE_TECHNIQUES_LIB.getCategoryIdValue(dn) match {
      case Full(value) => ActiveTechniqueCategoryId(value)
      case e: EmptyBox =>
        throw new RuntimeException("The dn %s is not a valid Active Technique Category ID. Error was: %s".format(dn, e.toString))
    }
  }

  def dn2ActiveTechniqueId(dn: DN): ActiveTechniqueId = {
    import net.liftweb.common.*
    rudderDit.ACTIVE_TECHNIQUES_LIB.getActiveTechniqueId(dn) match {
      case Full(value) => ActiveTechniqueId(value)
      case e: EmptyBox =>
        throw new RuntimeException("The dn %s is not a valid Active Technique ID. Error was: %s".format(dn, e.toString))
    }
  }

  /**
   * Build the Group Category Id from the given DN
   */
  def dn2NodeGroupCategoryId(dn: DN): NodeGroupCategoryId = {
    import net.liftweb.common.*
    rudderDit.GROUP.getCategoryIdValue(dn) match {
      case Full(value) => NodeGroupCategoryId(value)
      case e: EmptyBox =>
        throw new RuntimeException("The dn %s is not a valid Node Group Category ID. Error was: %s".format(dn, e.toString))
    }
  }

  /**
   * Build the Node Group Category Id from the given DN
   */
  def dn2NodeGroupId(dn: DN): NodeGroupId = {
    import net.liftweb.common.*
    rudderDit.GROUP.getGroupId(dn) match {
      case Full(value) =>
        NodeGroupId.parse(value) match {
          case Left(err) => throw new RuntimeException(s"The dn ${dn} is not a valid Node Group ID. Error was: ${err}")
          case Right(id) => id
        }
      case e: EmptyBox => throw new RuntimeException(s"The dn ${dn} is not a valid Node Group UID. Error was: ${e.toString}")
    }
  }

  /**
   * Build the Rule Category Id from the given DN
   */
  def dn2RuleCategoryId(dn: DN): RuleCategoryId = {
    import net.liftweb.common.*
    rudderDit.RULECATEGORY.getCategoryIdValue(dn) match {
      case Full(value) => RuleCategoryId(value)
      case e: EmptyBox =>
        throw new RuntimeException("The dn %s is not a valid Rule Category ID. Error was: %s".format(dn, e.toString))
    }
  }

  def dn2LDAPDirectiveUid(dn: DN): DirectiveUid = {
    import net.liftweb.common.*
    rudderDit.ACTIVE_TECHNIQUES_LIB.getLDAPDirectiveUid(dn) match {
      case Full(value) => DirectiveUid(value)
      case e: EmptyBox =>
        throw new RuntimeException("The dn %s is not a valid Directive UID. Error was: %s".format(dn, e.toString))
    }
  }

  def dn2RuleUid(dn: DN): RuleUid = {
    import net.liftweb.common.*
    rudderDit.RULES.getRuleUid(dn) match {
      case Full(value) => RuleUid(value)
      case e: EmptyBox => throw new RuntimeException("The dn %s is not a valid Rule UID. Error was: %s".format(dn, e.toString))
    }
  }

  def nodeDn2OptNodeId(dn: DN): InventoryMappingPure[NodeId] = {
    val rdn = dn.getRDN
    if (!rdn.isMultiValued && rdn.hasAttribute(A_NODE_UUID)) {
      Right(NodeId(rdn.getAttributeValues()(0)))
    } else Left(Err.MalformedDN("Bad RDN for a node, expecting attribute name '%s', got: %s".format(A_NODE_UUID, rdn)))
  }

  //////////////////////////////    ActiveTechniqueCategory    //////////////////////////////

  /**
   * children and items are left empty
   */
  def entry2ActiveTechniqueCategory(e: LDAPEntry): InventoryMappingPure[ActiveTechniqueCategory] = {
    if (e.isA(OC_TECHNIQUE_CATEGORY)) {
      // OK, translate
      for {
        id         <- e.required(A_TECHNIQUE_CATEGORY_UUID)
        name       <- e.required(A_NAME)
        description = e(A_DESCRIPTION).getOrElse("")
        isSystem    = e.getAsBoolean(A_IS_SYSTEM).getOrElse(false)
      } yield {
        ActiveTechniqueCategory(ActiveTechniqueCategoryId(id), name, description, Nil, Nil, isSystem)
      }
    } else {
      Left(
        Err.UnexpectedObject(
          s"The given entry is not of the expected ObjectClass '${OC_TECHNIQUE_CATEGORY}'. Entry details: ${e}"
        )
      )
    }
  }

  /**
   * children and items are ignored
   */
  def activeTechniqueCategory2ldap(category: ActiveTechniqueCategory, parentDN: DN): LDAPEntry = {
    val entry = rudderDit.ACTIVE_TECHNIQUES_LIB.activeTechniqueCategoryModel(category.id.value, parentDN)
    entry.resetValuesTo(A_NAME, category.name)
    entry.resetValuesTo(A_DESCRIPTION, category.description)
    entry.resetValuesTo(A_IS_SYSTEM, category.isSystem.toLDAPString)
    entry
  }

  //////////////////////////////    ActiveTechnique    //////////////////////////////

  /**
   * Build a ActiveTechnique from and LDAPEntry.
   * children directives are left empty
   */
  def entry2ActiveTechnique(e: LDAPEntry): InventoryMappingPure[ActiveTechnique] = {
    if (e.isA(OC_ACTIVE_TECHNIQUE)) {
      // OK, translate
      for {
        id                   <- e.required(A_ACTIVE_TECHNIQUE_UUID)
        refTechniqueUuid     <- e.required(A_TECHNIQUE_UUID).map(x => TechniqueName(x))
        isEnabled             = e.getAsBoolean(A_IS_ENABLED).getOrElse(false)
        policyTypes           = e(A_POLICY_TYPES) match {
                                  case Some(json) => json.fromJson[PolicyTypes].getOrElse(PolicyTypes.rudderBase)
                                  case None       =>
                                    if (e.getAsBoolean(A_IS_SYSTEM).getOrElse(false)) PolicyTypes.rudderSystem
                                    else PolicyTypes.rudderBase
                                }
        acceptationDatetimes <- e(A_ACCEPTATION_DATETIME) match {
                                  case Some(v) =>
                                    v.fromJson[AcceptationDateTime]
                                      .leftMap(e => InventoryMappingRudderError.UnexpectedObject(e))
                                  case None    => Right(AcceptationDateTime.empty)
                                }
      } yield {
        ActiveTechnique(ActiveTechniqueId(id), refTechniqueUuid, acceptationDatetimes, Nil, isEnabled, policyTypes)
      }
    } else {
      Left(
        Err.UnexpectedObject(
          "The given entry is not of the expected ObjectClass '%s'. Entry details: %s".format(OC_TECHNIQUE_CATEGORY, e)
        )
      )
    }
  }

  def activeTechnique2Entry(activeTechnique: ActiveTechnique, parentDN: DN): LDAPEntry = {
    val entry = rudderDit.ACTIVE_TECHNIQUES_LIB.activeTechniqueModel(
      activeTechnique.id.value,
      parentDN,
      activeTechnique.techniqueName,
      activeTechnique.acceptationDatetimes.toJson,
      activeTechnique.isEnabled,
      activeTechnique.policyTypes
    )
    entry
  }

  //////////////////////////////    NodeGroupCategory    //////////////////////////////

  /**
   * children and items are left empty
   */
  def entry2NodeGroupCategory(e: LDAPEntry): InventoryMappingPure[NodeGroupCategory] = {
    if (e.isA(OC_GROUP_CATEGORY)) {
      // OK, translate
      for {
        id         <- e.required(A_GROUP_CATEGORY_UUID)
        name       <- e.required(A_NAME)
        description = e(A_DESCRIPTION).getOrElse("")
        isSystem    = e.getAsBoolean(A_IS_SYSTEM).getOrElse(false)
      } yield {
        NodeGroupCategory(NodeGroupCategoryId(id), name, description, Nil, Nil, isSystem)
      }
    } else {
      Left(
        Err.UnexpectedObject(
          "The given entry is not of the expected ObjectClass '%s'. Entry details: %s".format(OC_GROUP_CATEGORY, e)
        )
      )
    }
  }

  /**
   * children and items are ignored
   */
  def nodeGroupCategory2ldap(category: NodeGroupCategory, parentDN: DN): LDAPEntry = {
    val entry = rudderDit.GROUP.groupCategoryModel(category.id.value, parentDN)
    entry.resetValuesTo(A_NAME, category.name)
    entry.resetValuesTo(A_DESCRIPTION, category.description)
    entry.resetValuesTo(A_IS_SYSTEM, category.isSystem.toLDAPString)
    entry
  }

  ////////////////////////////////// Node Group //////////////////////////////////

  /**
   * Build a node group from and LDAPEntry.
   */
  def entry2NodeGroup(e: LDAPEntry): InventoryMappingPure[NodeGroup] = {
    if (e.isA(OC_RUDDER_NODE_GROUP)) {
      // OK, translate
      for {
        id         <- e.required(A_NODE_GROUP_UUID).flatMap(NodeGroupId.parse(_).left.map(MalformedDN.apply))
        name       <- e.required(A_NAME)
        nodeIds     = e.valuesFor(A_NODE_UUID).map(x => NodeId(x))
        query      <- e(A_QUERY_NODE_GROUP) match {
                        case None    => Right(None)
                        case Some(q) =>
                          cmdbQueryParser(q).toPureResult match {
                            case Right(x)  => Right(Some(x))
                            case Left(err) =>
                              val error =
                                s"Error when parsing query for node group persisted at DN '${e.dn}' (name: '${name}'), that seems to be an inconsistency. You should modify that group. Erros was: ${err.fullMsg}}"
                              logEffect.error(error)
                              Right(None)
                          }
                      }
        // better to ignore a bad property (set by something extern to rudder) than to make group unusable
        properties  = e.valuesFor(A_JSON_PROPERTY)
                        .toList
                        .flatMap(s => {
                          GroupProperty.unserializeLdapGroupProperty(s) match {
                            case Right(p)  => Some(p)
                            case Left(err) =>
                              ApplicationLogger.error(s"Group has an invalid property that will be ignore: ${err.fullMsg}")
                              None
                          }
                        })
        isDynamic   = e.getAsBoolean(A_IS_DYNAMIC).getOrElse(false)
        isEnabled   = e.getAsBoolean(A_IS_ENABLED).getOrElse(false)
        isSystem    = e.getAsBoolean(A_IS_SYSTEM).getOrElse(false)
        description = e(A_DESCRIPTION).getOrElse("")
      } yield {
        NodeGroup(id, name, description, properties, query, isDynamic, nodeIds, isEnabled, isSystem)
      }
    } else {
      Thread.currentThread().getStackTrace.foreach(println)
      Left(
        Err.UnexpectedObject(
          "The given entry is not of the expected ObjectClass '%s'. Entry details: %s".format(OC_RUDDER_NODE_GROUP, e)
        )
      )
    }
  }

  // Lightweight implementation, returns only the nodegroupid, and list of nodes
  def entryToGroupNodeIds(e: LDAPEntry): InventoryMappingPure[(NodeGroupId, Set[NodeId])] = {
    if (e.isA(OC_RUDDER_NODE_GROUP)) {
      for {
        id     <- e.required(A_NODE_GROUP_UUID).flatMap(NodeGroupId.parse(_).left.map(MalformedDN.apply))
        nodeIds = e.valuesFor(A_NODE_UUID).map(x => NodeId(x))
      } yield {
        (id, nodeIds)
      }
    } else {
      Left(
        Err.UnexpectedObject(s"The given entry is not of the expected ObjectClass '${OC_RUDDER_NODE_GROUP}'. Entry details: ${e}")
      )
    }
  }

  // Lightweight implementation, returns only the nodegroupid, and list of nodes
  def entryToGroupNodeIdsChunk(e: LDAPEntry): InventoryMappingPure[(NodeGroupId, Chunk[NodeId])] = {
    if (e.isA(OC_RUDDER_NODE_GROUP)) {
      for {
        id     <- e.required(A_NODE_GROUP_UUID).flatMap(NodeGroupId.parse(_).left.map(MalformedDN.apply))
        nodeIds = e.valuesForChunk(A_NODE_UUID).map(x => NodeId(x))
      } yield {
        (id, nodeIds)
      }
    } else {
      Left(
        Err.UnexpectedObject(s"The given entry is not of the expected ObjectClass '${OC_RUDDER_NODE_GROUP}'. Entry details: ${e}")
      )
    }
  }

  def nodeGroupToLdap(group: NodeGroup, parentDN: DN): LDAPEntry = {
    val entry = rudderDit.GROUP.groupModel(
      group.id.serialize,
      parentDN,
      group.name,
      group.description,
      group.query,
      group.isDynamic,
      group.serverList,
      group.isEnabled,
      group.isSystem
    )
    // we never ever want to save a property with a blank name
    val props = group.properties.collect { case p if (!p.name.trim.isEmpty) => p.toData }
    if (ApplicationLogger.isDebugEnabled && props.size != group.properties.size) {
      ApplicationLogger.debug(
        s"Some properties from group '${group.name}' (${group.id.serialize}) were ignored because their name was blank and it's forbidden"
      )
    }
    entry.resetValuesTo(A_JSON_PROPERTY, props*)
    entry
  }

  //////////////////////////////    Special Policy target info    //////////////////////////////

  def entry2RuleTargetInfo(e: LDAPEntry): InventoryMappingPure[FullRuleTargetInfo] = {
    if (e.isA(OC_RUDDER_NODE_GROUP)) {
      entry2NodeGroup(e).map(g =>
        FullRuleTargetInfo(FullGroupTarget(GroupTarget(g.id), g), g.name, g.description, g.isEnabled, g.isSystem)
      )

    } else if (e.isA(OC_SPECIAL_TARGET)) {
      for {
        targetString <- e.required(A_RULE_TARGET)
        target       <-
          RuleTarget
            .unser(targetString)
            .toRight(
              UnexpectedObject("Can not unserialize target, '%s' does not match any known target format".format(targetString))
            )
        name         <- e.required(A_NAME)
        description   = e(A_DESCRIPTION).getOrElse("")
        isEnabled     = e.getAsBoolean(A_IS_ENABLED).getOrElse(false)
        isSystem      = e.getAsBoolean(A_IS_SYSTEM).getOrElse(false)
        ruleTarget   <- target match {
                          case x: NonGroupRuleTarget => Right(FullOtherTarget(x))
                          case x => // group was processed previously, so in other case here, we raise an error
                            Left(
                              Err.UnexpectedObject(
                                s"We we not able to unseriable target type, which is not a NonGroupRuleTarget, '${x}' for entry ${e}"
                              )
                            )
                        }
      } yield {
        FullRuleTargetInfo(ruleTarget, name, description, isEnabled, isSystem)
      }
    } else {
      Left(
        Err.UnexpectedObject(
          s"The given entry is not of the expected ObjectClass '${OC_RUDDER_NODE_GROUP}' or '${OC_SPECIAL_TARGET}. Entry details: ${e}"
        )
      )
    }
  }

  //////////////////////////////    Directive    //////////////////////////////

  def entry2Directive(e: LDAPEntry): PureResult[Directive] = {

    if (e.isA(OC_DIRECTIVE)) {
      // OK, translate
      for {
        id              <- e.required(A_DIRECTIVE_UUID)
        s_version       <- e.required(A_TECHNIQUE_VERSION)
        policyMode      <- e(A_POLICY_MODE) match {
                             case None        => Right(None)
                             case Some(value) => PolicyMode.parse(value).map(Some(_))
                           }
        version         <- TechniqueVersion.parse(s_version).leftMap(Unexpected.apply)
        name             = e(A_NAME).getOrElse(id)
        params           = parsePolicyVariables(e.valuesFor(A_DIRECTIVE_VARIABLES).toSeq)
        shortDescription = e(A_DESCRIPTION).getOrElse("")
        longDescription  = e(A_LONG_DESCRIPTION).getOrElse("")
        priority         = e.getAsInt(A_PRIORITY).getOrElse(0)
        isEnabled        = e.getAsBoolean(A_IS_ENABLED).getOrElse(false)
        isSystem         = e.getAsBoolean(A_IS_SYSTEM).getOrElse(false)
        tags            <- e(A_SERIALIZED_TAGS) match {
                             case None       => Right(Tags(Set()))
                             case Some(tags) =>
                               CompleteJson
                                 .unserializeTags(tags)
                                 .toPureResult
                                 .chainError(s"Invalid attribute value for tags ${A_SERIALIZED_TAGS}: ${tags}")
                           }
      } yield {
        Directive(
          DirectiveId(DirectiveUid(id), ParseRev(e(A_REV_ID))),
          version,
          params,
          name,
          shortDescription,
          policyMode,
          longDescription,
          priority,
          isEnabled,
          isSystem,
          tags
        )
      }
    } else {
      Left(
        Err.UnexpectedObject("The given entry is not of the expected ObjectClass '%s'. Entry details: %s".format(OC_DIRECTIVE, e))
      )
    }
  }

  def userDirective2Entry(directive: Directive, parentDN: DN): LDAPEntry = {
    val entry = rudderDit.ACTIVE_TECHNIQUES_LIB.directiveModel(
      directive.id.uid,
      directive.id.rev,
      directive.techniqueVersion,
      parentDN
    )

    entry.resetValuesTo(A_DIRECTIVE_VARIABLES, policyVariableToSeq(directive.parameters)*)
    entry.resetValuesTo(A_NAME, directive.name)
    entry.resetValuesTo(A_DESCRIPTION, directive.shortDescription)
    entry.resetValuesTo(A_LONG_DESCRIPTION, directive.longDescription.toString)
    entry.resetValuesTo(A_PRIORITY, directive.priority.toString)
    entry.resetValuesTo(A_IS_ENABLED, directive.isEnabled.toLDAPString)
    entry.resetValuesTo(A_IS_SYSTEM, directive.isSystem.toLDAPString)
    directive.policyMode.foreach(mode => entry.resetValuesTo(A_POLICY_MODE, mode.name))
    entry.resetValuesTo(A_SERIALIZED_TAGS, net.liftweb.json.compactRender(JsonTagSerialisation.serializeTags(directive.tags)))
    entry
  }

  //////////////////////////////    Rule Category    //////////////////////////////

  /**
   * children and items are left empty
   */
  def entry2RuleCategory(e: LDAPEntry): InventoryMappingPure[RuleCategory] = {
    if (e.isA(OC_RULE_CATEGORY)) {
      // OK, translate
      for {
        id         <- e.required(A_RULE_CATEGORY_UUID)
        name       <- e.required(A_NAME)
        description = e(A_DESCRIPTION).getOrElse("")
        isSystem    = e.getAsBoolean(A_IS_SYSTEM).getOrElse(false)
      } yield {
        RuleCategory(RuleCategoryId(id), name, description, Nil, isSystem)
      }
    } else {
      Left(Err.UnexpectedObject(s"The given entry is not of the expected ObjectClass '${OC_RULE_CATEGORY}'. Entry details: ${e}"))
    }
  }

  /**
   * children and items are ignored
   */
  def ruleCategory2ldap(category: RuleCategory, parentDN: DN): LDAPEntry = {
    rudderDit.RULECATEGORY.ruleCategoryModel(category.id.value, parentDN, category.name, category.description, category.isSystem)
  }

  //////////////////////////////    Rule    //////////////////////////////
  def entry2OptTarget(optValue: Option[String]): InventoryMappingPure[Option[RuleTarget]] = {
    optValue match {
      case None        => Right(None)
      case Some(value) =>
        RuleTarget.unser(value).toRight(UnexpectedObject(s"Bad parameter for a rule target: ${value}")).map(Some(_))
    }
  }

  def entry2Rule(e: LDAPEntry): PureResult[Rule] = {

    if (e.isA(OC_RULE)) {
      for {
        id   <- e.required(A_RULE_UUID)
        tags <- e(A_SERIALIZED_TAGS) match {
                  case None       => Right(Tags(Set()))
                  case Some(tags) =>
                    CompleteJson
                      .unserializeTags(tags)
                      .toPureResult
                      .chainError(s"Invalid attribute value for tags ${A_SERIALIZED_TAGS}: ${tags}")
                }
      } yield {
        val targets      = for {
          target           <- e.valuesFor(A_RULE_TARGET)
          optionRuleTarget <- entry2OptTarget(Some(target)) match {
                                case Right(value) => Some(value)
                                case Left(err)    =>
                                  logEffect.error(s"Invalid attribute '${target}' for entry ${A_RULE_TARGET}.")
                                  None
                              }
          ruleTarget       <- optionRuleTarget
        } yield {
          ruleTarget
        }
        val rev          = ParseRev(e(A_REV_ID))
        val directiveIds = e
          .valuesFor(A_DIRECTIVE_UUID)
          .map(x => DirectiveId.parse(x).getOrElse(DirectiveId(DirectiveUid("")))) // the error case handling is for compat
        val name             = e(A_NAME).getOrElse(id)
        val shortDescription = e(A_DESCRIPTION).getOrElse("")
        val longDescription  = e(A_LONG_DESCRIPTION).getOrElse("")
        val isEnabled        = e.getAsBoolean(A_IS_ENABLED).getOrElse(false)
        val isSystem         = e.getAsBoolean(A_IS_SYSTEM).getOrElse(false)
        val category         = e(A_RULE_CATEGORY).map(RuleCategoryId(_)).getOrElse(rudderDit.RULECATEGORY.rootCategoryId)

        Rule(
          RuleId(RuleUid(id), rev),
          name,
          category,
          targets,
          directiveIds,
          shortDescription,
          longDescription,
          isEnabled,
          isSystem,
          tags
        )
      }
    } else {
      Left(Err.UnexpectedObject(s"The given entry is not of the expected ObjectClass '${OC_RULE}'. Entry details: ${e}"))
    }
  }

  /**
   * Map a rule to an LDAP Entry.
   * WARN: serial is NEVER mapped.
   */
  def rule2Entry(rule: Rule): LDAPEntry = {
    val entry = rudderDit.RULES.ruleModel(
      rule.id,
      rule.name,
      rule.isEnabledStatus,
      rule.isSystem,
      rule.categoryId.value
    )

    entry.resetValuesTo(A_RULE_TARGET, rule.targets.map(_.target).toSeq*)
    entry.resetValuesTo(A_DIRECTIVE_UUID, rule.directiveIds.map(_.serialize).toSeq*)
    entry.resetValuesTo(A_DESCRIPTION, rule.shortDescription)
    entry.resetValuesTo(A_LONG_DESCRIPTION, rule.longDescription.toString)
    entry.resetValuesTo(A_SERIALIZED_TAGS, net.liftweb.json.compactRender(JsonTagSerialisation.serializeTags(rule.tags)))

    entry
  }

  //////////////////////////////    API Accounts    //////////////////////////////

  def serApiAcl(authz: List[ApiAclElement]): String                              = {
    import net.liftweb.json.Serialization.*
    import net.liftweb.json.*
    implicit val formats: Formats = DefaultFormats
    val toSerialize = JsonApiAcl(acl = authz.map(a => JsonApiAuthz(path = a.path.value, actions = a.actions.toList.map(_.name))))
    write[JsonApiAcl](toSerialize)
  }
  def unserApiAcl(s: String):                Either[String, List[ApiAclElement]] = {
    import cats.implicits.*
    import net.liftweb.json.*
    implicit val formats = net.liftweb.json.DefaultFormats
    for {
      json <- parseOpt(s).toRight(s"The following string can not be parsed as a JSON object for API ACL: ${s}")
      jacl <- (json.extractOpt[JsonApiAcl]).toRight(s"Can not extract API ACL object from json: ${s}")
      acl  <- jacl.acl.traverse {
                case JsonApiAuthz(path, actions) =>
                  for {
                    p <- AclPath.parse(path)
                    a <- actions.traverse(HttpAction.parse)
                  } yield {
                    ApiAclElement(p, a.toSet)
                  }
              }
    } yield {
      acl
    }
  }

  /**
   * Build an API Account from an entry
   */
  def entry2ApiAccount(e: LDAPEntry): InventoryMappingPure[ApiAccount] = {
    if (e.isA(OC_API_ACCOUNT)) {
      // OK, translate
      for {
        id                    <- e.required(A_API_UUID).map(ApiAccountId(_))
        name                  <- e.required(A_NAME).map(ApiAccountName(_))
        token                 <- e.required(A_API_TOKEN).map(ApiToken(_))
        creationDatetime      <- e.requiredAs[GeneralizedTime](_.getAsGTime, A_CREATION_DATETIME)
        tokenCreationDatetime <- e.requiredAs[GeneralizedTime](_.getAsGTime, A_API_TOKEN_CREATION_DATETIME)
        isEnabled              = e.getAsBoolean(A_IS_ENABLED).getOrElse(false)
        description            = e(A_DESCRIPTION).getOrElse("")
        // expiration date is optionnal
        expirationDate         = e.getAsGTime(A_API_EXPIRATION_DATETIME)
        // api authz kind/acl are not optionnal, but may be missing for Rudder < 4.3 migration
        // in that case, use the defaultACL
        accountType            = e(A_API_KIND) match {
                                   case None    => ApiAccountType.PublicApi // this is the default
                                   case Some(s) => ApiAccountType.values.find(_.name == s).getOrElse(ApiAccountType.PublicApi)
                                 }
        authz                 <- e(A_API_AUTHZ_KIND) match {
                                   case None    =>
                                     if (accountType == ApiAccountType.PublicApi) {
                                       logEffect.warn(s"Missing API authorizations level kind for token '${name.value}' with id '${id.value}'")
                                     }
                                     Right(
                                       ApiAuthorization.None
                                     ) // for Rudder < 4.3, it should have been migrated. So here, we just don't gave any access.
                                   case Some(s) =>
                                     ApiAuthorizationKind.parse(s) match {
                                       case Left(error) => Left(Err.UnexpectedObject(error))
                                       case Right(kind) =>
                                         kind match {
                                           case ApiAuthorizationKind.ACL  =>
                                             // parse acl
                                             e(A_API_ACL) match {
                                               case None    =>
                                                 logEffect.debug(
                                                   s"API authorizations level kind for token '${name.value}' with id '${id.value}' is 'ACL' but it doesn't have any ACLs conigured"
                                                 )
                                                 Right(
                                                   ApiAuthorization.None
                                                 ) // for Rudder < 4.3, it should have been migrated. So here, we just don't gave any access.
                                               case Some(s) =>
                                                 unserApiAcl(s) match {
                                                   case Right(x)  => Right(ApiAuthorization.ACL(x))
                                                   case Left(msg) => Left(Err.UnexpectedObject(msg))
                                                 }
                                             }
                                           case ApiAuthorizationKind.None => Right(ApiAuthorization.None)
                                           case ApiAuthorizationKind.RO   => Right(ApiAuthorization.RO)
                                           case ApiAuthorizationKind.RW   => Right(ApiAuthorization.RW)
                                         }
                                     }
                                 }
        tenants               <-
          NodeSecurityContext.parse(e(A_API_TENANT)).left.map(err => InventoryMappingRudderError.UnexpectedObject(err.fullMsg))
      } yield {

        def warnOnIgnoreAuthz(): Unit = {
          if (e(A_API_AUTHZ_KIND).isDefined || e(A_API_EXPIRATION_DATETIME).isDefined) {
            // this is a log for dev, an user can't do anything about it.
            logEffect.debug(
              s"Attribute '${A_API_AUTHZ_KIND}' or '${A_API_EXPIRATION_DATETIME}' is defined for " +
              s"API account '${name.value}' [${id.value}], it will be ignored because the account is of type '${accountType.name}'."
            )
          }
        }

        val accountKind = accountType match {
          case ApiAccountType.System    =>
            warnOnIgnoreAuthz()
            ApiAccountKind.System
          case ApiAccountType.User      =>
            warnOnIgnoreAuthz()
            ApiAccountKind.User
          case ApiAccountType.PublicApi =>
            ApiAccountKind.PublicApi(authz, expirationDate.map(_.dateTime))
        }

        ApiAccount(
          id,
          accountKind,
          name,
          token,
          description,
          isEnabled,
          creationDatetime.dateTime,
          tokenCreationDatetime.dateTime,
          tenants
        )
      }
    } else {
      Left(Err.UnexpectedObject(s"The given entry is not of the expected ObjectClass '${OC_API_ACCOUNT}'. Entry details: ${e}"))
    }
  }

  def apiAccount2Entry(principal: ApiAccount): LDAPEntry = {
    val mod = LDAPEntry(rudderDit.API_ACCOUNTS.API_ACCOUNT.dn(principal.id))
    mod.resetValuesTo(A_OC, OC.objectClassNames(OC_API_ACCOUNT).toSeq*)
    mod.resetValuesTo(A_API_UUID, principal.id.value)
    mod.resetValuesTo(A_NAME, principal.name.value)
    mod.resetValuesTo(A_CREATION_DATETIME, GeneralizedTime(principal.creationDate).toString)
    mod.resetValuesTo(A_API_TOKEN, principal.token.value)
    mod.resetValuesTo(A_API_TOKEN_CREATION_DATETIME, GeneralizedTime(principal.tokenGenerationDate).toString)
    mod.resetValuesTo(A_DESCRIPTION, principal.description)
    mod.resetValuesTo(A_IS_ENABLED, principal.isEnabled.toLDAPString)
    mod.resetValuesTo(A_API_KIND, principal.kind.kind.name)
    mod.resetValuesTo(A_API_TENANT, principal.tenants.serialize)

    principal.kind match {
      case ApiAccountKind.PublicApi(authz, exp) =>
        exp.foreach(e => mod.resetValuesTo(A_API_EXPIRATION_DATETIME, GeneralizedTime(e).toString()))
        // authorisation
        authz match {
          case ApiAuthorization.ACL(acl) =>
            mod.resetValuesTo(A_API_AUTHZ_KIND, authz.kind.name)
            mod.resetValuesTo(A_API_ACL, serApiAcl(acl))
          case x                         =>
            mod.resetValuesTo(A_API_AUTHZ_KIND, x.kind.name)
        }
      case _                                    => // nothing to add
    }
    mod
  }

  //////////////////////////////    Parameters    //////////////////////////////

  /*
   * We need to know if the format is 6.0 and before or 6.1.
   * For that, we look if attribute `overridable` is present: if so, it's 6.0 or before
   * (and we remove it for 6.1 and above).
   */
  def entry2Parameter(e: LDAPEntry): InventoryMappingPure[GlobalParameter] = {
    import com.normation.rudder.domain.properties.GenericProperty.*
    if (e.isA(OC_PARAMETER)) {
      // OK, translate
      for {
        name       <- e.required(A_PARAMETER_NAME)
        description = e(A_DESCRIPTION).getOrElse("")
        provider    = e(A_PROPERTY_PROVIDER).map(PropertyProvider.apply)
        parsed      = e(A_PARAMETER_VALUE).getOrElse("").parseGlobalParameter(name, e.hasAttribute("overridable"))
        mode        = e(A_INHERIT_MODE).flatMap(InheritMode.parseString(_).toOption)
        rev         = e(A_REV_ID).map(Revision(_)) match {
                        case None    => GitVersion.DEFAULT_REV
                        case Some(x) => x
                      }
      } yield {
        GlobalParameter(name, rev, parsed, mode, description, provider)
      }
    } else {
      Left(
        Err.UnexpectedObject("The given entry is not of the expected ObjectClass '%s'. Entry details: %s".format(OC_PARAMETER, e))
      )
    }
  }

  def parameter2Entry(parameter: GlobalParameter): LDAPEntry = {
    import com.normation.rudder.domain.properties.GenericProperty.*
    val entry = rudderDit.PARAMETERS.parameterModel(
      parameter.name
    )
    parameter.rev.foreach(r => entry.resetValuesTo(A_REV_ID, r.value))
    entry.resetValuesTo(A_PARAMETER_VALUE, parameter.value.serializeGlobalParameter)
    entry.resetValuesTo(A_DESCRIPTION, parameter.description)
    parameter.provider.foreach(p => entry.resetValuesTo(A_PROPERTY_PROVIDER, p.value))
    parameter.inheritMode.foreach(m => entry.resetValuesTo(A_INHERIT_MODE, m.value))
    entry
  }

  //////////////////////////////    Rudder Config    //////////////////////////////

  def entry2RudderConfig(e: LDAPEntry): InventoryMappingPure[RudderWebProperty] = {
    if (e.isA(OC_PROPERTY)) {
      // OK, translate
      for {
        name       <- e.required(A_PROPERTY_NAME)
        value       = e(A_PROPERTY_VALUE).getOrElse("")
        description = e(A_DESCRIPTION).getOrElse("")
      } yield {
        RudderWebProperty(
          RudderWebPropertyName(name),
          value,
          description
        )
      }
    } else Left(Err.UnexpectedObject(s"The given entry is not of the expected ObjectClass '${OC_PROPERTY}'. Entry details: ${e}"))
  }

  def rudderConfig2Entry(property: RudderWebProperty): LDAPEntry = {
    val entry = rudderDit.APPCONFIG.propertyModel(
      property.name
    )
    entry.resetValuesTo(A_PROPERTY_VALUE, property.value)
    entry.resetValuesTo(A_DESCRIPTION, property.description)
    entry
  }

}

// This need to be on top level, else lift json does absolutly nothing good.
// a stable case class for json serialisation
// { "acl": [ {"path":"some/path", "actions":["get","put"]}, {"path":"other/path","actions":["get"]}}
final case class JsonApiAcl(acl: List[JsonApiAuthz]) extends AnyVal
final case class JsonApiAuthz(path: String, actions: List[String])<|MERGE_RESOLUTION|>--- conflicted
+++ resolved
@@ -102,12 +102,7 @@
 class LDAPEntityMapper(
     rudderDit:       RudderDit,
     nodeDit:         NodeDit,
-<<<<<<< HEAD
-    cmdbQueryParser: CmdbQueryParser,
-=======
-    inventoryDit:    InventoryDit,
     cmdbQueryParser: CmdbQueryParser & RawStringQueryParser, // used to read from LDAP, in which case we do not need validation
->>>>>>> e6f2b978
     inventoryMapper: InventoryMapper
 ) extends NamedZioLogger {
 
