/*
*************************************************************************************
* Copyright 2011 Normation SAS
*************************************************************************************
*
* This file is part of Rudder.
*
* Rudder is free software: you can redistribute it and/or modify
* it under the terms of the GNU General Public License as published by
* the Free Software Foundation, either version 3 of the License, or
* (at your option) any later version.
*
* In accordance with the terms of section 7 (7. Additional Terms.) of
* the GNU General Public License version 3, the copyright holders add
* the following Additional permissions:
* Notwithstanding to the terms of section 5 (5. Conveying Modified Source
* Versions) and 6 (6. Conveying Non-Source Forms.) of the GNU General
* Public License version 3, when you create a Related Module, this
* Related Module is not considered as a part of the work and may be
* distributed under the license agreement of your choice.
* A "Related Module" means a set of sources files including their
* documentation that, without modification of the Source Code, enables
* supplementary functions or services in addition to those offered by
* the Software.
*
* Rudder is distributed in the hope that it will be useful,
* but WITHOUT ANY WARRANTY; without even the implied warranty of
* MERCHANTABILITY or FITNESS FOR A PARTICULAR PURPOSE.  See the
* GNU General Public License for more details.
*
* You should have received a copy of the GNU General Public License
* along with Rudder.  If not, see <http://www.gnu.org/licenses/>.

*
*************************************************************************************
*/

package com.normation.rudder.services.policies

import java.nio.charset.StandardCharsets
import java.util.concurrent.TimeUnit
import better.files.File
import org.joda.time.DateTime
import com.normation.rudder.domain.Constants
import com.normation.rudder.domain.nodes.NodeInfo
import com.normation.rudder.domain.parameters.ParameterName
import com.normation.rudder.domain.policies._
import com.normation.rudder.repository._
import com.normation.rudder.services.eventlog.HistorizationService
import com.normation.rudder.services.nodes.NodeInfoService
import com.normation.rudder.services.policies.nodeconfig.NodeConfigurationHash
import com.normation.utils.Control._
import net.liftweb.common._
import com.normation.inventory.services.core.ReadOnlyFullInventoryRepository
import com.normation.inventory.domain.AcceptedInventory
import com.normation.inventory.domain.NodeInventory
import com.normation.rudder.domain.parameters.GlobalParameter
import com.normation.rudder.domain.reports.NodeExpectedReports
import com.normation.inventory.domain.NodeId
import com.normation.rudder.domain.reports.NodeConfigId
import com.normation.rudder.reports.ComplianceMode
import com.normation.rudder.reports.ComplianceModeService
import com.normation.rudder.reports.AgentRunIntervalService
import com.normation.rudder.reports.AgentRunInterval
import com.normation.rudder.domain.logger.ComplianceDebugLogger
import com.normation.rudder.services.reports.CachedFindRuleNodeStatusReports
import com.normation.rudder.services.policies.write.PolicyWriterService
import com.normation.rudder.reports.GlobalComplianceMode
import com.normation.rudder.domain.appconfig.FeatureSwitch
import com.normation.inventory.domain.AixOS
import com.normation.rudder.batch.UpdateDynamicGroups
import com.normation.rudder.domain.reports.NodeModeConfig
import com.normation.rudder.reports.HeartbeatConfiguration
import com.normation.rudder.hooks.RunHooks
import com.normation.rudder.hooks.HookEnvPairs
import com.normation.rudder.domain.nodes.NodeState
import com.normation.rudder.services.policies.nodeconfig.NodeConfigurationHashRepository
import com.normation.rudder.domain.reports.DirectiveExpectedReports
import com.normation.rudder.domain.reports.ComponentExpectedReport
import com.normation.rudder.domain.reports.RuleExpectedReports
import com.normation.rudder.domain.logger.TimingDebugLogger
import com.normation.rudder.domain.logger.PolicyGenerationLogger
import cats.data.NonEmptyList
import com.normation.inventory.domain.MemorySize
import com.normation.rudder.domain.reports.OverridenPolicy
import com.normation.rudder.hooks.Hooks
import com.normation.rudder.hooks.HooksLogger
import org.joda.time.Period
import org.joda.time.format.ISODateTimeFormat
import org.joda.time.format.PeriodFormatterBuilder

import scala.concurrent.duration.FiniteDuration
import com.normation.box._
import com.normation.errors._
import com.normation.rudder.domain.logger.PolicyGenerationLoggerPure
import zio._
import zio.syntax._
import com.normation.zio._

/**
 * A deployment hook is a class that accept callbacks.
 */
trait PromiseGenerationHooks {

  /*
   * Hooks to call before deployment start.
   * This one is synchronise, so that deployment will
   * wait for its completion AND success.
   * So
   */
  def beforeDeploymentSync(generationTime: DateTime): Box[Unit]
}

/**
 * Define how a node should be sorted in the list of nodes.
 * We want root first, then relay with node just above, then relay, then nodes
 */
object NodePriority {
  def apply(nodeInfo: NodeInfo): Int = {
    if(nodeInfo.id.value == "root") 0
    else if(nodeInfo.isPolicyServer) {
      if(nodeInfo.policyServerId.value == "root") 1 else 2
    } else 3
  }
}

/**
 * The main service which deploy modified rules and
 * their dependencies.
 */
trait PromiseGenerationService {

  /**
   * All mighy method that take all modified rules, find their
   * dependencies, proccess ${vars}, build the list of node to update,
   * update nodes.
   *
   * Return the list of node IDs actually updated.
   *
   */
  def deploy() : Box[Set[NodeId]] = {
    PolicyGenerationLogger.info("Start policy generation, checking updated rules")

    val initialTime = System.currentTimeMillis

    val generationTime = new DateTime(initialTime)
    val rootNodeId = Constants.ROOT_POLICY_SERVER_ID
    //we need to add the current environment variables to the script context
    //plus the script environment variables used as script parameters
    import scala.jdk.CollectionConverters._
    val systemEnv = HookEnvPairs.build(System.getenv.asScala.toSeq:_*)


    /*
     * The computation of dynamic group is a workaround inconsistencies after importing definition
     * from LDAP, see: https://issues.rudder.io/issues/14758
     * But that computation may lead to a huge delay in generation (tens of minutes). We want to be
     * able to unset their computation in some case through an environement variable.
     *
     * To disable it, set environment variable "rudder.generation.computeDynGroup" to "disabled"
     */
    val computeDynGroupsEnabled = getComputeDynGroups().getOrElse(true)

    val maxParallelism = {
      // We want to limit the number of parallel execution and threads to the number of core/2 (minimum 1) by default.
      // This is taken from the system environment variable because we really want to be able to change it at runtime.
      def threadForProc(mult: Double): Int = {
        Math.max(1, (java.lang.Runtime.getRuntime.availableProcessors * mult).ceil.toInt)
      }
      val t = try {
        getMaxParallelism().getOrElse("x0.5") match {
          case s if s.charAt(0) == 'x' => threadForProc(s.substring(1).toDouble)
          case other => other.toInt
        }
      } catch {
        case ex: IllegalArgumentException => threadForProc(1)
      }
      if(t < 1) {
        PolicyGenerationLogger.warn(s"You can't set 'rudder_generation_max_parallelism' so that there is less than 1 thread for generation")
        1
      } else {
        t
      }
    }
    val jsTimeout = {
      // by default 5s but can be overrided
      val t = getJsTimeout().getOrElse(5)
      FiniteDuration(try {
        Math.max(1, t.toLong) // must be a positive number
      } catch {
        case ex: NumberFormatException =>
          PolicyGenerationLogger.error(s"Impossible to user property '${t}' for js engine timeout: not a number")
          5L // default
      }, TimeUnit.SECONDS)
    }

    val generationContinueOnError = getGenerationContinueOnError().getOrElse(false)

<<<<<<< HEAD
    PolicyGenerationLogger.debug(s"Policy generation parallelism set to: ${maxParallelism} (change with REST API settings parameter 'rudder_generation_max_parallelism')")
    PolicyGenerationLogger.debug(s"Policy generation JS evaluation of directive parameter timeout: ${jsTimeout} s (change with REST API settings parameter 'rudder_generation_jsTimeout')")
    PolicyGenerationLogger.debug(s"Policy generation continues on NodeConfigurations evaluation: ${generationContinueOnError} (change with REST API settings parameter 'rudder_generation_continue_on_error')")
=======

    PolicyLogger.debug(s"Policy generation parallelism set to: ${maxParallelism} (change with REST API settings parameter 'rudder_generation_max_parallelism')")
    PolicyLogger.debug(s"Policy generation JS evaluation of directive parameter timeout: ${jsTimeout} s (change with REST API settings parameter 'rudder_generation_jsTimeout')")
    PolicyLogger.debug(s"Policy generation continues on NodeConfigurations evaluation: ${generationContinueOnError} (change with REST API settings parameter 'rudder_generation_continue_on_error')")
    implicit val parallelism = Parallelism(maxParallelism, Scheduler.io(executionModel = ExecutionModel.AlwaysAsyncExecution), TaskSemaphore(maxParallelism = maxParallelism))
>>>>>>> abafd068

    val result = for {
      // trigger a dynamic group update
      _                    <- if(computeDynGroupsEnabled) {
                                triggerNodeGroupUpdate()
                              } else {
                                PolicyGenerationLogger.warn(s"Computing dynamic groups disable by REST API settings 'rudder_generation_compute_dyngroups'")
                                Full(())
                              }
      timeComputeGroups    =  (System.currentTimeMillis - initialTime)
      _                    =  PolicyGenerationLogger.timing.debug(s"Computing dynamic groups finished in ${timeComputeGroups} ms")
      preGenHooksTime      =  System.currentTimeMillis
      _                    <- runPreHooks(generationTime, systemEnv)
      timeRunPreGenHooks   =  (System.currentTimeMillis - preGenHooksTime)
      _                    =  PolicyGenerationLogger.timing.debug(s"Pre-policy-generation scripts hooks ran in ${timeRunPreGenHooks} ms")

      codePreGenHooksTime  =  System.currentTimeMillis
      _                    <- beforeDeploymentSync(generationTime)
      timeCodePreGenHooks  =  (System.currentTimeMillis - codePreGenHooksTime)
      _                    =  PolicyGenerationLogger.timing.debug(s"Pre-policy-generation modules hooks in ${timeCodePreGenHooks} ms, start getting all generation related data.")

      // Objects need to be created in separate for {} yield to be garbage collectable,
      // otherwise they remain in the scope and are not freed.
      // We need to do that as many time as necessary to free memory during policy generation

      fetch0Time           =  System.currentTimeMillis
      (updatedNodesId, updatedNodeInfo, expectedReports, allErrors, errorNodes, timeFetchAll, timeHistorize, timeRuleVal, timeBuildConfig, timeWriteNodeConfig, timeSetExpectedReport) <- for {
        (updatedNodeConfigIds, allNodeConfigurations, allNodeConfigsInfos, updatedNodesId, updatedNodeInfo, globalPolicyMode, allNodeModes, allErrors, errorNodes, timeFetchAll, timeHistorize, timeRuleVal, timeBuildConfig) <- for {
          (activeNodeIds, ruleVals, nodeContexts, allNodeModes, scriptEngineEnabled, globalPolicyMode, nodeConfigCaches, timeFetchAll, timeHistorize, timeRuleVal, errors) <- for {
             allRules             <- findDependantRules() ?~! "Could not find dependant rules"
             fetch1Time           =  System.currentTimeMillis
             _                    =  PolicyGenerationLogger.timing.trace(s"Fetched rules in ${fetch1Time-fetch0Time} ms")
             allNodeInfos         <- getAllNodeInfos.map( _.filter { case(_,n) =>
                                       if(n.state == NodeState.Ignored) {
                                         PolicyGenerationLogger.debug(s"Skipping node '${n.id.value}' because the node is in state '${n.state.name}'")
                                         false
                                       } else true
                                     })  ?~! "Could not get Node Infos" //disabled node don't get new policies
             fetch2Time           =  System.currentTimeMillis
             _                    =  PolicyGenerationLogger.timing.trace(s"Fetched node infos in ${fetch2Time-fetch1Time} ms")
             directiveLib         <- getDirectiveLibrary() ?~! "Could not get the directive library"
             fetch3Time           =  System.currentTimeMillis
             _                    =  PolicyGenerationLogger.timing.trace(s"Fetched directives in ${fetch3Time-fetch2Time} ms")
             groupLib             <- getGroupLibrary() ?~! "Could not get the group library"
             fetch4Time           =  System.currentTimeMillis
             _                    =  PolicyGenerationLogger.timing.trace(s"Fetched groups in ${fetch4Time-fetch3Time} ms")
             allParameters        <- getAllGlobalParameters ?~! "Could not get global parameters"
             fetch5Time           =  System.currentTimeMillis
             _                    =  PolicyGenerationLogger.timing.trace(s"Fetched global parameters in ${fetch5Time-fetch4Time} ms")
             globalAgentRun       <- getGlobalAgentRun
             fetch6Time           =  System.currentTimeMillis
             _                    =  PolicyGenerationLogger.timing.trace(s"Fetched run infos in ${fetch6Time-fetch5Time} ms")
             scriptEngineEnabled  <- getScriptEngineEnabled() ?~! "Could not get if we should use the script engine to evaluate directive parameters"
             globalComplianceMode <- getGlobalComplianceMode
             globalPolicyMode     <- getGlobalPolicyMode() ?~! "Cannot get the Global Policy Mode (Enforce or Verify)"
             nodeConfigCaches     <- getNodeConfigurationHash() ?~! "Cannot get the Configuration Cache"
             allNodeModes         =  buildNodeModes(allNodeInfos, globalComplianceMode, globalAgentRun, globalPolicyMode)
             timeFetchAll         =  (System.currentTimeMillis - fetch0Time)
             _                    =  PolicyGenerationLogger.timing.debug(s"All relevant information fetched in ${timeFetchAll} ms, start names historization.")


             _                    =  logMetrics(allNodeInfos, allRules, directiveLib, groupLib, allParameters, nodeConfigCaches)
             /////
             ///// end of inputs, all information gathered for promise generation.
             /////

             ///// this thing has nothing to do with promise generation and should be
             ///// else where. You can ignore it if you want to understand generation process.
             historizeTime =  System.currentTimeMillis
             _             <- historizeData(allRules, directiveLib, groupLib, allNodeInfos, globalAgentRun)
             timeHistorize =  (System.currentTimeMillis - historizeTime)
             _             =  PolicyGenerationLogger.timing.debug(s"Historization of names done in ${timeHistorize} ms, start to build rule values.")
             ///// end ignoring

            /////
            ///// Generate the root file with all certificate. This could be done in the node lifecycle management.
            ///// For now, it's just a trigger: the generation is async and doesn't fail policy generation.
            ///// File is: /var/rudder/lib/ssl/allnodescerts.pem
            _                     =  writeCertificatesPem(allNodeInfos)

             ///// parse rule for directive parameters and build node context that will be used for them
             ///// also restrict generation to only active rules & nodes:
             ///// - number of nodes: only node somehow targetted by a rule have to be considered.
             ///// - number of rules: any rule without target or with only target with no node can be skipped

             ruleValTime           =  System.currentTimeMillis
             activeRuleIds         =  getAppliedRuleIds(allRules, groupLib, directiveLib, allNodeInfos)
             ruleVals              <- buildRuleVals(activeRuleIds, allRules, directiveLib, groupLib, allNodeInfos) ?~! "Cannot build Rule vals"
             timeRuleVal           =  (System.currentTimeMillis - ruleValTime)
             _                     =  PolicyGenerationLogger.timing.debug(s"RuleVals built in ${timeRuleVal} ms, start to expand their values.")

             nodeContextsTime      =  System.currentTimeMillis
             activeNodeIds         =  ruleVals.foldLeft(Set[NodeId]()){case(s,r) => s ++ r.nodeIds}
             NodesContextResult(nodeContexts, errors) <-
                                      getNodeContexts(activeNodeIds, allNodeInfos, groupLib, allParameters.toList, globalAgentRun, globalComplianceMode, globalPolicyMode) ?~! "Could not get node interpolation context"
             timeNodeContexts      =  (System.currentTimeMillis - nodeContextsTime)
             _                     =  PolicyGenerationLogger.timing.debug(s"Node contexts built in ${timeNodeContexts} ms, start to build new node configurations.")
          } yield {
            (activeNodeIds, ruleVals, nodeContexts, allNodeModes, scriptEngineEnabled, globalPolicyMode, nodeConfigCaches, timeFetchAll, timeHistorize, timeRuleVal, errors)
          }
          buildConfigTime       =  System.currentTimeMillis
          /// here, we still have directive by directive info
          configsAndErrors      <- buildNodeConfigurations(activeNodeIds, ruleVals, nodeContexts, allNodeModes, scriptEngineEnabled, globalPolicyMode, maxParallelism, jsTimeout, generationContinueOnError) ?~! "Cannot build target configuration node"
          /// only keep successfull node config. We will keep the failed one to fail the whole process in the end if needed
          allNodeConfigurations =  configsAndErrors.ok.map(c => (c.nodeInfo.id, c)).toMap
          allErrors             =  configsAndErrors.errors.map(_.fullMsg) ++ errors.values
          errorNodes            =  activeNodeIds -- allNodeConfigurations.keySet

          timeBuildConfig       =  (System.currentTimeMillis - buildConfigTime)
          _                     =  PolicyGenerationLogger.timing.debug(s"Node's target configuration built in ${timeBuildConfig} ms, start to update rule values.")

          allNodeConfigsInfos   =  allNodeConfigurations.map{ case (nodeid, nodeconfig) => (nodeid, nodeconfig.nodeInfo)}
          allNodeConfigsId      =  allNodeConfigsInfos.keysIterator.toSet

          updatedNodeConfigIds  =  getNodesConfigVersion(allNodeConfigurations, nodeConfigCaches, generationTime)
          updatedNodesId        = updatedNodeConfigIds.keySet.toSeq.toSet
          updatedNodeInfo       =  allNodeConfigurations.collect{ case (nodeId, nodeconfig) if (updatedNodesId.contains(nodeId)) => (nodeId, nodeconfig.nodeInfo)}

          // WHY DO WE NEED TO FORGET OTHER NODES CACHE INFO HERE ?
          _                     <- forgetOtherNodeConfigurationState(allNodeConfigsId) ?~! "Cannot clean the configuration cache"

        } yield {
          (updatedNodeConfigIds, allNodeConfigurations, allNodeConfigsInfos, updatedNodesId, updatedNodeInfo, globalPolicyMode, allNodeModes, allErrors, errorNodes, timeFetchAll, timeHistorize, timeRuleVal, timeBuildConfig)
        }
        ///// so now we have everything for each updated nodes, we can start writing node policies and then expected reports

        writeTime             =  System.currentTimeMillis
        _                     <- writeNodeConfigurations(rootNodeId, updatedNodeConfigIds, allNodeConfigurations, allNodeConfigsInfos, globalPolicyMode, generationTime, maxParallelism) ?~!"Cannot write nodes configuration"
        timeWriteNodeConfig   =  (System.currentTimeMillis - writeTime)
        _                     =  PolicyGenerationLogger.timing.debug(s"Node configuration written in ${timeWriteNodeConfig} ms, start to update expected reports.")

        reportTime            =  System.currentTimeMillis
        expectedReports       =  computeExpectedReports(allNodeConfigurations, updatedNodeConfigIds, generationTime, allNodeModes)
        timeSetExpectedReport =  (System.currentTimeMillis - reportTime)
        _                     =  PolicyGenerationLogger.timing.debug(s"Reports computed in ${timeSetExpectedReport} ms")
      } yield {
        (updatedNodesId, updatedNodeInfo, expectedReports, allErrors, errorNodes, timeFetchAll, timeHistorize, timeRuleVal, timeBuildConfig, timeWriteNodeConfig, timeSetExpectedReport)
      }
      saveExpectedTime      =  System.currentTimeMillis
      _                     <- saveExpectedReports(expectedReports) ?~! "Error when saving expected reports"
      timeSaveExpected      =  (System.currentTimeMillis - saveExpectedTime)
      _                     =  PolicyGenerationLogger.timing.debug(s"Node expected reports saved in base in ${timeSaveExpected} ms.")


      // finally, run post-generation hooks. They can lead to an error message for build, but node policies are updated
      postHooksTime         =  System.currentTimeMillis
      _                     <- runPostHooks(generationTime, new DateTime(postHooksTime), updatedNodeInfo, systemEnv, UPDATED_NODE_IDS_PATH)
      timeRunPostGenHooks   =  (System.currentTimeMillis - postHooksTime)
      _                     =  PolicyGenerationLogger.timing.debug(s"Post-policy-generation hooks ran in ${timeRunPostGenHooks} ms")

      /// now, if there was failed config or failed write, time to show them
      //invalidate compliance may be very very long - make it async
      _                     =  ZioRuntime.runNow(IOResult.effect(invalidateComplianceCache (updatedNodesId)).run.unit.fork)

      _                     =  {
                                 PolicyGenerationLogger.timing.info("Timing summary:")
                                 PolicyGenerationLogger.timing.info("Run pre-gen scripts hooks     : %10s ms".format(timeRunPreGenHooks))
                                 PolicyGenerationLogger.timing.info("Run pre-gen modules hooks     : %10s ms".format(timeCodePreGenHooks))
                                 PolicyGenerationLogger.timing.info("Fetch all information         : %10s ms".format(timeFetchAll))
                                 PolicyGenerationLogger.timing.info("Historize names               : %10s ms".format(timeHistorize))
                                 PolicyGenerationLogger.timing.info("Build current rule values     : %10s ms".format(timeRuleVal))
                                 PolicyGenerationLogger.timing.info("Build target configuration    : %10s ms".format(timeBuildConfig))
                                 PolicyGenerationLogger.timing.info("Write node configurations     : %10s ms".format(timeWriteNodeConfig))
                                 PolicyGenerationLogger.timing.info("Save expected reports         : %10s ms".format(timeSetExpectedReport))
                                 PolicyGenerationLogger.timing.info("Run post generation hooks     : %10s ms".format(timeRunPostGenHooks))
                                 PolicyGenerationLogger.timing.info("Number of nodes updated       : %10s   ".format(updatedNodesId.size))
                                 if(errorNodes.nonEmpty) {
                                   PolicyGenerationLogger.warn(s"Nodes in errors (${errorNodes.size}): '${errorNodes.map(_.value).mkString("','")}'")
                                 }
                               }
      result                <- if (allErrors.isEmpty) {
                                 Full(updatedNodesId)
                               } else {
                                 Failure(s"Generation ended but some nodes were in errors: ${allErrors.mkString(" ; ")}")
                               }
    } yield {
      result
    }
    // if result is a failure, execute policy generation failure hooks
    result match {
      case f: Failure =>
        // in case of a failed generation, run corresponding hooks
        val failureHooksTime =  System.currentTimeMillis
        val exceptionInfo = f.rootExceptionCause.map(ex => s"\n\nException linked to failure: ${ex.getMessage}\n  ${ex.getStackTrace.map(_.toString).mkString("\n  ")}").getOrElse("")
        runFailureHooks(generationTime, new DateTime(failureHooksTime), systemEnv, f.messageChain+exceptionInfo, GENERATION_FAILURE_MSG_PATH) match {
          case f:Failure => PolicyGenerationLogger.error(s"Failure when executing policy generation failure hooks: ${f.messageChain}")
          case _ => //
        }
        val timeRunFailureGenHooks =  (System.currentTimeMillis - failureHooksTime)
        PolicyGenerationLogger.timing.debug(s"Generation-failure hooks ran in ${timeRunFailureGenHooks} ms")
      case _ => //
    }
    val completion = if(result.isDefined) "succeeded in" else "failed after"
    PolicyGenerationLogger.timing.info(s"Policy generation ${completion}: %10s".format(periodFormatter.print(new Period(System.currentTimeMillis - initialTime))))
    result
  }
  private[this] val periodFormatter = {
    new PeriodFormatterBuilder().
      appendDays().
      appendSuffix(" day", " days").
      appendSeparator(" ").
      appendHours().
      appendSuffix(" hour", " hours").
      appendSeparator(" ").
      appendMinutes().
      appendSuffix(" min", " min").
      appendSeparator(" ").
      appendSeconds().
      appendSuffix(" s", " s")
      .toFormatter()
  }
  /**
   * Snapshot all information needed:
   * - node infos
   * - rules
   * - directives library
   * - groups library
   */
  def getAllNodeInfos(): Box[Map[NodeId, NodeInfo]]
  def getDirectiveLibrary(): Box[FullActiveTechniqueCategory]
  def getGroupLibrary(): Box[FullNodeGroupCategory]
  def getAllGlobalParameters: Box[Seq[GlobalParameter]]
  def getAllInventories(): Box[Map[NodeId, NodeInventory]]
  def getGlobalComplianceMode(): Box[GlobalComplianceMode]
  def getGlobalAgentRun() : Box[AgentRunInterval]
  def getAgentRunInterval    : () => Box[Int]
  def getAgentRunSplaytime   : () => Box[Int]
  def getAgentRunStartHour   : () => Box[Int]
  def getAgentRunStartMinute : () => Box[Int]
  def getScriptEngineEnabled : () => Box[FeatureSwitch]
  def getGlobalPolicyMode    : () => Box[GlobalPolicyMode]
  def getComputeDynGroups    : () => Box[Boolean]
  def getMaxParallelism      : () => Box[String]
  def getJsTimeout           : () => Box[Int]
  def getGenerationContinueOnError :() => Box[Boolean]
  def writeCertificatesPem(allNodeInfos: Map[NodeId, NodeInfo]): Unit

  /**
   * This method logs interesting metrics that can be use to assess performance problem.
   */
  def logMetrics(allNodeInfos: Map[NodeId, NodeInfo], allRules: Seq[Rule], directiveLib: FullActiveTechniqueCategory, groupLib: FullNodeGroupCategory, allParameters: Seq[GlobalParameter], nodeConfigCaches: Map[NodeId, NodeConfigurationHash]): Unit = {
    /*
     * log:
     * - number of nodes (total, number with cache)
     * - number of rules (total, enable)
     * - number of directives (total, enable)
     * - number of groups (total, enable, and for enable: number of nodes)
     * - number of parameters
     */
    val ram = MemorySize(java.lang.Runtime.getRuntime().maxMemory()).toStringMo
    val n  = allNodeInfos.size
    val nc = nodeConfigCaches.size
    val r  = allRules.size
    val re = allRules.filter(_.isEnabled).size
    val t  = directiveLib.allActiveTechniques.size
    val te = directiveLib.allActiveTechniques.filter( _._2.isEnabled).size
    val d  = directiveLib.allDirectives.size
    val de = directiveLib.allDirectives.filter(_._2._2.isEnabled).size
    val g  = groupLib.allGroups.size
    val gd = groupLib.allGroups.filter(_._2.nodeGroup.isDynamic).size
    val p  = allParameters.size
    PolicyGenerationLogger.info(s"[metrics] Xmx:$ram nodes:$n (cached:$nc) rules:$r (enabled:$re) techniques:$t (enabled:$te) directives:$d (enabled:$de) groups:$g (dynamic:$gd) parameters:$p")
  }

  // Trigger dynamic group update
  def triggerNodeGroupUpdate(): Box[Unit]

  // code hooks
  def beforeDeploymentSync(generationTime: DateTime): Box[Unit]

  // base folder for hooks. It's a string because there is no need to get it from config
  // file, it's just a constant.
  def HOOKS_D                : String
  def HOOKS_IGNORE_SUFFIXES  : List[String]
  def UPDATED_NODE_IDS_PATH  : String
  def GENERATION_FAILURE_MSG_PATH  : String

  /*
   * From global configuration and node modes, build node modes
   */
  def buildNodeModes(nodes: Map[NodeId, NodeInfo], globalComplianceMode: GlobalComplianceMode, globalAgentRun: AgentRunInterval, globalPolicyMode: GlobalPolicyMode) = {
    nodes.map { case (id, info) =>
      (id, NodeModeConfig(
          globalComplianceMode
        , info.nodeReportingConfiguration.heartbeatConfiguration match {
            case Some(HeartbeatConfiguration(true, i)) => Some(i)
            case _                                     => None
          }
        , globalAgentRun
        , info.nodeReportingConfiguration.agentRunInterval
        , globalPolicyMode
        , info.policyMode
      ) )
    }.toMap
  }

  def getAppliedRuleIds(rules:Seq[Rule], groupLib: FullNodeGroupCategory, directiveLib: FullActiveTechniqueCategory, allNodeInfos: Map[NodeId, NodeInfo]): Set[RuleId]

  /**
   * Find all modified rules.
   * For them, find all directives with variables
   * referencing these rules.
   * Add them to the set of rules to return, and
   * recurse.
   * Stop when convergence is reached
   *
   * No modification on back-end are performed
   * (perhaps safe setting the "isModified" value to "true" for
   * all dependent CR).
   *
   */
  def findDependantRules() : Box[Seq[Rule]]

  /**
   * Rule vals are just rules with a analysis of parameter
   * on directive done, so that we will be able to bind them
   * to a context latter.
   */
  def buildRuleVals(
      activesRules: Set[RuleId]
    , rules       : Seq[Rule]
    , directiveLib: FullActiveTechniqueCategory
    , groupLib    : FullNodeGroupCategory
    , allNodeInfos: Map[NodeId, NodeInfo]
  ) : Box[Seq[RuleVal]]

  def getNodeContexts(
      nodeIds               : Set[NodeId]
    , allNodeInfos          : Map[NodeId, NodeInfo]
    , allGroups             : FullNodeGroupCategory
    , globalParameters      : List[GlobalParameter]
    , globalAgentRun        : AgentRunInterval
    , globalComplianceMode  : ComplianceMode
    , globalPolicyMode      : GlobalPolicyMode
  ): Box[NodesContextResult]

  /*
   * From a list of ruleVal, find the list of all impacted nodes
   * with the actual PolicyBean they will have.
   * Replace all ${node.varName} vars.
   */
  def buildNodeConfigurations(
      activeNodeIds      : Set[NodeId]
    , ruleVals           : Seq[RuleVal]
    , nodeContexts       : Map[NodeId, InterpolationContext]
    , allNodeModes       : Map[NodeId, NodeModeConfig]
    , scriptEngineEnabled: FeatureSwitch
    , globalPolicyMode   : GlobalPolicyMode
    , maxParallelism     : Int
    , jsTimeout          : FiniteDuration
    , generationContinueOnError: Boolean
  ) : Box[NodeConfigurations]

  /**
   * Forget all other node configuration state.
   * If passed with an empty set, actually forget all node configuration.
   */
  def forgetOtherNodeConfigurationState(keep: Set[NodeId]) : Box[Set[NodeId]]

  /**
   * Get the actual cached values for NodeConfiguration
   */
  def getNodeConfigurationHash(): Box[Map[NodeId, NodeConfigurationHash]]

  /**
   * For each nodeConfiguration, check if the config is updated.
   * If so, return the new configId.
   */
  def getNodesConfigVersion(allNodeConfigs: Map[NodeId, NodeConfiguration], hashes: Map[NodeId, NodeConfigurationHash], generationTime: DateTime): Map[NodeId, NodeConfigId]

  /**
   * Actually  write the new configuration for the list of given node.
   * If the node target configuration is the same as the actual, nothing is done.
   * Else, promises are generated;
   * Return the list of configuration successfully written.
   */
  def writeNodeConfigurations(
      rootNodeId      : NodeId
    , updated         : Map[NodeId, NodeConfigId]
    , allNodeConfig   : Map[NodeId, NodeConfiguration]
    , allNodeInfos    : Map[NodeId, NodeInfo]
    , globalPolicyMode: GlobalPolicyMode
    , generationTime  : DateTime
    , maxParallelism  : Int
  ) : Box[Set[NodeId]]

  /**
   * Compute expected reports for each node
   * (that does not save them in base)
   */
  def computeExpectedReports(
      allNodeConfigurations: Map[NodeId, NodeConfiguration]
    , updatedId            : Map[NodeId, NodeConfigId]
    , generationTime       : DateTime
    , allNodeModes         : Map[NodeId, NodeModeConfig]
  ) : List[NodeExpectedReports]

  /**
   * Save expected reports in database
   */
  def saveExpectedReports(
      expectedReports  : List[NodeExpectedReports]
  ) : Box[Seq[NodeExpectedReports]]

  /**
   * After updates of everything, notify compliace cache
   * that it should forbid what it knows about the updated nodes
   */
  def invalidateComplianceCache(nodeIds: Set[NodeId]): Unit

  /**
   * Store groups and directive in the database
   */
  def historizeData(
      rules            : Seq[Rule]
    , directiveLib     : FullActiveTechniqueCategory
    , groupLib         : FullNodeGroupCategory
    , allNodeInfos     : Map[NodeId, NodeInfo]
    , globalAgentRun   : AgentRunInterval
  ) : Box[Unit]

  /**
   * Run pre generation hooks
   */
  def runPreHooks(generationTime: DateTime, systemEnv: HookEnvPairs): Box[Unit]

  /**
   * Run post generation hooks
   */
  def runPostHooks(generationTime: DateTime, endTime: DateTime, idToConfiguration: Map[NodeId, NodeInfo], systemEnv: HookEnvPairs, nodeIdsPath: String): Box[Unit]

  /**
   * Run failure hook
   */
  def runFailureHooks(generationTime: DateTime, endTime: DateTime, systemEnv: HookEnvPairs, errorMessage: String, errorMessagePath: String): Box[Unit]
}

///////////////////////////////////////////////////////////////////////////////////////////////////////////////////////
//  Implémentation
///////////////////////////////////////////////////////////////////////////////////////////////////////////////////////

class PromiseGenerationServiceImpl (
    override val roRuleRepo: RoRuleRepository
  , override val woRuleRepo: WoRuleRepository
  , override val ruleValService : RuleValService
  , override val systemVarService: SystemVariableService
  , override val nodeConfigurationService : NodeConfigurationHashRepository
  , override val nodeInfoService : NodeInfoService
  , override val confExpectedRepo : UpdateExpectedReportsRepository
  , override val historizationService : HistorizationService
  , override val roNodeGroupRepository: RoNodeGroupRepository
  , override val roDirectiveRepository: RoDirectiveRepository
  , override val ruleApplicationStatusService: RuleApplicationStatusService
  , override val parameterService : RoParameterService
  , override val interpolatedValueCompiler:InterpolatedValueCompiler
  , override val roInventoryRepository: ReadOnlyFullInventoryRepository
  , override val complianceModeService : ComplianceModeService
  , override val agentRunService : AgentRunIntervalService
  , override val complianceCache  : CachedFindRuleNodeStatusReports
  , override val promisesFileWriterService: PolicyWriterService
  , override val writeNodeCertificatesPem: WriteNodeCertificatesPem
  , override val getAgentRunInterval         : () => Box[Int]
  , override val getAgentRunSplaytime        : () => Box[Int]
  , override val getAgentRunStartHour        : () => Box[Int]
  , override val getAgentRunStartMinute      : () => Box[Int]
  , override val getScriptEngineEnabled      : () => Box[FeatureSwitch]
  , override val getGlobalPolicyMode         : () => Box[GlobalPolicyMode]
  , override val getComputeDynGroups         : () => Box[Boolean]
  , override val getMaxParallelism           : () => Box[String]
  , override val getJsTimeout                : () => Box[Int]
  , override val getGenerationContinueOnError: () => Box[Boolean]
  , override val HOOKS_D: String
  , override val HOOKS_IGNORE_SUFFIXES: List[String]
  , override val UPDATED_NODE_IDS_PATH: String
  , override val postGenerationHookCompabilityMode: Option[Boolean]
  , override val GENERATION_FAILURE_MSG_PATH: String
  , override val allNodeCertificatesPemFile: File
) extends PromiseGenerationService with
  PromiseGeneration_performeIO with
  PromiseGeneration_NodeCertificates with
  PromiseGeneration_BuildNodeContext with
  PromiseGeneration_buildRuleVals with
  PromiseGeneration_buildNodeConfigurations with
  PromiseGeneration_updateAndWriteRule with
  PromiseGeneration_setExpectedReports with
  PromiseGeneration_historization with
  PromiseGeneration_Hooks {

  private[this] var dynamicsGroupsUpdate : Option[UpdateDynamicGroups] = None

  // We need to register the update dynamic group after instantiation of the class
  // as the deployment service, the async deployment and the dynamic group update have cyclic dependencies
  def setDynamicsGroupsService(updateDynamicGroups : UpdateDynamicGroups): Unit = {
    this.dynamicsGroupsUpdate = Some(updateDynamicGroups)
  }

  override def triggerNodeGroupUpdate() : Box[Unit] = {
    dynamicsGroupsUpdate.map(groupUpdate(_)).getOrElse(Failure("Dynamic group update is not registered, this is an error"))

  }
  private[this] def groupUpdate(updateDynamicGroups : UpdateDynamicGroups): Box[Unit] = {
    // Trigger a manual update if one is not pending (otherwise it goes in infinit loop)
    // It doesn't expose anything about its ending, so we need to wait for the update to be idle
    if (updateDynamicGroups.isIdle()) {
      updateDynamicGroups.startManualUpdate
      // wait for it to finish. We unfortunately cannot do much more than waiting
      // we do need a timeout though
      // Leave some time for actor to kick in
      Thread.sleep(50)
    }

    // wait for dyn group update to finish
    while (!updateDynamicGroups.isIdle()) {
      Thread.sleep(50)
    }

    Full(())
  }
}

///////////////////////////////////////////////////////////////////////////////////////////////////////////////////////
// Follows: traits implementing each part of the deployment service
///////////////////////////////////////////////////////////////////////////////////////////////////////////////////////

/**
 * So. There is a lot of "hidden" dependencies,
 * so for now, we just return *ALL* rule.
 *
 * It might not scale very well.
 *
 * Latter (3 years): in fact, perhaps most of the
 * time, being too smart is much more slow.
 *
 */
trait PromiseGeneration_performeIO extends PromiseGenerationService {
  def roRuleRepo : RoRuleRepository
  def nodeInfoService: NodeInfoService
  def roNodeGroupRepository: RoNodeGroupRepository
  def roDirectiveRepository: RoDirectiveRepository
  def parameterService : RoParameterService
  def roInventoryRepository: ReadOnlyFullInventoryRepository
  def complianceModeService : ComplianceModeService
  def agentRunService : AgentRunIntervalService

  def interpolatedValueCompiler:InterpolatedValueCompiler
  def systemVarService: SystemVariableService
  def ruleApplicationStatusService: RuleApplicationStatusService

  def getGlobalPolicyMode: () => Box[GlobalPolicyMode]

  override def findDependantRules() : Box[Seq[Rule]] = roRuleRepo.getAll(true).toBox
  override def getAllNodeInfos(): Box[Map[NodeId, NodeInfo]] = nodeInfoService.getAll
  override def getDirectiveLibrary(): Box[FullActiveTechniqueCategory] = roDirectiveRepository.getFullDirectiveLibrary().toBox
  override def getGroupLibrary(): Box[FullNodeGroupCategory] = roNodeGroupRepository.getFullGroupLibrary().toBox
  override def getAllGlobalParameters: Box[Seq[GlobalParameter]] = parameterService.getAllGlobalParameters()
  override def getAllInventories(): Box[Map[NodeId, NodeInventory]] = roInventoryRepository.getAllNodeInventories(AcceptedInventory).toBox
  override def getGlobalComplianceMode(): Box[GlobalComplianceMode] = complianceModeService.getGlobalComplianceMode
  override def getGlobalAgentRun(): Box[AgentRunInterval] = agentRunService.getGlobalAgentRun()
  override def getAppliedRuleIds(rules:Seq[Rule], groupLib: FullNodeGroupCategory, directiveLib: FullActiveTechniqueCategory, allNodeInfos: Map[NodeId, NodeInfo]): Set[RuleId] = {
     rules.filter(r => ruleApplicationStatusService.isApplied(r, groupLib, directiveLib, allNodeInfos) match {
      case _:AppliedStatus => true
      case _ => false
    }).map(_.id).toSet

  }
}


final case class NodesContextResult(
    ok   : Map[NodeId, InterpolationContext]
  , error: Map[NodeId, String]
)

trait PromiseGeneration_BuildNodeContext {

  def interpolatedValueCompiler: InterpolatedValueCompiler
  def systemVarService: SystemVariableService

  /**
   * Build interpolation contexts.
   *
   * An interpolation context is a node-dependant
   * context for resolving ("expdanding", "binding")
   * interpolation variable in directive values.
   *
   * It's also the place where parameters are looked for
   * local overrides.
   */
  def getNodeContexts(
      nodeIds               : Set[NodeId]
    , allNodeInfos          : Map[NodeId, NodeInfo]
    , allGroups             : FullNodeGroupCategory
    , globalParameters      : List[GlobalParameter]
    , globalAgentRun        : AgentRunInterval
    , globalComplianceMode  : ComplianceMode
    , globalPolicyMode      : GlobalPolicyMode
  ): Box[NodesContextResult] = {

    /*
     * parameters have to be taken appart:
     *
     * - they can be overriden by node - not handled here, it will be in the resolution of node
     *   when implemented. Most likelly, we will have the information in the node info. And
     *   in that case, we could just use an interpolation variable
     *
     * - they can be plain string => nothing to do
     * - they can contains interpolated strings:
     *   - to node info parameters: ok
     *   - to parameters : hello loops!
     */
    def buildParams(parameters: List[GlobalParameter]): PureResult[Map[ParameterName, InterpolationContext => PureResult[String]]] = {
      parameters.accumulatePure { param =>
        for {
          p <- interpolatedValueCompiler.compile(param.value).chainError(s"Error when looking for interpolation variable in global parameter '${param.name}'")
        } yield {
          (param.name, p)
        }
      }.map(_.toMap)
    }

    for {
      globalSystemVariables <- systemVarService.getGlobalSystemVariables(globalAgentRun)
      parameters            <- buildParams(globalParameters).toBox ?~! "Can not parsed global parameter (looking for interpolated variables)"
    } yield {
      nodeIds.foldLeft(NodesContextResult(Map(), Map())) { case (res, nodeId) =>
        (for {
          nodeInfo     <- Box(allNodeInfos.get(nodeId)) ?~! s"Node '${nodeId.value}' was not found"
          policyServer <- Box(allNodeInfos.get(nodeInfo.policyServerId)) ?~!  s"Policy server '${nodeInfo.policyServerId.value}' of Node '${nodeId.value}' was not found"
          nodeContext  <- systemVarService.getSystemVariables(nodeInfo, allNodeInfos, allGroups, globalSystemVariables, globalAgentRun, globalComplianceMode  : ComplianceMode)
        } yield {
          (nodeId, InterpolationContext(
                        nodeInfo
                      , policyServer
                      , globalPolicyMode
                      , nodeContext
                      , parameters
                    )
          )
        }) match {
          case eb:EmptyBox =>
            val e = eb ?~! s"Error while building target configuration node for node '${nodeId.value}' which is one of the target of rules. Ignoring it for the rest of the process"
            PolicyGenerationLogger.error(e.messageChain)
            res.copy(error = res.error + ((nodeId, e.messageChain)))

          case Full(x) => res.copy(ok = res.ok + x)
        }
      }
    }
  }

}

///////////////////////////////////////////////////////////////////////////////////////////////////////////////////////

trait PromiseGeneration_buildRuleVals extends PromiseGenerationService {

  def ruleValService: RuleValService

  override def buildRuleVals(
      activeRuleIds: Set[RuleId]
    , rules        : Seq[Rule]
    , directiveLib : FullActiveTechniqueCategory
    , allGroups    : FullNodeGroupCategory
    , allNodeInfos : Map[NodeId, NodeInfo]
  ) : Box[Seq[RuleVal]] = {

    val appliedRules = rules.filter(r => activeRuleIds.contains(r.id))
    for {
      rawRuleVals <- bestEffort(appliedRules) { rule => ruleValService.buildRuleVal(rule, directiveLib, allGroups, allNodeInfos) } ?~! "Could not find configuration vals"
    } yield rawRuleVals
  }

}

///////////////////////////////////////////////////////////////////////////////////////////////////////////////////////

trait PromiseGeneration_buildNodeConfigurations extends PromiseGenerationService {
  override def buildNodeConfigurations(
      activeNodeIds      : Set[NodeId]
    , ruleVals           : Seq[RuleVal]
    , nodeContexts       : Map[NodeId, InterpolationContext]
    , allNodeModes       : Map[NodeId, NodeModeConfig]
    , scriptEngineEnabled: FeatureSwitch
    , globalPolicyMode   : GlobalPolicyMode
    , maxParallelism     : Int
    , jsTimeout          : FiniteDuration
    , generationContinueOnError: Boolean
  ) : Box[NodeConfigurations] = BuildNodeConfiguration.buildNodeConfigurations(activeNodeIds, ruleVals, nodeContexts, allNodeModes, scriptEngineEnabled, globalPolicyMode, maxParallelism, jsTimeout, generationContinueOnError)

}

final case class NodeConfigurations(
    ok    : List[NodeConfiguration]
  , errors: List[RudderError]
)

object BuildNodeConfiguration extends Loggable {

  /*
   * Utility class that helps deduplicate same failures in a chain
   * of failure when using bestEffort.
   */
  implicit class DedupFailure[T](box: Box[T]) {
    def dedupFailures(failure: String, transform: String => String = identity) = {
      box match { //dedup error messages
          case Full(res)   => Full(res)
          case eb:EmptyBox =>
            val msg = eb match {
              case Empty      => ""
              case f: Failure => //here, dedup
                ": " + f.failureChain.map(m => transform(m.msg).trim).toSet.mkString("; ")
            }
            Failure(failure + msg)
      }
    }
  }

  final case class Counters(
      sumTimeFilter     : Ref[Long]
    , sumTimeParameter  : Ref[Long]
    , nbBoundDraft      : Ref[Long]
    , sumTimeExpandeVar : Ref[Long]
    , sumTimeEvalJs     : Ref[Long]
    , nbEvalJs          : Ref[Long]
    , sumTimeBoundDraft : Ref[Long]
    , sumTimeMerge      : Ref[Long]
  )

  object Counters {
    def make(): UIO[Counters] = for {
       a <- Ref.make(0L)
       b <- Ref.make(0L)
       c <- Ref.make(0L)
       d <- Ref.make(0L)
       e <- Ref.make(0L)
       f <- Ref.make(0L)
       g <- Ref.make(0L)
       h <- Ref.make(0L)
    } yield Counters(a,b,c,d,e,f,g,h)

    def log(counters: Counters): UIO[Unit] = {
      for {
        a <- counters.sumTimeFilter.get.map(_/1000000)
        b <- counters.sumTimeParameter.get.map(_/1000000)
        c <- counters.nbBoundDraft.get
        d <- counters.sumTimeExpandeVar.get.map(_/1000000)
        e <- counters.sumTimeEvalJs.get.map(_/1000000)
        f <- counters.nbEvalJs.get
        g <- counters.sumTimeBoundDraft.get.map(_/1000000)
        h <- counters.sumTimeMerge.get.map(_/1000000)
        _ <- PolicyGenerationLoggerPure.timing.buildNodeConfig.trace(s" - create filtered policy drafts: $a ms")
        _ <- PolicyGenerationLoggerPure.timing.buildNodeConfig.trace(s" - compile global and nodes paramaters: $b ms")
        _ <- PolicyGenerationLoggerPure.timing.buildNodeConfig.trace(s" - created bounded policy drafts: $g ms (number of drafts: $c)")
        _ <- PolicyGenerationLoggerPure.timing.buildNodeConfig.trace(s" - - expand parameter: $d ms")
        _ <- PolicyGenerationLoggerPure.timing.buildNodeConfig.trace(s" - - evaluate JS: $e  (number of evaluation: $f)")
        _ <- PolicyGenerationLoggerPure.timing.buildNodeConfig.trace(s" - merge policy draft to get policies: $h ms")
      } yield ()
    }
  }

  /*
   * From a list of ruleVal, find the list of all impacted nodes
   * with the actual Policy they will have.
   * Replace all ${rudder.node.varName} vars, returns the nodes ready to be configured, and expanded RuleVal
   * allNodeInfos *must* contains the nodes info of every nodes
   *
   * Building configuration may fail for some nodes. In that case, the whole process is not in error but only
   * the given node error fails.
   *
   * That process should be mostly a computing one (but for JS part). We use a bounded thread pool of the size
   * of maxParallelism, and the JsEngine will also use such a pool.
   */
  def buildNodeConfigurations(
      activeNodeIds      : Set[NodeId]
    , ruleVals           : Seq[RuleVal]
    , nodeContexts       : Map[NodeId, InterpolationContext]
    , allNodeModes       : Map[NodeId, NodeModeConfig]
    , scriptEngineEnabled: FeatureSwitch
    , globalPolicyMode   : GlobalPolicyMode
    , maxParallelism     : Int
    , jsTimeout          : FiniteDuration
    , generationContinueOnError: Boolean
  ) : Box[NodeConfigurations] = {

    //step 1: from RuleVals to expanded rules vals

    val t0 = System.nanoTime()
    //group by nodes
    //no consistancy / unicity check is done here, it will be done
    //in an other phase. We are just switching to a node-first view.
    val policyDraftByNode: Map[NodeId, Seq[ParsedPolicyDraft]] = {
      val byNodeDrafts = scala.collection.mutable.Map.empty[NodeId, Vector[ParsedPolicyDraft]]
      ruleVals.foreach { rule =>
        rule.nodeIds.foreach { nodeId =>
          byNodeDrafts.update(nodeId, byNodeDrafts.getOrElse(nodeId, Vector[ParsedPolicyDraft]()) ++ rule.parsedPolicyDrafts)
        }
      }
      byNodeDrafts.toMap
    }
    val t1 = System.nanoTime()
    PolicyGenerationLoggerPure.timing.buildNodeConfig.debug(s"Policy draft for nodes built in: ${(t1-t0)/1000000} ms")

    // 1.3: build node config, binding ${rudder./node.properties} parameters
    // open a scope for the JsEngine, because its init is long.

    val nanoTime = UIO.effectTotal(System.nanoTime())


    val evalJsProg = JsEngineProvider.withNewEngine(scriptEngineEnabled, maxParallelism, jsTimeout) { jsEngine =>

      val nodeConfigsProg = for {
        counters          <- Counters.make()
        ncp               <- ZIO.foreachParN(maxParallelism)(nodeContexts.toIterable) { case (nodeId, context) =>

                              (for {
                                t1_0           <- nanoTime
                                parsedDrafts   <- policyDraftByNode.get(nodeId).notOptional("Promise generation algorithm error: cannot find back the configuration information for a node")

                                // if a node is in state "emtpy policies", we only keep system policies + log
                                filteredDrafts =  if(context.nodeInfo.state == NodeState.EmptyPolicies) {
                                                    PolicyGenerationLogger.info(s"Node '${context.nodeInfo.hostname}' (${context.nodeInfo.id.value}) is in '${context.nodeInfo.state.name}' state, keeping only system policies for it")
                                                    parsedDrafts.flatMap(d =>
                                                      if(d.isSystem) {
                                                        Some(d)
                                                      } else {
                                                        PolicyGenerationLogger.trace(s"Node '${context.nodeInfo.id.value}': skipping policy '${d.id.value}'")
                                                        None
                                                      }
                                                    )
                                                  } else {
                                                    parsedDrafts
                                                  }
                                t1_1           <- nanoTime
                                _              <- counters.sumTimeFilter.update(_ + t1_1 - t1_0)

                                /*
                                 * Clearly, here, we are evaluating parameters, and we are not using that just after in the
                                 * variable expansion, which mean that we are doing the same work again and again and again.
                                 * Moreover, we also are evaluating again and again parameters whose context ONLY depends
                                 * on other parameter, and not node config at all. Bad bad bad bad.
                                 * TODO: two stages parameter evaluation
                                 *  - global
                                 *  - by node
                                 *  + use them in variable expansion (the variable expansion should have a fully evaluated InterpolationContext)
                                 */
                                parameters     <- context.parameters.accumulate { case (name, param) =>
                                                    for {
                                                      p <- param(context).toIO
                                                    } yield {
                                                      (name, p)
                                                    }
                                                  }.mapError(_.deduplicate)

                    ////////////////////////////////////////////  fboundedDraft ////////////////////////////////////////////

                                t1_2           <- nanoTime
                                _              <- counters.sumTimeParameter.update(_ + t1_2 - t1_1)
                                boundedDrafts  <- filteredDrafts.accumulate { draft =>
                                                    (for {
                                                      _          <- counters.nbBoundDraft.update(_ + 1)
                                                      ret        <- (for {
                                                                      //bind variables with interpolated context
                                                                      t2_0              <- nanoTime
                                                                      expandedVariables <- draft.variables(context).toIO
                                                                      t2_1              <- nanoTime
                                                                      _                 <- counters.sumTimeExpandeVar.update(_ + t2_1 - t2_0)
                                                                      // And now, for each variable, eval - if needed - the result
                                                                      expandedVars      <- expandedVariables.accumulate { case (k, v) =>
                                                                                             //js lib is specific to the node os, bind here to not leak eval between vars
                                                                                             val jsLib = context.nodeInfo.osDetails.os match {
                                                                                               case AixOS => JsRudderLibBinding.Aix
                                                                                               case _     => JsRudderLibBinding.Crypt
                                                                                             }

                                                                                             for {
                                                                                               _    <- counters.nbEvalJs.update(_+1)
                                                                                               t3_0 <- nanoTime
                                                                                               t    <- jsEngine.eval(v, jsLib).map( x => (k, x) )
                                                                                               t3_1 <- nanoTime
                                                                                               _    <- counters.sumTimeEvalJs.update(_ + t3_1 - t3_0)
                                                                                             } yield t
                                                                                           }.mapError(_.deduplicate)
                                                                      } yield {
                                                                        draft.toBoundedPolicyDraft(expandedVars.toMap)
                                                                      }).chainError(s"When processing directive '${draft.directiveName}'")
                                                    } yield {
                                                      ret
                                                    } )
                                                   }.mapError(_.deduplicate)
                                t1_3           <- nanoTime
                                _              <- counters.sumTimeBoundDraft.update(_ + t1_3 - t1_2)

                    ////////////////////////////////////////////  fboundedDraft ////////////////////////////////////////////

                                // from policy draft, check and build the ordered seq of policy
                                policies      <- MergePolicyService.buildPolicy(context.nodeInfo, globalPolicyMode, boundedDrafts).toIO
                                t1_4          <- nanoTime
                                _             <- counters.sumTimeMerge.update(_ + t1_4 - t1_3)
                              } yield {
                                // we have the node mode
                                val nodeModes = allNodeModes(context.nodeInfo.id)
                                val nodeConfig = NodeConfiguration(
                                    nodeInfo     = context.nodeInfo
                                  , modesConfig  = nodeModes
                                    //system technique should not have hooks, and at least it is not supported.
                                  , runHooks     = MergePolicyService.mergeRunHooks(policies.filter( ! _.technique.isSystem), nodeModes.nodePolicyMode, nodeModes.globalPolicyMode)
                                  , policies     = policies
                                  , nodeContext  = context.nodeContext
                                  , parameters   = parameters.map { case (k,v) => ParameterForConfiguration(k, v) }.toSet
                                  , isRootServer = context.nodeInfo.id == context.policyServerInfo.id
                                )
                                nodeConfig
                              }).chainError(s"Error with parameters expansion for node '${context.nodeInfo.hostname}' (${context.nodeInfo.id.value})").either
                          }
      _                   <- Counters.log(counters)
      } yield ncp

      // now the program that builds NodeConfigs, log time, and check result for errors/successes
      for {
        t0        <- nanoTime
        res       <- nodeConfigsProg
        t1        <- nanoTime
        _         <- PolicyGenerationLoggerPure.timing.buildNodeConfig.debug(s"Total run config: ${(t1-t0)/1000000} ms")
        success   =  res.collect { case Right(c) => c }.toList
        failures  =  res.collect { case Left(f) => f.fullMsg }.toSet
        failedIds =  nodeContexts.keySet -- success.map( _.nodeInfo.id )
        result    =  recFailNodes(failedIds, success, failures)
        finalRes  <- failures.size match {
                       case 0    => result.succeed
                       case _ if generationContinueOnError =>
                          PolicyGenerationLoggerPure.error(s"Error while computing Node Configuration for nodes") *>
                          PolicyGenerationLoggerPure.error(s"Cause is ${failures.mkString(",")}") *>
                          result.succeed
                       case _    =>
                         val allErrors = Chained(s"Error while computing Node Configuration for nodes: ", Accumulated(NonEmptyList.fromListUnsafe(result.errors)))
                         PolicyGenerationLoggerPure.error(allErrors.fullMsg) *> allErrors.fail
                     }
      } yield finalRes
    }

    // do evaluation
    evalJsProg.toBox
  }

  // we need to remove all nodes whose parent are failed, recursively
  // we don't want to have zillions of "node x failed b/c parent failed", so we just say "children node failed b/c parent failed"
  @scala.annotation.tailrec
  def recFailNodes(failed: Set[NodeId], maybeSuccess: List[NodeConfiguration], failures: Set[String]): NodeConfigurations = {
    // filter all nodes whose parent is in failed
    val newFailed = maybeSuccess.collect { case cfg if(failed.contains(cfg.nodeInfo.policyServerId )) =>
      (cfg.nodeInfo.id, s"Can not configure '${cfg.nodeInfo.policyServerId.value}' children node because '${cfg.nodeInfo.policyServerId.value}' is a policy server whose configuration is in error")
    }.toMap

    if(newFailed.isEmpty) { //ok, returns
      NodeConfigurations(maybeSuccess, failures.toList.map(Unexpected(_)))
    } else { // recurse
      val allFailed = failed ++ newFailed.keySet
      recFailNodes(allFailed, maybeSuccess.filter(cfg => !allFailed.contains(cfg.nodeInfo.id)), failures ++ newFailed.values)
    }
  }
}



///////////////////////////////////////////////////////////////////////////////////////////////////////////////////////

trait PromiseGeneration_updateAndWriteRule extends PromiseGenerationService {

  def nodeConfigurationService : NodeConfigurationHashRepository
  def woRuleRepo: WoRuleRepository
  def promisesFileWriterService: PolicyWriterService

  /**
   * That methode remove node configurations for nodes not in allNodes.
   * Corresponding nodes are deleted from the repository of node configurations.
   * Return the updated map of all node configurations (really present).
   */
  def purgeDeletedNodes(allNodes: Set[NodeId], allNodeConfigs: Map[NodeId, NodeConfiguration]) : Box[Map[NodeId, NodeConfiguration]] = {
    val nodesToDelete = allNodeConfigs.keySet -- allNodes
    for {
      deleted <- nodeConfigurationService.deleteNodeConfigurations(nodesToDelete)
    } yield {
      allNodeConfigs -- nodesToDelete
    }
  }

  def forgetOtherNodeConfigurationState(keep: Set[NodeId]) : Box[Set[NodeId]] = {
    nodeConfigurationService.onlyKeepNodeConfiguration(keep)
  }

  def getNodeConfigurationHash(): Box[Map[NodeId, NodeConfigurationHash]] = nodeConfigurationService.getAll()

  /**
   * Look what are the node configuration updated compared to information in cache
   */
  def selectUpdatedNodeConfiguration(nodeConfigurations: Map[NodeId, NodeConfiguration], cache: Map[NodeId, NodeConfigurationHash]): Set[NodeId] = {
    val notUsedTime = new DateTime(0) //this seems to tell us the nodeConfigurationHash should be refactor to split time frome other properties
    val newConfigCache = nodeConfigurations.map{ case (_, conf) => NodeConfigurationHash(conf, notUsedTime) }

    val (updatedConfig, notUpdatedConfig) = newConfigCache.toSeq.partition{ p =>
      cache.get(p.id) match {
        case None    => true
        case Some(e) => !e.equalWithoutWrittenDate(p)
      }
    }

    if(notUpdatedConfig.nonEmpty) {
      PolicyGenerationLogger.update.debug(s"Configuration of ${notUpdatedConfig.size} nodes were already OK, not updating them")
      PolicyGenerationLogger.update.trace(s" -> not updating nodes: [${notUpdatedConfig.map( _.id.value).mkString(", ")}]")
    }

    if(updatedConfig.isEmpty) {
      PolicyGenerationLogger.info("No node configuration was updated, no policies to write")
      Set()
    } else {
      val nodeToKeep = updatedConfig.map( _.id ).toSet
      PolicyGenerationLogger.info(s"Configuration of ${updatedConfig.size} nodes were updated, their policies are going to be written")
      PolicyGenerationLogger.update.debug(s" -> updating nodes: [${updatedConfig.map(_.id.value).mkString(", ")}]")
      nodeConfigurations.keySet.intersect(nodeToKeep)
    }
  }

  /**
   * For each nodeConfiguration, get the corresponding node config version.
   * Either get it from cache or create a new one depending if the node configuration was updated
   * or not.
   */
  def getNodesConfigVersion(allNodeConfigs: Map[NodeId, NodeConfiguration], hashes: Map[NodeId, NodeConfigurationHash], generationTime: DateTime): Map[NodeId, NodeConfigId] = {

    /*
     * Several steps heres:
     * - look what node configuration are updated (based on their cache ?)
     * - write these node configuration
     * - update caches
     */
    val updatedNodes = selectUpdatedNodeConfiguration(allNodeConfigs, hashes)

    /*
     * The hash is directly the NodeConfigHash.hashCode, because we want it to be
     * unique to a given generation and the "writtenDate" is part of NodeConfigurationHash.
     * IE, even if we have the same nodeConfig than a
     * previous one, but the expected node config was closed, we want to get a new
     * node config id.
     */
    def hash(h: NodeConfigurationHash): String = {
      //we always set date = 0, so we have the possibility to see with
      //our eyes (and perhaps some SQL) two identicals node config diverging
      //only by the date of generation
      h.writtenDate.toString("YYYYMMdd-HHmmss")+"-"+h.copy(writtenDate = new DateTime(0)).hashCode.toHexString
    }

    /*
     * calcul new nodeConfigId for the updated configuration
     * The filterKey in place of a updatedNode.map(id => allNodeConfigs.get(id)
     * is to be sure to have the NodeConfiguration. There is 0 reason
     * to not have it, but it simplifie case.
     *
     */
    val nodeConfigIds = allNodeConfigs.view.filterKeys(updatedNodes.contains).values.map { nodeConfig =>
      (nodeConfig.nodeInfo.id, NodeConfigId(hash(NodeConfigurationHash(nodeConfig, generationTime))))
    }.toMap

    ComplianceDebugLogger.debug(s"Updated node configuration ids: ${nodeConfigIds.map {case (id, nodeConfigId) =>
      s"[${id.value}:${ hashes.get(id).fold("???")(x => hash(x)) }->${ nodeConfigId.value }]"
    }.mkString("") }")

    //return update nodeId with their config
    nodeConfigIds
  }

  /**
   * Actually  write the new configuration for the list of given node.
   * If the node target configuration is the same as the actual, nothing is done.
   * Else, promises are generated;
   * Return the list of configuration successfully written.
   */
  def writeNodeConfigurations(
      rootNodeId      : NodeId
    , updated         : Map[NodeId, NodeConfigId]
    , allNodeConfigs  : Map[NodeId, NodeConfiguration]
    , allNodeInfos    : Map[NodeId, NodeInfo]
    , globalPolicyMode: GlobalPolicyMode
    , generationTime  : DateTime
    , maxParallelism  : Int
  ) : Box[Set[NodeId]] = {

    val fsWrite0   =  System.currentTimeMillis

    for {
      written    <- promisesFileWriterService.writeTemplate(rootNodeId, updated.keySet, allNodeConfigs, allNodeInfos, updated, globalPolicyMode, generationTime, maxParallelism)
      ldapWrite0 =  DateTime.now.getMillis
      fsWrite1   =  (ldapWrite0 - fsWrite0)
      _          =  PolicyGenerationLogger.timing.debug(s"Node configuration written on filesystem in ${fsWrite1} ms")
      //update the hash for the updated node configuration for that generation

      // #10625 : that should be one logic-level up (in the main generation for loop)

      toCache    =  allNodeConfigs.view.filterKeys(updated.contains(_)).values.toSet
      _          <- nodeConfigurationService.save(toCache.map(x => NodeConfigurationHash(x, generationTime)))
      ldapWrite1 =  (DateTime.now.getMillis - ldapWrite0)
      _          =  PolicyGenerationLogger.timing.debug(s"Node configuration cached in LDAP in ${ldapWrite1} ms")
    } yield {
      written.toSet
    }
  }

}

///////////////////////////////////////////////////////////////////////////////////////////////////////////////////////

trait PromiseGeneration_setExpectedReports extends PromiseGenerationService {
  def complianceCache  : CachedFindRuleNodeStatusReports
  def confExpectedRepo : UpdateExpectedReportsRepository

  override def computeExpectedReports(
      allNodeConfigurations: Map[NodeId, NodeConfiguration]
    , updatedNodes         : Map[NodeId, NodeConfigId]
    , generationTime       : DateTime
    , allNodeModes         : Map[NodeId, NodeModeConfig]
  ) : List[NodeExpectedReports] = {

    val updatedNodeIds = updatedNodes.keySet
    allNodeConfigurations.collect { case (nodeId, nodeConfig) if (updatedNodeIds.contains(nodeId)) =>
      // overrides are in the reverse way, we need to transform them into OverridenPolicy
      val overrides = nodeConfig.policies.flatMap { p =>
        p.overrides.map(overriden => OverridenPolicy(overriden, p.id) )
      }

      NodeExpectedReports(
          nodeId
        , updatedNodes(nodeId)
        , generationTime
        , None
        , allNodeModes(nodeId) //that shall not throw, because we have all nodes here
        , RuleExpectedReportBuilder(nodeConfig.policies)
        , overrides
      )
    }.toList
  }

  override def invalidateComplianceCache(nodeIds: Set[NodeId]): Unit = {
    complianceCache.invalidate(nodeIds).runNow
  }

  override def saveExpectedReports(
      expectedReports: List[NodeExpectedReports]
  ) : Box[Seq[NodeExpectedReports]] = {
    // now, we just need to go node by node, and for each:
    val time_0 = System.currentTimeMillis
    val res = confExpectedRepo.saveNodeExpectedReports(expectedReports)
    TimingDebugLogger.trace(s"updating expected node configuration in base took: ${System.currentTimeMillis-time_0}ms")
    res
  }
}

  /*
   * Utility object that take a flat list of Variable and structure them back into a
   * tree corresponding to Technique components hierarchy.
   *
   * We could avoid that method by directly saving user directives into a
   * tree-like data structure (yes, JSON) in place of the flat PolicyVars
   * format.
   */
object RuleExpectedReportBuilder extends Loggable {
  import com.normation.cfclerk.xmlparsers.CfclerkXmlConstants.DEFAULT_COMPONENT_KEY


  // get Rules expected configs back from a list of Policies
  def apply(policies: List[Policy]): List[RuleExpectedReports] = {
    // before anything else, we need to "flatten" rule/directive by policy vars
    // (i.e one for each PolicyVar, and we only have more than one of them in the
    // case where several directives from the same technique where merged.

    val flatten = policies.flatMap { p =>
      p.policyVars.toList.map { v => p.copy(id = v.policyId, policyVars = NonEmptyList.one(v)) }
    }

    // now, group by rule id and map to expected reports
    flatten.groupBy( _.id.ruleId ).map { case (ruleId, seq) =>
      val directives = seq.map { policy =>
        // from a policy, get one "directive expected reports" by directive.
        // As we flattened previously, we only need/want "head"
        val pvar = policy.policyVars.head
        DirectiveExpectedReports(
            pvar.policyId.directiveId
          , pvar.policyMode
          , policy.technique.isSystem
          , componentsFromVariables(policy.technique, policy.id.directiveId, pvar)
        )
      }

      RuleExpectedReports(ruleId, directives)
    }.toList
  }

  def componentsFromVariables(technique: PolicyTechnique, directiveId: DirectiveId, vars: PolicyVars) : List[ComponentExpectedReport] = {

    // Computes the components values, and the unexpanded component values
    val getTrackingVariableCardinality : (Seq[String], Seq[String]) = {
      val boundingVar = vars.trackerVariable.spec.boundingVariable.getOrElse(vars.trackerVariable.spec.name)
      // now the cardinality is the length of the boundingVariable
      (vars.expandedVars.get(boundingVar), vars.originalVars.get(boundingVar)) match {
        case (None, None) =>
          PolicyGenerationLogger.debug("Could not find the bounded variable %s for %s in ParsedPolicyDraft %s".format(
              boundingVar, vars.trackerVariable.spec.name, directiveId.value))
          (Seq(DEFAULT_COMPONENT_KEY),Seq()) // this is an autobounding policy
        case (Some(variable), Some(originalVariables)) if (variable.values.size==originalVariables.values.size) =>
          (variable.values, originalVariables.values)
        case (Some(variable), Some(originalVariables)) =>
          PolicyGenerationLogger.warn("Expanded and unexpanded values for bounded variable %s for %s in ParsedPolicyDraft %s have not the same size : %s and %s".format(
              boundingVar, vars.trackerVariable.spec.name, directiveId.value,variable.values, originalVariables.values ))
          (variable.values, originalVariables.values)
        case (None, Some(originalVariables)) =>
          (Seq(DEFAULT_COMPONENT_KEY),originalVariables.values) // this is an autobounding policy
        case (Some(variable), None) =>
          PolicyGenerationLogger.warn("Somewhere in the expansion of variables, the bounded variable %s for %s in ParsedPolicyDraft %s appeared, but was not originally there".format(
              boundingVar, vars.trackerVariable.spec.name, directiveId.value))
          (variable.values,Seq()) // this is an autobounding policy

      }
    }

    /*
     * We can have several components, one by section.
     * If there is no component for that policy, the policy is autobounded to DEFAULT_COMPONENT_KEY
     */
    val allComponents = technique.rootSection.getAllSections.flatMap { section =>
      if(section.isComponent) {
        section.componentKey match {
          case None =>
            //a section that is a component without componentKey variable: card=1, value="None"
            Some(ComponentExpectedReport(section.name, List(DEFAULT_COMPONENT_KEY), List(DEFAULT_COMPONENT_KEY)))
          case Some(varName) =>
            //a section with a componentKey variable: card=variable card
            val values           = vars.expandedVars.get(varName).map( _.values.toList).getOrElse(Nil)
            val unexpandedValues = vars.originalVars.get(varName).map( _.values.toList).getOrElse(Nil)
            if (values.size != unexpandedValues.size)
              PolicyGenerationLogger.warn("Caution, the size of unexpanded and expanded variables for autobounding variable in section %s for directive %s are not the same : %s and %s".format(
                  section.componentKey, directiveId.value, values, unexpandedValues ))
            Some(ComponentExpectedReport(section.name, values, unexpandedValues))
        }
      } else {
        None
      }
    }.toList

    if(allComponents.isEmpty) {
      //that log is outputed one time for each directive for each node using a technique, it's far too
      //verbose on debug.
      PolicyGenerationLogger.trace("Technique '%s' does not define any components, assigning default component with expected report = 1 for Directive %s".format(
        technique.id, directiveId))

      val trackingVarCard = getTrackingVariableCardinality
      List(ComponentExpectedReport(technique.id.name.value, trackingVarCard._1.toList, trackingVarCard._2.toList))
    } else {
      allComponents
    }

  }

}

trait PromiseGeneration_historization extends PromiseGenerationService {
  def historizationService : HistorizationService

  def historizeData(
        rules            : Seq[Rule]
      , directiveLib     : FullActiveTechniqueCategory
      , groupLib         : FullNodeGroupCategory
      , allNodeInfos     : Map[NodeId, NodeInfo]
      , globalAgentRun   : AgentRunInterval
    ) : Box[Unit] = {
    for {
      _ <- historizationService.updateNodes(allNodeInfos.values.toSet)
      _ <- historizationService.updateGroups(groupLib)
      _ <- historizationService.updateDirectiveNames(directiveLib)
      _ <- historizationService.updatesRuleNames(rules)
      _ <- historizationService.updateGlobalSchedule(globalAgentRun.interval, globalAgentRun.splaytime, globalAgentRun.startHour, globalAgentRun.startMinute)
    } yield {
      () // unit is expected
    }
  }

}

// utility case class where we store the sorted list of node ids to be passed to hooks
final case class SortedNodeIds(servers: Seq[String], nodes: Seq[String])

trait PromiseGeneration_Hooks extends PromiseGenerationService with PromiseGenerationHooks {

  def postGenerationHookCompabilityMode: Option[Boolean]

  /*
   * Plugin hooks
   */
  private[this] val codeHooks = collection.mutable.Buffer[PromiseGenerationHooks]()

  def appendPreGenCodeHook(hook: PromiseGenerationHooks): Unit = {
    this.codeHooks.append(hook)
  }

  /*
   * plugins hooks
   */
  override def beforeDeploymentSync(generationTime: DateTime): Box[Unit] = {
    sequence(codeHooks.toSeq) { _.beforeDeploymentSync(generationTime) }.map( _ => () )
  }

  /*
   * Pre generation hooks
   */
  override def runPreHooks(generationTime: DateTime, systemEnv: HookEnvPairs): Box[Unit] = {
    (for {
      //fetch all
      preHooks <- RunHooks.getHooksPure(HOOKS_D + "/policy-generation-started", HOOKS_IGNORE_SUFFIXES)
      _        <- RunHooks.asyncRun(preHooks, HookEnvPairs.build( ("RUDDER_GENERATION_DATETIME", generationTime.toString) ), systemEnv)
    } yield ()).toBox
  }


  /**
   * Mitigation for ticket https://issues.rudder.io/issues/15011
   * If we have too many nodes (~3500, see ticket for details), we hit the Linux/JVM
   * plateform MAX_ARG limit. This will fail the generation with a return code of
   * Int.MIN_VALUE.
   * So, the correct solution is to always write node IDS in a file, and give hooks
   * the path to the file.
   * But we don't want to break user hooks because most likely, they don't have
   * enough nodes to be impacted.
   * So, we continue to set the RUDDER_NODE_IDS parameter if:
   * - there is user hooks for post policy generation,
   * - there is less than 3000 updated nodes,
   * - the rudder configuration parameter for compability mode is not set (default).
   *
   * If the configuration parameter is set to false, we never write it (to take care of
   * cases where the limit whould be lower for unknown reasons).
   * if the configuration parameter is set to true, we always write it (to take care of
   * cases where the user knows what he is doingà).
   */
  def getNodeIdsEnv(setNodeIdsParameter: Option[Boolean], hooks: Hooks, sortedNodeIds: SortedNodeIds): Option[(String, String)] = {
    def formatEnvPair(sortedNodeIds: SortedNodeIds): (String, String) = {
      ("RUDDER_NODE_IDS", (sortedNodeIds.servers ++ sortedNodeIds.nodes).mkString(" "))
    }
    setNodeIdsParameter match {
      case Some(true)  =>
        HooksLogger.trace("'rudder.hooks.policy-generation-finished.nodeids.compability' set to 'true': set 'RUDDER_NODE_IDS' parameter")
        Some(formatEnvPair(sortedNodeIds))
      case Some(false) =>
        HooksLogger.trace("'rudder.hooks.policy-generation-finished.nodeids.compability' set to 'false': unset 'RUDDER_NODE_IDS' parameter")
        None
      case None =>
        // user node exists ?
        if((hooks.hooksFile.toSet -- Set("50-reload-policy-file-server", "60-trigger-node-update")).isEmpty) {
          // only system hooks, do not set parameter
          HooksLogger.trace("'rudder.hooks.policy-generation-finished.nodeids.compability' not set and no user hooks: unset 'RUDDER_NODE_IDS' parameter")
          None
        } else {
          if(sortedNodeIds.servers.size+sortedNodeIds.nodes.size > 3000) {
            // do not set parameter to avoid error described in ticket
            HooksLogger.trace("'rudder.hooks.policy-generation-finished.nodeids.compability' not set, user hooks present but more than 3000 nodes updated: " +
                              "unset 'RUDDER_NODE_IDS' parameter")
            HooksLogger.warn(s"More than 3000 nodes where updated and 'policy-generation-finished' user hooks are present. The parameter 'RUDDER_NODE_IDS'" +
                             s" will be unset due to https://issues.rudder.io/issues/15011. Update your hooks accordinbly to the ticket workaround, then set rudder" +
                             s" configuration parameter 'rudder.hooks.policy-generation-finished.nodeids.compability' to false and restart Rudder.")
            None
          } else {
            // compability mode
            HooksLogger.trace("'rudder.hooks.policy-generation-finished.nodeids.compability' not set, user hooks present and less than 3000 nodes " +
                              "updated: set 'RUDDER_NODE_IDS' parameter for compatibility")
            Some(formatEnvPair(sortedNodeIds))
          }
        }
    }
  }

  def getSortedNodeIds(updatedNodeConfigsInfo: Map[NodeId, NodeInfo]): SortedNodeIds = {
    val (policyServers, simpleNodes) = {
      val (a, b) = updatedNodeConfigsInfo.values.toSeq.partition(_.isPolicyServer)
      (
        // policy servers are sorted by their promiximity with root, root first
        a.sortBy(x => NodePriority(x)).map(_.id.value)
        // simple nodes are sorted alphanum
      , b.map(_.id.value).sorted
      )
    }
    SortedNodeIds(policyServers, simpleNodes)
  }

  /*
   * Write a sourcable file with the sorted list of updated NodeIds in RUDDER_NODE_IDS variable.
   * This file contains:
   * - comments with the generation time
   * - updated policy server / relay
   * - updated normal nodes
   * - all update nodes
   *
   * We keep one generation back in a "${path}.old"
   */
  def writeNodeIdsForHook(path: String, sortedNodeIds: SortedNodeIds, start: DateTime, end: DateTime): IOResult[Unit] = {
    // format of date in the file
    def date(d: DateTime) = d.toString(ISODateTimeFormat.basicDateTime())
    // how to format a list of ids in the file
    def formatIds(ids: Seq[String]) = "(" + ids.mkString("\n", "\n","\n") + ")"

    implicit val openOptions = File.OpenOptions.append
    implicit val charset = StandardCharsets.UTF_8

    val file = File(path)
    val savedOld = File(path+".old")

    for {
      _ <- IOResult.effect(s"Can not move previous updated node IDs file to '${savedOld.pathAsString}'") {
             file.parent.createDirectoryIfNotExists(true)
             if(file.exists) {
               file.moveTo(savedOld)(File.CopyOptions(overwrite = true))
             }
           }
      _ <- IOResult.effect(s"Can not write updated node IDs file '${file.pathAsString}'") {
            // header
            file.writeText(s"# This file contains IDs of nodes updated by policy generation started at '${date(start)}' ended at '${date(end)}'\n\n")
            // policy servers
            file.writeText(s"\nRUDDER_UPDATED_POLICY_SERVER_IDS=${formatIds(sortedNodeIds.servers)}\n")
            file.writeText(s"\nRUDDER_UPDATED_NODE_IDS=${formatIds(sortedNodeIds.nodes)}\n")
            file.writeText(s"\nRUDDER_NODE_IDS=${formatIds(sortedNodeIds.servers ++ sortedNodeIds.nodes)}\n")
           }
    } yield ()
  }


  /*
   * Post generation hooks
   */
  override def runPostHooks(
      generationTime    : DateTime
    , endTime           : DateTime
    , updatedNodeInfos  : Map[NodeId, NodeInfo]
    , systemEnv         : HookEnvPairs
    , nodeIdsPath       : String
  ): Box[Unit] = {
    val sortedNodeIds = getSortedNodeIds(updatedNodeInfos)
    for {
      written               <- writeNodeIdsForHook(nodeIdsPath, sortedNodeIds, generationTime, endTime)
      postHooks             <- RunHooks.getHooksPure(HOOKS_D + "/policy-generation-finished", HOOKS_IGNORE_SUFFIXES)
      // we want to sort node with root first, then relay, then other nodes for hooks
      updatedNodeIds        =  updatedNodeInfos.toList.map { case (k, v) =>
                                 (
                                   k
                                 , NodePriority(v)
                                 )
                               }.sortBy( _._2 ).map( _._1 )
      defaultEnvParams      =  (  ("RUDDER_GENERATION_DATETIME", generationTime.toString())
                               :: ("RUDDER_END_GENERATION_DATETIME", endTime.toString) //what is the most alike a end time
                               :: ("RUDDER_NODE_IDS_PATH", nodeIdsPath)
                               :: ("RUDDER_NUMBER_NODES_UPDATED", updatedNodeIds.size.toString)
                               :: ("RUDDER_ROOT_POLICY_SERVER_UPDATED", if(updatedNodeIds.contains("root")) "0" else "1" )
                               :: Nil )
      envParams             =  getNodeIdsEnv(postGenerationHookCompabilityMode, postHooks, sortedNodeIds) match {
                                 case None    => defaultEnvParams
                                 case Some(p) => p :: defaultEnvParams
                               }
      _                     <- RunHooks.asyncRun(
                                   postHooks
                                 , HookEnvPairs.build(envParams:_*)
                                 , systemEnv
                               )

    } yield ()
  }.toBox


  /*
   * Write a sourcable file with the sorted list of updated NodeIds in RUDDER_NODE_IDS variable.
   * This file contains:
   * - comments with the generation time
   * - updated policy server / relay
   * - updated normal nodes
   * - all update nodes
   *
   * We keep one generation back in a "${path}.old"
   */
  def writeErrorMessageForHook(path: String, error: String, start: DateTime, end: DateTime): IOResult[Unit] = {
    // format of date in the file
    def date(d: DateTime) = d.toString(ISODateTimeFormat.basicDateTime())

    implicit val openOptions = File.OpenOptions.append
    implicit val charset = StandardCharsets.UTF_8

    val file = File(path)
    val savedOld = File(path+".old")

    for {
      _ <- IOResult.effect(s"Can not move previous updated node IDs file to '${savedOld.pathAsString}'") {
             file.parent.createDirectoryIfNotExists(true)
             if(file.exists) {
               file.moveTo(savedOld)(File.CopyOptions(overwrite = true))
             }
           }
      _ <- IOResult.effect(s"Can not write error message file '${file.pathAsString}'") {
            // header
            file.writeText(s"# This file contains error message for the failed policy generation started at '${date(start)}' ended at '${date(end)}'\n\n")
            file.writeText(error)
           }
    } yield ()
  }

  /*
   * Post generation hooks
   */
  override def runFailureHooks(
      generationTime    : DateTime
    , endTime           : DateTime
    , systemEnv         : HookEnvPairs
    , errorMessage      : String
    , errorMessagePath  : String
  ): Box[Unit] = {
    for {
      written        <- writeErrorMessageForHook(errorMessagePath, errorMessage, generationTime, endTime)
      failureHooks   <- RunHooks.getHooksPure(HOOKS_D + "/policy-generation-failed", HOOKS_IGNORE_SUFFIXES)
      // we want to sort node with root first, then relay, then other nodes for hooks
      envParams      =  (  ("RUDDER_GENERATION_DATETIME", generationTime.toString())
                            :: ("RUDDER_END_GENERATION_DATETIME", endTime.toString) //what is the most alike a end time
                            :: ("RUDDER_ERROR_MESSAGE_PATH", errorMessagePath)
                            :: Nil )
      _              <- RunHooks.asyncRun(
                            failureHooks
                          , HookEnvPairs.build(envParams:_*)
                          , systemEnv
                        )
    } yield ()
  }.toBox

}


trait PromiseGeneration_NodeCertificates extends PromiseGenerationService {

  def allNodeCertificatesPemFile: File
  def writeNodeCertificatesPem: WriteNodeCertificatesPem

  override def writeCertificatesPem(allNodeInfos: Map[NodeId, NodeInfo]): Unit = {
    writeNodeCertificatesPem.writeCerticatesAsync(allNodeCertificatesPemFile, allNodeInfos)
  }
}<|MERGE_RESOLUTION|>--- conflicted
+++ resolved
@@ -196,17 +196,9 @@
 
     val generationContinueOnError = getGenerationContinueOnError().getOrElse(false)
 
-<<<<<<< HEAD
     PolicyGenerationLogger.debug(s"Policy generation parallelism set to: ${maxParallelism} (change with REST API settings parameter 'rudder_generation_max_parallelism')")
     PolicyGenerationLogger.debug(s"Policy generation JS evaluation of directive parameter timeout: ${jsTimeout} s (change with REST API settings parameter 'rudder_generation_jsTimeout')")
     PolicyGenerationLogger.debug(s"Policy generation continues on NodeConfigurations evaluation: ${generationContinueOnError} (change with REST API settings parameter 'rudder_generation_continue_on_error')")
-=======
-
-    PolicyLogger.debug(s"Policy generation parallelism set to: ${maxParallelism} (change with REST API settings parameter 'rudder_generation_max_parallelism')")
-    PolicyLogger.debug(s"Policy generation JS evaluation of directive parameter timeout: ${jsTimeout} s (change with REST API settings parameter 'rudder_generation_jsTimeout')")
-    PolicyLogger.debug(s"Policy generation continues on NodeConfigurations evaluation: ${generationContinueOnError} (change with REST API settings parameter 'rudder_generation_continue_on_error')")
-    implicit val parallelism = Parallelism(maxParallelism, Scheduler.io(executionModel = ExecutionModel.AlwaysAsyncExecution), TaskSemaphore(maxParallelism = maxParallelism))
->>>>>>> abafd068
 
     val result = for {
       // trigger a dynamic group update
