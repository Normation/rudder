--- conflicted
+++ resolved
@@ -332,11 +332,8 @@
 
       /// now, if there was failed config or failed write, time to show them
       //invalidate compliance may be very very long - make it async
-<<<<<<< HEAD
-      _                     =  ZioRuntime.runNow(IOResult.effect(invalidateComplianceCache (updatedNodeConfigs.keySet)).run.unit.fork)
-=======
-      _                     =  Future { invalidateComplianceCache(updatedNodes) }(parallelism.scheduler)
->>>>>>> 94138464
+      _                     =  ZioRuntime.runNow(IOResult.effect(invalidateComplianceCache (updatedNodes)).run.unit.fork)
+
       _                     =  {
                                  PolicyLogger.info("Timing summary:")
                                  PolicyLogger.info("Run pre-gen scripts hooks     : %10s ms".format(timeRunPreGenHooks))
