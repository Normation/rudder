/*
*************************************************************************************
* Copyright 2017 Normation SAS
*************************************************************************************
*
* This file is part of Rudder.
*
* Rudder is free software: you can redistribute it and/or modify
* it under the terms of the GNU General Public License as published by
* the Free Software Foundation, either version 3 of the License, or
* (at your option) any later version.
*
* In accordance with the terms of section 7 (7. Additional Terms.) of
* the GNU General Public License version 3, the copyright holders add
* the following Additional permissions:
* Notwithstanding to the terms of section 5 (5. Conveying Modified Source
* Versions) and 6 (6. Conveying Non-Source Forms.) of the GNU General
* Public License version 3, when you create a Related Module, this
* Related Module is not considered as a part of the work and may be
* distributed under the license agreement of your choice.
* A "Related Module" means a set of sources files including their
* documentation that, without modification of the Source Code, enables
* supplementary functions or services in addition to those offered by
* the Software.
*
* Rudder is distributed in the hope that it will be useful,
* but WITHOUT ANY WARRANTY; without even the implied warranty of
* MERCHANTABILITY or FITNESS FOR A PARTICULAR PURPOSE.  See the
* GNU General Public License for more details.
*
* You should have received a copy of the GNU General Public License
* along with Rudder.  If not, see <http://www.gnu.org/licenses/>.

*
*************************************************************************************
*/

package com.normation.rudder.ncf


import cats.implicits._
import com.normation.errors._
import com.normation.eventlog.EventActor
import com.normation.eventlog.ModificationId
import java.nio.charset.StandardCharsets

import com.normation.inventory.domain.AgentType
import com.normation.rudder.repository.GitModificationRepository
import com.normation.rudder.repository.xml.GitArchiverUtils
import com.normation.cfclerk.services.GitRepositoryProvider
import java.io.{File => JFile}
import java.nio.file.Files
import java.nio.file.Paths

import better.files.File
import com.normation.cfclerk.domain.SectionSpec
import com.normation.cfclerk.domain.TechniqueId
import com.normation.cfclerk.domain.TechniqueName
import com.normation.cfclerk.domain.TechniqueVersion
import com.normation.cfclerk.services.TechniqueRepository
import com.normation.cfclerk.services.UpdateTechniqueLibrary
import com.normation.errors.IOResult
import com.normation.rudder.domain.policies.DeleteDirectiveDiff
import com.normation.rudder.domain.policies.Directive
import com.normation.rudder.domain.workflows.ConfigurationChangeRequest
import com.normation.rudder.ncf.ParameterType.ParameterTypeService
import com.normation.rudder.repository.RoDirectiveRepository
import com.normation.rudder.repository.xml.RudderPrettyPrinter
import com.normation.rudder.services.user.PersonIdentService
import net.liftweb.common.Full
import zio._
import zio.syntax._

import scala.xml.NodeSeq
import scala.xml.{Node => XmlNode}
import com.normation.rudder.services.policies.InterpolatedValueCompiler
import com.normation.rudder.services.workflows.ChangeRequestService
import com.normation.rudder.services.workflows.WorkflowLevelService
import com.normation.utils.Control
import net.liftweb.common.Box
import net.liftweb.common.EmptyBox
<<<<<<< HEAD
import com.normation.rudder.domain.logger.ApplicationLogger
import com.normation.rudder.hooks.Cmd
import com.normation.rudder.hooks.RunNuCommand
import com.normation.errors.RudderError
import com.normation.rudder.domain.logger.ApplicationLoggerPure

import scala.jdk.CollectionConverters._
import com.normation.zio._
=======
import com.normation.rudder.repository.WoDirectiveRepository
>>>>>>> 7ab6409d

trait NcfError extends RudderError {
  def message : String
  def exception : Option[Throwable]
  def msg = message
}

final case class IOError(message : String, exception : Option[Throwable]) extends NcfError
final case class TechniqueUpdateError(message : String, exception : Option[Throwable]) extends NcfError
final case class MethodNotFound(message : String, exception : Option[Throwable]) extends NcfError

class TechniqueWriter (
    archiver            : TechniqueArchiver
  , techLibUpdate       : UpdateTechniqueLibrary
  , translater          : InterpolatedValueCompiler
  , readDirectives      : RoDirectiveRepository
<<<<<<< HEAD
=======
  , writeDirectives     : WoDirectiveRepository
>>>>>>> 7ab6409d
  , techniqueRepository : TechniqueRepository
  , workflowLevelService: WorkflowLevelService
  , xmlPrettyPrinter    : RudderPrettyPrinter
  , basePath            : String
  , parameterTypeService: ParameterTypeService
  , techniqueSerializer : TechniqueSerializer
  , doRudderLangTest    : Boolean
) {

  private[this] val agentSpecific = new ClassicTechniqueWriter(basePath, parameterTypeService) :: new DSCTechniqueWriter(basePath, translater, parameterTypeService) :: Nil

  def deleteTechnique(techniqueName : String, techniqueVersion : String, deleteDirective : Boolean, modId : ModificationId, committer : EventActor) : IOResult[Unit] ={
    val techniqueId = TechniqueId(TechniqueName(techniqueName), TechniqueVersion(techniqueVersion))

    def createCr(directive : Directive, rootSection : SectionSpec ) ={
        val diff = DeleteDirectiveDiff(techniqueId.name, directive)
        ChangeRequestService.createChangeRequestFromDirective(
          s"Deleting technique ${techniqueName}/${techniqueVersion}"
          , ""
          , techniqueId.name
          , rootSection
          , directive.id
          , Some(directive)
          , diff
          , committer
          , None
        )
    }

    def mergeCrs(cr1 : ConfigurationChangeRequest, cr2 : ConfigurationChangeRequest) = {
      cr1.copy(directives = cr1.directives ++ cr2.directives)
    }

    for {
      directives <- readDirectives.getFullDirectiveLibrary().map(_.allActiveTechniques.values.filter(_.techniqueName.value == techniqueId.name.value).flatMap(_.directives).filter(_.techniqueVersion == techniqueId.version))

      technique  <- techniqueRepository.get(techniqueId).notOptional(s"No Technique with ID '${techniqueId.toString()}' found in reference library.")
      category   <- techniqueRepository.getParentTechniqueCategory_forTechnique(techniqueId)

      // Check if we have directives, and either, make an error, if we don't force deletion, or delete them all, creating a change request
      _          <-  directives match {
                       case Nil => UIO.unit
                       case _ =>
                         if (deleteDirective) {
                           val wf = workflowLevelService.getWorkflowService()
                           for {
                             cr <- directives.map(createCr(_,technique.rootSection)).reduceOption(mergeCrs).notOptional(s"Could not create a change request to delete ${techniqueName}/${techniqueVersion} directives")
                             _  <- wf.startWorkflow(cr, committer, Some(s"Deleting technique ${techniqueName}/${techniqueVersion}")).toIO
                            } yield {
                             ()
                            }
                         } else
                           Unexpected(s"${directives.size} directives are defined for ${techniqueName}/${techniqueVersion} please delete them, or force deletion").fail
                     }

      activeTech <- readDirectives.getActiveTechnique(TechniqueName(technique.name))
      _          <- activeTech match {
                      case None =>
                        // No active technique found, let's delete it
                        ().succeed
                      case Some(activeTechnique) =>
                        writeDirectives.deleteActiveTechnique(activeTechnique.id, modId, committer, Some(s"Deleting active technique ${techniqueName}"))
                    }
      _          <- archiver.deleteTechnique(techniqueName,techniqueVersion, category.id.name.value, modId,committer, s"Deleting technique ${techniqueName}/${techniqueVersion}")

      _          <- techLibUpdate.update(modId, committer, Some(s"Update Technique library after deletion of Technique ${techniqueName}")).toIO.chainError(
                      s"An error occurred during technique update after deletion of Technique ${techniqueName}"
                    )
    } yield {
      ()
    }
  }

  def techniqueMetadataContent(technique : Technique, methods: Map[BundleName, GenericMethod]) : PureResult[XmlNode] = {

    def reportingValuePerMethod (component: String, calls :Seq[MethodCall]) : PureResult[Seq[XmlNode]] = {

      for {
        spec <- calls.toList.traverse { call =>
          for {
            method <- methods.get(call.methodId) match {
              case None => Left(MethodNotFound(s"Cannot find method ${call.methodId.value} when writing a method call of Technique '${technique.bundleName.value}'", None))
              case Some(m) => Right(m)
            }
            class_param <- call.parameters.find(_._1 == method.classParameter) match {
              case None => Left(MethodNotFound(s"Cannot find call parameter of ${call.methodId.value} when writing a method call of Technique '${technique.bundleName.value}'", None))
              case Some(m) => Right(m._2)
            }

          } yield {
            <VALUE>{class_param}</VALUE>
          }

        }
      } yield {

        <SECTION component="true" multivalued="true" name={component}>
          <REPORTKEYS>
            {spec}
          </REPORTKEYS>
        </SECTION>

      }
    }

    def parameterSection(parameter : TechniqueParameter) : Seq[XmlNode] = {
      // Here we translate technique parameters into Rudder variables
      // ncf technique parameters ( having an id and a name, which is used inside the technique) were translated into Rudder variables spec
      // (having a name, which acts as an id, and allow to do templating on techniques, and a description which is presented to users) with the following Rule
      //  ncf Parameter | Rudder variable
      //      id        |      name
      //     name       |   description
      <INPUT>
        <NAME>{parameter.id.value.toUpperCase()}</NAME>
        <DESCRIPTION>{parameter.name.value}</DESCRIPTION>
        <LONGDESCRIPTION>{parameter.description}</LONGDESCRIPTION>
        <CONSTRAINT>
          <TYPE>textarea</TYPE>
          <MAYBEEMPTY>false</MAYBEEMPTY>
        </CONSTRAINT>
      </INPUT>
    }
    // Regroup method calls from which we expect a reporting
    // We filter those starting by _, which are internal methods
    val expectedReportingMethodsWithValues =
      for {
        (component, methodCalls) <- technique.methodCalls.filterNot(_.methodId.value.startsWith("_")).groupBy(_.component).toList.sortBy(_._1)
      } yield {
        (component, methodCalls)
      }

    for {
      reportingSection     <- expectedReportingMethodsWithValues.traverse((reportingValuePerMethod _).tupled)
      agentSpecificSection <- agentSpecific.traverse(_.agentMetadata(technique, methods))
    } yield {
      <TECHNIQUE name={technique.name}>
        { if (technique.parameters.nonEmpty) {
            <POLICYGENERATION>separated-with-parameters</POLICYGENERATION>
            <MULTIINSTANCE>true</MULTIINSTANCE>
          }
        }
        <DESCRIPTION>{technique.description}</DESCRIPTION>
        <USEMETHODREPORTING>true</USEMETHODREPORTING>
        {agentSpecificSection}
        <SECTIONS>
          {reportingSection}
          { if (technique.parameters.nonEmpty) {
              <SECTION name="Technique parameters">
                { technique.parameters.map(parameterSection) }
              </SECTION>
            }

          }
        </SECTIONS>
      </TECHNIQUE>
    }
  }

  def writeTechniqueAndUpdateLib(technique : Technique, methods: Map[BundleName, GenericMethod], modId : ModificationId, committer : EventActor) : IOResult[Technique] = {
    for {
      updatedTechnique <- writeTechnique(technique,methods,modId,committer)
      libUpdate  <- techLibUpdate.update(modId, committer, Some(s"Update Technique library after creating files for ncf Technique ${technique.name}")).
                      toIO.chainError(s"An error occured during technique update after files were created for ncf Technique ${technique.name}")
      _          <- ZIO.when(doRudderLangTest) {
                      IOResult.effect(runRudderLangTestLoop(technique)).catchAll(err =>
                        ApplicationLoggerPure.error("Error when doing rudder-lang test loop. You can disable that test with property " +
                                                    s"'rudder.lang.test-loop.exec' in rudder config file: ${err.fullMsg}"))
                    }
    } yield {
      updatedTechnique
    }
  }

  def runRudderLangTestLoop(technique : Technique): Unit = {
    System.getenv().asScala.get("PATH") match {
      case Some(path: String) => RunNuCommand.run(Cmd("/opt/rudder/share/rudder-lang/tools/tester.sh", technique.bundleName.value :: technique.category :: Nil, Map("PATH" -> path))).either.runNow match {
        case Left(error: Error) => ApplicationLogger.error(error.getMessage)
        case Left(error: RudderError) => ApplicationLogger.error(error.msg)
        case Right(_)  => ApplicationLogger.info(s"rudder-lang tester successfully looped for technique ${technique.bundleName.value}")
      }
      case None => ApplicationLogger.error(s"PATH environment variable must be defined to run rudder-lang test loop.")
    }
  }

  // Write and commit all techniques files
  def writeTechnique(technique : Technique, methods: Map[BundleName, GenericMethod], modId : ModificationId, committer : EventActor) : IOResult[Technique] = {
    for {
      agentFiles <- writeAgentFiles(technique, methods, modId, committer)
      metadata   <- writeMetadata(technique, methods, modId, committer)
      // Before writing down technique, set all resources to Untouched state, and remove Delete resources, was the cause of #17750
      updateResources  = technique.ressources.collect{case r if r.state != ResourceFileState.Deleted => r.copy(state = ResourceFileState.Untouched) }
      techniqueWithResourceUpdated = technique.copy(ressources = updateResources)
      json       <- writeJson(techniqueWithResourceUpdated)
      // Commit technique with old resources, will effectively delete and add resources
      commit     <- archiver.commitTechnique(technique,json +: metadata +: agentFiles, modId, committer, s"Committing technique ${technique.name}")
    } yield {
      techniqueWithResourceUpdated
    }
  }

  def writeAgentFiles(technique : Technique, methods: Map[BundleName, GenericMethod], modId : ModificationId, commiter : EventActor) : IOResult[Seq[String]] = {
    for {
      // Create/update agent files, filter None by flattening to list
      files  <- ZIO.foreach(agentSpecific)(_.writeAgentFiles(technique, methods)).map(_.flatten)
    } yield {
      files
    }
  }

  def writeMetadata(technique : Technique, methods: Map[BundleName, GenericMethod], modId : ModificationId, commiter : EventActor) : IOResult[String] = {

    val metadataPath = s"techniques/${technique.category}/${technique.bundleName.value}/${technique.version.value}/metadata.xml"

    val path = s"${basePath}/${metadataPath}"
    for {
      content <- techniqueMetadataContent(technique, methods).map(n => xmlPrettyPrinter.format(n)).toIO
      _       <- IOResult.effect(s"An error occurred while creating metadata file for Technique '${technique.name}'") {
                   implicit val charSet = StandardCharsets.UTF_8
                   val file = File (path).createFileIfNotExists (true)
                   file.write (content)
                 }
    } yield {
      metadataPath
    }
  }


  def writeJson(technique: Technique) = {
    val metadataPath = s"techniques/${technique.category}/${technique.bundleName.value}/${technique.version.value}/technique.json"

    val path = s"${basePath}/${metadataPath}"

    val content = techniqueSerializer.serializeTechniqueMetadata(technique)
    for {

      _       <- IOResult.effect(s"An error occurred while creating json file for Technique '${technique.name}'") {
        implicit val charSet = StandardCharsets.UTF_8
        val file = File (path).createFileIfNotExists (true)
        file.write (net.liftweb.json.prettyRender(content))
      }
    } yield {
      metadataPath
    }
  }
}

trait AgentSpecificTechniqueWriter {

  def writeAgentFiles( technique : Technique, methods : Map[BundleName, GenericMethod] ) : IOResult[Seq[String]]

  def agentMetadata ( technique : Technique, methods : Map[BundleName, GenericMethod] ) : PureResult[NodeSeq]
}

class ClassicTechniqueWriter(basePath : String, parameterTypeService: ParameterTypeService) extends AgentSpecificTechniqueWriter {

  // We need to add a reporting bundle for this method to generate a na report for any method with a condition != any/cfengine (which ~= true
  def methodNeedReporting(call : MethodCall, method : GenericMethod) =  (! method.agentSupport.contains(AgentType.CfeCommunity)) || call.condition != "any" && call.condition != "cfengine-community"
  def needReportingBundle(technique : Technique, methods : Map[BundleName, GenericMethod]) = technique.methodCalls.exists(c => methods.get(c.methodId).map(m => methodNeedReporting(c,m)).getOrElse(true))

  def canonifyCondition(methodCall: MethodCall) = {
    methodCall.condition.replaceAll("""(\$\{[^\}]*})""","""",canonify("$1"),"""")
  }

  // regex to match double quote characters not preceded by a backslash, and backslash not preceded by backslash or not followed by a backslash or a quote (simple or double)
  def escapeCFEngineString(value : String ) = value.replaceAll("""(?<!\\)"""", """\\"""").replaceAll("""(?<!\\)\\(?!(\\|"|'))""","""\\\\""")
  def reportingContext(methodCall: MethodCall, classParameterValue: String ) = {
    val component  = escapeCFEngineString(methodCall.component)
    val value = escapeCFEngineString(classParameterValue)
    s"""_method_reporting_context("${component}", "${value}")"""
  }



  def writeAgentFiles( technique : Technique, methods : Map[BundleName, GenericMethod] )  : IOResult[Seq[String]] = {

    val bundleParams = if (technique.parameters.nonEmpty) technique.parameters.map(_.name.canonify).mkString("(",",",")") else ""

    val methodCalls =
      ( for {
        (method,index) <- technique.methodCalls.zipWithIndex
        method_info <- methods.get(method.methodId)
        (_, classParameterValue) <- method.parameters.find( _._1 == method_info.classParameter)

        params <- Control.sequence(method_info.parameters) {
          p =>
            import  com.normation.box.EitherToBox
            for {
              (_,value) <- Box(method.parameters.find(_._1 == p.id))
              escaped   <- parameterTypeService.translate(value, p.parameterType, AgentType.CfeCommunity).toBox
            } yield {
              escaped
            }
        }

      } yield {
        val condition = canonifyCondition(method)
        val promiser = s"${escapeCFEngineString(method.component)}_$${report_data.directive_id}_${index}"
        // Check constraint and missing value
        val args = params.mkString(", ")

        s"""    "${promiser}" usebundle => ${reportingContext(method, classParameterValue)},
           |     ${promiser.map(_ => ' ')}         if => concat("${condition}");
           |    "${promiser}" usebundle => ${method.methodId.value}(${args}),
           |     ${promiser.map(_ => ' ')}         if => concat("${condition}");""".stripMargin('|')

      }).mkString("\n")

    val content =
      s"""# @name ${technique.name}
         |# @description ${technique.description.replaceAll("\\R", "\n# ")}
         |# @version ${technique.version.value}
         |${technique.parameters.map(
              p =>
                s"""# @parameter { "name": "${p.name.value}", "id": "${p.id.value}", "description", "${p.description.replaceAll("\\R", "\n# ") }" }""" ).mkString("\n")}
         |
         |bundle agent ${technique.bundleName.value}${bundleParams}
         |{
         |  vars:
         |    "resources_dir" string => "$${this.promise_dirname}/resources";
         |  methods:
         |${methodCalls}
         |}""".stripMargin('|')

    implicit val charset = StandardCharsets.UTF_8
    val techFile = File(basePath) / "techniques"/ technique.category / technique.bundleName.value / technique.version.value / "technique.cf"
    val t = IOResult.effect(s"Could not write na reporting Technique file '${technique.name}' in path ${techFile.path.toString}") {
      techFile.createFileIfNotExists(true).write(content.stripMargin('|'))
      File(basePath).relativize(techFile.path).toString
    }



    val t2 = if ( ! needReportingBundle(technique, methods)) {
      ZIO.succeed(Nil)
    } else {

      val bundleParams = if (technique.parameters.nonEmpty) technique.parameters.map(_.name.canonify).mkString("(",",",")") else ""
      val args = technique.parameters.map(p => s"$${${p.name.canonify}}").mkString(", ")

      val methodsReporting =
        ( for {
          (method,index) <- technique.methodCalls.zipWithIndex
          // Skip that method if name starts with _
          if ! method.methodId.value.startsWith("_")
          method_info <- methods.get(method.methodId)
          (_,classParameterValue) <- method.parameters.find(_._1 == method_info.classParameter)

          escapedClassParameterValue = escapeCFEngineString(classParameterValue)
          classPrefix = s"$${class_prefix}_${method_info.classPrefix}_${escapedClassParameterValue}"
          promiser = s"dummy_report_${index}"
        } yield {
          def naReport(condition : String, message : String) = {
            s"""    "${promiser}" usebundle => _classes_noop(canonify("${classPrefix}")),
               |     ${promiser.map(_ => ' ')}     unless => ${condition};
               |    "${promiser}" usebundle => ${reportingContext(method, classParameterValue)},
               |     ${promiser.map(_ => ' ')}     unless => ${condition};
               |    "${promiser}" usebundle => log_rudder("${message}", "${escapedClassParameterValue}", canonify("${classPrefix}"), canonify("${classPrefix}"), @{args}),
               |     ${promiser.map(_ => ' ')}     unless => ${condition};""".stripMargin('|')
          }


          // Write report if the method does not support CFEngine ...
          ( if (! method_info.agentSupport.contains(AgentType.CfeCommunity)) {
            val message = s"""'${method_info.name}' method is not available on classic Rudder agent, skip"""
            val condition = "false"
            Some((condition,message))
         } else {
           // ... or if the condition needs rudder_reporting
           if (methodNeedReporting(method, method_info)) {
             val message =  s"""Skipping method '${method_info.name}' with key parameter '${escapedClassParameterValue}' since condition '${method.condition}' is not reached"""
             val condition = s"""concat("${canonifyCondition(method)}")"""
             Some((condition,message))
           } else {
             None
           }
         }).map((naReport _).tupled)
       }).flatten

       val content =
        s"""bundle agent ${technique.bundleName.value}_rudder_reporting${bundleParams}
           |{
           |  vars:
           |    "args"               slist => { ${args} };
           |    "report_param"      string => join("_", args);
           |    "full_class_prefix" string => canonify("${technique.bundleName.value}_rudder_reporting_$${report_param}");
           |    "class_prefix"      string => string_head("$${full_class_prefix}", "1000");
           |
           |  methods:
           |${methodsReporting.mkString("\n")}
           |}"""

      val reportingFile = File(basePath) / "techniques"/ technique.category / technique.bundleName.value / technique.version.value / "rudder_reporting.cf"
      IOResult.effect(s"Could not write na reporting Technique file '${technique.name}' in path ${reportingFile.path.toString}") {
        reportingFile.createFileIfNotExists(true).write(content.stripMargin('|'))
        Seq(File(basePath).relativize(reportingFile.path).toString)
      }
    }

    for {
      tech <- t
      repo <- t2
    } yield {
      tech +: repo
    }
  }
  def agentMetadata ( technique : Technique, methods : Map[BundleName, GenericMethod] )  : PureResult[NodeSeq] = {
    // We need to add reporting bundle if there is a method call that does not support cfengine (agent support does not contains both cfe agent)
    val noAgentSupportReporting = technique.methodCalls.exists(  m =>
                         methods.get(m.methodId).exists( gm =>
                           ! (gm.agentSupport.contains(AgentType.CfeEnterprise) || (gm.agentSupport.contains(AgentType.CfeCommunity)))
                         )
                       )
    val needReporting = needReportingBundle(technique, methods)
    val xml = <AGENT type="cfengine-community,cfengine-nova">
      <BUNDLES>
        <NAME>{technique.bundleName.value}</NAME>
        {if (noAgentSupportReporting || needReporting) <NAME>{technique.bundleName.value}_rudder_reporting</NAME>}
      </BUNDLES>
      <FILES>
        <FILE name={s"RUDDER_CONFIGURATION_REPOSITORY/techniques/${technique.category}/${technique.bundleName.value}/${technique.version.value}/technique.cf"}>
          <INCLUDED>true</INCLUDED>
        </FILE>
        { if (noAgentSupportReporting || needReporting)
          <FILE name={s"RUDDER_CONFIGURATION_REPOSITORY/techniques/${technique.category}/${technique.bundleName.value}/${technique.version.value}/rudder_reporting.cf"}>
            <INCLUDED>true</INCLUDED>
          </FILE>
        }
        { for {
            resource <- technique.ressources
            if resource.state != ResourceFileState.Deleted
          } yield {
            <FILE name={s"RUDDER_CONFIGURATION_REPOSITORY/techniques/${technique.category}/${technique.bundleName.value}/${technique.version.value}/resources/${resource.path}"}>
              <INCLUDED>false</INCLUDED>
              <OUTPATH>{technique.bundleName.value}/{technique.version.value}/resources/{resource.path}</OUTPATH>
            </FILE>
          }
        }
      </FILES>
    </AGENT>
    Right(xml)
  }

}

import ParameterType.ParameterTypeService
class DSCTechniqueWriter(
    basePath   : String
  , translater : InterpolatedValueCompiler
  , parameterTypeService : ParameterTypeService
) extends AgentSpecificTechniqueWriter{

  val genericParams =
    "-reportId $reportId -techniqueName $techniqueName -auditOnly:$auditOnly"

  def computeTechniqueFilePath(technique : Technique) =
    s"techniques/${technique.category}/${technique.bundleName.value}/${technique.version.value}/technique.ps1"

  def writeAgentFiles(technique : Technique, methods : Map[BundleName, GenericMethod] ): IOResult[Seq[String]] = {

    def toDscFormat(call : MethodCall) : PureResult[String]= {

      val componentName = s"""-componentName "${call.component.replaceAll("\"", "`\"")}""""

      def naReport(method : GenericMethod, expectedReportingValue : String) =
        s"""_rudder_common_report_na ${componentName} -componentKey ${expectedReportingValue} -message "Not applicable" ${genericParams}"""
      for {

        // First translate parameters to Dsc values
        params    <- ((call.parameters.toList).traverse {
                        case (id, arg) =>
                          translater.translateToAgent(arg, AgentType.Dsc) match {
                            case Full(dscValue) =>
                              parameterTypeService.translate(dscValue, methods.get(call.methodId).flatMap(_.parameters.find(_.id == id)).map(_.parameterType).getOrElse(ParameterType.StringParameter), AgentType.Dsc).map(dscValue => (id,dscValue))

                            case eb : EmptyBox =>
                              val fail = eb ?~! s"Error when translating parameter '${arg}' of technique of method ${call.methodId} of technique ${technique.name}"
                              Left(IOError(fail.messageChain,None))
                          }
                     }).map(_.toMap)

        // Translate condition
        condition <- translater.translateToAgent(call.condition, AgentType.Dsc) match {
                       case Full(c) => Right(c)
                       case eb : EmptyBox =>
                         val fail = eb ?~! s"Error when translating condition '${call.condition}' of technique of method ${call.methodId} of technique ${technique.name}"
                         Left(IOError(fail.messageChain,None))
                     }

        methodParams =
          ( for {
            (id, arg) <- params
          } yield {
          s"""-${id.validDscName} ${arg}"""
          }).mkString(" ")

        effectiveCall =
          s"""$$local_classes = Merge-ClassContext $$local_classes $$(${call.methodId.validDscName} ${methodParams} ${componentName} ${genericParams}).get_item("classes")"""

        // Check if method exists
        method <- methods.get(call.methodId) match {
                    case Some(method) =>
                      Right(method)
                    case None =>
                      Left(MethodNotFound(s"Method '${call.methodId.value}' not found when writing dsc Technique '${technique.name}' methods calls", None))
                  }
        // Check if class parameter is correctly defined
        classParameter <- params.get(method.classParameter) match {
                            case Some(classParameter) =>
                              Right(classParameter)
                            case None =>
                              Left(MethodNotFound(s"Parameter '${method.classParameter.value}' for method '${method.id.value}' not found when writing dsc Technique '${technique.name}' methods calls",None))
                          }

      } yield {
       if (method.agentSupport.contains(AgentType.Dsc)) {
         if (condition == "any" ) {
           s"  ${effectiveCall}"
         } else{
           s"""|  $$class = "${condition}"
               |  if (Evaluate-Class $$class $$local_classes $$system_classes) {
               |    ${effectiveCall}
               |  } else {
               |    ${naReport(method,classParameter)}
               |  }""".stripMargin('|')
         }
       } else {
         s"  ${naReport(method,classParameter)}"
       }
      }
    }

    val filteredCalls = technique.methodCalls.filterNot(_.methodId.value.startsWith("_"))

    val parameters = technique.parameters match {
      case Nil => ""
      case params =>
        params.map( p =>
          s"""      [parameter(Mandatory=$$true)]
             |      [string]$$${p.name.validDscName},"""
        ).mkString("\n","\n","").stripMargin('|')
    }

    val techniquePath = computeTechniqueFilePath(technique)

    for {

      calls <- filteredCalls.toList.traverse(toDscFormat).toIO

      content =
        s"""|function ${technique.bundleName.validDscName} {
            |  [CmdletBinding()]
            |  param (
            |      [parameter(Mandatory=$$true)]
            |      [string]$$reportId,
            |      [parameter(Mandatory=$$true)]
            |      [string]$$techniqueName,${parameters}
            |      [switch]$$auditOnly
            |  )
            |
            |  $$local_classes = New-ClassContext
            |  $$resources_dir = $$PSScriptRoot + "\\resources"
            |
            |${calls.mkString("\n\n")}
            |
            |}""".stripMargin('|')

      path  <-  IOResult.effect(s"Could not find dsc Technique '${technique.name}' in path ${basePath}/${techniquePath}") (
                  Paths.get(s"${basePath}/${techniquePath}")
                )
      // Powershell files needs to have a BOM added at the beginning of all files when using UTF8 enoding
      // See https://docs.microsoft.com/en-us/windows/desktop/intl/using-byte-order-marks
      contentWithBom : List[Byte] =
        // Bom, three bytes: EF BB BF https://en.wikipedia.org/wiki/Byte_order_mark
        239.toByte :: 187.toByte :: 191.toByte  ::
        content.getBytes(StandardCharsets.UTF_8).toList

      files <-  IOResult.effect(s"Could not write dsc Technique file '${technique.name}' in path ${basePath}/${techniquePath}") {
                  Files.createDirectories(path.getParent)
                  Files.write(path, contentWithBom.toArray)
                }
    } yield {
      techniquePath :: Nil
    }
  }

  def agentMetadata(technique : Technique, methods : Map[BundleName, GenericMethod] ) = {
    val xml = <AGENT type="dsc">
      <BUNDLES>
        <NAME>{technique.bundleName.validDscName}</NAME>
      </BUNDLES>
      <FILES>
        <FILE name={s"RUDDER_CONFIGURATION_REPOSITORY/${computeTechniqueFilePath(technique)}"}>
          <INCLUDED>true</INCLUDED>
        </FILE> {
          for {
            resource <- technique.ressources
            if resource.state != ResourceFileState.Deleted
          } yield {
            <FILE name={s"RUDDER_CONFIGURATION_REPOSITORY/techniques/${technique.category}/${technique.bundleName.value}/${technique.version.value}/resources/${resource.path}"}>
              <INCLUDED>false</INCLUDED>
              <OUTPATH>{technique.bundleName.value}/{technique.version.value}/resources/{resource.path}</OUTPATH>
            </FILE>
          }
        }
      </FILES>
    </AGENT>
    Right(xml)
  }

}

trait TechniqueArchiver {
  def deleteTechnique(techniqueName : String, techniqueVersion : String, category : String, modId: ModificationId, commiter:  EventActor, msg : String) : IOResult[Unit]
  def commitTechnique(technique : Technique, filesToAdd : Seq[String], modId: ModificationId, commiter:  EventActor, msg : String) : IOResult[Unit]
}

class TechniqueArchiverImpl (
    override val gitRepo                   : GitRepositoryProvider
  , override val gitRootDirectory          : JFile
  , override val xmlPrettyPrinter          : RudderPrettyPrinter
  , override val relativePath              : String
  , override val gitModificationRepository : GitModificationRepository
  , personIdentservice : PersonIdentService
) extends GitArchiverUtils with TechniqueArchiver {

  import ResourceFileState._

  override val encoding : String = "UTF-8"

  def deleteTechnique(techniqueName : String, techniqueVersion : String, category : String,  modId: ModificationId, commiter:  EventActor, msg : String) : IOResult[Unit] = {
    (for {
      ident   <- personIdentservice.getPersonIdentOrDefault(commiter.name)
      rm      <- IOResult.effect(gitRepo.git.rm.addFilepattern(s"techniques/${category}/${techniqueName}/${techniqueVersion}").call())

      commit  <- IOResult.effect(gitRepo.git.commit.setCommitter(ident).setMessage(msg).call())
    } yield {
      s"techniques/${category}/${techniqueName}/${techniqueVersion}"
    }).chainError(s"error when deleting and committing Technique '${techniqueName}/${techniqueVersion}").unit
  }

  def commitTechnique(technique : Technique, gitPath : Seq[String], modId: ModificationId, commiter:  EventActor, msg : String) : IOResult[Unit] = {

    val filesToAdd =
      gitPath ++
        (technique.ressources.filter(f => f.state == New || f.state == Modified)).map(f => s"techniques/${technique.category}/${technique.bundleName.value}/${technique.version.value}/resources/${f.path}")
    val filesToDelete =
      s"ncf/50_techniques/${technique.bundleName.value}" +:
        s"dsc/ncf/50_techniques/${technique.bundleName.value}" +:
        technique.ressources.filter(f => f.state == Deleted ).map(f => s"techniques/${technique.category}/${technique.bundleName.value}/${technique.version.value}/resources/${f.path}")
    (for {
      ident   <- personIdentservice.getPersonIdentOrDefault(commiter.name)
      added   <- ZIO.foreach(filesToAdd) { f =>
                   IOResult.effect (gitRepo.git.add.addFilepattern(f).call())
                 }
      removed <- ZIO.foreach(filesToDelete) { f =>
                   IOResult.effect(gitRepo.git.rm.addFilepattern(f).call())
                 }
      commit  <- IOResult.effect(gitRepo.git.commit.setCommitter(ident).setMessage(msg).call())
    } yield {
      gitPath
    }).chainError(s"error when committing Technique '${technique.name}/${technique.version}").unit
  }

}<|MERGE_RESOLUTION|>--- conflicted
+++ resolved
@@ -79,18 +79,15 @@
 import com.normation.utils.Control
 import net.liftweb.common.Box
 import net.liftweb.common.EmptyBox
-<<<<<<< HEAD
 import com.normation.rudder.domain.logger.ApplicationLogger
 import com.normation.rudder.hooks.Cmd
 import com.normation.rudder.hooks.RunNuCommand
 import com.normation.errors.RudderError
 import com.normation.rudder.domain.logger.ApplicationLoggerPure
+import com.normation.rudder.repository.WoDirectiveRepository
 
 import scala.jdk.CollectionConverters._
 import com.normation.zio._
-=======
-import com.normation.rudder.repository.WoDirectiveRepository
->>>>>>> 7ab6409d
 
 trait NcfError extends RudderError {
   def message : String
@@ -107,10 +104,7 @@
   , techLibUpdate       : UpdateTechniqueLibrary
   , translater          : InterpolatedValueCompiler
   , readDirectives      : RoDirectiveRepository
-<<<<<<< HEAD
-=======
   , writeDirectives     : WoDirectiveRepository
->>>>>>> 7ab6409d
   , techniqueRepository : TechniqueRepository
   , workflowLevelService: WorkflowLevelService
   , xmlPrettyPrinter    : RudderPrettyPrinter
