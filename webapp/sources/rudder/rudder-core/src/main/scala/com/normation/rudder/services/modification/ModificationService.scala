--- conflicted
+++ resolved
@@ -79,14 +79,8 @@
                           commiter,
                           rollbackedEvents,
                           target,
-<<<<<<< HEAD
-                          "after",
-                          includeSystem = false
+                          "after"
                         )(using
-=======
-                          "after"
-                        )(
->>>>>>> 6904c6e3
                           ChangeContext(
                             ModificationId(uuidGen.newUuid),
                             eventLog.principal,
@@ -123,14 +117,8 @@
                           commiter,
                           rollbackedEvents,
                           target,
-<<<<<<< HEAD
-                          "before",
-                          includeSystem = false
+                          "before"
                         )(using
-=======
-                          "before"
-                        )(
->>>>>>> 6904c6e3
                           ChangeContext(
                             ModificationId(uuidGen.newUuid),
                             eventLog.principal,
