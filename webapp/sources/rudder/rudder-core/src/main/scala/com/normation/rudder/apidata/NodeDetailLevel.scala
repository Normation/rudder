/*
 *************************************************************************************
 * Copyright 2013 Normation SAS
 *************************************************************************************
 *
 * This file is part of Rudder.
 *
 * Rudder is free software: you can redistribute it and/or modify
 * it under the terms of the GNU General Public License as published by
 * the Free Software Foundation, either version 3 of the License, or
 * (at your option) any later version.
 *
 * In accordance with the terms of section 7 (7. Additional Terms.) of
 * the GNU General Public License version 3, the copyright holders add
 * the following Additional permissions:
 * Notwithstanding to the terms of section 5 (5. Conveying Modified Source
 * Versions) and 6 (6. Conveying Non-Source Forms.) of the GNU General
 * Public License version 3, when you create a Related Module, this
 * Related Module is not considered as a part of the work and may be
 * distributed under the license agreement of your choice.
 * A "Related Module" means a set of sources files including their
 * documentation that, without modification of the Source Code, enables
 * supplementary functions or services in addition to those offered by
 * the Software.
 *
 * Rudder is distributed in the hope that it will be useful,
 * but WITHOUT ANY WARRANTY; without even the implied warranty of
 * MERCHANTABILITY or FITNESS FOR A PARTICULAR PURPOSE.  See the
 * GNU General Public License for more details.
 *
 * You should have received a copy of the GNU General Public License
 * along with Rudder.  If not, see <http://www.gnu.org/licenses/>.

 *
 *************************************************************************************
 */

package com.normation.rudder.apidata

<<<<<<< HEAD
import enumeratum.Enum
import enumeratum.EnumEntry
import enumeratum.EnumEntry.Lowercase
=======
import com.normation.inventory.domain.*
import com.normation.rudder.domain.logger.ApiLogger
import com.normation.rudder.domain.nodes.NodeInfo
import com.normation.rudder.facts.nodes.MinimalNodeFactInterface
import com.normation.utils.DateFormaterService
import java.time.LocalTime
import net.liftweb.json.*
import net.liftweb.json.JsonAST.JValue
import net.liftweb.json.JsonDSL.*
import org.joda.time.DateTime
>>>>>>> 12fc4bd6

sealed trait NodeDetailLevel {
  def fields: Set[String]
<<<<<<< HEAD
=======

  /**
   * Build the JSON object, for the given list of fields.
   * The object is always built with the fields on the same order.
   */
  final def toJson(
      nodeInfo:   NodeInfo,
      status:     InventoryStatus,
      optRunDate: Option[DateTime],
      inventory:  Option[FullInventory],
      software:   Seq[Software],
      cnf:        MinimalNodeFactInterface
  ): JObject = {

    val jsonFields: List[JField] = NodeDetailLevel.allFields.filter(fields.contains).map { field =>
      // map the field to its value with the correct context
      val json = NodeDetailLevel.statusInfoFields
        .get(field)
        .map(_(status))
        .orElse(NodeDetailLevel.nodeInfoFields.get(field).map(_((nodeInfo, optRunDate, cnf))))
        .orElse(inventory.flatMap(i => NodeDetailLevel.fullInventoryFields.get(field).map(_(i, cnf))))
        .orElse(NodeDetailLevel.softwareFields.get(field).map(_(software)))
        .getOrElse(JNothing)

      // return the pair
      JField(field, json)
    }

    // transform the seq to a json object
    JObject(jsonFields)
  }

  /**
   * Does any of the listed fields need to be looked-up
   * with full inventory ?
   */
  final def needFullInventory(): Boolean = NodeDetailLevel.fullInventoryFields.keySet.intersect(fields).nonEmpty

  /**
   * Does any of the listed fields need software look-up?
   */
  final def needSoftware(): Boolean = NodeDetailLevel.softwareFields.keySet.intersect(fields).nonEmpty
>>>>>>> 12fc4bd6
}

case object MinimalDetailLevel extends NodeDetailLevel {
  val fields = NodeDetailLevel.minimalFields.toSet
}

case object DefaultDetailLevel extends NodeDetailLevel {
  val fields = NodeDetailLevel.defaultFields.toSet
}

case object FullDetailLevel extends NodeDetailLevel {
  val fields = NodeDetailLevel.allFields.toSet
}

final case class CustomDetailLevel private (
    base:         NodeDetailLevel,
    customFields: Set[String]
) extends NodeDetailLevel {
  val fields: Set[String] = base.fields ++ customFields
}

sealed trait BaseDetailLevel extends EnumEntry with Lowercase {
  def priority:       Int
  def toDetailsLevel: NodeDetailLevel = this match {
    case BaseDetailLevel.Minimal => MinimalDetailLevel
    case BaseDetailLevel.Default => DefaultDetailLevel
    case BaseDetailLevel.Full    => FullDetailLevel
  }
}
object BaseDetailLevel       extends Enum[BaseDetailLevel]    {
  case object Full    extends BaseDetailLevel { override def priority: Int = 2 }
  case object Minimal extends BaseDetailLevel { override def priority: Int = 1 }
  case object Default extends BaseDetailLevel { override def priority: Int = 0 }

  def values: IndexedSeq[BaseDetailLevel] = findValues
}

object CustomDetailLevel {
  /* Separate base fields from "minimal", "default", "full" keywords, and custom fields. All unknown fields are simply ignored. */
  private val allFieldsSet: Set[String] = NodeDetailLevel.allFields.toSet

  def apply(fields: Set[String]): NodeDetailLevel = {
    val customFields = fields.intersect(allFieldsSet)
    val baseFields   = fields.diff(allFieldsSet).flatMap(BaseDetailLevel.withNameOption)

    val base = baseFields.maxByOption(_.priority).map(_.toDetailsLevel).getOrElse(DefaultDetailLevel)
    if (customFields.isEmpty) {
      base
    } else {
      CustomDetailLevel(base, customFields)
    }
  }
}

/*
 *
 */
sealed trait NodeFileFormat
object NodeFileFormat {
  case object V1 extends NodeFileFormat
}

// this is for NodeFileFormat.V1
object NodeDetailLevel {

  val otherDefaultFields: List[String] = List(
    "state",
    "os",
    "architectureDescription",
    "ram",
    "machine",
    "ipAddresses",
    "description",
    "acceptanceDate",
    "lastInventoryDate",
    "lastRunDate",
    "policyServerId",
    "managementTechnology",
    "properties",
    "policyMode",
    "timezone",
    "tenant"
  )

  val otherAllFields: List[String] = List(
    "accounts",
    "bios",
    "controllers",
    "environmentVariables",
    "fileSystems",
    "managementTechnologyDetails",
    "memories",
    "networkInterfaces",
    "processes",
    "processors",
    "slots",
    "software",
    "softwareUpdate",
    "sound",
    "storage",
    "ports",
    "videos",
    "virtualMachines"
  )

  val minimalFields: List[String] = List("id", "hostname", "status")
  val defaultFields: List[String] = minimalFields ::: otherDefaultFields
  val allFields:     List[String] = defaultFields ::: otherAllFields

<<<<<<< HEAD
=======
  /**
   * A methods that map fields that only use nodeInfo
   */

  private val statusInfoFields: Map[String, InventoryStatus => JValue] = {
    val status: InventoryStatus => JValue = (x: InventoryStatus) => x.name

    Map(
      ("status" -> status)
    )
  }

  type INFO = (NodeInfo, Option[DateTime], MinimalNodeFactInterface)

  private val nodeInfoFields: Map[String, INFO => JValue] = {

    val id:             INFO => JValue = (info: INFO) => info._1.id.value
    val hostname:       INFO => JValue = (info: INFO) => info._1.hostname
    val state:          INFO => JValue = (info: INFO) => info._1.state.name
    val description:    INFO => JValue = (info: INFO) => info._1.description
    val policyServer:   INFO => JValue = (info: INFO) => info._1.policyServerId.value
    val ram:            INFO => JValue = (info: INFO) => info._1.ram.map(MemorySize.sizeMb)
    val arch:           INFO => JValue = (info: INFO) => info._1.archDescription
    // the date is in RFC 3339. Not having timezone for nodes can be very frustrating
    val runDate:        INFO => JValue = (info: INFO) => info._2.map(d => JString(DateFormaterService.serialize(d))).getOrElse(JNothing)
    val acceptanceDate: INFO => JValue = (info: INFO) => JString(DateFormaterService.serialize(info._3.creationDate))
    // this date should have had a timezone in it
    val inventoryDate:  INFO => JValue = (info: INFO) => DateFormaterService.serialize(info._1.inventoryDate)
    val properties:     INFO => JValue = (info: INFO) => info._1.properties.sortBy(_.name).toApiJson
    val policyMode:     INFO => JValue = (info: INFO) => info._1.policyMode.map(_.name).getOrElse[String]("default")
    val timezone:       INFO => JValue = (info: INFO) => info._1.timezone.map(t => ("name" -> t.name) ~ ("offset" -> t.offset))
    val tenant:         INFO => JValue = (info: INFO) =>
      info._3.rudderSettings.security.flatMap(_.tenants.headOption.map(t => JString(t.value))).getOrElse(JNothing)

    val os = { (info: INFO) =>
      val osType = info._1.osDetails.os match {
        case _: LinuxType   => "Linux"
        case _: WindowsType => "Windows"
        case _: BsdType     => "BSD"
        case AixOS         => "AIX"
        case SolarisOS     => "Solaris"
        case UnknownOSType => "Unknown"
      }
      ("type" -> osType) ~
      ("name"          -> info._1.osDetails.os.name) ~
      ("version"       -> info._1.osDetails.version.value) ~
      ("fullName"      -> info._1.osDetails.fullName) ~
      ("servicePack"   -> info._1.osDetails.servicePack) ~
      ("kernelVersion" -> info._1.osDetails.kernelVersion.value)
    }

    val machine = { (info: INFO) =>
      val (machineType, provider) = info._1.machine
        .map(_.machineType match {
          case UnknownMachineType       => ("Unknown", None)
          case PhysicalMachineType      => ("Physical", None)
          case VirtualMachineType(kind) => ("Virtual", Some(kind))
        })
        .getOrElse(("No machine Inventory", None))

      ("id"           -> info._1.machine.map(_.id.value)) ~
      ("type"         -> machineType) ~
      ("provider"     -> provider.map(_.name)) ~
      ("manufacturer" -> info._1.machine.flatMap(_.manufacturer.map(_.name))) ~
      ("serialNumber" -> info._1.machine.flatMap(_.systemSerial))
    }

    val ips = { (info: INFO) =>
      val ips = info._1.ips.map(ip => JString(ip)).toList
      JArray(ips)
    }

    val management = { (info: INFO) =>
      val agents: List[JValue] = info._1.agentsName.map { agent =>
        val capabilities = agent.capabilities.map(_.value).toList.sorted

        ("name"         -> agent.agentType.displayName) ~
        ("version"      -> agent.version.map(_.value)) ~
        ("capabilities" -> JArray(capabilities.map(JString))) ~
        ("nodeKind"     -> info._1.nodeKind.name)

      }.toList
      JArray(agents)
    }

    Map(
      ("id"                      -> id),
      ("hostname"                -> hostname),
      ("state"                   -> state),
      ("os"                      -> os),
      ("ram"                     -> ram),
      ("machine"                 -> machine),
      ("ipAddresses"             -> ips),
      ("description"             -> description),
      ("acceptanceDate"          -> acceptanceDate),
      ("lastRunDate"             -> runDate),
      ("lastInventoryDate"       -> inventoryDate),
      ("policyServerId"          -> policyServer),
      ("managementTechnology"    -> management),
      ("architectureDescription" -> arch),
      ("properties"              -> properties),
      ("policyMode"              -> policyMode),
      ("timezone"                -> timezone),
      ("tenant"                  -> tenant)
    )
  }

  private val softwareFields: Map[String, Seq[Software] => JValue] = {
    val software: Seq[Software] => JValue = { (soft: Seq[Software]) =>
      def licenseJson(license: License) = {
        ("oem"            -> license.oem) ~
        ("name"           -> license.name) ~
        ("productId"      -> license.productId) ~
        ("productKey"     -> license.productKey) ~
        ("description"    -> license.description) ~
        ("expirationDate" -> license.expirationDate.map(DateFormaterService.serialize))
      }

      if (soft.isEmpty) {
        JNothing
      } else {
        val softwares = soft.toList.sortBy(_.name).map { software =>
          ("name"        -> software.name) ~
          ("editor"      -> software.editor.map(_.name)) ~
          ("version"     -> software.version.map(_.value)) ~
          ("license"     -> software.license.map(licenseJson)) ~
          ("description" -> software.description) ~
          ("releaseDate" -> software.releaseDate.map(DateFormaterService.serialize))
        }
        JArray(softwares)
      }
    }

    Map(
      ("software" -> software)
    )

  }

  private val fullInventoryFields: Map[String, (FullInventory, MinimalNodeFactInterface) => JValue] = {

    val env = { (inv: FullInventory, cnf: MinimalNodeFactInterface) =>
      val variables = inv.node.environmentVariables.map { env =>
        val value = JString(env.value.getOrElse(""))
        JField(env.name, value)
      }.toList
      JObject(variables)
    }

    val network = { (inv: FullInventory, cnf: MinimalNodeFactInterface) =>
      val network = inv.node.networks
        .map(network =>
          ("name"          -> network.name)
          ~ ("mask"        -> network.ifMask.map(_.getHostAddress))
          ~ ("type"        -> network.ifType)
          ~ ("speed"       -> network.speed)
          ~ ("status"      -> network.status)
          ~ ("dhcpServer"  -> network.ifDhcp.map(_.getHostAddress))
          ~ ("macAddress"  -> network.macAddress)
          ~ ("ipAddresses" -> JArray(network.ifAddresses.map(ip => JString(ip.getHostAddress)).toList))
        )
        .toList
      JArray(network)
    }

    val managementDetails = { (inv: FullInventory, cnf: MinimalNodeFactInterface) =>
      val keys = inv.node.agents.map(ag => JString(ag.securityToken.key))

      val run = cnf.rudderSettings.reportingConfiguration.agentRunInterval.map { r =>
        ("runInterval" -> s"${r.interval} min") ~
        ("firstRun"    -> LocalTime.of(r.startHour, r.startMinute).toString) ~
        ("splayTime"   -> s"${r.splaytime} min")
      }

      ("cfengineKeys"     -> JArray(keys.toList)) ~
      ("cfengineUser"     -> inv.node.main.rootUser) ~
      ("scheduleOverride" -> run.getOrElse(JNothing))
    }

    val fileSystems = { (inv: FullInventory, cnf: MinimalNodeFactInterface) =>
      val fs   = inv.node.fileSystems.map { fs =>
        ("name"        -> fs.name) ~
        ("fileCount"   -> fs.fileCount) ~
        ("freeSpace"   -> fs.freeSpace.map(MemorySize.sizeMb)) ~
        ("totalSpace"  -> fs.totalSpace.map(MemorySize.sizeMb)) ~
        ("mountPoint"  -> fs.mountPoint) ~
        ("description" -> fs.description)
      }.toList
      val swap = {
        ("name"       -> "swap") ~
        ("totalSpace" -> inv.node.swap.map(MemorySize.sizeMb))
      }
      JArray(swap :: fs)
    }

    val memories: (FullInventory, MinimalNodeFactInterface) => JValue = { (inv: FullInventory, cnf: MinimalNodeFactInterface) =>
      inv.machine.map { machine =>
        if (machine.memories.isEmpty) {
          JNothing
        } else {
          val mem = machine.memories.map { mem =>
            ("name"         -> mem.name) ~
            ("speed"        -> mem.speed) ~
            ("type"         -> mem.memType) ~
            ("caption"      -> mem.caption) ~
            ("quantity"     -> mem.quantity) ~
            ("capacity"     -> mem.capacity.map(MemorySize.sizeMb)) ~
            ("slotNumber"   -> mem.slotNumber) ~
            ("description"  -> mem.description) ~
            ("serialNumber" -> mem.serialNumber)
          }.toList
          JArray(mem)
        }
      }
    }

    val softwareUpdate: (FullInventory, MinimalNodeFactInterface) => JValue = {
      import com.normation.inventory.domain.JsonSerializers.implicits.*
      import com.normation.json.*
      (inv: FullInventory, cnf: MinimalNodeFactInterface) =>
        JArray(inv.node.softwareUpdates.flatMap { su =>
          su.toLiftJson match {
            case Left(err) =>
              ApiLogger.warn(s"Error when converting software update data for API: ${err}")
              None
            case Right(v)  =>
              Some(v)
          }
        }.toList)
    }

    val storages: (FullInventory, MinimalNodeFactInterface) => JValue = { (inv: FullInventory, cnf: MinimalNodeFactInterface) =>
      inv.machine.map { machine =>
        if (machine.storages.isEmpty) {
          JNothing
        } else {
          val storages = machine.storages.map { storage =>
            ("name"         -> storage.name) ~
            ("type"         -> storage.sType) ~
            ("size"         -> storage.size.map(MemorySize.sizeMb)) ~
            ("model"        -> storage.model) ~
            ("firmware"     -> storage.firmware) ~
            ("quantity"     -> storage.quantity) ~
            ("description"  -> storage.description) ~
            ("manufacturer" -> storage.manufacturer.map(_.name)) ~
            ("serialNumber" -> storage.serialNumber)
          }.toList
          JArray(storages)
        }
      }
    }

    val accounts = { (inv: FullInventory, cnf: MinimalNodeFactInterface) =>
      val agents = inv.node.accounts.toList.map(JString)
      if (agents.isEmpty) {
        JNothing
      } else {
        JArray(agents)
      }
    }

    val processors: (FullInventory, MinimalNodeFactInterface) => JValue = { (inv: FullInventory, cnf: MinimalNodeFactInterface) =>
      inv.machine.map { machine =>
        if (machine.processors.isEmpty) {
          JNothing
        } else {
          val processors = machine.processors.map { processor =>
            ("name"          -> processor.name) ~
            ("arch"          -> processor.arch) ~
            ("core"          -> processor.core) ~
            ("speed"         -> processor.speed) ~
            ("cpuid"         -> processor.cpuid) ~
            ("model"         -> processor.model) ~
            ("thread"        -> processor.thread) ~
            ("stepping"      -> processor.stepping) ~
            ("quantity"      -> processor.quantity) ~
            ("familyName"    -> processor.familyName) ~
            ("description"   -> processor.description) ~
            ("manufacturer"  -> processor.manufacturer.map(_.name)) ~
            ("externalClock" -> processor.externalClock)
          }.toList
          JArray(processors)
        }
      }
    }

    val ports: (FullInventory, MinimalNodeFactInterface) => JValue = { (inv: FullInventory, cnf: MinimalNodeFactInterface) =>
      inv.machine.map { machine =>
        if (machine.ports.isEmpty) {
          JNothing
        } else {
          val ports = machine.ports.map { port =>
            ("name"        -> port.name) ~
            ("type"        -> port.pType) ~
            ("quantity"    -> port.quantity) ~
            ("description" -> port.description)
          }.toList
          JArray(ports)
        }
      }
    }

    val virtualMachines: (FullInventory, MinimalNodeFactInterface) => JValue = {
      (inv: FullInventory, cnf: MinimalNodeFactInterface) =>
        if (inv.node.vms.isEmpty) {
          JNothing
        } else {
          val virtualMachines = inv.node.vms.map { virtualMachine =>
            ("name"        -> virtualMachine.name) ~
            ("type"        -> virtualMachine.vmtype) ~
            ("uuid"        -> virtualMachine.uuid.value) ~
            ("vcpu"        -> virtualMachine.vcpu) ~
            ("owner"       -> virtualMachine.owner) ~
            ("status"      -> virtualMachine.status) ~
            ("memory"      -> virtualMachine.memory) ~
            ("subsystem"   -> virtualMachine.subsystem) ~
            ("description" -> virtualMachine.description)
          }.toList
          JArray(virtualMachines)
        }
    }

    val videos: (FullInventory, MinimalNodeFactInterface) => JValue = { (inv: FullInventory, cnf: MinimalNodeFactInterface) =>
      inv.machine.map { machine =>
        if (machine.videos.isEmpty) {
          JNothing
        } else {
          val videos = machine.videos.map { video =>
            ("name"        -> video.name) ~
            ("memory"      -> video.memory.map(MemorySize.sizeMb)) ~
            ("chipset"     -> video.chipset) ~
            ("quantity"    -> video.quantity) ~
            ("resolution"  -> video.resolution) ~
            ("description" -> video.description)
          }.toList
          JArray(videos)
        }
      }
    }

    val bios: (FullInventory, MinimalNodeFactInterface) => JValue = { (inv: FullInventory, cnf: MinimalNodeFactInterface) =>
      inv.machine.map { machine =>
        if (machine.bios.isEmpty) {
          JNothing
        } else {
          val bios = machine.bios.map { bio =>
            ("name"        -> bio.name) ~
            ("editor"      -> bio.editor.map(_.name)) ~
            ("version"     -> bio.version.map(_.value)) ~
            ("quantity"    -> bio.quantity) ~
            ("description" -> bio.description) ~
            ("releaseDate" -> bio.releaseDate.map(DateFormaterService.getDisplayDate))
          }.toList
          JArray(bios)
        }

      }
    }

    val controllers: (FullInventory, MinimalNodeFactInterface) => JValue = {
      (inv: FullInventory, cnf: MinimalNodeFactInterface) =>
        inv.machine.map { machine =>
          if (machine.controllers.isEmpty) {
            JNothing
          } else {
            val controllers = machine.controllers.map { controller =>
              ("name"         -> controller.name) ~
              ("type"         -> controller.cType) ~
              ("quantity"     -> controller.quantity) ~
              ("description"  -> controller.description) ~
              ("manufacturer" -> controller.manufacturer.map(_.name))
            }.toList
            JArray(controllers)
          }
        }
    }

    val slots: (FullInventory, MinimalNodeFactInterface) => JValue = { (inv: FullInventory, cnf: MinimalNodeFactInterface) =>
      inv.machine.map { machine =>
        if (machine.slots.isEmpty) {
          JNothing
        } else {
          val slots = machine.slots.map { slot =>
            ("name"        -> slot.name) ~
            ("status"      -> slot.status) ~
            ("quantity"    -> slot.quantity) ~
            ("description" -> slot.description)
          }.toList
          JArray(slots)
        }
      }
    }

    val sounds: (FullInventory, MinimalNodeFactInterface) => JValue = { (inv: FullInventory, cnf: MinimalNodeFactInterface) =>
      inv.machine.map { machine =>
        if (machine.sounds.isEmpty) {
          JNothing
        } else {
          val sounds = machine.sounds.map { sound =>
            ("name"        -> sound.name) ~
            ("quantity"    -> sound.quantity) ~
            ("description" -> sound.description)
          }.toList
          JArray(sounds)
        }
      }
    }

    val processes: (FullInventory, MinimalNodeFactInterface) => JValue = { (inv: FullInventory, cnf: MinimalNodeFactInterface) =>
      if (inv.node.processes.isEmpty) {
        JNothing
      } else {
        val processes = inv.node.processes.map { process =>
          ("pid"           -> process.pid) ~
          ("tty"           -> process.tty) ~
          ("name"          -> process.commandName) ~
          ("user"          -> process.user) ~
          ("started"       -> process.started) ~
          ("memory"        -> process.memory.map(_.toLong)) ~
          ("cpuUsage"      -> process.cpuUsage) ~
          ("virtualMemory" -> process.virtualMemory) ~
          ("description"   -> process.description)
        }.toList
        JArray(processes)
      }
    }

    Map(
      ("bios"                        -> bios),
      ("slots"                       -> slots),
      ("ports"                       -> ports),
      ("sound"                       -> sounds),
      ("videos"                      -> videos),
      ("storage"                     -> storages),
      ("accounts"                    -> accounts),
      ("memories"                    -> memories),
      ("processes"                   -> processes),
      ("processors"                  -> processors),
      ("fileSystems"                 -> fileSystems),
      ("controllers"                 -> controllers),
      ("virtualMachines"             -> virtualMachines),
      ("networkInterfaces"           -> network),
      ("environmentVariables"        -> env),
      ("managementTechnologyDetails" -> managementDetails),
      ("softwareUpdate"              -> softwareUpdate)
    )

  }

>>>>>>> 12fc4bd6
}<|MERGE_RESOLUTION|>--- conflicted
+++ resolved
@@ -37,70 +37,12 @@
 
 package com.normation.rudder.apidata
 
-<<<<<<< HEAD
 import enumeratum.Enum
 import enumeratum.EnumEntry
 import enumeratum.EnumEntry.Lowercase
-=======
-import com.normation.inventory.domain.*
-import com.normation.rudder.domain.logger.ApiLogger
-import com.normation.rudder.domain.nodes.NodeInfo
-import com.normation.rudder.facts.nodes.MinimalNodeFactInterface
-import com.normation.utils.DateFormaterService
-import java.time.LocalTime
-import net.liftweb.json.*
-import net.liftweb.json.JsonAST.JValue
-import net.liftweb.json.JsonDSL.*
-import org.joda.time.DateTime
->>>>>>> 12fc4bd6
 
 sealed trait NodeDetailLevel {
   def fields: Set[String]
-<<<<<<< HEAD
-=======
-
-  /**
-   * Build the JSON object, for the given list of fields.
-   * The object is always built with the fields on the same order.
-   */
-  final def toJson(
-      nodeInfo:   NodeInfo,
-      status:     InventoryStatus,
-      optRunDate: Option[DateTime],
-      inventory:  Option[FullInventory],
-      software:   Seq[Software],
-      cnf:        MinimalNodeFactInterface
-  ): JObject = {
-
-    val jsonFields: List[JField] = NodeDetailLevel.allFields.filter(fields.contains).map { field =>
-      // map the field to its value with the correct context
-      val json = NodeDetailLevel.statusInfoFields
-        .get(field)
-        .map(_(status))
-        .orElse(NodeDetailLevel.nodeInfoFields.get(field).map(_((nodeInfo, optRunDate, cnf))))
-        .orElse(inventory.flatMap(i => NodeDetailLevel.fullInventoryFields.get(field).map(_(i, cnf))))
-        .orElse(NodeDetailLevel.softwareFields.get(field).map(_(software)))
-        .getOrElse(JNothing)
-
-      // return the pair
-      JField(field, json)
-    }
-
-    // transform the seq to a json object
-    JObject(jsonFields)
-  }
-
-  /**
-   * Does any of the listed fields need to be looked-up
-   * with full inventory ?
-   */
-  final def needFullInventory(): Boolean = NodeDetailLevel.fullInventoryFields.keySet.intersect(fields).nonEmpty
-
-  /**
-   * Does any of the listed fields need software look-up?
-   */
-  final def needSoftware(): Boolean = NodeDetailLevel.softwareFields.keySet.intersect(fields).nonEmpty
->>>>>>> 12fc4bd6
 }
 
 case object MinimalDetailLevel extends NodeDetailLevel {
@@ -210,456 +152,4 @@
   val defaultFields: List[String] = minimalFields ::: otherDefaultFields
   val allFields:     List[String] = defaultFields ::: otherAllFields
 
-<<<<<<< HEAD
-=======
-  /**
-   * A methods that map fields that only use nodeInfo
-   */
-
-  private val statusInfoFields: Map[String, InventoryStatus => JValue] = {
-    val status: InventoryStatus => JValue = (x: InventoryStatus) => x.name
-
-    Map(
-      ("status" -> status)
-    )
-  }
-
-  type INFO = (NodeInfo, Option[DateTime], MinimalNodeFactInterface)
-
-  private val nodeInfoFields: Map[String, INFO => JValue] = {
-
-    val id:             INFO => JValue = (info: INFO) => info._1.id.value
-    val hostname:       INFO => JValue = (info: INFO) => info._1.hostname
-    val state:          INFO => JValue = (info: INFO) => info._1.state.name
-    val description:    INFO => JValue = (info: INFO) => info._1.description
-    val policyServer:   INFO => JValue = (info: INFO) => info._1.policyServerId.value
-    val ram:            INFO => JValue = (info: INFO) => info._1.ram.map(MemorySize.sizeMb)
-    val arch:           INFO => JValue = (info: INFO) => info._1.archDescription
-    // the date is in RFC 3339. Not having timezone for nodes can be very frustrating
-    val runDate:        INFO => JValue = (info: INFO) => info._2.map(d => JString(DateFormaterService.serialize(d))).getOrElse(JNothing)
-    val acceptanceDate: INFO => JValue = (info: INFO) => JString(DateFormaterService.serialize(info._3.creationDate))
-    // this date should have had a timezone in it
-    val inventoryDate:  INFO => JValue = (info: INFO) => DateFormaterService.serialize(info._1.inventoryDate)
-    val properties:     INFO => JValue = (info: INFO) => info._1.properties.sortBy(_.name).toApiJson
-    val policyMode:     INFO => JValue = (info: INFO) => info._1.policyMode.map(_.name).getOrElse[String]("default")
-    val timezone:       INFO => JValue = (info: INFO) => info._1.timezone.map(t => ("name" -> t.name) ~ ("offset" -> t.offset))
-    val tenant:         INFO => JValue = (info: INFO) =>
-      info._3.rudderSettings.security.flatMap(_.tenants.headOption.map(t => JString(t.value))).getOrElse(JNothing)
-
-    val os = { (info: INFO) =>
-      val osType = info._1.osDetails.os match {
-        case _: LinuxType   => "Linux"
-        case _: WindowsType => "Windows"
-        case _: BsdType     => "BSD"
-        case AixOS         => "AIX"
-        case SolarisOS     => "Solaris"
-        case UnknownOSType => "Unknown"
-      }
-      ("type" -> osType) ~
-      ("name"          -> info._1.osDetails.os.name) ~
-      ("version"       -> info._1.osDetails.version.value) ~
-      ("fullName"      -> info._1.osDetails.fullName) ~
-      ("servicePack"   -> info._1.osDetails.servicePack) ~
-      ("kernelVersion" -> info._1.osDetails.kernelVersion.value)
-    }
-
-    val machine = { (info: INFO) =>
-      val (machineType, provider) = info._1.machine
-        .map(_.machineType match {
-          case UnknownMachineType       => ("Unknown", None)
-          case PhysicalMachineType      => ("Physical", None)
-          case VirtualMachineType(kind) => ("Virtual", Some(kind))
-        })
-        .getOrElse(("No machine Inventory", None))
-
-      ("id"           -> info._1.machine.map(_.id.value)) ~
-      ("type"         -> machineType) ~
-      ("provider"     -> provider.map(_.name)) ~
-      ("manufacturer" -> info._1.machine.flatMap(_.manufacturer.map(_.name))) ~
-      ("serialNumber" -> info._1.machine.flatMap(_.systemSerial))
-    }
-
-    val ips = { (info: INFO) =>
-      val ips = info._1.ips.map(ip => JString(ip)).toList
-      JArray(ips)
-    }
-
-    val management = { (info: INFO) =>
-      val agents: List[JValue] = info._1.agentsName.map { agent =>
-        val capabilities = agent.capabilities.map(_.value).toList.sorted
-
-        ("name"         -> agent.agentType.displayName) ~
-        ("version"      -> agent.version.map(_.value)) ~
-        ("capabilities" -> JArray(capabilities.map(JString))) ~
-        ("nodeKind"     -> info._1.nodeKind.name)
-
-      }.toList
-      JArray(agents)
-    }
-
-    Map(
-      ("id"                      -> id),
-      ("hostname"                -> hostname),
-      ("state"                   -> state),
-      ("os"                      -> os),
-      ("ram"                     -> ram),
-      ("machine"                 -> machine),
-      ("ipAddresses"             -> ips),
-      ("description"             -> description),
-      ("acceptanceDate"          -> acceptanceDate),
-      ("lastRunDate"             -> runDate),
-      ("lastInventoryDate"       -> inventoryDate),
-      ("policyServerId"          -> policyServer),
-      ("managementTechnology"    -> management),
-      ("architectureDescription" -> arch),
-      ("properties"              -> properties),
-      ("policyMode"              -> policyMode),
-      ("timezone"                -> timezone),
-      ("tenant"                  -> tenant)
-    )
-  }
-
-  private val softwareFields: Map[String, Seq[Software] => JValue] = {
-    val software: Seq[Software] => JValue = { (soft: Seq[Software]) =>
-      def licenseJson(license: License) = {
-        ("oem"            -> license.oem) ~
-        ("name"           -> license.name) ~
-        ("productId"      -> license.productId) ~
-        ("productKey"     -> license.productKey) ~
-        ("description"    -> license.description) ~
-        ("expirationDate" -> license.expirationDate.map(DateFormaterService.serialize))
-      }
-
-      if (soft.isEmpty) {
-        JNothing
-      } else {
-        val softwares = soft.toList.sortBy(_.name).map { software =>
-          ("name"        -> software.name) ~
-          ("editor"      -> software.editor.map(_.name)) ~
-          ("version"     -> software.version.map(_.value)) ~
-          ("license"     -> software.license.map(licenseJson)) ~
-          ("description" -> software.description) ~
-          ("releaseDate" -> software.releaseDate.map(DateFormaterService.serialize))
-        }
-        JArray(softwares)
-      }
-    }
-
-    Map(
-      ("software" -> software)
-    )
-
-  }
-
-  private val fullInventoryFields: Map[String, (FullInventory, MinimalNodeFactInterface) => JValue] = {
-
-    val env = { (inv: FullInventory, cnf: MinimalNodeFactInterface) =>
-      val variables = inv.node.environmentVariables.map { env =>
-        val value = JString(env.value.getOrElse(""))
-        JField(env.name, value)
-      }.toList
-      JObject(variables)
-    }
-
-    val network = { (inv: FullInventory, cnf: MinimalNodeFactInterface) =>
-      val network = inv.node.networks
-        .map(network =>
-          ("name"          -> network.name)
-          ~ ("mask"        -> network.ifMask.map(_.getHostAddress))
-          ~ ("type"        -> network.ifType)
-          ~ ("speed"       -> network.speed)
-          ~ ("status"      -> network.status)
-          ~ ("dhcpServer"  -> network.ifDhcp.map(_.getHostAddress))
-          ~ ("macAddress"  -> network.macAddress)
-          ~ ("ipAddresses" -> JArray(network.ifAddresses.map(ip => JString(ip.getHostAddress)).toList))
-        )
-        .toList
-      JArray(network)
-    }
-
-    val managementDetails = { (inv: FullInventory, cnf: MinimalNodeFactInterface) =>
-      val keys = inv.node.agents.map(ag => JString(ag.securityToken.key))
-
-      val run = cnf.rudderSettings.reportingConfiguration.agentRunInterval.map { r =>
-        ("runInterval" -> s"${r.interval} min") ~
-        ("firstRun"    -> LocalTime.of(r.startHour, r.startMinute).toString) ~
-        ("splayTime"   -> s"${r.splaytime} min")
-      }
-
-      ("cfengineKeys"     -> JArray(keys.toList)) ~
-      ("cfengineUser"     -> inv.node.main.rootUser) ~
-      ("scheduleOverride" -> run.getOrElse(JNothing))
-    }
-
-    val fileSystems = { (inv: FullInventory, cnf: MinimalNodeFactInterface) =>
-      val fs   = inv.node.fileSystems.map { fs =>
-        ("name"        -> fs.name) ~
-        ("fileCount"   -> fs.fileCount) ~
-        ("freeSpace"   -> fs.freeSpace.map(MemorySize.sizeMb)) ~
-        ("totalSpace"  -> fs.totalSpace.map(MemorySize.sizeMb)) ~
-        ("mountPoint"  -> fs.mountPoint) ~
-        ("description" -> fs.description)
-      }.toList
-      val swap = {
-        ("name"       -> "swap") ~
-        ("totalSpace" -> inv.node.swap.map(MemorySize.sizeMb))
-      }
-      JArray(swap :: fs)
-    }
-
-    val memories: (FullInventory, MinimalNodeFactInterface) => JValue = { (inv: FullInventory, cnf: MinimalNodeFactInterface) =>
-      inv.machine.map { machine =>
-        if (machine.memories.isEmpty) {
-          JNothing
-        } else {
-          val mem = machine.memories.map { mem =>
-            ("name"         -> mem.name) ~
-            ("speed"        -> mem.speed) ~
-            ("type"         -> mem.memType) ~
-            ("caption"      -> mem.caption) ~
-            ("quantity"     -> mem.quantity) ~
-            ("capacity"     -> mem.capacity.map(MemorySize.sizeMb)) ~
-            ("slotNumber"   -> mem.slotNumber) ~
-            ("description"  -> mem.description) ~
-            ("serialNumber" -> mem.serialNumber)
-          }.toList
-          JArray(mem)
-        }
-      }
-    }
-
-    val softwareUpdate: (FullInventory, MinimalNodeFactInterface) => JValue = {
-      import com.normation.inventory.domain.JsonSerializers.implicits.*
-      import com.normation.json.*
-      (inv: FullInventory, cnf: MinimalNodeFactInterface) =>
-        JArray(inv.node.softwareUpdates.flatMap { su =>
-          su.toLiftJson match {
-            case Left(err) =>
-              ApiLogger.warn(s"Error when converting software update data for API: ${err}")
-              None
-            case Right(v)  =>
-              Some(v)
-          }
-        }.toList)
-    }
-
-    val storages: (FullInventory, MinimalNodeFactInterface) => JValue = { (inv: FullInventory, cnf: MinimalNodeFactInterface) =>
-      inv.machine.map { machine =>
-        if (machine.storages.isEmpty) {
-          JNothing
-        } else {
-          val storages = machine.storages.map { storage =>
-            ("name"         -> storage.name) ~
-            ("type"         -> storage.sType) ~
-            ("size"         -> storage.size.map(MemorySize.sizeMb)) ~
-            ("model"        -> storage.model) ~
-            ("firmware"     -> storage.firmware) ~
-            ("quantity"     -> storage.quantity) ~
-            ("description"  -> storage.description) ~
-            ("manufacturer" -> storage.manufacturer.map(_.name)) ~
-            ("serialNumber" -> storage.serialNumber)
-          }.toList
-          JArray(storages)
-        }
-      }
-    }
-
-    val accounts = { (inv: FullInventory, cnf: MinimalNodeFactInterface) =>
-      val agents = inv.node.accounts.toList.map(JString)
-      if (agents.isEmpty) {
-        JNothing
-      } else {
-        JArray(agents)
-      }
-    }
-
-    val processors: (FullInventory, MinimalNodeFactInterface) => JValue = { (inv: FullInventory, cnf: MinimalNodeFactInterface) =>
-      inv.machine.map { machine =>
-        if (machine.processors.isEmpty) {
-          JNothing
-        } else {
-          val processors = machine.processors.map { processor =>
-            ("name"          -> processor.name) ~
-            ("arch"          -> processor.arch) ~
-            ("core"          -> processor.core) ~
-            ("speed"         -> processor.speed) ~
-            ("cpuid"         -> processor.cpuid) ~
-            ("model"         -> processor.model) ~
-            ("thread"        -> processor.thread) ~
-            ("stepping"      -> processor.stepping) ~
-            ("quantity"      -> processor.quantity) ~
-            ("familyName"    -> processor.familyName) ~
-            ("description"   -> processor.description) ~
-            ("manufacturer"  -> processor.manufacturer.map(_.name)) ~
-            ("externalClock" -> processor.externalClock)
-          }.toList
-          JArray(processors)
-        }
-      }
-    }
-
-    val ports: (FullInventory, MinimalNodeFactInterface) => JValue = { (inv: FullInventory, cnf: MinimalNodeFactInterface) =>
-      inv.machine.map { machine =>
-        if (machine.ports.isEmpty) {
-          JNothing
-        } else {
-          val ports = machine.ports.map { port =>
-            ("name"        -> port.name) ~
-            ("type"        -> port.pType) ~
-            ("quantity"    -> port.quantity) ~
-            ("description" -> port.description)
-          }.toList
-          JArray(ports)
-        }
-      }
-    }
-
-    val virtualMachines: (FullInventory, MinimalNodeFactInterface) => JValue = {
-      (inv: FullInventory, cnf: MinimalNodeFactInterface) =>
-        if (inv.node.vms.isEmpty) {
-          JNothing
-        } else {
-          val virtualMachines = inv.node.vms.map { virtualMachine =>
-            ("name"        -> virtualMachine.name) ~
-            ("type"        -> virtualMachine.vmtype) ~
-            ("uuid"        -> virtualMachine.uuid.value) ~
-            ("vcpu"        -> virtualMachine.vcpu) ~
-            ("owner"       -> virtualMachine.owner) ~
-            ("status"      -> virtualMachine.status) ~
-            ("memory"      -> virtualMachine.memory) ~
-            ("subsystem"   -> virtualMachine.subsystem) ~
-            ("description" -> virtualMachine.description)
-          }.toList
-          JArray(virtualMachines)
-        }
-    }
-
-    val videos: (FullInventory, MinimalNodeFactInterface) => JValue = { (inv: FullInventory, cnf: MinimalNodeFactInterface) =>
-      inv.machine.map { machine =>
-        if (machine.videos.isEmpty) {
-          JNothing
-        } else {
-          val videos = machine.videos.map { video =>
-            ("name"        -> video.name) ~
-            ("memory"      -> video.memory.map(MemorySize.sizeMb)) ~
-            ("chipset"     -> video.chipset) ~
-            ("quantity"    -> video.quantity) ~
-            ("resolution"  -> video.resolution) ~
-            ("description" -> video.description)
-          }.toList
-          JArray(videos)
-        }
-      }
-    }
-
-    val bios: (FullInventory, MinimalNodeFactInterface) => JValue = { (inv: FullInventory, cnf: MinimalNodeFactInterface) =>
-      inv.machine.map { machine =>
-        if (machine.bios.isEmpty) {
-          JNothing
-        } else {
-          val bios = machine.bios.map { bio =>
-            ("name"        -> bio.name) ~
-            ("editor"      -> bio.editor.map(_.name)) ~
-            ("version"     -> bio.version.map(_.value)) ~
-            ("quantity"    -> bio.quantity) ~
-            ("description" -> bio.description) ~
-            ("releaseDate" -> bio.releaseDate.map(DateFormaterService.getDisplayDate))
-          }.toList
-          JArray(bios)
-        }
-
-      }
-    }
-
-    val controllers: (FullInventory, MinimalNodeFactInterface) => JValue = {
-      (inv: FullInventory, cnf: MinimalNodeFactInterface) =>
-        inv.machine.map { machine =>
-          if (machine.controllers.isEmpty) {
-            JNothing
-          } else {
-            val controllers = machine.controllers.map { controller =>
-              ("name"         -> controller.name) ~
-              ("type"         -> controller.cType) ~
-              ("quantity"     -> controller.quantity) ~
-              ("description"  -> controller.description) ~
-              ("manufacturer" -> controller.manufacturer.map(_.name))
-            }.toList
-            JArray(controllers)
-          }
-        }
-    }
-
-    val slots: (FullInventory, MinimalNodeFactInterface) => JValue = { (inv: FullInventory, cnf: MinimalNodeFactInterface) =>
-      inv.machine.map { machine =>
-        if (machine.slots.isEmpty) {
-          JNothing
-        } else {
-          val slots = machine.slots.map { slot =>
-            ("name"        -> slot.name) ~
-            ("status"      -> slot.status) ~
-            ("quantity"    -> slot.quantity) ~
-            ("description" -> slot.description)
-          }.toList
-          JArray(slots)
-        }
-      }
-    }
-
-    val sounds: (FullInventory, MinimalNodeFactInterface) => JValue = { (inv: FullInventory, cnf: MinimalNodeFactInterface) =>
-      inv.machine.map { machine =>
-        if (machine.sounds.isEmpty) {
-          JNothing
-        } else {
-          val sounds = machine.sounds.map { sound =>
-            ("name"        -> sound.name) ~
-            ("quantity"    -> sound.quantity) ~
-            ("description" -> sound.description)
-          }.toList
-          JArray(sounds)
-        }
-      }
-    }
-
-    val processes: (FullInventory, MinimalNodeFactInterface) => JValue = { (inv: FullInventory, cnf: MinimalNodeFactInterface) =>
-      if (inv.node.processes.isEmpty) {
-        JNothing
-      } else {
-        val processes = inv.node.processes.map { process =>
-          ("pid"           -> process.pid) ~
-          ("tty"           -> process.tty) ~
-          ("name"          -> process.commandName) ~
-          ("user"          -> process.user) ~
-          ("started"       -> process.started) ~
-          ("memory"        -> process.memory.map(_.toLong)) ~
-          ("cpuUsage"      -> process.cpuUsage) ~
-          ("virtualMemory" -> process.virtualMemory) ~
-          ("description"   -> process.description)
-        }.toList
-        JArray(processes)
-      }
-    }
-
-    Map(
-      ("bios"                        -> bios),
-      ("slots"                       -> slots),
-      ("ports"                       -> ports),
-      ("sound"                       -> sounds),
-      ("videos"                      -> videos),
-      ("storage"                     -> storages),
-      ("accounts"                    -> accounts),
-      ("memories"                    -> memories),
-      ("processes"                   -> processes),
-      ("processors"                  -> processors),
-      ("fileSystems"                 -> fileSystems),
-      ("controllers"                 -> controllers),
-      ("virtualMachines"             -> virtualMachines),
-      ("networkInterfaces"           -> network),
-      ("environmentVariables"        -> env),
-      ("managementTechnologyDetails" -> managementDetails),
-      ("softwareUpdate"              -> softwareUpdate)
-    )
-
-  }
-
->>>>>>> 12fc4bd6
 }