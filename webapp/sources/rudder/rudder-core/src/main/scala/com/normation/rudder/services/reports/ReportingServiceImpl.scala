/*
*************************************************************************************
* Copyright 2011 Normation SAS
*************************************************************************************
*
* This file is part of Rudder.
*
* Rudder is free software: you can redistribute it and/or modify
* it under the terms of the GNU General Public License as published by
* the Free Software Foundation, either version 3 of the License, or
* (at your option) any later version.
*
* In accordance with the terms of section 7 (7. Additional Terms.) of
* the GNU General Public License version 3, the copyright holders add
* the following Additional permissions:
* Notwithstanding to the terms of section 5 (5. Conveying Modified Source
* Versions) and 6 (6. Conveying Non-Source Forms.) of the GNU General
* Public License version 3, when you create a Related Module, this
* Related Module is not considered as a part of the work and may be
* distributed under the license agreement of your choice.
* A "Related Module" means a set of sources files including their
* documentation that, without modification of the Source Code, enables
* supplementary functions or services in addition to those offered by
* the Software.
*
* Rudder is distributed in the hope that it will be useful,
* but WITHOUT ANY WARRANTY; without even the implied warranty of
* MERCHANTABILITY or FITNESS FOR A PARTICULAR PURPOSE.  See the
* GNU General Public License for more details.
*
* You should have received a copy of the GNU General Public License
* along with Rudder.  If not, see <http://www.gnu.org/licenses/>.

*
*************************************************************************************
*/

package com.normation.rudder.services.reports

import com.normation.box._
import com.normation.errors._
import com.normation.inventory.domain.NodeId
import com.normation.rudder.domain.logger.ReportLogger
import com.normation.rudder.domain.logger.ReportLoggerPure
import com.normation.rudder.domain.logger.TimingDebugLogger
import com.normation.rudder.domain.nodes.NodeState
import com.normation.rudder.domain.policies.GlobalPolicyMode
import com.normation.rudder.domain.policies.RuleId
import com.normation.rudder.domain.reports.NodeStatusReport
import com.normation.rudder.domain.reports.RuleStatusReport
import com.normation.rudder.domain.reports._
import com.normation.rudder.reports.AgentRunIntervalService
import com.normation.rudder.reports.ComplianceModeName
import com.normation.rudder.reports.GlobalComplianceMode
import com.normation.rudder.reports.ReportsDisabled
import com.normation.rudder.reports.execution.AgentRunId
import com.normation.rudder.reports.execution.RoReportsExecutionRepository
import com.normation.rudder.repository._
import com.normation.rudder.services.nodes.NodeInfoService
import com.normation.utils.Control.sequence
import com.normation.zio._
import net.liftweb.common._
import org.joda.time._
import zio._

object ReportingServiceUtils {

  /*
   * Build rule status reports from node reports, decide=ing which directive should be "skipped"
   */
  def buildRuleStatusReport(ruleId: RuleId, nodeReports: Map[NodeId, NodeStatusReport]): RuleStatusReport = {
    val toKeep = nodeReports.values.flatMap( _.report.reports ).filter(_.ruleId == ruleId).toList
    // we don't keep overrides for a directive which is already in "toKeep"
    val toKeepDir = toKeep.map(_.directives.keySet).toSet.flatten
    val overrides = nodeReports.values.flatMap( _.overrides.filterNot(r => toKeepDir.contains(r.policy.directiveId))).toList.distinct
    RuleStatusReport(ruleId, toKeep, overrides)
  }
}

/**
 * Defaults non-cached version of the reporting service.
 * Just the composition of the two defaults implementation.
 */
class ReportingServiceImpl(
    val confExpectedRepo           : FindExpectedReportRepository
  , val reportsRepository          : ReportsRepository
  , val agentRunRepository         : RoReportsExecutionRepository
  , val runIntervalService         : AgentRunIntervalService
  , val nodeInfoService            : NodeInfoService
  , val directivesRepo             : RoDirectiveRepository
  , val rulesRepo                  : RoRuleRepository
  , val getGlobalComplianceMode    : () => Box[GlobalComplianceMode]
  , val getGlobalPolicyMode        : () => IOResult[GlobalPolicyMode]
  , val getUnexpectedInterpretation: () => Box[UnexpectedReportInterpretation]
  , val jdbcMaxBatchSize           : Int
) extends ReportingService with RuleOrNodeReportingServiceImpl with DefaultFindRuleNodeStatusReports

class CachedReportingServiceImpl(
    val defaultFindRuleNodeStatusReports: ReportingServiceImpl
  , val nodeInfoService                 : NodeInfoService
  , val batchSize                       : Int
) extends ReportingService with RuleOrNodeReportingServiceImpl with CachedFindRuleNodeStatusReports {
  val confExpectedRepo = defaultFindRuleNodeStatusReports.confExpectedRepo
  val directivesRepo   = defaultFindRuleNodeStatusReports.directivesRepo
  val rulesRepo        = defaultFindRuleNodeStatusReports.rulesRepo
}

/**
 * Two of the reporting services methods are just utilities above
 * "findRuleNodeStatusReports": factor them out of the actual
 * implementation of that one
 */
trait RuleOrNodeReportingServiceImpl extends ReportingService {

  def confExpectedRepo: FindExpectedReportRepository
  def directivesRepo  : RoDirectiveRepository
  def nodeInfoService : NodeInfoService
  def rulesRepo       : RoRuleRepository

  override def findDirectiveRuleStatusReportsByRule(ruleId: RuleId): Box[RuleStatusReport] = {
    //here, the logic is ONLY to get the node for which that rule applies and then step back
    //on the other method
    val time_0 = System.currentTimeMillis
    for {
      nodeIds <- confExpectedRepo.findCurrentNodeIds(ruleId)
      time_1  =  System.currentTimeMillis
      _       =  TimingDebugLogger.debug(s"findCurrentNodeIds: Getting node IDs for rule '${ruleId.value}' took ${time_1-time_0}ms")
      reports <- findRuleNodeStatusReports(nodeIds, Set(ruleId))
    } yield {
      ReportingServiceUtils.buildRuleStatusReport(ruleId, reports)
    }
  }

   override def findNodeStatusReport(nodeId: NodeId) : Box[NodeStatusReport] = {
    for {
      reports <- findRuleNodeStatusReports(Set(nodeId), Set())
      status  <- Box(reports.get(nodeId)) ?~! s"Can not find report for node with ID ${nodeId.value}"
    } yield {
      status
    }
  }

  def getUserNodeStatusReports() : Box[Map[NodeId, NodeStatusReport]] = {
    val n1 = System.currentTimeMillis
    for {
      nodeIds            <- nodeInfoService.getAll().map( _.keySet )
      userRules          <- rulesRepo.getIds().toBox
      n2                 = System.currentTimeMillis
      _                  = TimingDebugLogger.trace(s"Reporting service - Get nodes and users rules in: ${n2 - n1}ms")
      reports            <- findRuleNodeStatusReports(nodeIds, userRules)
    } yield {
      reports
    }
  }

  def computeComplianceFromReports(reports: Map[NodeId, NodeStatusReport]): Option[(ComplianceLevel, Long)] =  {
    // if we don't have any report that is not a system one, the user-rule global compliance is undefined
    val n1 = System.currentTimeMillis
    if(reports.isEmpty) {
      None
    } else { // aggregate values
      val complianceLevel = ComplianceLevel.sum(reports.flatMap( _._2.report.reports.toSeq.map( _.compliance)))
      val n2 = System.currentTimeMillis
      TimingDebugLogger.trace(s"Agregating compliance level for  global user compliance in: ${n2-n1}ms")

      Some((
      complianceLevel
      , complianceLevel.complianceWithoutPending.round
      ))
    }
  }

  def getGlobalUserCompliance(): Box[Option[(ComplianceLevel, Long)]] = {
    for {
      reports    <- getUserNodeStatusReports
      compliance =  computeComplianceFromReports(reports)
    } yield {
      compliance
    }
  }
}



/**
 * Managed a cached version of node reports.
 * The logic is:
 * - we have a map of [NodeId, Reports]
 * - access to `findRuleNodeStatusReports` use data from cache and returns immediatly,
 *   filtering for expired reports
 * - the only path to update the cache is through an async blocking queue of `InvalidateComplianceCacheMsg`
 * - the dequeue actor calculs updated reports for invalidated nodes and update the map accordingly.
 */
trait CachedFindRuleNodeStatusReports extends ReportingService with CachedRepository {

  /**
   * underlying service that will provide the computation logic
   */
  def defaultFindRuleNodeStatusReports: DefaultFindRuleNodeStatusReports
  def nodeInfoService                 : NodeInfoService
  def batchSize                       : Int

  /**
   * The cache is managed node by node.
   * A missing nodeId mean that the cache wasn't initialized for
   * that node.
   */
  private[this] var cache = Map.empty[NodeId, NodeStatusReport]

  /**
   * The queue of invalidation request.
   * The queue size is 1 and new request need to merge existing
   * node id with new ones.
   * It's a List and not a Set, because we want to keep the precedence in
   * invalidation request.
   */
  private[this] val invalidateComplianceRequest = Queue.dropping[List[NodeId]](1).runNow

  /**
   * We need a semaphore to protect queue content merge-update
   */
  private[this] val invalidateMergeUpdateSemaphore = Semaphore.make(1).runNow

  /**
   * Update logic. We take message from queue one at a time, and update cache.
   */
  val updateCacheFromRequest: IO[Nothing, Unit] = invalidateComplianceRequest.take.flatMap(invalidatedIds =>
    // batch node processing by slice of batchSize.
    // Be careful, sliding default step is 1.
    ZIO.traverse_(invalidatedIds.sliding(batchSize,batchSize).to(Iterable))(nodeIds =>
      (for {
        updated <- defaultFindRuleNodeStatusReports.findRuleNodeStatusReports(nodeIds.toSet, Set()).toIO
        _       <- IOResult.effectNonBlocking { cache = cache ++ updated }
        _       <- ReportLoggerPure.Cache.debug(s"Compliance cache updated for nodes: ${nodeIds.map(_.value).mkString(", ")}")
      } yield ()).catchAll(err => ReportLoggerPure.Cache.error(s"Error when updating compliance cache for nodes: [${nodeIds.map(_.value).mkString(", ")}]: ${err.fullMsg}"))
    )
  )

  // start updating
  updateCacheFromRequest.forever.fork.runNow


  private[this] def cacheToLog(c: Map[NodeId, NodeStatusReport]): String = {
    import com.normation.rudder.domain.logger.ComplianceDebugLogger.RunAndConfigInfoToLog

    //display compliance value and expiration date.
    c.map { case (nodeId, status) =>

      val reportsString = status.report.reports.map { r =>
        s"${r.ruleId.value}[exp:${r.expirationDate}]${r.compliance.toString}"
      }.mkString("\n  ", "\n  ", "")

      s"node: ${nodeId.value}${status.runInfo.toLog}${reportsString}"
    }.mkString("\n", "\n", "")
  }


  /**
   * Invalidate some keys in the cache. This method returns immediatly.
   * The update is computed asynchronously.
   */
  def invalidate(nodeIds: Set[NodeId]): IOResult[Unit] = {
    ZIO.when(nodeIds.nonEmpty) {
      ReportLoggerPure.Cache.debug(s"Compliance cache: invalidation request for nodes: [${nodeIds.map { _.value }.mkString(",")}]") *>
      invalidateMergeUpdateSemaphore.withPermit(for {
        elements <- invalidateComplianceRequest.takeAll
        allIds   =  (elements.flatten ++ nodeIds).distinct
        _        <- invalidateComplianceRequest.offer(allIds)
      } yield ())
    }
  }

  /**
   * Look in the cache for compliance for given nodes.
   * Only data from cache is used, and even then are filtered out for expired data, so
   * in the end, only node with up-to-date data are returned.
   * For missing node in cache, a cache invalidation is triggered.
   *
   * That means that not all parameter node will lead to a NodeStatusReport in the map.
   * This is handled in higher level of the app and leads to "no data available" in
   * place of compliance bar.
   */
  private[this] def checkAndGetCache(nodeIdsToCheck: Set[NodeId]) : Box[Map[NodeId, NodeStatusReport]] = {
    if(nodeIdsToCheck.isEmpty) {
      Full(Map())
    } else {
      val now = DateTime.now

      for {
        // disabled nodes are ignored
        allNodeIds    <- nodeInfoService.getAll.map( _.filter { case(_,n) => n.state != NodeState.Ignored }.keySet )
        //only try to update nodes that are accepted in Rudder
        nodeIds       =  nodeIdsToCheck.intersect(allNodeIds)
        inCache       =  cache.filter { case(id, _) => nodeIds.contains(id) }
        /*
         * Now, we want to signal to cache that some compliance may be missing / expired
         * for the next time.
         *
         * Three cases:
         * 1/ cache does exist and up to date INCLUDING the one with "missing" (because the report is
         *    ok and will be until a new report comes)
         * 2/ cache exists but expiration date expired,
         * 3/ cache does note exists.
         *
         * For both 2 and 3, we trigger a cache regeneration for the corresponding node.
         * For 3, we don't return data. Compliance for that node will appear as "missing data"
         * and will be excluded to nodes count.
         *
         * For 2, we need to return data because of issue https://issues.rudder.io/issues/16612
         * Grace period is alredy taken into account in expiration date.
         * We return the cached value up to 2 runs after grace period expiration (service above that
         * one will display expiration info).
         *
         * The definition of expired date is the following:
         *  - Node is Pending -> expirationDateTime is the expiration time
         *  - There is a LastRunAvailable -> expirationDateTime is the lastRunExpiration
         *  - Other cases: no expiration, ie a "missing report" can not expire (and that's what we want)
         *
         */
         upToDate     =  inCache.filter { case (_, report) =>
                           val expired = report.runInfo match {
                             case t : ExpiringStatus => t.expirationDateTime.isBefore(now)
                             case UnexpectedVersion(_, _, lastRunExpiration, _, _)
                                                     => lastRunExpiration.isBefore(now)
                             case UnexpectedNoVersion(_, _, lastRunExpiration, _, _)
                                                     => lastRunExpiration.isBefore(now)
                             case UnexpectedUnknowVersion(_, _, _, expectedExpiration)
                                                     => expectedExpiration.isBefore(now)
                             case _                  => false
                           }
                           !expired
                         }
        // starting with nodeIds, is all accepted node passed in parameter,
        // we don't miss node ids not yet in cache
        requireUpdate =  nodeIds -- upToDate.keySet
        _             <- invalidate(requireUpdate).unit.toBox
      } yield {
<<<<<<< HEAD
        ReportLogger.Cache.debug(s"Compliance cache to reload (expired, missing):[${requireUpdate.map(_.value).mkString(" , ")}]")
        ReportLogger.Cache.trace("Compliance cache hit: " + cacheToLog(upToDate))
        inCache
=======
        //here, newStatus.keySet == expired.keySet, so we have processed all nodeIds that should be modified.
        logger.debug(s"Compliance cache miss (updated):[${newStatus.keySet.map(_.value).mkString(" , ")}], "+
                               s" hit:[${upToDate.map(_.value).mkString(" , ")}]")
        cache = cache ++ newStatus
        val toReturn = cache.filterKeys { id => nodeIds.contains(id) }
        if (logger.isTraceEnabled) {
          logger.trace("Compliance cache content: " + cacheToLog(toReturn))
        }
        toReturn
>>>>>>> 64b43357
      }
    }
  }

  /**
   * Find node status reports. That method returns immediatly with the information it has in cache, which
   * can be outdated. This is the prefered way to avoid huge contention (see https://issues.rudder.io/issues/16557).
   *
   * That method nonetheless check for expiration dates.
   */
  override def findRuleNodeStatusReports(nodeIds: Set[NodeId], ruleIds: Set[RuleId]) : Box[Map[NodeId, NodeStatusReport]] = {
    val n1 = System.currentTimeMillis
    for {

      reports <- checkAndGetCache(nodeIds)
      n2      =  System.currentTimeMillis
      _       =  ReportLogger.Cache.debug(s"Get node compliance from cache in: ${n2 - n1}ms")
    } yield {
      filterReportsByRules(reports, ruleIds)
    }
  }

  /**
   * Clear cache. Try a reload asynchronously, disregarding
   * the result
   */
  override def clearCache(): Unit = {
    cache = Map()
    ReportLogger.Cache.debug("Compliance cache cleared")
    //reload it for future use
    nodeInfoService.getAll.flatMap { nodeIds => Full(invalidate(nodeIds.keySet).unit.runNow) }
  }
}

trait DefaultFindRuleNodeStatusReports extends ReportingService {

  def confExpectedRepo           : FindExpectedReportRepository
  def reportsRepository          : ReportsRepository
  def agentRunRepository         : RoReportsExecutionRepository
  def getGlobalComplianceMode    : () => Box[GlobalComplianceMode]
  def getUnexpectedInterpretation: () => Box[UnexpectedReportInterpretation]
  def jdbcMaxBatchSize           : Int

  override def findRuleNodeStatusReports(nodeIds: Set[NodeId], ruleIds: Set[RuleId]) : Box[Map[NodeId, NodeStatusReport]] = {
    /*
     * This is the main logic point to get reports.
     *
     * Compliance for a given node is a function of ONLY(expectedNodeConfigId, lastReceivedAgentRun).
     *
     * The logic is:
     *
     * - for a (or n) given node (we have a node-bias),
     * - get the expected configuration right now
     *   - errors may happen if the node does not exist or if
     *     it does not have config right now. For example, it
     *     was added just a second ago.
     *     => "no data for that node"
     * - get the last run for the node.
     *
     * If nodeConfigId(last run) == nodeConfigId(expected config)
     *  => simple compare & merge
     * else {
     *   - expected reports INTERSECTION received report ==> compute the compliance on
     *      received reports (with an expiration date)
     *   - expected reports - received report ==> pending reports (with an expiration date)
     *
     * }
     *
     * All nodeIds get a value in the returnedMap, because:
     * - getNodeRunInfos(nodeIds).keySet == nodeIds AND
     * - runInfos.keySet == buildNodeStatusReports(runInfos,...).keySet
     * So nodeIds === returnedMap.keySet holds
     */
    val t0 = System.currentTimeMillis
    for {
      complianceMode      <- getGlobalComplianceMode()
      unexpectedMode      <- getUnexpectedInterpretation()
      // we want compliance on these nodes
      runInfos            <- getNodeRunInfos(nodeIds, complianceMode)
      t1                  =  System.currentTimeMillis
      _                   =  TimingDebugLogger.trace(s"Compliance: get node run infos: ${t1-t0}ms")

      // that gives us configId for runs, and expected configId (some may be in both set)
      expectedConfigIds   =  runInfos.collect { case (nodeId, x:ExpectedConfigAvailable) => NodeAndConfigId(nodeId, x.expectedConfig.nodeConfigId) }
      lastrunConfigId     =  runInfos.collect {
                               case (nodeId, Pending(_, Some(run), _)) => NodeAndConfigId(nodeId, run._2.nodeConfigId)
                               case (nodeId, x:LastRunAvailable) => NodeAndConfigId(nodeId, x.lastRunConfigId)
                             }

      t2                  =  System.currentTimeMillis
      _                   =  TimingDebugLogger.debug(s"Compliance: get run infos: ${t2-t0}ms")

      // compute the status
      nodeStatusReports   <- buildNodeStatusReports(runInfos, ruleIds, complianceMode.mode, unexpectedMode)

      t2                  =  System.currentTimeMillis
      _                   =  TimingDebugLogger.debug(s"Compliance: compute compliance reports: ${t2-t1}ms")
    } yield {
      nodeStatusReports
    }
  }

  /*
   * For each node, get the config it has.
   * This method bases its result on THE LAST RUN
   * of each node, and try to discover the run linked information (datetime, config id).
   *
   * A value is return for ALL nodeIds, so the assertion nodeIds == returnedMap.keySet holds.
   *
   */
  private[this] def getNodeRunInfos(nodeIds: Set[NodeId], complianceMode: GlobalComplianceMode): Box[Map[NodeId, RunAndConfigInfo]] = {
    val t0 = System.currentTimeMillis
    for {
      runs              <- complianceMode.mode match {
                            //this is an optimisation to avoid querying the db in that case
                             case ReportsDisabled => Full(nodeIds.map(id => (id, None)).toMap)
                             case _ => agentRunRepository.getNodesLastRun(nodeIds)
                           }
      t1                =  System.currentTimeMillis
      _                 =  TimingDebugLogger.trace(s"Compliance: get nodes last run : ${t1-t0}ms")
      currentConfigs    <- confExpectedRepo.getCurrentExpectedsReports(nodeIds)
      t2                =  System.currentTimeMillis
      _                 =  TimingDebugLogger.trace(s"Compliance: get current expected reports: ${t2-t1}ms")
      nodeConfigIdInfos <- confExpectedRepo.getNodeConfigIdInfos(nodeIds)
      t3                =  System.currentTimeMillis
      _                 =  TimingDebugLogger.trace(s"Compliance: get Node Config Id Infos: ${t3-t2}ms")
    } yield {
      ExecutionBatch.computeNodesRunInfo(runs, currentConfigs, nodeConfigIdInfos)
    }
  }

  /*
   * Given a set of agent runs and expected reports, retrieve the corresponding
   * execution reports and then nodestatusreports, being smart about what to
   * query for
   * When a node is in pending state, we drop the olderExpectedReports from it
   *
   * Each runInfo get a result, even if we don't have information about it.
   * So runInfos.keySet == returnedMap.keySet holds.
   */
  private[this] def buildNodeStatusReports(
      runInfos                : Map[NodeId, RunAndConfigInfo]
    , ruleIds                 : Set[RuleId]
    , complianceModeName      : ComplianceModeName
    , unexpectedInterpretation: UnexpectedReportInterpretation
  ): Box[Map[NodeId, NodeStatusReport]] = {

    var u1, u2 = 0L

    val batchedRunsInfos = runInfos.grouped(jdbcMaxBatchSize).toSeq
    val result = sequence(batchedRunsInfos) { runBatch =>
      val t0 = System.nanoTime()
      /*
       * We want to optimize and only query reports for nodes that we
       * actually want to merge/compare or report as unexpected reports
       */
      val agentRunIds = runBatch.flatMap { case (nodeId, run) => run match {
        case r: LastRunAvailable    => Some(AgentRunId(nodeId, r.lastRunDateTime))
        case Pending(_, Some(r), _) => Some(AgentRunId(nodeId, r._1))
        case _                      => None
      } }.toSet

      for {
        /*
         * now get reports for agent rules.
         *
         * We don't want to do the query if we are in "reports-disabled" mode, since in that mode,
         * either we don't have reports (expected) or we have reports that will be out of date
         * (for ex. just after a change in the option).
         */
        reports <- complianceModeName match {
          case ReportsDisabled => Full(Map[NodeId, Seq[Reports]]())
          case _               => reportsRepository.getExecutionReports(agentRunIds, ruleIds)
        }
        t1 = System.nanoTime()
        _  = u1 += (t1 -t0)
        _ = TimingDebugLogger.trace(s"Compliance: get Execution Reports in batch for ${runInfos.size} runInfos: ${(t1 - t0)/1000}µs")
      } yield {
        val t2 = System.nanoTime()
        //we want to have nodeStatus for all asked node, not only the ones with reports
        val nodeStatusReports = runBatch.map { case (nodeId, runInfo) =>
          val status = ExecutionBatch.getNodeStatusReports(nodeId, runInfo, reports.getOrElse(nodeId, Seq()), unexpectedInterpretation)
          (status.nodeId, status)
        }
        val t3 = System.nanoTime()
        u2 += (t3 - t2)
        TimingDebugLogger.trace(s"Compliance: Computing nodeStatusReports in batch from execution batch: ${(t3 - t2)/1000}µs")
        nodeStatusReports
      }
    }
    TimingDebugLogger.trace(s"Compliance: get Execution Reports for ${runInfos.size} runInfos: ${u1/1000}µs")
    TimingDebugLogger.trace(s"Compliance: Computing nodeStatusReports from execution batch: ${u2/1000}µs")
    result.map(_.flatten.toMap)
  }
}<|MERGE_RESOLUTION|>--- conflicted
+++ resolved
@@ -335,21 +335,11 @@
         requireUpdate =  nodeIds -- upToDate.keySet
         _             <- invalidate(requireUpdate).unit.toBox
       } yield {
-<<<<<<< HEAD
         ReportLogger.Cache.debug(s"Compliance cache to reload (expired, missing):[${requireUpdate.map(_.value).mkString(" , ")}]")
-        ReportLogger.Cache.trace("Compliance cache hit: " + cacheToLog(upToDate))
+        if (ReportLogger.Cache.isTraceEnabled) {
+          ReportLogger.Cache.trace("Compliance cache hit: " + cacheToLog(upToDate))
+        }
         inCache
-=======
-        //here, newStatus.keySet == expired.keySet, so we have processed all nodeIds that should be modified.
-        logger.debug(s"Compliance cache miss (updated):[${newStatus.keySet.map(_.value).mkString(" , ")}], "+
-                               s" hit:[${upToDate.map(_.value).mkString(" , ")}]")
-        cache = cache ++ newStatus
-        val toReturn = cache.filterKeys { id => nodeIds.contains(id) }
-        if (logger.isTraceEnabled) {
-          logger.trace("Compliance cache content: " + cacheToLog(toReturn))
-        }
-        toReturn
->>>>>>> 64b43357
       }
     }
   }
