--- conflicted
+++ resolved
@@ -254,10 +254,6 @@
       (for {
         updated <- defaultFindRuleNodeStatusReports.findRuleNodeStatusReports(nodeIds.toSet, Set()).toIO
         _       <- IOResult.effectNonBlocking { cache = cache ++ updated }
-<<<<<<< HEAD
-        _       <- complianceRepository.saveRunCompliance(cache.values.toList).toIO
-=======
->>>>>>> 90f99f67
         _       <- ReportLoggerPure.Cache.debug(s"Compliance cache updated for nodes: ${nodeIds.map(_.value).mkString(", ")}")
       } yield ()).catchAll(err => ReportLoggerPure.Cache.error(s"Error when updating compliance cache for nodes: [${nodeIds.map(_.value).mkString(", ")}]: ${err.fullMsg}"))
     )
