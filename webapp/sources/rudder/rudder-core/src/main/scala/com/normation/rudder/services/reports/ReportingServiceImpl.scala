--- conflicted
+++ resolved
@@ -126,12 +126,8 @@
   def getUserNodeStatusReports() : Box[Map[NodeId, NodeStatusReport]] = {
     val n1 = System.currentTimeMillis
     for {
-<<<<<<< HEAD
-      systemDirectiveIds <- directivesRepo.getFullDirectiveLibrary().map( _.allDirectives.values.collect{ case(at, d) if(at.isSystem) => d.id }.toSet).toBox
-=======
->>>>>>> c4da49e4
       nodeIds            <- nodeInfoService.getAll().map( _.keySet )
-      userRules          <- rulesRepo.getIds()
+      userRules          <- rulesRepo.getIds().toBox
       n2                 = System.currentTimeMillis
       _                  = TimingDebugLogger.trace(s"Reporting service - Get nodes and users rules in: ${n2 - n1}ms")
       reports            <- findRuleNodeStatusReports(nodeIds, userRules)
