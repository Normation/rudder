/*
*************************************************************************************
* Copyright 2011 Normation SAS
*************************************************************************************
*
* This file is part of Rudder.
*
* Rudder is free software: you can redistribute it and/or modify
* it under the terms of the GNU General Public License as published by
* the Free Software Foundation, either version 3 of the License, or
* (at your option) any later version.
*
* In accordance with the terms of section 7 (7. Additional Terms.) of
* the GNU General Public License version 3, the copyright holders add
* the following Additional permissions:
* Notwithstanding to the terms of section 5 (5. Conveying Modified Source
* Versions) and 6 (6. Conveying Non-Source Forms.) of the GNU General
* Public License version 3, when you create a Related Module, this
* Related Module is not considered as a part of the work and may be
* distributed under the license agreement of your choice.
* A "Related Module" means a set of sources files including their
* documentation that, without modification of the Source Code, enables
* supplementary functions or services in addition to those offered by
* the Software.
*
* Rudder is distributed in the hope that it will be useful,
* but WITHOUT ANY WARRANTY; without even the implied warranty of
* MERCHANTABILITY or FITNESS FOR A PARTICULAR PURPOSE.  See the
* GNU General Public License for more details.
*
* You should have received a copy of the GNU General Public License
* along with Rudder.  If not, see <http://www.gnu.org/licenses/>.

*
*************************************************************************************
*/

package com.normation.rudder.repository.xml

import org.apache.commons.io.FileUtils
import com.normation.rudder.repository._
import com.normation.cfclerk.services.GitRepositoryProvider
import com.normation.rudder.domain.Constants.FULL_ARCHIVE_TAG
import org.joda.time.DateTime
import org.eclipse.jgit.lib.PersonIdent
import com.normation.cfclerk.services.GitRevisionProvider
import com.normation.eventlog.EventActor
import com.normation.rudder.domain.eventlog._
import com.normation.rudder.batch.AsyncDeploymentActor
import com.normation.rudder.batch.AutomaticStartDeployment
import com.normation.rudder.domain.policies.ActiveTechniqueCategoryId
import org.eclipse.jgit.api._
import com.normation.eventlog.ModificationId
import com.normation.eventlog.EventLog
import com.normation.rudder.rule.category.RoRuleCategoryRepository
import com.normation.rudder.rule.category.GitRuleCategoryArchiver
import java.io.File

import com.normation.NamedZioLogger
import com.normation.rudder.rule.category.ImportRuleCategoryLibrary
import com.normation.rudder.repository.EventLogRepository
import com.normation.rudder.services.queries.DynGroupUpdaterService

import com.normation.errors._
import zio._
import zio.syntax._

class ItemArchiveManagerImpl(
    roRuleRepository                  : RoRuleRepository
  , woRuleRepository                  : WoRuleRepository
  , roRuleCategoryeRepository         : RoRuleCategoryRepository
  , uptRepository                     : RoDirectiveRepository
  , groupRepository                   : RoNodeGroupRepository
  , roParameterRepository             : RoParameterRepository
  , woParameterRepository             : WoParameterRepository
  , override val gitRepo              : GitRepositoryProvider
  , revisionProvider                  : GitRevisionProvider
  , gitRuleArchiver                   : GitRuleArchiver
  , gitRuleCategoryArchiver           : GitRuleCategoryArchiver
  , gitActiveTechniqueCategoryArchiver: GitActiveTechniqueCategoryArchiver
  , gitActiveTechniqueArchiver        : GitActiveTechniqueArchiver
  , gitNodeGroupArchiver              : GitNodeGroupArchiver
  , gitParameterArchiver              : GitParameterArchiver
  , parseRules                        : ParseRules
  , parseActiveTechniqueLibrary       : ParseActiveTechniqueLibrary
  , parseGlobalParameters             : ParseGlobalParameters
  , parseRuleCategories               : ParseRuleCategories
  , importTechniqueLibrary            : ImportTechniqueLibrary
  , parseGroupLibrary                 : ParseGroupLibrary
  , importGroupLibrary                : ImportGroupLibrary
  , importRuleCategoryLibrary         : ImportRuleCategoryLibrary
  , eventLogger                       : EventLogRepository
  , asyncDeploymentAgent              : AsyncDeploymentActor
  , gitModificationRepo               : GitModificationRepository
  , updateDynamicGroups               : DynGroupUpdaterService
) extends
  ItemArchiveManager with
  NamedZioLogger with
  GitArchiverFullCommitUtils
{

  override val tagPrefix = "archives/full/"
  override val relativePath = "."
  override val gitModificationRepository = gitModificationRepo
  ///// implementation /////
  override def loggerName: String = this.getClass.getName

  // Clean a directory only if it exists, all exception are catched by the tryo
  private[this] def cleanExistingDirectory (directory : File) : IOResult[Unit] = {
    IOResult.effect {
      if (directory.exists) FileUtils.cleanDirectory(directory)
      else ()
    }
  }

  override def exportAll(commiter:PersonIdent, modId:ModificationId, actor:EventActor, reason:Option[String], includeSystem:Boolean = false): IOResult[(GitArchiveId, NotArchivedElements)] = {
    for {
      saveCrs        <- exportRules(commiter, modId, actor, reason, includeSystem)
      saveUserLib    <- exportTechniqueLibrary(commiter, modId, actor, reason, includeSystem)
      saveGroups     <- exportGroupLibrary(commiter, modId, actor, reason, includeSystem)
      saveParameters <- exportParameters(commiter, modId, actor, reason, includeSystem)
      msg            =  (  FULL_ARCHIVE_TAG
                      + " Archive and tag groups, technique library, rules and parameters"
                      + (reason match {
                          case None => ""
                          case Some(m) => ", reason: " + m
                        })
                     )
      archiveAll  <- this.commitFullGitPathContentAndTag(commiter, msg)
      eventLogged <- eventLogger.saveEventLog(modId, new ExportFullArchive(actor, archiveAll, reason))
    } yield {
      (archiveAll,saveUserLib._2)
    }
  }

  private[this] def exportRuleCategories(commiter:PersonIdent, modId:ModificationId, actor:EventActor, reason:Option[String]) = {
    for {
      // Get Map of all categories grouped by parent categories
      categories  <- roRuleCategoryeRepository.getRootCategory.map(_.childrenMap)
      cleanedRoot <- cleanExistingDirectory(gitRuleCategoryArchiver.getRootDirectory)
      saved       <- ZIO.foreach(categories) {
                       case (parentCategories, categories ) =>
                         // Archive each category
                         ZIO.foreach(categories) { category =>
                             gitRuleCategoryArchiver.archiveRuleCategory(category,parentCategories, gitCommit = None)
                         }
                       }
      commitId    <- gitRuleCategoryArchiver.commitRuleCategories(modId, commiter, reason)
    } yield {
      commitId
    }
  }
  override def exportRules(commiter:PersonIdent, modId:ModificationId, actor:EventActor, reason:Option[String], includeSystem:Boolean = false): IOResult[GitArchiveId] = {
    for {
      // Treat categories before treating Rules
      categories  <- exportRuleCategories(commiter, modId, actor, reason)
      rules       <- roRuleRepository.getAll(false)
      cleanedRoot <- IOResult.effect( FileUtils.cleanDirectory(gitRuleArchiver.getRootDirectory) )
      saved       <- ZIO.foreach(rules.filterNot(_.isSystem)) { rule =>
                       gitRuleArchiver.archiveRule(rule, None)
                     }
      commitId    <- gitRuleArchiver.commitRules(modId, commiter, reason)
      eventLogged <- eventLogger.saveEventLog(modId, new ExportRulesArchive(actor,commitId, reason))
    } yield {
      commitId
    }
  }

  override def exportTechniqueLibrary(commiter:PersonIdent, modId:ModificationId, actor:EventActor, reason:Option[String], includeSystem:Boolean = false): IOResult[(GitArchiveId, NotArchivedElements)] = {
    //case class SavedDirective( saved:Seq[String, ])

    for {
      catWithUPT   <- uptRepository.getActiveTechniqueByCategory(includeSystem = true)
      //remove systems categories, we don't want to export them anymore
      okCatWithUPT =  catWithUPT.collect {
                          //always include root category, even if it's a system one
                          case (categories, CategoryWithActiveTechniques(cat, upts)) if(cat.isSystem == false || categories.size <= 1) =>
                            (categories, CategoryWithActiveTechniques(cat, upts.filter( _.isSystem == false )))
                      }
      cleanedRoot <- IOResult.effect( FileUtils.cleanDirectory(gitActiveTechniqueCategoryArchiver.getRootDirectory) )

      savedItems  <- exportElements(okCatWithUPT.toSeq)

      commitId    <- gitActiveTechniqueCategoryArchiver.commitActiveTechniqueLibrary(modId, commiter, reason)
      eventLogged <- eventLogger.saveEventLog(modId, new ExportTechniqueLibraryArchive(actor,commitId, reason))
    } yield {
      (commitId, savedItems)
    }
  }

  /*
   * strategy here:
   * - if the category archiving fails, we just record that and continue - that's not a big issue
   * - if an active technique fails, we don't go further to directive, and record that failure
   * - if a directive fails, we record that failure.
   * At the end, we can't have total failure for that part, so we don't have a IOResult
   */
  private[this] def exportElements(elements: Seq[(List[ActiveTechniqueCategoryId], CategoryWithActiveTechniques)]) : IOResult[NotArchivedElements] = {
    ZIO.foldLeft(elements)(NotArchivedElements( Seq(), Seq(), Seq())) { case (notArchived, (categories, CategoryWithActiveTechniques(cat, activeTechniques))) =>

      //we try to save the category, and else record an error. It's a seq with at most one element
      val catInErrorIO: UIO[Seq[CategoryNotArchived]] = gitActiveTechniqueCategoryArchiver.archiveActiveTechniqueCategory(cat,categories.reverse.tail, gitCommit = None).foldM(
        err => Seq(CategoryNotArchived(cat.id, err)).succeed
      , suc => Seq().succeed
      )

      //now, we try to save the active techniques - we only
      val activeTechniquesInErrorIO: UIO[List[(Seq[ActiveTechniqueNotArchived], Seq[DirectiveNotArchived])]]  = ZIO.foreach(activeTechniques.filterNot(_.isSystem)) { activeTechnique =>
        gitActiveTechniqueArchiver.archiveActiveTechnique(activeTechnique,categories.reverse, gitCommit = None).foldM(
          err => (Seq(ActiveTechniqueNotArchived(activeTechnique.id, err)), Seq.empty[DirectiveNotArchived]).succeed
          // in case of success, we can still have directive not archived
        , suc => (Seq.empty[ActiveTechniqueNotArchived], suc._2).succeed
        )
      }
      for {
        catInError              <- catInErrorIO
        activeTechniquesInError <- activeTechniquesInErrorIO
      } yield {

        val (atNotArchived, dirNotArchived) = activeTechniquesInError.foldLeft((Seq.empty[ActiveTechniqueNotArchived], Seq.empty[DirectiveNotArchived])) {
          case ( (ats,dirs) , (at,dir)  ) => (ats ++ at, dirs ++ dir)
        }

        // now group all non archive for all categories
        NotArchivedElements(notArchived.categories ++ catInError, notArchived.activeTechniques ++ atNotArchived, notArchived.directives ++ dirNotArchived)
      }
    }
  }

  override def exportGroupLibrary(commiter:PersonIdent, modId:ModificationId, actor:EventActor, reason:Option[String], includeSystem:Boolean = false): IOResult[GitArchiveId] = {
    for {
      catWithGroups   <- groupRepository.getGroupsByCategory(includeSystem = true)
      //remove systems categories, because we don't want them
      okCatWithGroup  =   catWithGroups.collect {
                            //always include root category, even if it's a system one
                            case (categories, CategoryAndNodeGroup(cat, groups)) if(cat.isSystem == false || categories.size <= 1) =>
                              (categories, CategoryAndNodeGroup(cat, groups.filter( _.isSystem == false )))
                         }
      cleanedRoot     <- IOResult.effect( FileUtils.cleanDirectory(gitNodeGroupArchiver.getRootDirectory) )
      savedItems      <- ZIO.foreach(okCatWithGroup.toSeq) { case (categories, CategoryAndNodeGroup(cat, groups)) =>
                           for {
                             //categories.tail is OK, as no category can have an empty path (id)
                             savedCat    <- gitNodeGroupArchiver.archiveNodeGroupCategory(cat,categories.reverse.tail, gitCommit = None)
                             savedgroups <- ZIO.foreach(groups.toSeq.filterNot(_.isSystem)) { group =>
                                              gitNodeGroupArchiver.archiveNodeGroup(group,categories.reverse, gitCommit = None)
                                            }
                           } yield {
                             "OK"
                           }
                         }
      commitId        <- gitNodeGroupArchiver.commitGroupLibrary(modId, commiter, reason)
      eventLogged     <- eventLogger.saveEventLog(modId, new ExportGroupsArchive(actor,commitId, reason))
    } yield {
      commitId
    }
  }

  override def exportParameters(commiter:PersonIdent, modId: ModificationId, actor:EventActor, reason:Option[String], includeSystem:Boolean = false) : IOResult[GitArchiveId] = {
    for {
      parameters  <- roParameterRepository.getAllGlobalParameters()
      cleanedRoot <- IOResult.effect( FileUtils.cleanDirectory(gitParameterArchiver.getRootDirectory) )
      saved       <- ZIO.foreach(parameters) { param =>
                       gitParameterArchiver.archiveParameter(param, None)
                     }
      commitId    <- gitParameterArchiver.commitParameters(modId, commiter, reason)
      eventLogged <- eventLogger.saveEventLog(modId, new ExportParametersArchive(actor,commitId, reason))
    } yield {
      commitId
    }
  }
  ////////// Import //////////

  override def importAll(archiveId:GitCommitId, commiter:PersonIdent, modId:ModificationId, actor:EventActor, reason:Option[String], includeSystem:Boolean = false) : IOResult[GitCommitId] = {
    for {
      _           <- logPure.info("Importing full archive with id '%s'".format(archiveId.value))
      rules       <- importRulesAndDeploy(archiveId, modId, actor, reason, includeSystem, false)
      userLib     <- importTechniqueLibraryAndDeploy(archiveId, modId, actor, reason, includeSystem, false)
      groupLIb    <- importGroupLibraryAndDeploy(archiveId, modId, actor, reason, includeSystem, false)
      parameters  <- importParametersAndDeploy(archiveId, modId, actor, reason, false)
      eventLogged <- eventLogger.saveEventLog(modId,new ImportFullArchive(actor,archiveId, reason))
      commit      <- restoreCommitAtHead(commiter,"User %s requested full archive restoration to commit %s".format(actor.name,archiveId.value),archiveId,FullArchive,modId)
    } yield {

      asyncDeploymentAgent ! AutomaticStartDeployment(modId, actor)
      archiveId
    }
  }

  override def importRules(archiveId:GitCommitId, commiter:PersonIdent, modId:ModificationId, actor:EventActor, reason:Option[String], includeSystem:Boolean = false) = {
    val commitMsg = "User %s requested rule archive restoration to commit %s".format(actor.name,archiveId.value)
    for {

    rulesArchiveId <- importRulesAndDeploy(archiveId, modId, actor, reason, includeSystem)
    eventLogged    <- eventLogger.saveEventLog(modId,new ImportRulesArchive(actor,archiveId, reason))
    commit         <- restoreCommitAtHead(commiter,commitMsg,archiveId,PartialArchive.ruleArchive,modId)
    } yield
      archiveId
  }

  private[this] def importRuleCategories(archiveId:GitCommitId) : IOResult[GitCommitId] = {
    for {
      _         <- logPure.info("Importing rule categories archive with id '%s'".format(archiveId.value))
      parsed    <- parseRuleCategories.getArchive(archiveId)
      imported  <- importRuleCategoryLibrary.swapRuleCategory(parsed)
    } yield {
      archiveId
    }
  }

  private[this] def importRulesAndDeploy(archiveId:GitCommitId, modId:ModificationId, actor:EventActor, reason:Option[String], includeSystem:Boolean, deploy:Boolean = true) : IOResult[GitCommitId] = {
    for {
      _          <- logPure.info("Importing rules archive with id '%s'".format(archiveId.value))
      categories <- importRuleCategories(archiveId)
      parsed     <- parseRules.getArchive(archiveId)
      imported   <- woRuleRepository.swapRules(parsed)
      //try to clean
      _          <- woRuleRepository.deleteSavedRuleArchiveId(imported).catchAll(err =>
                      logPure.warn(s"Error when trying to delete saved archive of old rule: ${err.fullMsg}")
                    )
      _          <- effectUioUnit(if(deploy) {asyncDeploymentAgent ! AutomaticStartDeployment(modId, actor)})
    } yield {
      if(deploy) { asyncDeploymentAgent ! AutomaticStartDeployment(modId, actor) }
      archiveId
    }
  }

  override def importTechniqueLibrary(archiveId:GitCommitId, commiter:PersonIdent, modId:ModificationId, actor:EventActor, reason:Option[String], includeSystem:Boolean) : IOResult[GitCommitId] = {
    val commitMsg = "User %s requested directive archive restoration to commit %s".format(actor.name,archiveId.value)
    for {
      directivesArchiveId <- importTechniqueLibraryAndDeploy(archiveId, modId, actor, reason, includeSystem)
      eventLogged         <- eventLogger.saveEventLog(modId, new ImportTechniqueLibraryArchive(actor,archiveId, reason))
      commit              <- restoreCommitAtHead(commiter,commitMsg,archiveId,TechniqueLibraryArchive,modId)
    } yield
      archiveId
  }
  private[this] def importTechniqueLibraryAndDeploy(archiveId:GitCommitId, modId:ModificationId, actor:EventActor, reason:Option[String], includeSystem:Boolean, deploy:Boolean = true) : IOResult[GitCommitId] = {
      for {
        _        <- logPure.info(s"Importing technique library archive with id '${archiveId.value}'")
        parsed   <- parseActiveTechniqueLibrary.getArchive(archiveId)
        imported <- importTechniqueLibrary.swapActiveTechniqueLibrary(parsed, includeSystem)
      } yield {
        if(deploy) { asyncDeploymentAgent ! AutomaticStartDeployment(modId, actor) }
        archiveId
      }
  }

  override def importGroupLibrary(archiveId:GitCommitId, commiter:PersonIdent, modId:ModificationId, actor:EventActor, reason:Option[String], includeSystem:Boolean) : IOResult[GitCommitId] = {
    val commitMsg = "User %s requested group archive restoration to commit %s".format(actor.name,archiveId.value)
    for {
      groupsArchiveId <- importGroupLibraryAndDeploy(archiveId, modId, actor, reason, includeSystem)
      eventLogged     <- eventLogger.saveEventLog(modId, new ImportGroupsArchive(actor,archiveId, reason))
      commit          <- restoreCommitAtHead(commiter,commitMsg,archiveId,PartialArchive.groupArchive,modId)
    } yield
      archiveId
  }

  private[this] def importGroupLibraryAndDeploy(archiveId:GitCommitId, modId:ModificationId, actor:EventActor, reason:Option[String], includeSystem:Boolean, deploy:Boolean = true) : IOResult[GitCommitId] = {
      for {
        _        <- logPure.info(s"Importing groups archive with id '${archiveId.value}'")
        parsed   <- parseGroupLibrary.getArchive(archiveId)
        imported <- importGroupLibrary.swapGroupLibrary(parsed, includeSystem)
        dynGroup <- updateDynamicGroups.updateAll(modId,actor,reason).toIO
      } yield {
        if(deploy) { asyncDeploymentAgent ! AutomaticStartDeployment(modId, actor) }
        archiveId
      }
  }

  override def importParameters(archiveId:GitCommitId, commiter:PersonIdent, modId:ModificationId, actor:EventActor, reason:Option[String], includeSystem:Boolean = false) = {
    val commitMsg = "User %s requested Parameters archive restoration to commit %s".format(actor.name,archiveId.value)
    for {
    parametersArchiveId <- importParametersAndDeploy(archiveId, modId, actor, reason, includeSystem)
<<<<<<< HEAD
    eventLogged         <- eventLogger.saveEventLog(modId,new ImportParametersArchive(actor,archiveId, reason))
    commit              <- restoreCommitAtHead(commiter,commitMsg,archiveId,ParameterArchive,modId)
=======
    eventLogged    <- eventLogger.saveEventLog(modId,new ImportParametersArchive(actor,archiveId, reason))
    commit         <- restoreCommitAtHead(commiter,commitMsg,archiveId,PartialArchive.parameterArchive,modId)
>>>>>>> 684a1cee
    } yield
      archiveId
  }

  private[this] def importParametersAndDeploy(archiveId:GitCommitId, modId:ModificationId, actor:EventActor, reason:Option[String], includeSystem:Boolean, deploy:Boolean = true) : IOResult[GitCommitId] = {
    for {
      _        <- logPure.info(s"Importing Parameters archive with id '${archiveId.value}'")
      parsed   <- parseGlobalParameters.getArchive(archiveId)
      imported <- woParameterRepository.swapParameters(parsed)
      //try to clean
      _        <- woParameterRepository.deleteSavedParametersArchiveId(imported).catchAll(err =>
                    logPure.warn(s"Error when trying to delete saved archive of old parameters: ${err.fullMsg}")
                  )
      _        <- effectUioUnit(if(deploy) {asyncDeploymentAgent ! AutomaticStartDeployment(modId, actor)})
    } yield {
      archiveId
    }
  }

  /*
   * Rollback, it acts like a full archive restoration
   * (restoring rules, groups, directives) but it is based on a git commit
   * linked to a modification made in the rudder UI.
   */

  override def rollback(archiveId:GitCommitId, commiter:PersonIdent, modId:ModificationId, actor:EventActor, reason:Option[String],  rollbackedEvents :Seq[EventLog], target:EventLog, rollbackType:String, includeSystem:Boolean = false) : IOResult[GitCommitId] = {
    for {
      _           <- logPure.info(s"Importing full archive with id '${archiveId.value}'")
      rules       <- importRulesAndDeploy(archiveId, modId, actor, reason, includeSystem, false)
      userLib     <- importTechniqueLibraryAndDeploy(archiveId, modId, actor, reason, includeSystem, false)
      groupLIb    <- importGroupLibraryAndDeploy(archiveId, modId, actor, reason, includeSystem, false)
      parameters  <- importParametersAndDeploy(archiveId, modId, actor, reason, false)
      eventLogged <- eventLogger.saveEventLog(modId,new Rollback(actor,rollbackedEvents, target, rollbackType, reason))
      commit      <- restoreCommitAtHead(commiter,"User %s requested a rollback to a previous configuration : %s".format(actor.name,archiveId.value),archiveId,FullArchive,modId)
    } yield {
      asyncDeploymentAgent ! AutomaticStartDeployment(modId, actor)
      archiveId
    }
  }

  override def getFullArchiveTags : IOResult[Map[DateTime,GitArchiveId]] = this.getTags()

  // groups, technique library and rules may use
  // their own tag or a global one.

  override def getGroupLibraryTags : IOResult[Map[DateTime,GitArchiveId]] = {
    for {
      globalTags <- this.getTags()
      groupsTags <- gitNodeGroupArchiver.getTags()
    } yield {
      globalTags ++ groupsTags
    }
  }

  override def getTechniqueLibraryTags : IOResult[Map[DateTime,GitArchiveId]] = {
    for {
      globalTags    <- this.getTags()
      policyLibTags <- gitActiveTechniqueCategoryArchiver.getTags()
    } yield {
      globalTags ++ policyLibTags
    }
  }

  override def getRulesTags : IOResult[Map[DateTime,GitArchiveId]] = {
    for {
      globalTags <- this.getTags()
      crTags     <- gitRuleArchiver.getTags()
    } yield {
      globalTags ++ crTags
    }
  }

  override def getParametersTags : IOResult[Map[DateTime,GitArchiveId]] = {
    for {
      globalTags <- this.getTags()
      crTags     <- gitParameterArchiver.getTags()
    } yield {
      globalTags ++ crTags
    }
  }
}

/*
 * In a near future we should factorise code in archive manager to have only 2
 * implementation (Partial, Full) instead of 4 (All, groups, directives, rules)
 */
trait ArchiveMode extends Any {
  def configureRm(rmCmd:RmCommand):RmCommand
  def configureCheckout(coCmd:CheckoutCommand):CheckoutCommand
}
/**
 * Restore a part of the configuration repository
 * the directory is a path from the configuration git, so the path is
 * relative to git directory root.
 * To be counted as a directory the last character have to be a /.
 */
final case class PartialArchive(directory:String) extends AnyVal with ArchiveMode {
  def configureRm(rmCmd:RmCommand) = rmCmd.addFilepattern(directory)
  def configureCheckout(coCmd:CheckoutCommand) = coCmd.addPath(directory)
}

object PartialArchive {
  val groupArchive     = PartialArchive("groups/")
  val ruleArchive      = PartialArchive("rules/")
  val directiveArchive = PartialArchive("directives/")
  val ncfArchive       = PartialArchive("ncf/")
  val parameterArchive = PartialArchive("parameters/")
}

import PartialArchive._

final case object TechniqueLibraryArchive extends ArchiveMode {
  def configureRm(rmCmd:RmCommand) = directiveArchive.configureRm(ncfArchive.configureRm(rmCmd))
  def configureCheckout(coCmd:CheckoutCommand) = directiveArchive.configureCheckout(ncfArchive.configureCheckout(coCmd))
}
final case object FullArchive extends ArchiveMode {

  def configureRm(rmCmd:RmCommand) =
    TechniqueLibraryArchive.configureRm(
      ruleArchive.configureRm(
        groupArchive.configureRm(
          parameterArchive.configureRm(rmCmd)
        )
    ) )

  def configureCheckout(coCmd:CheckoutCommand) =
    TechniqueLibraryArchive.configureCheckout(
      ruleArchive.configureCheckout(
        groupArchive.configureCheckout(
          parameterArchive.configureCheckout(coCmd)
        )
    ) )
}<|MERGE_RESOLUTION|>--- conflicted
+++ resolved
@@ -370,13 +370,8 @@
     val commitMsg = "User %s requested Parameters archive restoration to commit %s".format(actor.name,archiveId.value)
     for {
     parametersArchiveId <- importParametersAndDeploy(archiveId, modId, actor, reason, includeSystem)
-<<<<<<< HEAD
     eventLogged         <- eventLogger.saveEventLog(modId,new ImportParametersArchive(actor,archiveId, reason))
-    commit              <- restoreCommitAtHead(commiter,commitMsg,archiveId,ParameterArchive,modId)
-=======
-    eventLogged    <- eventLogger.saveEventLog(modId,new ImportParametersArchive(actor,archiveId, reason))
-    commit         <- restoreCommitAtHead(commiter,commitMsg,archiveId,PartialArchive.parameterArchive,modId)
->>>>>>> 684a1cee
+    commit              <- restoreCommitAtHead(commiter,commitMsg,archiveId, PartialArchive.parameterArchive,modId)
     } yield
       archiveId
   }
