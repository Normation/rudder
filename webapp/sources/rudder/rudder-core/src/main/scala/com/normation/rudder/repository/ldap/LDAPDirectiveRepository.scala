--- conflicted
+++ resolved
@@ -882,28 +882,14 @@
                               } else {
                                 "Can add, no sub categorie with that name".succeed
                               }
-<<<<<<< HEAD
-=======
-                            case _ => Failure("Can not find the category entry name for category with ID %s. Name is needed to check unicity of categories by level")
-                          }
-        result         <- userLibMutex.writeLock { con.move(categoryEntry.dn, newParentEntry.dn, optionNewName.map(n => rudderDit.ACTIVE_TECHNIQUES_LIB.buildCategoryRDN(n.value))) }
-        newCat         <- getActiveTechniqueCategory(optionNewName.getOrElse(categoryId))
-        autoArchive    <- (if(autoExportOnModify && !result.isInstanceOf[LDIFNoopChangeRecord] && !newCat.isSystem ) {
-                            for {
-                              parents  <- getParentsForActiveTechniqueCategory(newCat.id)
-                              commiter <- personIdentService.getPersonIdentOrDefault(actor.name)
-                              moved    <- gitCatArchiver.moveActiveTechniqueCategory(newCat, oldParents.map( _.id), parents.map( _.id), Some((modId, commiter, reason)))
-                            } yield {
-                              moved
->>>>>>> ad49c0e1
                             }
                           case _ => "Can not find the category entry name for category with ID %s. Name is needed to check unicity of categories by level".fail
                         }
-      result         <- userLibMutex.writeLock { con.move(categoryEntry.dn, newParentEntry.dn) }
+      result         <- userLibMutex.writeLock { con.move(categoryEntry.dn, newParentEntry.dn, optionNewName.map(n => rudderDit.ACTIVE_TECHNIQUES_LIB.buildCategoryRDN(n.value))) }
       newCat         <- getActiveTechniqueCategory(optionNewName.getOrElse(categoryId)).notOptional(s"Error: can not find back just move category '${categoryId.toString}'")
       autoArchive    <- ZIO.when(autoExportOnModify && !result.isInstanceOf[LDIFNoopChangeRecord] && !newCat.isSystem ) {
                           for {
-                            parents  <- getParentsForActiveTechniqueCategory(categoryId)
+                            parents  <- getParentsForActiveTechniqueCategory(newCat.id)
                             commiter <- personIdentService.getPersonIdentOrDefault(actor.name)
                             moved    <- gitCatArchiver.moveActiveTechniqueCategory(newCat, oldParents.map( _.id), parents.map( _.id), Some((modId, commiter, reason)))
                           } yield {
