/*
*************************************************************************************
* Copyright 2011 Normation SAS
*************************************************************************************
*
* This file is part of Rudder.
*
* Rudder is free software: you can redistribute it and/or modify
* it under the terms of the GNU General Public License as published by
* the Free Software Foundation, either version 3 of the License, or
* (at your option) any later version.
*
* In accordance with the terms of section 7 (7. Additional Terms.) of
* the GNU General Public License version 3, the copyright holders add
* the following Additional permissions:
* Notwithstanding to the terms of section 5 (5. Conveying Modified Source
* Versions) and 6 (6. Conveying Non-Source Forms.) of the GNU General
* Public License version 3, when you create a Related Module, this
* Related Module is not considered as a part of the work and may be
* distributed under the license agreement of your choice.
* A "Related Module" means a set of sources files including their
* documentation that, without modification of the Source Code, enables
* supplementary functions or services in addition to those offered by
* the Software.
*
* Rudder is distributed in the hope that it will be useful,
* but WITHOUT ANY WARRANTY; without even the implied warranty of
* MERCHANTABILITY or FITNESS FOR A PARTICULAR PURPOSE.  See the
* GNU General Public License for more details.
*
* You should have received a copy of the GNU General Public License
* along with Rudder.  If not, see <http://www.gnu.org/licenses/>.

*
*************************************************************************************
*/

package com.normation.rudder.repository.ldap

import cats.implicits._
import com.normation.NamedZioLogger
import com.normation.cfclerk.domain.SectionSpec
import com.normation.cfclerk.domain.Technique
import com.normation.cfclerk.domain.TechniqueId
import com.normation.cfclerk.domain.TechniqueName
import com.normation.cfclerk.domain.TechniqueVersion
import com.normation.cfclerk.services.TechniqueRepository
import com.normation.errors._
import com.normation.eventlog.EventActor
import com.normation.eventlog.ModificationId
import com.normation.inventory.ldap.core.LDAPConstants.A_NAME
import com.normation.inventory.ldap.core.LDAPConstants.A_OC
import com.normation.ldap.ldif.LDIFNoopChangeRecord
import com.normation.ldap.sdk.BuildFilter._
import com.normation.ldap.sdk.LDAPIOResult._
import com.normation.ldap.sdk._
import com.normation.rudder.domain.RudderDit
import com.normation.rudder.domain.RudderLDAPConstants._
import com.normation.rudder.domain.policies._
import com.normation.rudder.repository.ActiveTechniqueCategoryOrdering
import com.normation.rudder.repository.CategoryWithActiveTechniques
import com.normation.rudder.repository.EventLogRepository
import com.normation.rudder.repository.FullActiveTechnique
import com.normation.rudder.repository.FullActiveTechniqueCategory
import com.normation.rudder.repository.GitActiveTechniqueArchiver
import com.normation.rudder.repository.GitActiveTechniqueCategoryArchiver
import com.normation.rudder.repository.GitDirectiveArchiver
import com.normation.rudder.repository.RoDirectiveRepository
import com.normation.rudder.repository.WoDirectiveRepository
import com.normation.rudder.services.user.PersonIdentService
import com.normation.utils.StringUuidGenerator
import com.unboundid.ldap.sdk.DN
import com.unboundid.ldap.sdk.Filter
import net.liftweb.json.JsonAST
import org.joda.time.DateTime
import zio._
import zio.syntax._
import com.normation.ldap.sdk.syntax._

import scala.collection.immutable.SortedMap

class RoLDAPDirectiveRepository(
    val rudderDit                     : RudderDit
  , val ldap                          : LDAPConnectionProvider[RoLDAPConnection]
  , val mapper                        : LDAPEntityMapper
  , val techniqueRepository           : TechniqueRepository
  , val userLibMutex                  : ScalaReadWriteLock //that's a scala-level mutex to have some kind of consistency with LDAP
) extends RoDirectiveRepository with NamedZioLogger {

  override def loggerName: String = this.getClass.getName

  /**
   * Retrieve the directive entry for the given ID, with the given connection
   */
  def getDirectiveEntry(con:RoLDAPConnection, id:DirectiveId, attributes:String*) : LDAPIOResult[Option[LDAPEntry]] = {
    con.searchSub(rudderDit.ACTIVE_TECHNIQUES_LIB.dn,  EQ(A_DIRECTIVE_UUID, id.value), attributes:_*).flatMap(piEntries =>
      piEntries.size match {
        case 0 => None.succeed
        case 1 => Some(piEntries(0)).succeed
        case _ => LDAPRudderError.Consistancy(s"Error, the directory contains multiple occurrence of directive with id '${id.value}'. DN: ${piEntries.map( _.dn).mkString("; ")}").fail
      }
    )
  }

  private[this] def policyFilter(includeSystem: Boolean) = if(includeSystem) IS(OC_DIRECTIVE) else AND(IS(OC_DIRECTIVE), EQ(A_IS_SYSTEM,false.toLDAPString))

  /**
   * Try to find the directive with the given ID.
   * Empty: no directive with such ID
   * Full((parent,directive)) : found the directive (directive.id == directiveId) in given parent
   *.fail => an error happened.
   */
  override def getDirective(id:DirectiveId) : IOResult[Option[Directive]] = {
    userLibMutex.readLock(for {
      con       <- ldap
      optEntry  <- getDirectiveEntry(con, id)
      directive <- optEntry match {
                     case Some(entry) => mapper.entry2Directive(entry).map(e => Some(e)).chainError("Error when transforming LDAP entry into a directive for id %s. Entry: %s".format(id, entry)).toIO
                     case None => None.succeed
                   }
    } yield {
      directive
    })
  }

  override def getDirectiveWithContext(directiveId:DirectiveId) : IOResult[Option[(Technique, ActiveTechnique, Directive)]] = {
    this.getActiveTechniqueAndDirective(directiveId).chainError(s"Error when retrieving directive with ID ${directiveId.value}''").flatMap {
      case None    => None.succeed
      case Some((activeTechnique, directive)) =>
        val activeTechniqueId = TechniqueId(activeTechnique.techniqueName, directive.techniqueVersion)
        for {
          technique <- techniqueRepository.get(activeTechniqueId).notOptional(s"No Technique with ID='${activeTechniqueId.toString()}' found in reference library.")
        } yield {
          Some((technique, activeTechnique, directive))
        }
    }
  }

  /*
   * For that method, we can optionnaly get a directive entry. But if we get one, not having a corresponding
   * technique is an error
   */
  def getActiveTechniqueAndDirectiveEntries(id:DirectiveId): IOResult[Option[(LDAPEntry, LDAPEntry)]] = {
    userLibMutex.readLock(for {
      con      <- ldap
      optEntry <- getDirectiveEntry(con, id)
      pair     <- optEntry match {
                    case None    => None.succeed
                    case Some(dir) =>
                      val atId = mapper.dn2ActiveTechniqueId(dir.dn.getParent)
                      getUPTEntry(con, atId, { id:ActiveTechniqueId => EQ(A_ACTIVE_TECHNIQUE_UUID, id.value)}).notOptional(s"Can not find Active Technique entry '${atId.value}' in LDAP but directive with DN '${dir.dn}' exists: this is likely a bug, please report it.").map(at => Some((at, dir)))
                  }
    } yield {
      pair
    })
  }

  /**
   * Find the active technique for which the given directive is an instance.
   *
   * Return empty if no such directive is known,
   * fails if no active technique match the directive.
   */
  override def getActiveTechniqueAndDirective(id:DirectiveId) : IOResult[Option[(ActiveTechnique, Directive)]] = {
    getActiveTechniqueAndDirectiveEntries(id).chainError("Can not find Active Technique entry in LDAP").flatMap {
      case None => None.succeed
      case Some((uptEntry, piEntry)) =>
        for {
          activeTechnique     <- mapper.entry2ActiveTechnique(uptEntry).toIO.chainError("Error when mapping active technique entry to its entity. Entry: %s".format(uptEntry))
          directive           <- mapper.entry2Directive(piEntry).toIO.chainError("Error when transforming LDAP entry into a directive for id %s. Entry: %s".format(id, piEntry))
        } yield {
          Some((activeTechnique, directive))
        }
    }
  }

  /**
   * Get directives for given technique.
   * A not known technique id is a.fail.
   */
  override def getDirectives(activeTechniqueId:ActiveTechniqueId, includeSystem:Boolean = false) : IOResult[Seq[Directive]] = {
    userLibMutex.readLock(for {
      con        <- ldap
      entries    <- getUPTEntry(con, activeTechniqueId, "1.1").flatMap {
                      case None    => Seq().succeed
                      case Some(e) => con.searchOne(e.dn, policyFilter(includeSystem))
                    }
      directives <- ZIO.foreach(entries) { piEntry =>
                      mapper.entry2Directive(piEntry).toIO.chainError(s"Error when transforming LDAP entry into a directive. Entry: ${piEntry}")
                    }
    } yield {
      directives
    })
  }

  /**
   * Return true if at least one directive exists in this category (or a sub category
   * of this category)
   */
  def containsDirective(id: ActiveTechniqueCategoryId) : UIO[Boolean] = {
    userLibMutex.readLock(for {
      con      <- ldap
      category <- getCategoryEntry(con, id).notOptional(s"Entry with ID '${id}' was not found")
      entries  <- con.searchSub(category.dn, IS(OC_DIRECTIVE), Seq[String]():_*)
      results  <- ZIO.foreach(entries)(x => mapper.entry2Directive(x).toIO)
    } yield {
      results.nonEmpty
    }).fold(_ => false, identity)
  }

  /**
   * Root user categories
   */
  def getActiveTechniqueLibrary : IOResult[ActiveTechniqueCategory] = {
    userLibMutex.readLock(for {
      con               <- ldap
      rootCategoryEntry <- con.get(rudderDit.ACTIVE_TECHNIQUES_LIB.dn).notOptional("The root category of the user library of techniques seems " +
                                                                        "to be missing in LDAP directory. Please check its content")
      // look for sub category and technique
      rootCategory      <- mapper.entry2ActiveTechniqueCategory(rootCategoryEntry).toIO.chainError("Error when mapping from an LDAP entry to an active technique Category: %s".format(rootCategoryEntry))
      added             <- addSubEntries(rootCategory,rootCategoryEntry.dn, con)
    } yield {
      added
    })
  }


  /**
   * Return all categories (lightweight version, with no children)
   * @return
   */
  def getAllActiveTechniqueCategories(includeSystem:Boolean = false) : IOResult[Seq[ActiveTechniqueCategory]] = {
    userLibMutex.readLock(for {
      con               <- ldap
      rootCategoryEntry <- con.get(rudderDit.ACTIVE_TECHNIQUES_LIB.dn).notOptional(
                             "The root category of the user library of techniques seems to be missing in LDAP directory. Please check its content"
                           )
      filter            =  if(includeSystem) IS(OC_TECHNIQUE_CATEGORY) else AND(NOT(EQ(A_IS_SYSTEM, true.toLDAPString)),IS(OC_TECHNIQUE_CATEGORY))
      entries           <- con.searchSub(rudderDit.ACTIVE_TECHNIQUES_LIB.dn, filter) //double negation is mandatory, as false may not be present
      allEntries        =  entries :+ rootCategoryEntry
      categories        <- allEntries.toList.traverse(entry => (mapper.entry2ActiveTechniqueCategory(entry).chainError(s"Error when transforming LDAP entry '${entry}' into an active technique category"))).toIO
    } yield {
      categories
    })
  }
  /**
   * Get an active technique by its ID
   */
  def getActiveTechniqueCategory(id:ActiveTechniqueCategoryId) : IOResult[Option[ActiveTechniqueCategory]] = {
    userLibMutex.readLock(for {
      con      <- ldap
      optEntry <- getCategoryEntry(con, id)
      category <- optEntry match {
                    case None => None.succeed
                    case Some(categoryEntry) =>
                      for {
                        category <- (mapper.entry2ActiveTechniqueCategory(categoryEntry).chainError("Error when transforming LDAP entry %s into an active technique category".format(categoryEntry))).toIO
                        added    <- addSubEntries(category,categoryEntry.dn, con)
                      } yield {
                        Some(added)
                      }
                  }
    } yield {
      category
    })
  }

  /**
   * Find sub entries (children categories and active techniques for
   * the given category which MUST be mapped to an entry with the given
   * DN in the LDAP backend, accessible with the given connection.
   */
  def addSubEntries(category:ActiveTechniqueCategory, dn:DN, con:RoLDAPConnection) : IOResult[ActiveTechniqueCategory] = {
    (for {
      subEntries <- con.searchOne(dn, OR(EQ(A_OC, OC_TECHNIQUE_CATEGORY),EQ(A_OC, OC_ACTIVE_TECHNIQUE)), "objectClass")
    } yield {
      subEntries.partition(e => e.isA(OC_TECHNIQUE_CATEGORY))
    }).fold(err => (Seq(),Seq()) // ignore errors
      , x => x
    ).map(subEntries =>
        category.copy(
          children = subEntries._1.map(e => mapper.dn2ActiveTechniqueCategoryId(e.dn)).toList,
          items = subEntries._2.map(e => mapper.dn2ActiveTechniqueId(e.dn)).toList
        )
    )
  }



  /**
   * Retrieve the category entry for the given ID, with the given connection
   */
  def getCategoryEntry(con:RoLDAPConnection, id:ActiveTechniqueCategoryId, attributes:String*) : IOResult[Option[LDAPEntry]] = {
   userLibMutex.readLock(for {
      categoryEntries <- con.searchSub(rudderDit.ACTIVE_TECHNIQUES_LIB.dn,  EQ(A_TECHNIQUE_CATEGORY_UUID, id.value), attributes:_*)
      entry           <- categoryEntries.size match {
                           case 0 => None.succeed
                           case 1 => Some(categoryEntries(0)).succeed
                           case _ => s"Error, the directory contains multiple occurrence of category with id '${id.value}}'. DN: ${categoryEntries.map( _.dn).mkString("; ")}".fail
                         }
    } yield {
      entry
    })
  }

  /**
   * Get the direct parent of the given category.
   * Return empty for root of the hierarchy, fails if the category
   * is not in the repository
   */
  def getParentActiveTechniqueCategory(id:ActiveTechniqueCategoryId) : IOResult[ActiveTechniqueCategory] = {
    userLibMutex.readLock(for {
      con                 <- ldap
      categoryEntry       <- getCategoryEntry(con, id, "1.1").notOptional(s"Entry with ID '${id.value}' was not found")
      parentCategoryEntry <- con.get(categoryEntry.dn.getParent).notOptional(s"Entry with DN '${categoryEntry.dn.getParent}' was not found")
      parentCategory      <- mapper.entry2ActiveTechniqueCategory(parentCategoryEntry).toIO.chainError(s"Error when transforming LDAP entry '${parentCategoryEntry}' into an active technique category")
      added               <- addSubEntries(parentCategory, parentCategoryEntry.dn, con)
    } yield {
      added
    })
  }

  /**
   * Return the list of parents for that category, the nearest parent
   * first, until the root of the library.
   * The the last parent is not the root of the library, return a.fail.
   * Also return a.fail if the path to top is broken in any way.
   */
  def getParentsForActiveTechniqueCategory(id:ActiveTechniqueCategoryId) : IOResult[List[ActiveTechniqueCategory]] = {
    userLibMutex.readLock(
      //TODO : LDAPify that, we can have the list of all DN from id to root at the begining (just dn.getParent until rudderDit.ACTIVE_TECHNIQUES_LIB.dn)
      getActiveTechniqueLibrary.flatMap { root =>
        if(id == root.id) Nil.succeed
        else getParentActiveTechniqueCategory(id).flatMap(parent =>
          getParentsForActiveTechniqueCategory(parent.id).map(parents => parent :: parents)
        )
      }
    )
  }

  def getParentsForActiveTechnique(id:ActiveTechniqueId) : IOResult[ActiveTechniqueCategory] = {
    userLibMutex.readLock(for {
      con <- ldap
      uptEntries <- con.searchSub(rudderDit.ACTIVE_TECHNIQUES_LIB.dn, EQ(A_ACTIVE_TECHNIQUE_UUID, id.value))
      uptEntry <- uptEntries.size match {
        case 0 => s"Can not find active technique with id '${id.value}}'".fail
        case 1 => uptEntries(0).succeed
        case _ => s"Found more than one active technique with id '${id.value}' : ${uptEntries.map(_.dn).mkString("; ")}".fail
      }
      category <- getActiveTechniqueCategory(mapper.dn2ActiveTechniqueCategoryId(uptEntry.dn.getParent)).notOptional(
                    s"Category '${id.toString}' but we can't find its parent. If it wasn't deleted, please report the problem to Rudder project."
                  )
    } yield {
      category
    })
  }



  def getActiveTechniqueByCategory(includeSystem:Boolean = false) : IOResult[SortedMap[List[ActiveTechniqueCategoryId], CategoryWithActiveTechniques]] = {
    userLibMutex.readLock(for {
      allCats      <- getAllActiveTechniqueCategories(includeSystem)
      catsWithUPs  <- ZIO.foreach(allCats) { lightCat =>
                        for {
                          category <- getActiveTechniqueCategory(lightCat.id).notOptional(s"Impossible to retrieve category '${lightCat.id.toString}' which was previously listed")
                          parents  <- getParentsForActiveTechniqueCategory(category.id)
                          upts     <- ZIO.foreach(category.items) { uactiveTechniqueId => getActiveTechniqueByActiveTechnique(uactiveTechniqueId).notOptional(s"Missing active technique ${uactiveTechniqueId.value}") }
                        } yield {
                          ( (category.id :: parents.map(_.id)).reverse, CategoryWithActiveTechniques(category, upts.toSet))
                        }
                      }
    } yield {
      implicit val ordering = ActiveTechniqueCategoryOrdering
      SortedMap[List[ActiveTechniqueCategoryId], CategoryWithActiveTechniques]() ++ catsWithUPs
    })
  }

  def getActiveTechniqueByActiveTechnique(id: ActiveTechniqueId): IOResult[Option[ActiveTechnique]] = {
    userLibMutex.readLock {
      getActiveTechnique[ActiveTechniqueId](id, { id => EQ(A_ACTIVE_TECHNIQUE_UUID, id.value) } )
    }
  }

  def getActiveTechnique(name: TechniqueName): IOResult[Option[ActiveTechnique]] = {
    userLibMutex.readLock {
      this.getActiveTechnique[TechniqueName](name, { name => EQ(A_TECHNIQUE_UUID, name.value) } )
    }
  }

  /**
   * Add directives ids for the given active technique which must
   * be mapped to the given dn in LDAP directory accessible by con
   */
  private[this] def addDirectives(activeTechnique:ActiveTechnique, dn:DN, con:RoLDAPConnection) : IOResult[ActiveTechnique] = {
    for {
      piEntries <- con.searchOne(dn, EQ(A_OC, OC_DIRECTIVE), "objectClass").fold(_ => Seq(), x => x)
    } yield {
      activeTechnique.copy(
        directives = piEntries.map(e => mapper.dn2LDAPRuleID(e.dn)).toList
      )
    }
  }

  private[this] def getActiveTechnique[ID](id: ID, filter: ID => Filter): IOResult[Option[ActiveTechnique]] = {
    (for {
      con        <- ldap
      uptEntries <- con.searchSub(rudderDit.ACTIVE_TECHNIQUES_LIB.dn, filter(id))
      res        <- uptEntries.size match {
                      case 0 => None.succeed
                      case 1 =>
                        for {
                          activeTechnique <- mapper.entry2ActiveTechnique(uptEntries(0)).chainError("Error when mapping active technique entry to its entity. Entry: %s".format(uptEntries(0))).toIO
                          added           <- addDirectives(activeTechnique,uptEntries(0).dn,con)
                        } yield {
                          Some(added)
                        }
                      case _ => s"Error, the directory contains multiple occurrence of active technique with ID '${id}'. DNs involved: ${uptEntries.map( _.dn).mkString("; ")}".fail
                    }
    } yield {
      res
    })
  }

  def getUPTEntry(con:RoLDAPConnection, id:ActiveTechniqueId, attributes:String*) : IOResult[Option[LDAPEntry]] = {
    userLibMutex.readLock {
      getUPTEntry[ActiveTechniqueId](con, id, { id => EQ(A_ACTIVE_TECHNIQUE_UUID, id.value) }, attributes:_*)
    }
  }

  /**
   * Look in the subtree with root=active technique library
   * for and entry with the given id.
   * We expect at most one result, more is a.fail
   */
  def getUPTEntry[ID](
      con:RoLDAPConnection,
      id:ID,
      filter: ID => Filter,
      attributes:String*
  ) : LDAPIOResult[Option[LDAPEntry]] = {
    for {
      uptEntries <- con.searchSub(rudderDit.ACTIVE_TECHNIQUES_LIB.dn, filter(id), attributes:_*)
      entry      <- uptEntries.size match {
                      case 0 => None.succeed
                      case 1 => Some(uptEntries(0)).succeed
                      case _ => LDAPRudderError.Consistancy(s"Error, the directory contains multiple occurrence of active " +
                                                            s"technique with ID '${id}'. DNs involved: ${uptEntries.map( _.dn).mkString("; ")}").fail
                    }
    } yield {
      entry
    }
  }

  def activeTechniqueBreadCrump(id: ActiveTechniqueId): IOResult[List[ActiveTechniqueCategory]] = {
    //find the active technique entry for that id, and from that, build the parent bread crump
    userLibMutex.readLock { for {
      cat  <- getParentsForActiveTechnique(id)
      cats <- getParentsForActiveTechniqueCategory(cat.id)
    } yield {
      cat :: cats
    } }
  }




  def getFullDirectiveLibrary() : IOResult[FullActiveTechniqueCategory] = {
    //data structure to holds all relation between objects
final case class AllMaps(
        categories: Map[ActiveTechniqueCategoryId, ActiveTechniqueCategory]
      , activeTechiques: Map[ActiveTechniqueId, ActiveTechnique]
      , categoriesByCategory: Map[ActiveTechniqueCategoryId, List[ActiveTechniqueCategoryId]]
      , activeTechniquesByCategory: Map[ActiveTechniqueCategoryId, List[ActiveTechniqueId]]
      , directivesByActiveTechnique: Map[ActiveTechniqueId, List[Directive]]
    )

    //here, active technique is expected to have an empty list of children
    def fromActiveTechnique(at: ActiveTechnique, maps:AllMaps) = {
      FullActiveTechnique(
          id = at.id
        , techniqueName = at.techniqueName
        , techniques = SortedMap( techniqueRepository.getByName(at.techniqueName).toSeq:_* )
        , acceptationDatetimes = SortedMap( at.acceptationDatetimes.toSeq:_* )
        , directives = maps.directivesByActiveTechnique.getOrElse(at.id, Nil)
        , isEnabled = at.isEnabled
        , isSystem = at.isSystem
      )
    }

    //here, subcaterories and active technique are expexcted to be empty
    def fromCategory(atcId:ActiveTechniqueCategoryId, maps:AllMaps, activeTechniques:Map[ActiveTechniqueId, FullActiveTechnique]): FullActiveTechniqueCategory = {
      def getCat(id:ActiveTechniqueCategoryId) = maps.categories.getOrElse(id, throw new IllegalArgumentException(s"Missing categories with id ${atcId} in the list of available categories"))
      val atc = getCat(atcId)

      FullActiveTechniqueCategory(
          id = atc.id
        , name = atc.name
        , description = atc.description
        , subCategories = maps.categoriesByCategory.getOrElse(atc.id, Nil) .map { id =>
            fromCategory(id, maps, activeTechniques)
          }
        , activeTechniques = maps.activeTechniquesByCategory.getOrElse(atc.id, Nil).map { atId =>
            activeTechniques.getOrElse(atId, throw new IllegalArgumentException(s"Missing active technique with id ${atId} in the list of available active techniques"))
          }
        , isSystem = atc.isSystem
      )
    }

    /*
     * strategy: load the full subtree from the root category id,
     * then process entrie mapping them to their light version,
     * then call fromCategory on the root (we know its id).
     */


    val emptyAll = AllMaps(Map(), Map(), Map(), Map(), Map())
    import rudderDit.ACTIVE_TECHNIQUES_LIB._

    def mappingError(current: AllMaps, e: LDAPEntry, err: RudderError) : AllMaps = {
      val error = Chained(s"Error when mapping entry with DN '${e.dn.toString}' from directive library", err)

      logEffect.warn(error.fullMsg)
      current
    }

    (for {
      con     <- ldap
      entries <- userLibMutex.readLock( con.getTree(rudderDit.ACTIVE_TECHNIQUES_LIB.dn).notOptional("The root category of the user library of techniques seems to be missing in LDAP directory. Please check its content") )
    } yield {
      val allMaps =  entries.toSeq.foldLeft(emptyAll) { case (current, e) =>
         if(isACategory(e)) {
           mapper.entry2ActiveTechniqueCategory(e) match {
             case Right(category) =>
               //for categories other than root, add it in the list
               //of its parent subcategories
               val updatedSubCats = if(e.dn == rudderDit.ACTIVE_TECHNIQUES_LIB.dn) {
                 current.categoriesByCategory
               } else {
                 val catId = mapper.dn2ActiveTechniqueCategoryId(e.dn.getParent)
                 val subCats = category.id :: current.categoriesByCategory.getOrElse(catId, Nil)
                 current.categoriesByCategory + (catId -> subCats)
               }
               current.copy(
                   categories = current.categories + (category.id -> category)
                 , categoriesByCategory =  updatedSubCats
               )
             case Left(err) => mappingError(current, e, err)
           }
         } else if(isAnActiveTechnique(e)) {
           mapper.entry2ActiveTechnique(e) match {
             case Right(at) =>
               val catId = mapper.dn2ActiveTechniqueCategoryId(e.dn.getParent)
               val atsForCatId = at.id :: current.activeTechniquesByCategory.getOrElse(catId, Nil)
               current.copy(
                   activeTechiques = current.activeTechiques + (at.id -> at)
                 , activeTechniquesByCategory = current.activeTechniquesByCategory + (catId -> atsForCatId)
               )
             case Left(err) => mappingError(current, e, err)
           }
         } else if(isADirective(e)) {
           mapper.entry2Directive(e) match {
             case Right(dir) =>
               val atId = mapper.dn2ActiveTechniqueId(e.dn.getParent)
               val dirsForAt = dir :: current.directivesByActiveTechnique.getOrElse(atId, Nil)
               current.copy(
                   directivesByActiveTechnique = current.directivesByActiveTechnique + (atId -> dirsForAt)
               )
             case Left(err) => mappingError(current, e, err)
           }
         } else {
           //log error, continue
           logEffect.warn(s"Entry with DN '${e.dn}' was ignored because it is of an unknow type. Known types are categories, active techniques, directives")
           current
         }
      }

      val fullActiveTechniques = allMaps.activeTechiques.map{ case (id,at) => (id -> fromActiveTechnique(at, allMaps)) }.toMap

      fromCategory(ActiveTechniqueCategoryId(rudderDit.ACTIVE_TECHNIQUES_LIB.rdnValue._1), allMaps, fullActiveTechniques.toMap)
    })
  }


}

class WoLDAPDirectiveRepository(
    roDirectiveRepos              : RoLDAPDirectiveRepository
  , ldap                          : LDAPConnectionProvider[RwLDAPConnection]
  , diffMapper                    : LDAPDiffMapper
  , actionLogger                  : EventLogRepository
  , uuidGen                       : StringUuidGenerator
  , gitPiArchiver                 : GitDirectiveArchiver
  , gitATArchiver                 : GitActiveTechniqueArchiver
  , gitCatArchiver                : GitActiveTechniqueCategoryArchiver
  , personIdentService            : PersonIdentService
  , autoExportOnModify            : Boolean
) extends WoDirectiveRepository with NamedZioLogger {


  import roDirectiveRepos._

  override def loggerName: String = this.getClass.getName

  /**
   * Save the given directive into given active technique
   * If the directive is already present in the system but not
   * in the given category, raise an error.
   * If the directive is already in the given technique,
   * update the directive.
   * If the directive is not in the system, add it.
   * If the directive is exactly the same, returns None diff.
   * Returned the saved Directive
   */
  private[this] def internalSaveDirective(inActiveTechniqueId:ActiveTechniqueId,directive:Directive, modId: ModificationId, actor:EventActor, reason:Option[String], systemCall:Boolean) : IOResult[Option[DirectiveSaveDiff]] = {
    for {
      con         <- ldap
      uptEntry    <- getUPTEntry(con, inActiveTechniqueId, "1.1").notOptional(s"Can not find the User Policy Entry with id '${inActiveTechniqueId.value}' to add directive '${directive.id.value}'")
      canAdd      <- getDirectiveEntry(con, directive.id).flatMap { //check if the directive already exists elsewhere
                       case None          => None.succeed
                       case Some(otherPi) =>
                         if(otherPi.dn.getParent == uptEntry.dn) {
                           mapper.entry2Directive(otherPi).toIO.flatMap { x =>
                             (x.isSystem, systemCall) match {
                               case (true, false) => Unexpected(s"System directive '${x.name}' (${x.id.value}) can't be updated").fail
                               case (false, true) => Inconsistency("Non-system directive can not be updated with that method").fail
                               case _ => Some(otherPi).succeed
                             }
                           }
                         } else Inconsistency(s"An other directive with the id '${directive.id.value}' exists in an other category that the one with id '${inActiveTechniqueId.value}}': ${otherPi.dn}}").fail
                     }
      // We have to keep the old rootSection to generate the event log
      oldRootSection <- getActiveTechniqueAndDirective(directive.id).map {
                          // Directory did not exist before, this is a Rule addition.
                          case None => None
                          case Some((oldActiveTechnique, oldDirective)) =>
                            val oldTechniqueId =  TechniqueId(oldActiveTechnique.techniqueName, oldDirective.techniqueVersion)
                            techniqueRepository.get(oldTechniqueId).map(_.rootSection)
                        }
      exists            <- directiveNameExists(con, directive.name, directive.id)
      nameIsAvailable   <- ZIO.when(exists) {
                             Inconsistency(s"Cannot set directive with name '${directive.name}}' : this name is already in use.").fail
                           }
      piEntry           =  mapper.userDirective2Entry(directive, uptEntry.dn)
      result            <- userLibMutex.writeLock { con.save(piEntry, true) }
      //for log event - perhaps put that elsewhere ?
      activeTechnique   <- getActiveTechniqueByActiveTechnique(inActiveTechniqueId).notOptional(s"Can not find the User Policy Entry with id '${inActiveTechniqueId.value}' to add directive '${directive.id.value}'")
      activeTechniqueId =  TechniqueId(activeTechnique.techniqueName,directive.techniqueVersion)
      technique         <- techniqueRepository.get(activeTechniqueId).notOptional(s"Can not find the technique with ID '${activeTechniqueId.toString}'")
      optDiff           <- (diffMapper.modChangeRecords2DirectiveSaveDiff(
                               technique.id.name
                             , technique.rootSection
                             , piEntry.dn
                             , canAdd
                             , result
                             , oldRootSection
                           ).toIO.chainError("Error when processing saved modification to log them"))
      eventLogged <- (optDiff match {
                       case None => UIO.unit
                       case Some(diff:AddDirectiveDiff) =>
                         actionLogger.saveAddDirective(
                             modId
                           , principal = actor
                           , addDiff = diff
                           , varsRootSectionSpec = technique.rootSection
                           , reason = reason
                         )
                       case Some(diff:ModifyDirectiveDiff) =>
                         actionLogger.saveModifyDirective(
                             modId
                           , principal = actor
                           , modifyDiff = diff
                           , reason = reason
                         )
                     })
      autoArchive <- ZIO.when(autoExportOnModify && optDiff.isDefined && !directive.isSystem) {
                       for {
                         parents  <- activeTechniqueBreadCrump(activeTechnique.id)
                         commiter <- personIdentService.getPersonIdentOrDefault(actor.name)
                         archived <- gitPiArchiver.archiveDirective(directive, technique.id.name, parents.map( _.id), technique.rootSection, Some((modId, commiter, reason)))
                       } yield archived
                     }
    } yield {
      optDiff
    }
  }

  override def saveDirective(inActiveTechniqueId:ActiveTechniqueId,directive:Directive, modId: ModificationId, actor:EventActor, reason:Option[String]) : IOResult[Option[DirectiveSaveDiff]] = {
    internalSaveDirective(inActiveTechniqueId, directive, modId, actor, reason, false)
  }

  override def saveSystemDirective(inActiveTechniqueId:ActiveTechniqueId,directive:Directive, modId: ModificationId, actor:EventActor, reason:Option[String]) : IOResult[Option[DirectiveSaveDiff]] = {
    internalSaveDirective(inActiveTechniqueId, directive, modId, actor, reason, true)
  }


  private[this] def directiveNameExists(con:RoLDAPConnection, name : String, id:DirectiveId) : IOResult[Boolean] = {
    val filter = AND(AND(IS(OC_DIRECTIVE), EQ(A_NAME,name), NOT(EQ(A_DIRECTIVE_UUID, id.value))))
    con.searchSub(rudderDit.ACTIVE_TECHNIQUES_LIB.dn, filter).flatMap( _.size match {
      case 0 => false.succeed
      case 1 => true.succeed
      case _ => logPure.error("More than one directive has %s name".format(name)) *> true.succeed
    })
  }

<<<<<<< HEAD
  private[this] def internalDeleteSystemDirective(id:DirectiveId, modId: ModificationId, actor:EventActor, reason:Option[String]) : IOResult[Option[DeleteDirectiveDiff]] = {
    getActiveTechniqueAndDirectiveEntries(id).flatMap {
      case None => // directive already deleted, do nothing
        None.succeed
      case Some((uptEntry, entry)) =>
        for {
          con             <- ldap
          //for logging, before deletion
          activeTechnique <- mapper.entry2ActiveTechnique(uptEntry).chainError(s"Error when mapping active technique entry to its entity. Entry: ${uptEntry}").toIO
          directive       <- mapper.entry2Directive(entry).chainError(s"Error when transforming LDAP entry into a system directive for id '${id.value}'. Entry: ${entry}").toIO
          technique       <- techniqueRepository.get(TechniqueId(activeTechnique.techniqueName,directive.techniqueVersion)).succeed
          //delete
          deleted         <- userLibMutex.writeLock { con.delete(entry.dn) }
          diff            =  DeleteDirectiveDiff(activeTechnique.techniqueName, directive)
          loggedAction    <- { //we can have a missing technique if the technique was deleted but not its directive. In that case, make a fake root section
            val rootSection = technique.map( _.rootSection).getOrElse(SectionSpec("Missing technique information"))
            actionLogger.saveDeleteDirective(
              modId, principal = actor, deleteDiff = diff, varsRootSectionSpec = rootSection, reason = reason
            )
          }
          autoArchive     <- ZIO.when(autoExportOnModify && deleted.size > 0 && !directive.isSystem) {
            for {
              parents  <- activeTechniqueBreadCrump(activeTechnique.id)
              commiter <- personIdentService.getPersonIdentOrDefault(actor.name)
              archived <- gitPiArchiver.deleteDirective(directive.id, activeTechnique.techniqueName, parents.map( _.id), Some((modId, commiter, reason)))
            } yield archived
          }
        } yield {
          Some(diff)
        }
    }
  }

  private[this] def deleteDirectiveCommon(directiveId:DirectiveId, modId: ModificationId, actor:EventActor, reason:Option[String], isSystem: Boolean) ={
    if(isSystem){
      internalDeleteSystemDirective(directiveId, modId, actor, reason)
    } else {
      deleteDirective(directiveId, modId, actor, reason)
    }
  }

=======
>>>>>>> 522825cd
  /**
   * Delete a directive's system.
   * No dependency check are done, and so you will have to
   * delete dependent rule (or other items) by
   * hand if you want.
   *
   * If no directive has such id, return a success.
   */
  override def deleteSystemDirective(id: DirectiveId, modId: ModificationId, actor: EventActor, reason: Option[String]): IOResult[Option[DeleteDirectiveDiff]] = {
<<<<<<< HEAD
    deleteDirectiveCommon(id, modId, actor, reason:Option[String], isSystem = true)
=======
    internalDeleteDirective(id, modId, actor, reason:Option[String], callSystem = true)
>>>>>>> 522825cd
  }

  /**
   * Delete a directive.
   * No dependency check are done, and so you will have to
   * delete dependent rule (or other items) by
   * hand if you want.
   */
  override def delete(id: DirectiveId, modId: ModificationId, actor: EventActor, reason: Option[String]): IOResult[Option[DeleteDirectiveDiff]] = {
<<<<<<< HEAD
    deleteDirectiveCommon(id, modId, actor, reason:Option[String], isSystem = false)
  }

  private[this] def deleteDirective(id:DirectiveId, modId: ModificationId, actor:EventActor, reason:Option[String]) : IOResult[Option[DeleteDirectiveDiff]] = {
=======
    internalDeleteDirective(id, modId, actor, reason:Option[String], callSystem = false)
  }

  private[this] def internalDeleteDirective(id:DirectiveId, modId: ModificationId, actor:EventActor, reason:Option[String], callSystem: Boolean = false) : IOResult[Option[DeleteDirectiveDiff]] = {
>>>>>>> 522825cd
    getActiveTechniqueAndDirectiveEntries(id).flatMap {
      case None => // directive already deleted, do nothing
        None.succeed
      case Some((uptEntry, entry)) =>
        for {
          con             <- ldap
          //for logging, before deletion
          activeTechnique <- mapper.entry2ActiveTechnique(uptEntry).chainError(s"Error when mapping active technique entry to its entity. Entry: ${uptEntry}").toIO
          directive       <- mapper.entry2Directive(entry).chainError(s"Error when transforming LDAP entry into a directive for id '${id.value}'. Entry: ${entry}").toIO
          checkSystem     <- (directive.isSystem, callSystem) match {
                              case (true, false) => Unexpected(s"System directive '${id.value}' can't be deleted").fail
                              case (false, true) => Inconsistancy(s"Non-system directive '${id.value}' can not be deleted with that method").fail
                              case _             => directive.succeed
                            }
          technique       <- techniqueRepository.get(TechniqueId(activeTechnique.techniqueName,directive.techniqueVersion)).succeed
          //delete
          deleted         <- userLibMutex.writeLock { con.delete(entry.dn) }
          diff            =  DeleteDirectiveDiff(activeTechnique.techniqueName, directive)
          loggedAction    <- { //we can have a missing technique if the technique was deleted but not its directive. In that case, make a fake root section
                               val rootSection = technique.map( _.rootSection).getOrElse(SectionSpec("Missing technique information"))
                               actionLogger.saveDeleteDirective(
                                 modId, principal = actor, deleteDiff = diff, varsRootSectionSpec = rootSection, reason = reason
                               )
                             }
          autoArchive     <- ZIO.when(autoExportOnModify && deleted.size > 0 && !directive.isSystem) {
                               for {
                                 parents  <- activeTechniqueBreadCrump(activeTechnique.id)
                                 commiter <- personIdentService.getPersonIdentOrDefault(actor.name)
                                 archived <- gitPiArchiver.deleteDirective(directive.id, activeTechnique.techniqueName, parents.map( _.id), Some((modId, commiter, reason)))
                               } yield archived
                             }
        } yield {
          Some(diff)
        }
      }
  }

  /**
   * Check if the given parent category has a child with the given name (exact) and
   * an id different from given id
   */
  private[this] def existsByName(con:RwLDAPConnection, parentDN:DN, subCategoryName:String, notId:String) : IOResult[Boolean] = {
    userLibMutex.readLock {
      con.searchOne(parentDN, AND(EQ(A_NAME,subCategoryName),NOT(EQ(A_TECHNIQUE_CATEGORY_UUID,notId))), "1.1" ).map( _.nonEmpty)
    }
  }

  /**
   * Add the given category into the given parent category in the
   * user library.
   * Fails if the parent category does not exist in user lib or
   * if it already contains that category, or a category of the
   * same name (name must be unique for a given level)
   *
   * return the modified parent category.
   */
  def addActiveTechniqueCategory(
      that:ActiveTechniqueCategory
    , into:ActiveTechniqueCategoryId //parent category
    , modId : ModificationId
    , actor: EventActor
    , reason: Option[String]
  ) : IOResult[ActiveTechniqueCategory] = {
    (for {
      con                 <- ldap
      parentCategoryEntry <- getCategoryEntry(con, into, "1.1").notOptional(s"The parent category '${into.value}' was not found, can not add")
      categoryEntry       =  mapper.activeTechniqueCategory2ldap(that,parentCategoryEntry.dn)
      exists              <- existsByName(con,parentCategoryEntry.dn, that.name, that.id.value)
      canAddByName        <- if(exists) {
                               "A category with that name already exists in that category: category names must be unique for a given level".fail
                             } else {
                               "Can add, no sub categorie with that name".succeed
                             }
      result              <- userLibMutex.writeLock { con.save(categoryEntry, removeMissingAttributes = true) }
      autoArchive         <- ZIO.when(autoExportOnModify && !result.isInstanceOf[LDIFNoopChangeRecord] && !that.isSystem) {
                               for {
                                 parents  <- getParentsForActiveTechniqueCategory(that.id)
                                 commiter <- personIdentService.getPersonIdentOrDefault(actor.name)
                                 archive  <- gitCatArchiver.archiveActiveTechniqueCategory(that,parents.map( _.id), Some((modId, commiter, reason)))
                               } yield archive
                             }
      parentEntry         <- getCategoryEntry(con, into).chainError("Entry with ID '%s' was not found".format(into))
      updatedParent       <- mapper.entry2ActiveTechniqueCategory(categoryEntry).chainError(s"Error when transforming LDAP entry '${categoryEntry}' into an active technique category").toIO
    } yield {
      updatedParent
    })
  }

  /**
   * Update an existing technique category
   * Return the updated policy category
   */
  def saveActiveTechniqueCategory(category:ActiveTechniqueCategory, modId : ModificationId, actor: EventActor, reason: Option[String]) : IOResult[ActiveTechniqueCategory] = {
    for {
      con              <- ldap
      oldCategoryEntry <- getCategoryEntry(con, category.id, "1.1").notOptional(s"Entry with ID '${category.id.value}' was not found")
      categoryEntry    =  mapper.activeTechniqueCategory2ldap(category,oldCategoryEntry.dn.getParent)
      exists           <- existsByName(con,categoryEntry.dn.getParent, category.name, category.id.value)
      canAddByName     <- if(categoryEntry.dn != rudderDit.ACTIVE_TECHNIQUES_LIB.dn && exists) {
                            "A category with that name already exists in that category: category names must be unique for a given level".fail
                          } else {
                            "Can add, no sub categorie with that name".succeed
                          }
      result           <- userLibMutex.writeLock { con.save(categoryEntry, removeMissingAttributes = true) }
      updated          <- getActiveTechniqueCategory(category.id).notOptional(s"Error: can not find back just saved category '${category.id.toString}'")
      autoArchive      <- ZIO.when(autoExportOnModify && !result.isInstanceOf[LDIFNoopChangeRecord] && !category.isSystem) {
                            for {
                              parents  <- getParentsForActiveTechniqueCategory(category.id)
                              commiter <- personIdentService.getPersonIdentOrDefault(actor.name)
                              archive  <- gitCatArchiver.archiveActiveTechniqueCategory(updated,parents.map( _.id), Some((modId, commiter, reason)))
                            } yield archive
                          }
    } yield {
      updated
    }
  }



  def deleteCategory(id:ActiveTechniqueCategoryId, modId : ModificationId, actor:EventActor, reason: Option[String], checkEmpty:Boolean = true) : IOResult[ActiveTechniqueCategoryId] = {
    for {
      con     <-ldap
      deleted <- getCategoryEntry(con, id).flatMap {
          case Some(entry) =>
            for {
              category    <- mapper.entry2ActiveTechniqueCategory(entry).toIO
              parents     <- if(autoExportOnModify) {
                               getParentsForActiveTechniqueCategory(id)
                             } else Nil.succeed
              ok          <- userLibMutex.writeLock { con.delete(entry.dn, recurse = !checkEmpty).chainError(s"Error when trying to delete category with ID '${id.value}'") }
              autoArchive <- ZIO.when(autoExportOnModify && ok.size > 0 && !category.isSystem) {
                               for {
                                 commiter <- personIdentService.getPersonIdentOrDefault(actor.name)
                                 archive  <- gitCatArchiver.deleteActiveTechniqueCategory(id,parents.map( _.id), Some((modId, commiter, reason)))
                               } yield {
                                 archive
                               }
                             }.chainError("Error when trying to archive automatically the category deletion")
            } yield {
              id
            }

          case None => id.succeed
      }
    } yield {
      deleted
    }
  }

  /**
   * Move an existing category into a new one.
   * Both category to move and destination have to exists, else it is a.fail.
   * The destination category can not be a child of the category to move.
   */
  def move(categoryId:ActiveTechniqueCategoryId, intoParent:ActiveTechniqueCategoryId, optionNewName: Option[ActiveTechniqueCategoryId], modId : ModificationId, actor: EventActor, reason: Option[String]) : IOResult[ActiveTechniqueCategoryId] = {
    for {
      con            <- ldap
      oldParents     <- if(autoExportOnModify) {
                          getParentsForActiveTechniqueCategory(categoryId)
                        } else Nil.succeed
      categoryEntry  <- getCategoryEntry(con, categoryId, A_NAME).notOptional(s"Category was not found")
      newParentEntry <- getCategoryEntry(con, intoParent, "1.1").notOptional(s"New destination category '${intoParent.value}' was not found")
      moveAuthorised <- if(newParentEntry.dn.isDescendantOf(categoryEntry.dn, true)) {
                          "Can not move a category to itself or one of its children".fail
                        } else "Succes".succeed
      canAddByName   <- (categoryEntry(A_TECHNIQUE_CATEGORY_UUID) , categoryEntry(A_NAME)) match {
                          case (Some(id),Some(name)) =>
                            existsByName(con, newParentEntry.dn, name, id).flatMap { exists =>
                              if(exists) {
                                "A category with that name already exists in that category: category names must be unique for a given level".fail
                              } else {
                                "Can add, no sub categorie with that name".succeed
                              }
                            }
                          case _ => "Can not find the category entry name for category with ID %s. Name is needed to check unicity of categories by level".fail
                        }
      result         <- userLibMutex.writeLock { con.move(categoryEntry.dn, newParentEntry.dn, optionNewName.map(n => rudderDit.ACTIVE_TECHNIQUES_LIB.buildCategoryRDN(n.value))) }
      newCat         <- getActiveTechniqueCategory(optionNewName.getOrElse(categoryId)).notOptional(s"Error: can not find back just move category '${categoryId.toString}'")
      autoArchive    <- ZIO.when(autoExportOnModify && !result.isInstanceOf[LDIFNoopChangeRecord] && !newCat.isSystem ) {
                          for {
                            parents  <- getParentsForActiveTechniqueCategory(newCat.id)
                            commiter <- personIdentService.getPersonIdentOrDefault(actor.name)
                            moved    <- gitCatArchiver.moveActiveTechniqueCategory(newCat, oldParents.map( _.id), parents.map( _.id), Some((modId, commiter, reason)))
                          } yield {
                            moved
                          }
                        }.chainError("Error when trying to archive automatically the category move")
    } yield {
      categoryId
    }
  }



  def addTechniqueInUserLibrary(
      categoryId   : ActiveTechniqueCategoryId
    , techniqueName: TechniqueName
    , versions     : Seq[TechniqueVersion]
    , modId        : ModificationId
    , actor        : EventActor
    , reason: Option[String]
  ): IOResult[ActiveTechnique] = {
    //check if the technique is already in user lib, and if the category exists
    for {
      con                <- ldap
      noActiveTechnique  <- { //check that there is not already defined activeTechnique with such ref id
                              getUPTEntry[TechniqueName](
                                con, techniqueName,
                                { name => EQ(A_TECHNIQUE_UUID, name.value) },
                                "1.1") flatMap {
                                  case None => UIO.unit
                                  case Some(uptEntry) => s"Can not add a technique with id '${techniqueName.toString}' in user library. active technique '${uptEntry.dn}}' is already defined with such a reference technique.".fail
                              }
                            }
      categoryEntry      <- getCategoryEntry(con, categoryId, "1.1").notOptional(s"Category entry with ID '${categoryId.value}' was not found")
      newActiveTechnique =  ActiveTechnique(ActiveTechniqueId(uuidGen.newUuid),techniqueName, versions.map(x => x -> DateTime.now()).toMap)
      uptEntry           =  mapper.activeTechnique2Entry(newActiveTechnique,categoryEntry.dn)
      result             <- userLibMutex.writeLock { con.save(uptEntry, true) }
      // a new active technique is never system, see constructor call, using defvault value,
      // maybe we should check in its caller is the technique is system or not
      autoArchive        <- ZIO.when(autoExportOnModify && !result.isInstanceOf[LDIFNoopChangeRecord]) {
                              for {
                                parents  <- activeTechniqueBreadCrump(newActiveTechnique.id)
                                commiter <- personIdentService.getPersonIdentOrDefault(actor.name)
                                archive  <- gitATArchiver.archiveActiveTechnique(newActiveTechnique, parents.map( _.id), Some((modId, commiter, reason)))
                              } yield archive
                            }
    } yield {
      newActiveTechnique
    }
  }


  /**
   * Move a technique to a new category.
   *.fail if the given technique or category
   * does not exist.
   *
   */
  def move(uactiveTechniqueId:ActiveTechniqueId, newCategoryId:ActiveTechniqueCategoryId, modId: ModificationId, actor: EventActor, reason: Option[String]) : IOResult[ActiveTechniqueId] = {
    for {
      con                  <- ldap
      oldParents           <- if(autoExportOnModify) {
                                activeTechniqueBreadCrump(uactiveTechniqueId)
                              } else Nil.succeed
      activeTechnique      <- getUPTEntry(con, uactiveTechniqueId, "1.1").notOptional(s"Can not move non existing template in use library with ID '${uactiveTechniqueId.value}")
      newCategory          <- getCategoryEntry(con, newCategoryId, "1.1").notOptional(s"Can not move template with ID '${uactiveTechniqueId.value}' into non existing category of user library ${newCategoryId.value}")
      moved                <- userLibMutex.writeLock { con.move(activeTechnique.dn, newCategory.dn).chainError(s"Error when moving technique '${uactiveTechniqueId.value}' to category ${newCategoryId.value}")}
      movedActiveTechnique <- getActiveTechniqueByActiveTechnique(uactiveTechniqueId).notOptional(s"The technique was not found in new category")
      autoArchive          <- ZIO.when(autoExportOnModify && !moved.isInstanceOf[LDIFNoopChangeRecord] && !movedActiveTechnique.isSystem) {
                                for {
                                  parents  <- activeTechniqueBreadCrump(uactiveTechniqueId)
                                  commiter <- personIdentService.getPersonIdentOrDefault(actor.name)
                                  moved    <- gitATArchiver.moveActiveTechnique(movedActiveTechnique, oldParents.map( _.id), parents.map( _.id), Some((modId, commiter, reason)))
                                } yield {
                                  moved
                                }
                              }.chainError("Error when trying to archive automatically the technique move")
    } yield {
      uactiveTechniqueId
    }
  }

  /**
   * Set the status of the technique to the new value
   */
  def changeStatus(uactiveTechniqueId:ActiveTechniqueId, status:Boolean, modId: ModificationId, actor: EventActor, reason: Option[String]) : IOResult[ActiveTechniqueId] = {
    for {
      con             <- ldap
      oldTechnique    <- getUPTEntry(con, uactiveTechniqueId).notOptional(s"Technique with id '${uactiveTechniqueId.value}' was not found")
      activeTechnique =  LDAPEntry(oldTechnique.backed)
      saved           <- {
                           activeTechnique +=! (A_IS_ENABLED, status.toLDAPString)
                           userLibMutex.writeLock { con.save(activeTechnique) }
                         }
      optDiff         <- diffMapper.modChangeRecords2TechniqueDiff(oldTechnique, saved).toIO.chainError(
                          s"Error when mapping technique '${uactiveTechniqueId.value}' update to an diff: ${saved}"
                         )
      loggedAction    <- optDiff match {
                           case None       => UIO.unit
                           case Some(diff) => actionLogger.saveModifyTechnique(modId, principal = actor, modifyDiff = diff, reason = reason)
                         }
      newactiveTechnique <- getActiveTechniqueByActiveTechnique(uactiveTechniqueId).notOptional(s"Technique with id '${uactiveTechniqueId.value}' can't be find back after status change")
      autoArchive        <- ZIO.when(autoExportOnModify && !saved.isInstanceOf[LDIFNoopChangeRecord] && ! newactiveTechnique.isSystem) {
                              for {
                                parents  <- activeTechniqueBreadCrump(uactiveTechniqueId)
                                commiter <- personIdentService.getPersonIdentOrDefault(actor.name)
                                archive  <- gitATArchiver.archiveActiveTechnique(newactiveTechnique, parents.map( _.id), Some((modId, commiter, reason)))
                              } yield archive
                            }
    } yield {
      uactiveTechniqueId
    }
  }

  def setAcceptationDatetimes(uactiveTechniqueId:ActiveTechniqueId, datetimes: Map[TechniqueVersion,DateTime], modId: ModificationId, actor: EventActor, reason: Option[String]) : IOResult[ActiveTechniqueId] = {
    for {
      con             <- ldap
      activeTechnique <- getUPTEntry(con, uactiveTechniqueId, A_ACCEPTATION_DATETIME).notOptional(s"Active technique with id '${uactiveTechniqueId.value}' was not found")
      saved           <- {
                           val oldAcceptations = mapper.unserializeAcceptations(activeTechnique(A_ACCEPTATION_DATETIME).getOrElse(""))
                           val json = JsonAST.compactRender(mapper.serializeAcceptations(oldAcceptations ++ datetimes))
                           activeTechnique.+=!(A_ACCEPTATION_DATETIME, json)
                           userLibMutex.writeLock { con.save(activeTechnique) }
                         }
      newActiveTechnique  <- getActiveTechniqueByActiveTechnique(uactiveTechniqueId).notOptional(s"Active technique with id '${uactiveTechniqueId.value}' was not found after acceptation datetime update")
      autoArchive         <- ZIO.when(autoExportOnModify && !saved.isInstanceOf[LDIFNoopChangeRecord] && !newActiveTechnique.isSystem) {
                               for {
                                 parents <- activeTechniqueBreadCrump(uactiveTechniqueId)
                                 commiter <- personIdentService.getPersonIdentOrDefault(actor.name)
                                 archive <- gitATArchiver.archiveActiveTechnique(newActiveTechnique, parents.map( _.id), Some((modId, commiter, reason)))
                               } yield archive
                             }
    } yield {
      uactiveTechniqueId
    }
  }


  /**
   * Delete the technique in user library.
   * If no such element exists, it is a.succeed.
   */
  def deleteActiveTechnique(uactiveTechniqueId:ActiveTechniqueId, modId: ModificationId, actor: EventActor, reason: Option[String]) : IOResult[ActiveTechniqueId] = {
    for {
      con                <- ldap
      oldParents         <- if(autoExportOnModify) {
                              activeTechniqueBreadCrump(uactiveTechniqueId)
                            } else Nil.succeed
      done               <- getUPTEntry(con, uactiveTechniqueId).flatMap {
        case None => "done".succeed
        case Some(activeTechnique) =>
          val ldapEntryTechnique = LDAPEntry(activeTechnique.backed)
          for {
            oldTechnique       <- mapper.entry2ActiveTechnique(ldapEntryTechnique).toIO
            deleted            <- userLibMutex.writeLock { con.delete(activeTechnique.dn, false) }
            diff               =  DeleteTechniqueDiff(oldTechnique)
            loggedAction       <- actionLogger.saveDeleteTechnique(modId, principal = actor, deleteDiff = diff, reason = reason)
            autoArchive        <- ZIO.when(autoExportOnModify && deleted.size > 0 && !oldTechnique.isSystem) {
                                     for {
                                       ptName   <- activeTechnique(A_TECHNIQUE_UUID) match {
                                         case None    =>  Inconsistency("Missing required reference technique name").fail
                                         case Some(x) => x.succeed
                                       }
                                       commiter <- personIdentService.getPersonIdentOrDefault(actor.name)
                                       res      <- gitATArchiver.deleteActiveTechnique(TechniqueName(ptName),oldParents.map( _.id), Some((modId, commiter, reason)))
                                     } yield res
                                  }.chainError("Error when trying to archive automatically the category deletion")
          } yield {
            "done"
          }
      }
    } yield {
      uactiveTechniqueId
    }
  }

}<|MERGE_RESOLUTION|>--- conflicted
+++ resolved
@@ -702,50 +702,6 @@
     })
   }
 
-<<<<<<< HEAD
-  private[this] def internalDeleteSystemDirective(id:DirectiveId, modId: ModificationId, actor:EventActor, reason:Option[String]) : IOResult[Option[DeleteDirectiveDiff]] = {
-    getActiveTechniqueAndDirectiveEntries(id).flatMap {
-      case None => // directive already deleted, do nothing
-        None.succeed
-      case Some((uptEntry, entry)) =>
-        for {
-          con             <- ldap
-          //for logging, before deletion
-          activeTechnique <- mapper.entry2ActiveTechnique(uptEntry).chainError(s"Error when mapping active technique entry to its entity. Entry: ${uptEntry}").toIO
-          directive       <- mapper.entry2Directive(entry).chainError(s"Error when transforming LDAP entry into a system directive for id '${id.value}'. Entry: ${entry}").toIO
-          technique       <- techniqueRepository.get(TechniqueId(activeTechnique.techniqueName,directive.techniqueVersion)).succeed
-          //delete
-          deleted         <- userLibMutex.writeLock { con.delete(entry.dn) }
-          diff            =  DeleteDirectiveDiff(activeTechnique.techniqueName, directive)
-          loggedAction    <- { //we can have a missing technique if the technique was deleted but not its directive. In that case, make a fake root section
-            val rootSection = technique.map( _.rootSection).getOrElse(SectionSpec("Missing technique information"))
-            actionLogger.saveDeleteDirective(
-              modId, principal = actor, deleteDiff = diff, varsRootSectionSpec = rootSection, reason = reason
-            )
-          }
-          autoArchive     <- ZIO.when(autoExportOnModify && deleted.size > 0 && !directive.isSystem) {
-            for {
-              parents  <- activeTechniqueBreadCrump(activeTechnique.id)
-              commiter <- personIdentService.getPersonIdentOrDefault(actor.name)
-              archived <- gitPiArchiver.deleteDirective(directive.id, activeTechnique.techniqueName, parents.map( _.id), Some((modId, commiter, reason)))
-            } yield archived
-          }
-        } yield {
-          Some(diff)
-        }
-    }
-  }
-
-  private[this] def deleteDirectiveCommon(directiveId:DirectiveId, modId: ModificationId, actor:EventActor, reason:Option[String], isSystem: Boolean) ={
-    if(isSystem){
-      internalDeleteSystemDirective(directiveId, modId, actor, reason)
-    } else {
-      deleteDirective(directiveId, modId, actor, reason)
-    }
-  }
-
-=======
->>>>>>> 522825cd
   /**
    * Delete a directive's system.
    * No dependency check are done, and so you will have to
@@ -755,11 +711,7 @@
    * If no directive has such id, return a success.
    */
   override def deleteSystemDirective(id: DirectiveId, modId: ModificationId, actor: EventActor, reason: Option[String]): IOResult[Option[DeleteDirectiveDiff]] = {
-<<<<<<< HEAD
-    deleteDirectiveCommon(id, modId, actor, reason:Option[String], isSystem = true)
-=======
     internalDeleteDirective(id, modId, actor, reason:Option[String], callSystem = true)
->>>>>>> 522825cd
   }
 
   /**
@@ -769,17 +721,10 @@
    * hand if you want.
    */
   override def delete(id: DirectiveId, modId: ModificationId, actor: EventActor, reason: Option[String]): IOResult[Option[DeleteDirectiveDiff]] = {
-<<<<<<< HEAD
-    deleteDirectiveCommon(id, modId, actor, reason:Option[String], isSystem = false)
-  }
-
-  private[this] def deleteDirective(id:DirectiveId, modId: ModificationId, actor:EventActor, reason:Option[String]) : IOResult[Option[DeleteDirectiveDiff]] = {
-=======
     internalDeleteDirective(id, modId, actor, reason:Option[String], callSystem = false)
   }
 
   private[this] def internalDeleteDirective(id:DirectiveId, modId: ModificationId, actor:EventActor, reason:Option[String], callSystem: Boolean = false) : IOResult[Option[DeleteDirectiveDiff]] = {
->>>>>>> 522825cd
     getActiveTechniqueAndDirectiveEntries(id).flatMap {
       case None => // directive already deleted, do nothing
         None.succeed
