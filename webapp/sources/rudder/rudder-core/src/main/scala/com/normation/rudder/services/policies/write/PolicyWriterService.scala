--- conflicted
+++ resolved
@@ -133,10 +133,6 @@
       }
     }
 
-    def createParentsAndWrite(content: Array[Byte]) = IOResult.effect {
-      file.parent.createDirectoryIfNotExists(true).setPermissions(defaultFolderPermissions)
-      file.writeByteArray(content)(Seq(StandardOpenOption.WRITE, StandardOpenOption.TRUNCATE_EXISTING, StandardOpenOption.CREATE)).setPermissions(defaultPermissions)
-    }
   }
 
   def moveFile(src: File, dest: File, mvOptions: File.CopyOptions, optPerms: Option[Set[PosixFilePermission]], optGroupOwner: Option[String]) = {
@@ -205,6 +201,17 @@
       }
       createParentsIfNotExist(file, Some(dirPerms), optGroupOwner)
       file.writeText(text)(Seq(WRITE, TRUNCATE_EXISTING, CREATE), charset).setPermissions(filePerms)
+      optGroupOwner.foreach(file.setGroup)
+    }
+
+    def createParentsAndWrite(content: Array[Byte], isRootServer: Boolean) = IOResult.effect {
+      val (optGroupOwner, filePerms, dirPerms) = if(isRootServer) {
+        (None      , rootFilePerms   , rootDirectoryPerms   )
+      } else {
+        (groupOwner, defaultFilePerms, defaultDirectoryPerms)
+      }
+      createParentsIfNotExist(file, Some(dirPerms), optGroupOwner)
+      file.writeByteArray(content)(Seq(WRITE, TRUNCATE_EXISTING, CREATE)).setPermissions(filePerms)
       optGroupOwner.foreach(file.setGroup)
     }
   }
@@ -989,13 +996,8 @@
       case Some(s) =>
 
         for {
-<<<<<<< HEAD
           _ <- destination.createParentsAndWrite(s.content, isRootServer).chainError(
-                 s"Error when copying technique resoure file '${file.id}' to '${destination.pathAsString}'"
-=======
-          _ <- destination.createParentsAndWrite(s.content).chainError(
                  s"Error when copying technique resource file '${file.id}' to '${destination.pathAsString}'"
->>>>>>> 316b7481
                )
         } yield {
           destination.pathAsString
