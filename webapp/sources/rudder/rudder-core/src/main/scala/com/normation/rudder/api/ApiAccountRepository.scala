--- conflicted
+++ resolved
@@ -101,13 +101,7 @@
     val systemAcl:     List[ApiAclElement]
 ) extends RoApiAccountRepository {
 
-<<<<<<< HEAD
-  val systemAPIAccount = {
-=======
-  val tokenSize = 32
-
   val systemAPIAccount: ApiAccount = {
->>>>>>> c81b0160
     ApiAccount(
       ApiAccountId("rudder-system-api-account"),
       ApiAccountKind.System,
