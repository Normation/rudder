/*
 *************************************************************************************
 * Copyright 2021 Normation SAS
 *************************************************************************************
 *
 * This file is part of Rudder.
 *
 * Rudder is free software: you can redistribute it and/or modify
 * it under the terms of the GNU General Public License as published by
 * the Free Software Foundation, either version 3 of the License, or
 * (at your option) any later version.
 *
 * In accordance with the terms of section 7 (7. Additional Terms.) of
 * the GNU General Public License version 3, the copyright holders add
 * the following Additional permissions:
 * Notwithstanding to the terms of section 5 (5. Conveying Modified Source
 * Versions) and 6 (6. Conveying Non-Source Forms.) of the GNU General
 * Public License version 3, when you create a Related Module, this
 * Related Module is not considered as a part of the work and may be
 * distributed under the license agreement of your choice.
 * A "Related Module" means a set of sources files including their
 * documentation that, without modification of the Source Code, enables
 * supplementary functions or services in addition to those offered by
 * the Software.
 *
 * Rudder is distributed in the hope that it will be useful,
 * but WITHOUT ANY WARRANTY; without even the implied warranty of
 * MERCHANTABILITY or FITNESS FOR A PARTICULAR PURPOSE.  See the
 * GNU General Public License for more details.
 *
 * You should have received a copy of the GNU General Public License
 * along with Rudder.  If not, see <http://www.gnu.org/licenses/>.

 *
 *************************************************************************************
 */

package com.normation.rudder.apidata

import cats.syntax.traverse.*
import com.normation.GitVersion
import com.normation.GitVersion.ParseRev
import com.normation.GitVersion.Revision
import com.normation.cfclerk.domain.TechniqueName
import com.normation.cfclerk.domain.TechniqueVersion
import com.normation.errors.*
import com.normation.errors.PureResult
import com.normation.errors.Unexpected
import com.normation.inventory.domain.CertifiedKey
import com.normation.inventory.domain.KeyStatus
import com.normation.inventory.domain.NodeId
import com.normation.inventory.domain.SecurityToken
import com.normation.rudder.domain.nodes.NodeGroup
import com.normation.rudder.domain.nodes.NodeGroupCategoryId
import com.normation.rudder.domain.nodes.NodeGroupId
import com.normation.rudder.domain.nodes.NodeState
import com.normation.rudder.domain.policies.*
import com.normation.rudder.domain.properties.CompareProperties
import com.normation.rudder.domain.properties.GenericProperty
import com.normation.rudder.domain.properties.GlobalParameter
import com.normation.rudder.domain.properties.GroupProperty
import com.normation.rudder.domain.properties.InheritMode
import com.normation.rudder.domain.properties.NodeProperty
import com.normation.rudder.domain.properties.PatchProperty
import com.normation.rudder.domain.properties.PropertyProvider
import com.normation.rudder.domain.properties.Visibility.Hidden
import com.normation.rudder.domain.queries.Query
import com.normation.rudder.domain.queries.QueryReturnType
import com.normation.rudder.domain.queries.QueryReturnType.NodeReturnType
import com.normation.rudder.repository.FullNodeGroupCategory
import com.normation.rudder.rule.category.RuleCategory
import com.normation.rudder.rule.category.RuleCategoryId
import com.normation.rudder.services.policies.PropertyParser
import com.normation.rudder.services.queries.CmdbQueryParser
import com.normation.rudder.services.queries.JsonQueryLexer
import com.normation.rudder.services.queries.StringCriterionLine
import com.normation.rudder.services.queries.StringQuery
import com.normation.rudder.services.servers.DeleteMode
import com.typesafe.config.ConfigValue
import enumeratum.Enum
import enumeratum.EnumEntry
import io.scalaland.chimney.Transformer
import io.scalaland.chimney.dsl.*
import net.liftweb.common.*
import net.liftweb.http.Req
import zio.Chunk
import zio.NonEmptyChunk
import zio.json.*

/*
 * This class deals with everything serialisation related for API.
 * Change things with care! Everything must be versionned!
 * Even changing a field name can lead to an API incompatible change and
 * so will need a new API version number (and be sure that old behavior is kept
 * for previous versions).
 */

///////////////////////////// decoder ///////////////

/*
 * Object used in JSON query POST/PUT request.
 * For disambiguation, objects are prefixed by JQ.
 *
 * Note about id/revision: it does not make sense to try to change a
 * revision, it's immutable. Only head can be changed, so rev is never
 * specified in JQ object.
 * It can make sense to clone a specific revision, so sourceId can have a
 * sourceRevision too.
 */
object JsonQueryObjects {
  import JsonResponseObjects.JRRuleTarget

  // Node
  final case class JQDeleteMode(
      mode: Option[DeleteMode]
  )
  final case class JQClasses(
      classes: Option[List[String]]
  )
  final case class JQNodeIdChunk(
      nodeId: Option[Chunk[NodeId]]
  )
  final case class JQNodeIdStatus(
      nodeId: List[NodeId],
      status: JQNodeStatusAction
  )
  final case class JQNodeStatus(
      status: JQNodeStatusAction
  )
  sealed trait JQNodeStatusAction extends EnumEntry
  object JQNodeStatusAction       extends Enum[JQNodeStatusAction] {
    case object AcceptNode extends JQNodeStatusAction
    case object RefuseNode extends JQNodeStatusAction
    case object DeleteNode extends JQNodeStatusAction

    def values: IndexedSeq[JQNodeStatusAction] = findValues

    override def extraNamesToValuesMap: Map[String, JQNodeStatusAction] = Map(
      "accept"   -> AcceptNode,
      "accepted" -> AcceptNode,
      "refuse"   -> RefuseNode,
      "refused"  -> RefuseNode,
      "delete"   -> DeleteNode,
      "deleted"  -> DeleteNode,
      "removed"  -> DeleteNode
    )
  }

  final case class JQNodeInherited(
      inherited: Option[Boolean]
  )

  final case class JQNodePropertyInfo(
      inherited: Boolean,
      value:     String
  )
  final case class JQNodeIdsSoftwareProperties(
      nodeIds:    Option[List[NodeId]],
      software:   Option[List[String]],
      properties: Option[List[JQNodePropertyInfo]]
  )

  final case class JQRuleCategory(
      name:        Option[String] = None,
      description: Option[String] = None,
      parent:      Option[String] = None,
      id:          Option[String] = None
  ) {

    def update(ruleCategory: RuleCategory) = {
      ruleCategory.copy(
        name = name.getOrElse(ruleCategory.name),
        description = description.getOrElse(ruleCategory.description)
      )
    }
  }

  final case class JQIncludeSystem(
      includeSystem: Option[Boolean]
  )

  final case class JQDirectiveSectionVar(
      name:  String,
      value: String
  )
  final case class JQDirectiveSection(
      name: String, // Map is necessary b/c of the "var" in {"vars": [ {"var": { "name":..., "value":... }}}

      sections: Option[
        List[Map[String, JQDirectiveSection]]
      ], // Map is necessary b/c of the "var" in {"vars": [ {"var": { "name":..., "value":... }}}

      vars:     Option[List[Map[String, JQDirectiveSectionVar]]]
  ) {
    def toSectionVal: (String, SectionVal) = {
      (
        name,
        SectionVal(
          sections.map(_.flatMap(_.get("section").map(s => s.toSectionVal)).groupMap(_._1)(_._2)).getOrElse(Map()),
          vars.map(_.flatMap(_.get("var").map(x => (x.name, x.value))).toMap).getOrElse(Map())
        )
      )
    }
  }

  // this one is a direction mapping of Directive with optionnal fields for patching
  case class PatchDirective(
      id:               Option[DirectiveId],
      techniqueVersion: Option[TechniqueVersion],
      parameters:       Option[Map[String, Seq[String]]],
      name:             Option[String],
      shortDescription: Option[String],
      policyMode:       Option[Option[PolicyMode]],
      longDescription:  Option[String],
      priority:         Option[Int],
      _isEnabled:       Option[Boolean],
      tags:             Option[Tags]
  )
  // the input query mapping
  final case class JQDirective(
      id:               Option[DirectiveId] = None,
      displayName:      Option[String] = None,
      shortDescription: Option[String] = None,
      longDescription:  Option[String] = None,
      enabled:          Option[Boolean] = None,
      parameters:       Option[Map[String, JQDirectiveSection]] = None,
      priority:         Option[Int] = None,
      techniqueName:    Option[TechniqueName] =
        None, // be careful, here we can have a revision. But it may not be enought to support the case where we are cloning a
      // directive, want to keep the main technique version, but change revision. So we have an other param to force change
      // the revision, see #techniqueRevision.

      techniqueVersion: Option[TechniqueVersion] = None,
      policyMode:       Option[Option[PolicyMode]] = None,
      tags:             Option[Tags] = None, // for clone

      source: Option[DirectiveId] = None
  ) {
    val onlyName: Boolean = displayName.isDefined &&
      shortDescription.isEmpty &&
      longDescription.isEmpty &&
      enabled.isEmpty &&
      parameters.isEmpty &&
      priority.isEmpty &&
      techniqueName.isEmpty &&
      techniqueVersion.isEmpty &&
      policyMode.isEmpty &&
      tags.isEmpty // no need to check source or reason

    def updateDirective(directive: Directive): Directive = {
      directive.patchUsing(
        PatchDirective(
          id,
          techniqueVersion,
          parameters.flatMap(_.get("section").map(s => SectionVal.toMapVariables(s.toSectionVal._2))),
          displayName,
          shortDescription,
          policyMode,
          longDescription,
          priority,
          enabled,
          tags
        )
      )
    }
  }

  final case class JQRule(
      id:               Option[RuleId] = None,
      displayName:      Option[String] = None,
      category:         Option[String] = None,
      shortDescription: Option[String] = None,
      longDescription:  Option[String] = None,
      directives:       Option[Set[DirectiveId]] = None,
      targets:          Option[Set[JRRuleTarget]] = None,
      enabled:          Option[Boolean] = None,
      tags:             Option[Tags] = None, // for clone

      source: Option[RuleId] = None
  ) {

    val onlyName: Boolean = displayName.isDefined &&
      category.isEmpty &&
      shortDescription.isEmpty &&
      longDescription.isEmpty &&
      directives.isEmpty &&
      targets.isEmpty &&
      enabled.isEmpty &&
      tags.isEmpty // no need to check source or reason

    def updateRule(rule: Rule): Rule = {
      val updateRevision   = id.map(_.rev).getOrElse(rule.id.rev)
      val updateName       = displayName.getOrElse(rule.name)
      val updateCategory   = category.map(RuleCategoryId.apply).getOrElse(rule.categoryId)
      val updateShort      = shortDescription.getOrElse(rule.shortDescription)
      val updateLong       = longDescription.getOrElse(rule.longDescription)
      val updateDirectives = directives.getOrElse(rule.directiveIds)
      val updateTargets    = targets.map(t => Set[RuleTarget](RuleTarget.merge(t.map(_.toRuleTarget)))).getOrElse(rule.targets)
      val updateEnabled    = enabled.getOrElse(rule.isEnabledStatus)
      val updateTags       = tags.getOrElse(rule.tags)
      rule.copy(
        // we can't change id, but revision
        id = RuleId(rule.id.uid, updateRevision),
        name = updateName,
        categoryId = updateCategory,
        shortDescription = updateShort,
        longDescription = updateLong,
        directiveIds = updateDirectives,
        targets = updateTargets,
        isEnabledStatus = updateEnabled,
        tags = updateTags
      )
    }
  }

  final case class JQGlobalParameter(
      id:          Option[String],
      value:       Option[ConfigValue],
      description: Option[String],
      inheritMode: Option[InheritMode]
  ) {
    def updateParameter(parameter: GlobalParameter): GlobalParameter = {
      // provider from API is force set to default.
      parameter.patch(PatchProperty(id, value, Some(PropertyProvider.defaultPropertyProvider), description, inheritMode))
    }
  }

  final case class JQGroupProperty(
      name:        String,
      rev:         Option[String],
      value:       ConfigValue,
      inheritMode: Option[InheritMode]
  ) {
    def toGroupProperty: GroupProperty = GroupProperty(
      name,
      rev.map(Revision.apply).getOrElse(GitVersion.DEFAULT_REV),
      value,
      inheritMode,
      Some(PropertyProvider.defaultPropertyProvider)
    )
  }

  final case class JQStringQuery(
      select:      Option[QueryReturnType],
      composition: Option[String],
      transform:   Option[String],
      where:       Option[List[StringCriterionLine]]
  ) {
    def toQueryString: StringQuery =
      StringQuery(select.getOrElse(NodeReturnType), composition, transform, where.getOrElse(Nil))
  }

  final case class GroupPatch(
      id:          Option[NodeGroupId],
      name:        Option[String],
      description: Option[String],
      properties:  Option[List[GroupProperty]],
      query:       Option[Option[Query]],
      isDynamic:   Option[Boolean],
      _isEnabled:  Option[Boolean]
  )

  final case class JQGroupCategory private[apidata] (
      id:          Option[NodeGroupCategoryId] = None,
      name:        Option[String] = None,
      description: Option[String] = None,
      parent:      Option[NodeGroupCategoryId] = None
  ) {
    def update(category: FullNodeGroupCategory): FullNodeGroupCategory = {
      val updateId          = id.getOrElse(category.id)
      val updateName        = name.getOrElse(category.name)
      val updateDescription = description.getOrElse(category.description)
      category.copy(
        id = updateId,
        name = updateName,
        description = updateDescription
      )
    }

    def create(defaultId: => NodeGroupCategoryId): PureResult[FullNodeGroupCategory] = {
      name match {
        case Some(name) =>
          Right(
            FullNodeGroupCategory(
              id.getOrElse(defaultId),
              name,
              description.getOrElse(""),
              Nil,
              Nil
            )
          )
        case None       =>
          Left(Inconsistency("Could not create group Category, cause: name is not defined"))
      }
    }
  }
  object JQGroupCategory {
    private val minimalNameSize = 3
    // validation method for validating the name the group category
    private[apidata] def validate(groupCategory: JQGroupCategory): Either[String, JQGroupCategory] = {
      def validateName: Either[String, JQGroupCategory] = {
        groupCategory.name match {
          case None        => Right(groupCategory)
          case Some(value) =>
            if (value.size < minimalNameSize) {
              Left(s"Group category name '${value}' must at least have a ${minimalNameSize} character size")
            } else Right(groupCategory)
        }
      }
      validateName
    }
  }

  final case class JQGroup(
      id:          Option[NodeGroupId] = None,
      displayName: Option[String] = None,
      description: Option[String] = None,
      properties:  Option[List[GroupProperty]] = None,
      query:       Option[StringQuery] = None,
      dynamic:     Option[Boolean] = None,
      enabled:     Option[Boolean] = None,
      category:    Option[NodeGroupCategoryId] = None,
      source:      Option[NodeGroupId] = None
  ) {

    val onlyName: Boolean = displayName.isDefined &&
      description.isEmpty &&
      properties.isEmpty &&
      query.isEmpty &&
      dynamic.isEmpty &&
      enabled.isEmpty &&
      category.isEmpty

    def updateGroup(group: NodeGroup, queryParser: CmdbQueryParser): PureResult[NodeGroup] = {
      for {
        q        <- query match {
                      case None    => Right(None)
                      case Some(x) => queryParser.parse(x).toPureResult.map(Some(_))
                    }
        // when properties come from REST, we add hidden properties since the user should not change them.
        // Still, if the user redefines a hidden property by using the same name, we keep the user one.
        propNames = properties.getOrElse(Nil).map(_.name).toSet
        p        <- CompareProperties.updateProperties(
                      group.properties,
                      properties.map(_ ::: group.properties.filter(p => p.visibility == Hidden && !propNames.contains(p.name)))
                    )
      } yield {
        group.patchUsing(
          GroupPatch(
            // we can't change id, but revision yes
            Some(NodeGroupId(group.id.uid, id.map(_.rev).getOrElse(group.id.rev))),
            displayName,
            description,
            Some(p),
            q.map(Some(_)),
            dynamic,
            enabled
          )
        )
      }
    }
  }

  final case class JQAgentKey(
      value:  Option[SecurityToken],
      status: Option[KeyStatus]
  ) {
    // if agentKeyValue is present, we set both it and key status.
    // if only agentKey status is present, don't change value.
    val toKeyInfo: (Option[SecurityToken], Option[KeyStatus]) = {
      (value, status) match {
        case (None, None)       => (None, None)
        case (Some(k), None)    => (Some(k), Some(CertifiedKey))
        case (None, Some(s))    => (None, Some(s))
        case (Some(k), Some(s)) => (Some(k), Some(s))
      }
    }
  }
  final case class JQUpdateNode(
<<<<<<< HEAD
      properties:    Option[List[NodeProperty]],
      policyMode:    Option[Option[PolicyMode]],
      state:         Option[NodeState],
      agentKey:      Option[JQAgentKey],
      documentation: Option[String]
=======
      properties: Option[List[NodeProperty]],
      policyMode: Option[Option[PolicyMode]],
      state:      Option[NodeState],
      agentKey:   Option[JQAgentKey],
      reason:     Option[String]
>>>>>>> 9724a35b
  ) {
    val keyInfo: (Option[SecurityToken], Option[KeyStatus]) = agentKey.map(_.toKeyInfo).getOrElse((None, None))
  }

  final case class JQNodeDetailLevel(
      fields: Set[String]
  ) extends AnyVal

  object JQNodeDetailLevel {
    implicit val transformer: Transformer[JQNodeDetailLevel, NodeDetailLevel] = (jq: JQNodeDetailLevel) =>
      CustomDetailLevel(jq.fields)
  }
}

trait RudderJsonDecoders {
  import JsonQueryObjects.*
  import JsonResponseObjects.*
  import JsonResponseObjects.JRRuleTarget.*
  import com.normation.rudder.facts.nodes.NodeFactSerialisation.SimpleCodec.*

  implicit val deleteModeDecoder:   JsonDecoder[DeleteMode]   =
    JsonDecoder[String].mapOrFail(DeleteMode.withNameInsensitiveEither(_).left.map(_.getMessage()))
  implicit val jqDeleteModeDecoder: JsonDecoder[JQDeleteMode] = DeriveJsonDecoder.gen[JQDeleteMode]
  implicit val classesDecoder:      JsonDecoder[JQClasses]    = DeriveJsonDecoder.gen[JQClasses].orElse((_, _) => JQClasses(None))

  implicit val nodeIdDecoder:             JsonDecoder[NodeId]                      = JsonDecoder[String].map(NodeId.apply)
  implicit val nodeIdChunkDecoder:        JsonDecoder[JQNodeIdChunk]               = DeriveJsonDecoder.gen[JQNodeIdChunk]
  implicit val nodeStatusActionDecoder:   JsonDecoder[JQNodeStatusAction]          =
    JsonDecoder[String].mapOrFail(JQNodeStatusAction.withNameInsensitiveEither(_).left.map(_.getMessage()))
  implicit val nodeIdStatusDecoder:       JsonDecoder[JQNodeIdStatus]              = DeriveJsonDecoder
    .gen[JQNodeIdStatus]
    .mapOrFail(x => {
      if (x.nodeId.isEmpty) {
        Left("You must add a node id as target")
      } else {
        Right(x)
      }
    })
  implicit val nodeInheritedDecoder:      JsonDecoder[JQNodeInherited]             = DeriveJsonDecoder.gen[JQNodeInherited]
  implicit val nodestatusDecoder:         JsonDecoder[JQNodeStatus]                = DeriveJsonDecoder.gen[JQNodeStatus]
  implicit val nodePropertyInfoDecoder:   JsonDecoder[JQNodePropertyInfo]          = DeriveJsonDecoder.gen[JQNodePropertyInfo]
  implicit val nodeIdsSoftwareProperties: JsonDecoder[JQNodeIdsSoftwareProperties] =
    DeriveJsonDecoder.gen[JQNodeIdsSoftwareProperties]

  implicit val keyStatusDecoder:  JsonDecoder[KeyStatus]    =
    JsonDecoder[String].mapOrFail(KeyStatus.apply(_).left.map(_.fullMsg))
  implicit val agentKeyDecoder:   JsonDecoder[JQAgentKey]   = DeriveJsonDecoder.gen[JQAgentKey]
  implicit val updateNodeDecoder: JsonDecoder[JQUpdateNode] = DeriveJsonDecoder.gen[JQUpdateNode]

  // JRRuleTarget
  object JRRuleTargetDecoder {
    def parseString(s: String): Either[String, JRRuleTargetString] = RuleTarget.unserOne(s) match {
      case None    => Left(s"'${s}' can not be decoded as a simple rule target")
      case Some(x) => Right(JRRuleTargetString(x))
    }
  }
  implicit lazy val simpleRuleTargetDecoder: JsonDecoder[JRRuleTargetString] =
    JsonDecoder[String].mapOrFail(JRRuleTargetDecoder.parseString)
  implicit lazy val composedTargetDecoder: JsonDecoder[JRRuleTargetComposed]        = DeriveJsonDecoder.gen
  implicit lazy val orRuleTargetDecoder:   JsonDecoder[JRRuleTargetComposition.or]  =
    JsonDecoder[List[JRRuleTarget]].map(JRRuleTargetComposition.or(_))
  implicit lazy val andRuleTargetDecoder:  JsonDecoder[JRRuleTargetComposition.and] =
    JsonDecoder[List[JRRuleTarget]].map(JRRuleTargetComposition.and(_))
  implicit lazy val composition:           JsonDecoder[JRRuleTargetComposition]     = DeriveJsonDecoder.gen
  implicit lazy val ruleTargetDecoder:     JsonDecoder[JRRuleTarget]                = {
    JsonDecoder.peekChar[JRRuleTarget] {
      case '"' =>
        JsonDecoder[JRRuleTargetString].widen
      case '{' =>
        JsonDecoder[JRRuleTargetComposition].widen.orElse(JsonDecoder[JRRuleTargetComposed].widen)
    }
  }
  def extractRuleTargetJson(s: String):    Either[String, JRRuleTarget]             = {
    import zio.json.*
    s.fromJson[JRRuleTarget]
      .orElse(RuleTarget.unserOne(s) match {
        case None    => Left(s"Error: the following string can't not be decoded as a rule target: '${s}''")
        case Some(x) => Right(JRRuleTargetString(x))
      })
  }

  // tags
  implicit val tagsDecoder: JsonDecoder[Tags] = JsonDecoder[List[Map[String, String]]].map(list => Tags.fromMaps(list))

  implicit val revisionDecoder: JsonDecoder[Revision] = JsonDecoder[String].map(ParseRev(_))

  // technique name/version
  implicit val techniqueNameDecoder:       JsonDecoder[TechniqueName]    = JsonDecoder[String].map(TechniqueName.apply)
  implicit val techniqueVersionDecoder:    JsonDecoder[TechniqueVersion] = JsonDecoder[String].mapOrFail(TechniqueVersion.parse(_))
  implicit lazy val ruleCategoryIdDecoder: JsonDecoder[RuleCategoryId]   = JsonDecoder[String].map(RuleCategoryId.apply)
  implicit lazy val directiveIdsDecoder:   JsonDecoder[Set[DirectiveId]] = {
    import cats.implicits.*
    JsonDecoder[List[String]].mapOrFail(list => list.traverse(x => DirectiveId.parse(x)).map(_.toSet))
  }
  implicit val ruleIdIdDecoder:            JsonDecoder[RuleId]           = JsonDecoder[String].mapOrFail(x => RuleId.parse(x))
  implicit val directiveIdDecoder:         JsonDecoder[DirectiveId]      = JsonDecoder[String].mapOrFail(x => DirectiveId.parse(x))

  // RestRule
  implicit lazy val ruleDecoder: JsonDecoder[JQRule] = DeriveJsonDecoder.gen

  implicit val ruleCategoryDecoder: JsonDecoder[JQRuleCategory] = DeriveJsonDecoder.gen

  implicit val includeSystemDecoder: JsonDecoder[JQIncludeSystem] = DeriveJsonDecoder.gen

  // RestDirective - lazy because section/sectionVar/directive are mutually recursive
  implicit lazy val sectionDecoder:   JsonDecoder[JQDirectiveSection]    = DeriveJsonDecoder.gen
  implicit lazy val variableDecoder:  JsonDecoder[JQDirectiveSectionVar] = DeriveJsonDecoder.gen
  implicit lazy val directiveDecoder: JsonDecoder[JQDirective]           = DeriveJsonDecoder.gen

  // RestGlobalParameter
  implicit val inheritModeDecoder:     JsonDecoder[InheritMode]       =
    JsonDecoder[String].mapOrFail(s => InheritMode.parseString(s).left.map(_.fullMsg))
  implicit val configValueDecoder:     JsonDecoder[ConfigValue]       = JsonDecoder[ast.Json].map(GenericProperty.fromZioJson(_))
  implicit val globalParameterDecoder: JsonDecoder[JQGlobalParameter] = DeriveJsonDecoder.gen

  // Query
  implicit val queryStringCriterionLineDecoder: JsonDecoder[StringCriterionLine] = DeriveJsonDecoder.gen
  implicit val queryReturnTypeDecoder:          JsonDecoder[QueryReturnType]     =
    JsonDecoder[String].mapOrFail(QueryReturnType.apply(_).left.map(_.fullMsg))
  implicit val queryDecoder:                    JsonDecoder[StringQuery]         = DeriveJsonDecoder.gen[JQStringQuery].map(_.toQueryString)

  // Rest group
  implicit val nodeGroupCategoryIdDecoder: JsonDecoder[NodeGroupCategoryId] = JsonDecoder[String].map(NodeGroupCategoryId.apply)
  implicit val groupPropertyDecoder:       JsonDecoder[JQGroupProperty]     = DeriveJsonDecoder.gen
  implicit val groupPropertyDecoder2:      JsonDecoder[GroupProperty]       = JsonDecoder[JQGroupProperty].map(_.toGroupProperty)
  implicit val nodeGroupIdDecoder:         JsonDecoder[NodeGroupId]         = JsonDecoder[String].mapOrFail(x => NodeGroupId.parse(x))
  implicit val groupCategoryDecoder:       JsonDecoder[JQGroupCategory]     =
    DeriveJsonDecoder.gen[JQGroupCategory].mapOrFail(JQGroupCategory.validate)
  implicit val groupDecoder:               JsonDecoder[JQGroup]             = DeriveJsonDecoder.gen

}

object ZioJsonExtractor {

  /**
   * Parse request body as JSON, and decode it as type `A`.
   * This is the root method to transform a JSON query into a Rest object.
   */
  def parseJson[A](req: Req)(implicit decoder: JsonDecoder[A]): PureResult[A] = {
    if (req.json_?) {
      // copied from `Req.forcedBodyAsJson`
      def r  = """; *charset=(.*)""".r
      def r2 = """[^=]*$""".r
      def charset: String = req.contentType.flatMap(ct => r.findFirstIn(ct).flatMap(r2.findFirstIn)).getOrElse("UTF-8")
      // end copy

      req.body match {
        case eb: EmptyBox => Left(Unexpected((eb ?~! "error when accessing request body").messageChain))
        case Full(bytes) => decoder.decodeJson(new String(bytes, charset)).left.map(Unexpected(_))
      }
    } else {
      Left(Unexpected("Cannot parse non-JSON request as JSON; please check content-type."))
    }
  }
}

/*
 * This last class provides utility methods to get JsonQuery objects from the request.
 * We want to get ride of RestExtractorService but for now, we keep it for the parameter parts.
 */
class ZioJsonExtractor(queryParser: CmdbQueryParser with JsonQueryLexer) {
  import JsonQueryObjects.*
  import JsonResponseObjects.*
  import ZioJsonExtractor.parseJson
  import implicits.*

  /**
   * Utilities to extract values from params Map
   */
  implicit class Extract(params: Map[String, List[String]]) {
    def optGet(key: String): Option[String] = params.get(key).flatMap(_.headOption)
    def parseOne[A](key: String, decoder: String => A):                    PureResult[Option[A]] = {
      optGet(key) match {
        case None    => Right(None)
        case Some(x) => Right(Some(decoder(x)))
      }
    }
    def parse[A](key: String, decoder: JsonDecoder[A]):                    PureResult[Option[A]] = {
      optGet(key) match {
        case None    => Right(None)
        case Some(x) => decoder.decodeJson(x).map(Some(_)).left.map(Unexpected.apply)
      }
    }
    def parse2[A](key: String, decoder: String => PureResult[A]):          PureResult[Option[A]] = {
      optGet(key) match {
        case None    => Right(None)
        case Some(x) => decoder(x).map(Some(_))
      }
    }
    def parseString[A](key: String, decoder: String => Either[String, A]): PureResult[Option[A]] = {
      optGet(key) match {
        case None    => Right(None)
        case Some(x) => decoder(x).map(Some(_)).left.map(Inconsistency.apply)
      }
    }
  }

  def extractDirective(req: Req): PureResult[JQDirective] = {
    if (req.json_?) {
      parseJson[JQDirective](req)
    } else {
      extractDirectiveFromParams(req.params)
    }
  }

  def extractRule(req: Req): PureResult[JQRule] = {
    if (req.json_?) {
      parseJson[JQRule](req)
    } else {
      extractRuleFromParams(req.params)
    }
  }

  def extractRuleCategory(req: Req): PureResult[JQRuleCategory] = {
    if (req.json_?) {
      parseJson[JQRuleCategory](req)
    } else {
      extractRuleCategoryFromParam(req.params)
    }
  }

  def extractGlobalParam(req: Req): PureResult[JQGlobalParameter] = {
    if (req.json_?) {
      parseJson[JQGlobalParameter](req)
    } else {
      extractGlobalParamFromParams(req.params)
    }
  }

  def extractGroup(req: Req): PureResult[JQGroup] = {
    if (req.json_?) {
      parseJson[JQGroup](req)
    } else {
      extractGroupFromParams(req.params)
    }
  }

  def extractGroupCategory(req: Req): PureResult[JQGroupCategory] = {
    if (req.json_?) {
      parseJson[JQGroupCategory](req)
    } else {
      extractGroupCategoryFromParams(req.params)
    }
  }

  def extractDeleteMode(req: Req): PureResult[Option[DeleteMode]] = {
    if (req.json_?) {
      parseJson[JQDeleteMode](req).map(_.mode)
    } else {
      extractDeleteModeFromParams(req.params)
    }
  }

  def extractClasses(req: Req): PureResult[List[String]] = {
    if (req.json_?) {
      parseJson[JQClasses](req).map(_.classes.getOrElse(List.empty))
    } else {
      Right(extractClassesFromParams(req.params))
    }
  }

  def extractNodeIdChunk(req: Req): PureResult[Option[Chunk[NodeId]]] = {
    parseJson[JQNodeIdChunk](req).map(_.nodeId)
  }

  def extractNodeInherited(req: Req): PureResult[Option[Boolean]] = {
    parseJson[JQNodeInherited](req).map(_.inherited)
  }

  def extractNodeIdStatus(req: Req): PureResult[JQNodeIdStatus] = {
    if (req.json_?) {
      parseJson[JQNodeIdStatus](req)
    } else {
      extractNodeIdStatusFromParams(req.params)
    }
  }

  def extractNodeStatus(req: Req): PureResult[JQNodeStatus] = {
    if (req.json_?) {
      parseJson[JQNodeStatus](req)
    } else {
      extractNodeStatusFromParams(req.params)
    }
  }

  def extractNodeIdsSoftwareProperties(req: Req): PureResult[JQNodeIdsSoftwareProperties] = {
    if (req.json_?) {
      parseJson[JQNodeIdsSoftwareProperties](req)
    } else {
      extractNodeIdsSoftwarePropertiesFromParams(req.params)
    }
  }

  def extractUpdateNode(req: Req): PureResult[JQUpdateNode] = {
    if (req.json_?) {
      parseJson[JQUpdateNode](req)
    } else {
      extractUpdateNodeFromParams(req.params)
    }
  }

  def extractIncludeSystem(req: Req): PureResult[Option[Boolean]] = {
    if (req.json_?) {
      parseJson[JQIncludeSystem](req).map(_.includeSystem)
    } else {
      extractIncludeSystemFromParams(req.params)
    }
  }

  def extractIdsFromParams(params: Map[String, List[String]]): PureResult[Option[List[String]]] = {
    params.parseString("ids", s => Right(s.split(",").map(_.trim).toList))
  }

  def extractRuleFromParams(params: Map[String, List[String]]): PureResult[JQRule] = {
    for {
      id         <- params.parseString("id", RuleId.parse)
      enabled    <- params.parse("enabled", JsonDecoder[Boolean])
      directives <- params.parse("directives", JsonDecoder[Set[DirectiveId]])
      target     <- params.parse("targets", JsonDecoder[Set[JRRuleTarget]])
      tags       <- params.parse("tags", JsonDecoder[Tags])
      source     <- params.parseString("source", RuleId.parse)
    } yield {
      JQRule(
        id,
        params.optGet("displayName"),
        params.optGet("category"),
        params.optGet("shortDescription"),
        params.optGet("longDescription"),
        directives,
        target,
        enabled,
        tags,
        source
      )
    }
  }

  def extractRuleCategoryFromParam(params: Map[String, List[String]]): PureResult[JQRuleCategory] = {
    Right(
      JQRuleCategory(
        params.optGet("name"),
        params.optGet("description"),
        params.optGet("parent"),
        params.optGet("id")
      )
    )
  }

  def extractDirectiveFromParams(params: Map[String, List[String]]): PureResult[JQDirective] = {

    for {
      id         <- params.parseString("id", DirectiveId.parse)
      enabled    <- params.parse("enabled", JsonDecoder[Boolean])
      priority   <- params.parse("priority", JsonDecoder[Int])
      parameters <- params.parse("parameters", JsonDecoder[Map[String, JQDirectiveSection]])
      policyMode <- params.parse2("policyMode", PolicyMode.parseDefault(_))
      tags       <- params.parse("tags", JsonDecoder[Tags])
      tv         <- params.parse2("techniqueVersion", TechniqueVersion.parse(_).left.map(Inconsistency(_)))
      source     <- params.parseString("source", DirectiveId.parse)
    } yield {
      JQDirective(
        id,
        params.optGet("displayName"),
        params.optGet("shortDescription"),
        params.optGet("longDescription"),
        enabled,
        parameters,
        priority,
        params.optGet("techniqueName").map(TechniqueName.apply),
        tv,
        policyMode,
        tags,
        source
      )
    }
  }

  def extractGlobalParamFromParams(params: Map[String, List[String]]): PureResult[JQGlobalParameter] = {
    for {
      value       <- params.parse2("value", GenericProperty.parseValue(_))
      inheritMode <- params.parse2("inheritMode", InheritMode.parseString(_))
    } yield {
      JQGlobalParameter(params.optGet("id"), value, params.optGet("description"), inheritMode)
    }
  }

  def extractGroupFromParams(params: Map[String, List[String]]): PureResult[JQGroup] = {
    for {
      enabled    <- params.parse("enabled", JsonDecoder[Boolean])
      dynamic    <- params.parse("dynamic", JsonDecoder[Boolean])
      query      <- params.parse2("query", queryParser.lex(_).toPureResult)
      properties <- params.parse("properties", JsonDecoder[List[GroupProperty]])
      id         <- params.parseString("id", NodeGroupId.parse)
      source     <- params.parseString("source", NodeGroupId.parse)
    } yield {
      JQGroup(
        id,
        params.optGet("displayName"),
        params.optGet("description"),
        properties,
        query,
        dynamic,
        enabled,
        params.optGet("category").map(NodeGroupCategoryId.apply),
        source
      )
    }
  }

  def extractGroupCategoryFromParams(params: Map[String, List[String]]): PureResult[JQGroupCategory] = {
    for {
      id            <- params.parse("id", JsonDecoder[NodeGroupCategoryId])
      name          <- params.parse("name", JsonDecoder[String])
      description   <- params.parse("description", JsonDecoder[String])
      parent        <- params.parse("parent", JsonDecoder[NodeGroupCategoryId])
      groupCategory <-
        JQGroupCategory
          .validate(
            JQGroupCategory(
              id,
              name,
              description,
              parent
            )
          )
          .left
          .map(Inconsistency(_))
    } yield {
      groupCategory
    }
  }

  def extractNodeDetailLevelFromParams(params: Map[String, List[String]]): PureResult[Option[JQNodeDetailLevel]] = {
    params.parseOne("include", _.split(",").toSet.transformInto[JQNodeDetailLevel])
  }

  def extractQueryFromParams(
      params: Map[String, List[String]]
  ): PureResult[Option[Query]] = {
    for {
      queryParam  <- params.parse("query", JsonDecoder[StringQuery])
      splitParams <- (for {
                       select      <- params.parseString("select", QueryReturnType.apply(_).left.map(_.fullMsg))
                       composition <- params.parseOne("composition", identity)
                       transform   <- params.parseOne("transform", identity)
                       // in RestExtractorService, we validate that this is not empty
                       where       <- params
                                        .parse("where", JsonDecoder[NonEmptyChunk[StringCriterionLine]])
                                        .chainError("Query should at least contain one criteria")
                     } yield {
                       // "where" param presence determines if there is a query
                       where.map(criteria => JQStringQuery(select, composition, transform, Some(criteria.toList)).toQueryString)
                     })
      stringQuery  = queryParam.orElse(splitParams)
      query       <- stringQuery.traverse(queryParser.parse(_).toPureResult)
    } yield {
      query
    }
  }

  def extractDeleteModeFromParams(
      params: Map[String, List[String]]
  ): PureResult[Option[DeleteMode]] = {
    params.parseString("mode", DeleteMode.withNameInsensitiveEither(_).left.map(_.getMessage()))
  }

  def extractClassesFromParams(
      params: Map[String, List[String]]
  ): List[String] = {
    params.get("classes").getOrElse(List.empty)
  }

  def extractNodeIdStatusFromParams(
      params: Map[String, List[String]]
  ): PureResult[JQNodeIdStatus] = {
    for {
      optNodeIds <- Right(params.get("nodeId").map(_.map(NodeId.apply)))
      nodeIds    <- optNodeIds.toRight(Inconsistency("You must add a node id as target"))
      status     <- extractNodeStatusFromParams(params)
    } yield {
      JQNodeIdStatus(nodeIds, status.status)
    }
  }

  def extractNodeStatusFromParams(
      params: Map[String, List[String]]
  ): PureResult[JQNodeStatus] = {
    for {
      optStatus <- params.parseString("status", JQNodeStatusAction.withNameInsensitiveEither(_).left.map(_.getMessage()))
      status    <- optStatus.toRight(Inconsistency("node status should not be empty"))
    } yield {
      JQNodeStatus(status)
    }
  }

  def extractNodeIdsSoftwarePropertiesFromParams(
      params: Map[String, List[String]]
  ): PureResult[JQNodeIdsSoftwareProperties] = {
    for {
      nodeIds    <- params.parse("nodeId", JsonDecoder[List[NodeId]])
      software   <- params.parse("software", JsonDecoder[List[String]])
      properties <- params.parse("properties", JsonDecoder[List[JQNodePropertyInfo]])
    } yield {
      JQNodeIdsSoftwareProperties(nodeIds, software, properties)
    }
  }

  def extractUpdateNodeFromParams(
      params: Map[String, List[String]]
  ): PureResult[JQUpdateNode] = {
    for {
      // parse `key=value` from the list of string
      properties <-
        params
          .get("properties")
          .traverse { props =>
            (props.traverse { prop =>
              val parts = prop.split('=')

              for {
                name <- PropertyParser.validPropertyName(parts(0))
                prop <- if (parts.size == 1) NodeProperty.parse(name, "", None, None)
                        else NodeProperty.parse(name, parts(1), None, None)
              } yield {
                prop
              }
            })
          }
      policyMode <- params.parse2("policyMode", PolicyMode.parseDefault(_))
      state      <- params.parseString("state", NodeState.parse(_))
      agentKey   <- params.parse("agentKey", JsonDecoder[JQAgentKey])
<<<<<<< HEAD
      doc         = params.optGet("documentation")
    } yield {
      JQUpdateNode(properties, policyMode, state, agentKey, doc)
=======
      reason      = params.optGet("reason")
    } yield {
      JQUpdateNode(properties, policyMode, state, agentKey, reason)
>>>>>>> 9724a35b
    }
  }

  def extractIncludeSystemFromParams(params: Map[String, List[String]]): PureResult[Option[Boolean]] = {
    params.parse("includeSystem", JsonDecoder[Boolean])
  }
}<|MERGE_RESOLUTION|>--- conflicted
+++ resolved
@@ -477,19 +477,12 @@
     }
   }
   final case class JQUpdateNode(
-<<<<<<< HEAD
       properties:    Option[List[NodeProperty]],
       policyMode:    Option[Option[PolicyMode]],
       state:         Option[NodeState],
       agentKey:      Option[JQAgentKey],
-      documentation: Option[String]
-=======
-      properties: Option[List[NodeProperty]],
-      policyMode: Option[Option[PolicyMode]],
-      state:      Option[NodeState],
-      agentKey:   Option[JQAgentKey],
-      reason:     Option[String]
->>>>>>> 9724a35b
+      documentation: Option[String],
+      reason:        Option[String]
   ) {
     val keyInfo: (Option[SecurityToken], Option[KeyStatus]) = agentKey.map(_.toKeyInfo).getOrElse((None, None))
   }
@@ -1021,15 +1014,10 @@
       policyMode <- params.parse2("policyMode", PolicyMode.parseDefault(_))
       state      <- params.parseString("state", NodeState.parse(_))
       agentKey   <- params.parse("agentKey", JsonDecoder[JQAgentKey])
-<<<<<<< HEAD
       doc         = params.optGet("documentation")
-    } yield {
-      JQUpdateNode(properties, policyMode, state, agentKey, doc)
-=======
       reason      = params.optGet("reason")
     } yield {
-      JQUpdateNode(properties, policyMode, state, agentKey, reason)
->>>>>>> 9724a35b
+      JQUpdateNode(properties, policyMode, state, agentKey, doc, reason)
     }
   }
 
