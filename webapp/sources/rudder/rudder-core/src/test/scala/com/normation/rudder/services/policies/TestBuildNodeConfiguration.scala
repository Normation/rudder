/*
 *************************************************************************************
 * Copyright 2019 Normation SAS
 *************************************************************************************
 *
 * This file is part of Rudder.
 *
 * Rudder is free software: you can redistribute it and/or modify
 * it under the terms of the GNU General Public License as published by
 * the Free Software Foundation, either version 3 of the License, or
 * (at your option) any later version.
 *
 * In accordance with the terms of section 7 (7. Additional Terms.) of
 * the GNU General Public License version 3, the copyright holders add
 * the following Additional permissions:
 * Notwithstanding to the terms of section 5 (5. Conveying Modified Source
 * Versions) and 6 (6. Conveying Non-Source Forms.) of the GNU General
 * Public License version 3, when you create a Related Module, this
 * Related Module is not considered as a part of the work and may be
 * distributed under the license agreement of your choice.
 * A "Related Module" means a set of sources files including their
 * documentation that, without modification of the Source Code, enables
 * supplementary functions or services in addition to those offered by
 * the Software.
 *
 * Rudder is distributed in the hope that it will be useful,
 * but WITHOUT ANY WARRANTY; without even the implied warranty of
 * MERCHANTABILITY or FITNESS FOR A PARTICULAR PURPOSE.  See the
 * GNU General Public License for more details.
 *
 * You should have received a copy of the GNU General Public License
 * along with Rudder.  If not, see <http://www.gnu.org/licenses/>.

 *
 *************************************************************************************
 */

package com.normation.rudder.services.policies

import ch.qos.logback.classic.Logger
import com.normation.inventory.domain.NodeId
import com.normation.rudder.domain.appconfig.FeatureSwitch
import com.normation.rudder.domain.nodes.NodeGroup
import com.normation.rudder.domain.nodes.NodeGroupCategoryId
import com.normation.rudder.domain.nodes.NodeGroupId
import com.normation.rudder.domain.nodes.NodeGroupUid
import com.normation.rudder.domain.policies.ActiveTechniqueCategoryId
import com.normation.rudder.domain.policies.ActiveTechniqueId
import com.normation.rudder.domain.policies.Directive
import com.normation.rudder.domain.policies.DirectiveId
import com.normation.rudder.domain.policies.FullGroupTarget
import com.normation.rudder.domain.policies.FullRuleTargetInfo
import com.normation.rudder.domain.policies.GlobalPolicyMode
import com.normation.rudder.domain.policies.GroupTarget
import com.normation.rudder.domain.policies.PolicyMode
import com.normation.rudder.domain.policies.PolicyModeOverrides
import com.normation.rudder.domain.policies.PolicyTypes
import com.normation.rudder.domain.policies.Rule
import com.normation.rudder.domain.policies.RuleId
import com.normation.rudder.domain.policies.RuleUid
import com.normation.rudder.domain.properties.NodePropertyHierarchy
import com.normation.rudder.domain.reports.NodeModeConfig
import com.normation.rudder.facts.nodes.CoreNodeFact
import com.normation.rudder.repository.FullActiveTechnique
import com.normation.rudder.repository.FullActiveTechniqueCategory
import com.normation.rudder.repository.FullNodeGroupCategory
import com.normation.rudder.rule.category.RuleCategoryId
import com.normation.rudder.services.nodes.PropertyEngineServiceImpl
import com.softwaremill.quicklens.*
import org.joda.time.DateTime
import org.junit.runner.*
import org.specs2.mutable.*
import org.specs2.runner.*
import scala.collection.MapView
import scala.collection.SortedMap
import scala.concurrent.duration.*
import zio.Chunk

/*
 * This class test the JsEngine. 6.0
 * It must works identically on Java 7 and Java 8.
 *
 */

@RunWith(classOf[JUnitRunner])
class TestBuildNodeConfiguration extends Specification {

  // a logger for timing information
  val logger: Logger = org.slf4j.LoggerFactory.getLogger("timing-test").asInstanceOf[ch.qos.logback.classic.Logger]
  // set to trace to see timing
  logger.setLevel(ch.qos.logback.classic.Level.OFF)

  sequential

  val t0: Long = System.currentTimeMillis()

  import NodeConfigData.*
  val data = new TestNodeConfiguration()
  val t0_1: Long = System.currentTimeMillis()
  logger.trace(s"Test node configuration   : ${t0_1 - t0} ms")

  def newNode(i: Int): CoreNodeFact =
    fact1.modify(_.id).setTo(NodeId("node" + i)).modify(_.fqdn).setTo(s"node$i.localhost")

  val allNodes:   MapView[NodeId, CoreNodeFact] = ((1 to 100).map(newNode) :+ factRoot).map(n => (n.id, n)).toMap.view
  // only one group with all nodes
  val group:      NodeGroup                     = {
    NodeGroup(
      NodeGroupId(NodeGroupUid("allnodes")),
      name = "allnodes",
      description = "",
      properties = Nil,
      query = None,
      isDynamic = false,
      serverList = allNodes.keySet.toSet,
      _isEnabled = true
    )
  }
  val groupLib:   FullNodeGroupCategory         = FullNodeGroupCategory(
    NodeGroupCategoryId("test_root"),
    "",
    "",
    Nil,
    List(
      FullRuleTargetInfo(
        FullGroupTarget(GroupTarget(group.id), group),
        name = "",
        description = "",
        isEnabled = true,
        isSystem = false
      )
    )
  )
  val directives: Map[DirectiveId, Directive]   = {
    ((1 to 100).map(i => data.rpmDirective("rpm" + i, "somepkg" + i)) :+
    // add a directive with a node property with a default value of " " - it should work, see https://issues.rudder.io/issues/25557
    data.rpmDirective("blank_default_node", """${node.properties[udp_open_ports] | default=" "}""")).map(d => (d.id, d))
  }.toMap

  val directiveLib: FullActiveTechniqueCategory = FullActiveTechniqueCategory(
    ActiveTechniqueCategoryId("root"),
    name = "root",
    description = "",
    subCategories = Nil,
    activeTechniques = List(
      FullActiveTechnique(
        ActiveTechniqueId("common"),
        techniqueName = data.commonTechnique.id.name,
        acceptationDatetimes = SortedMap(data.commonTechnique.id.version -> DateTime.now),
        techniques = SortedMap(data.commonTechnique.id.version -> data.commonTechnique),
        directives = List(data.commonDirective),
        isEnabled = true,
        policyTypes = PolicyTypes.rudderSystem
      ),
      FullActiveTechnique(
        ActiveTechniqueId("rpmPackageInstallation"),
        techniqueName = data.rpmTechnique.id.name,
        acceptationDatetimes = SortedMap(data.rpmTechnique.id.version -> DateTime.now),
        techniques = SortedMap(data.rpmTechnique.id.version -> data.rpmTechnique),
        directives = directives.values.toList,
        isEnabled = true,
        policyTypes = PolicyTypes.rudderSystem
      )
    ),
    isSystem = true
  )

  val rule: Rule = Rule(
    RuleId(RuleUid("rule")),
    name = "rule",
    categoryId = RuleCategoryId("rootcat"),
    targets = Set(GroupTarget(group.id)),
    directiveIds = directiveLib.allDirectives.keySet,
    shortDescription = "",
    longDescription = "",
    isEnabledStatus = true,
    isSystem = true
  )
  val propertyEngineService = new PropertyEngineServiceImpl(List.empty)
  val valueCompiler         = new InterpolatedValueCompilerImpl(propertyEngineService)
  val ruleValService        = new RuleValServiceImpl(valueCompiler)
  val buildContext:     PromiseGeneration_BuildNodeContext = new PromiseGeneration_BuildNodeContext {
    override def interpolatedValueCompiler: InterpolatedValueCompiler = valueCompiler
    override def systemVarService:          SystemVariableService     = data.systemVariableService
  }
  val globalPolicyMode: GlobalPolicyMode                   = GlobalPolicyMode(PolicyMode.Enforce, PolicyModeOverrides.Always)
  val activeNodeIds:    Set[NodeId]                        = Set(rootId, node1Node.id, node2Node.id)
  val allNodeModes:     Map[NodeId, NodeModeConfig]        = allNodes.map { case (id, _) => (id, defaultModesConfig) }.toMap
  val scriptEngineEnabled = FeatureSwitch.Disabled
  val maxParallelism      = 8
  val jsTimeout: FiniteDuration = FiniteDuration(5, "minutes")
  val generationContinueOnError = false

  val inheritedProps: Map[NodeId, Chunk[NodePropertyHierarchy]] = Map()

  // you can debug detail timing by setting "TRACE" level below:
  org.slf4j.LoggerFactory
    .getLogger("policy.generation")
    .asInstanceOf[ch.qos.logback.classic.Logger]
    .setLevel(ch.qos.logback.classic.Level.INFO)

  "build node configuration" in {

    logger.trace(s"init   : ${System.currentTimeMillis - t0} ms")

<<<<<<< HEAD
    for (i <- 0 until 10) {
      logger.trace("\n--------------------------------")
      val t1           = System.currentTimeMillis()
      val ruleVal      =
        ruleValService.buildRuleVal(rule, directiveLib, groupLib, allNodes.mapValues(_.rudderSettings.isPolicyServer))
      val ruleVals     = Seq(ruleVal.getOrElse(throw new RuntimeException("oups")))
      val t2           = System.currentTimeMillis()
      val nodeContexts = buildContext
        .getNodeContexts(
          allNodes.keySet.toSet,
          allNodes,
          inheritedProps,
          groupLib,
          Nil,
          data.globalAgentRun,
          data.globalComplianceMode,
          globalPolicyMode
        )
        .getOrElse(throw new RuntimeException("oups"))
      val t3           = System.currentTimeMillis()
      BuildNodeConfiguration.buildNodeConfigurations(
=======
    logger.trace("\n--------------------------------")
    val t1           = System.currentTimeMillis()
    val ruleVal      =
      ruleValService.buildRuleVal(rule, directiveLib, groupLib, allNodes.mapValues(_.rudderSettings.isPolicyServer))
    val ruleVals     = Seq(ruleVal.getOrElse(throw new RuntimeException("oups")))
    val t2           = System.currentTimeMillis()
    val nodeContexts = buildContext
      .getNodeContexts(
        allNodes.keySet.toSet,
        allNodes,
        groupLib,
        Nil,
        data.globalAgentRun,
        data.globalComplianceMode,
        globalPolicyMode
      )
      .getOrElse(throw new RuntimeException("oups"))
    val t3           = System.currentTimeMillis()
    val res          = BuildNodeConfiguration
      .buildNodeConfigurations(
>>>>>>> 67b2d367
        activeNodeIds,
        ruleVals,
        nodeContexts.ok,
        allNodeModes,
        Map(),
        scriptEngineEnabled,
        globalPolicyMode,
        maxParallelism,
        jsTimeout,
        generationContinueOnError
      )
      .openOrThrowException(throw new RuntimeException(s"Error: node configuration failed"))
    val t4           = System.currentTimeMillis()

    logger.trace(s"ruleval: ${t2 - t1} ms")
    logger.trace(s"context: ${t3 - t2} ms")
    logger.trace(s"config : ${t4 - t3} ms")

    res.errors == Nil
  }
}<|MERGE_RESOLUTION|>--- conflicted
+++ resolved
@@ -203,29 +203,6 @@
 
     logger.trace(s"init   : ${System.currentTimeMillis - t0} ms")
 
-<<<<<<< HEAD
-    for (i <- 0 until 10) {
-      logger.trace("\n--------------------------------")
-      val t1           = System.currentTimeMillis()
-      val ruleVal      =
-        ruleValService.buildRuleVal(rule, directiveLib, groupLib, allNodes.mapValues(_.rudderSettings.isPolicyServer))
-      val ruleVals     = Seq(ruleVal.getOrElse(throw new RuntimeException("oups")))
-      val t2           = System.currentTimeMillis()
-      val nodeContexts = buildContext
-        .getNodeContexts(
-          allNodes.keySet.toSet,
-          allNodes,
-          inheritedProps,
-          groupLib,
-          Nil,
-          data.globalAgentRun,
-          data.globalComplianceMode,
-          globalPolicyMode
-        )
-        .getOrElse(throw new RuntimeException("oups"))
-      val t3           = System.currentTimeMillis()
-      BuildNodeConfiguration.buildNodeConfigurations(
-=======
     logger.trace("\n--------------------------------")
     val t1           = System.currentTimeMillis()
     val ruleVal      =
@@ -236,6 +213,7 @@
       .getNodeContexts(
         allNodes.keySet.toSet,
         allNodes,
+        inheritedProps,
         groupLib,
         Nil,
         data.globalAgentRun,
@@ -246,7 +224,6 @@
     val t3           = System.currentTimeMillis()
     val res          = BuildNodeConfiguration
       .buildNodeConfigurations(
->>>>>>> 67b2d367
         activeNodeIds,
         ruleVals,
         nodeContexts.ok,
