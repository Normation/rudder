--- conflicted
+++ resolved
@@ -442,11 +442,7 @@
       """).openOrThrowException("For tests"),
       s(2) :: Nil)
 
-<<<<<<< HEAD
     testQueries(q1 :: q2 :: q3 :: q3bis :: Nil, true)
-=======
-    testQueries(q1 :: q2 :: q3 :: q3bis:: Nil, true)
->>>>>>> 0e4d92a1
   }
 
   @Test def networkInterfaceElementQueries(): Unit = {
