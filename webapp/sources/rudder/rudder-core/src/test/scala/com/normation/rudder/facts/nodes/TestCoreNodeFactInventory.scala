/*
 *************************************************************************************
 * Copyright 2023 Normation SAS
 *************************************************************************************
 *
 * This file is part of Rudder.
 *
 * Rudder is free software: you can redistribute it and/or modify
 * it under the terms of the GNU General Public License as published by
 * the Free Software Foundation, either version 3 of the License, or
 * (at your option) any later version.
 *
 * In accordance with the terms of section 7 (7. Additional Terms.) of
 * the GNU General Public License version 3, the copyright holders add
 * the following Additional permissions:
 * Notwithstanding to the terms of section 5 (5. Conveying Modified Source
 * Versions) and 6 (6. Conveying Non-Source Forms.) of the GNU General
 * Public License version 3, when you create a Related Module, this
 * Related Module is not considered as a part of the work and may be
 * distributed under the license agreement of your choice.
 * A "Related Module" means a set of sources files including their
 * documentation that, without modification of the Source Code, enables
 * supplementary functions or services in addition to those offered by
 * the Software.
 *
 * Rudder is distributed in the hope that it will be useful,
 * but WITHOUT ANY WARRANTY; without even the implied warranty of
 * MERCHANTABILITY or FITNESS FOR A PARTICULAR PURPOSE.  See the
 * GNU General Public License for more details.
 *
 * You should have received a copy of the GNU General Public License
 * along with Rudder.  If not, see <http://www.gnu.org/licenses/>.

 *
 *************************************************************************************
 */

package com.normation.rudder.facts.nodes

import better.files.*
import com.normation.errors.*
import com.normation.eventlog.EventActor
import com.normation.eventlog.ModificationId
import com.normation.inventory.domain.*
import com.normation.inventory.ldap.core.InventoryDit
import com.normation.inventory.ldap.core.ReadOnlySoftwareDAOImpl
import com.normation.rudder.domain.Constants
import com.normation.rudder.domain.nodes.MachineInfo
<<<<<<< HEAD
import com.normation.rudder.domain.nodes.NodeState
=======
import com.normation.rudder.domain.policies.PolicyMode
>>>>>>> 4de3d60b
import com.normation.rudder.tenants.DefaultTenantService
import com.normation.rudder.tenants.TenantId
import com.normation.utils.DateFormaterService
import com.normation.zio.*
import com.normation.zio.ZioRuntime
import com.softwaremill.quicklens.*
import com.unboundid.ldap.sdk.SearchScope
import java.security.Security
import org.apache.commons.io.FileUtils
import org.bouncycastle.jce.provider.BouncyCastleProvider
import org.joda.time.DateTime
import org.junit.runner.*
import org.specs2.matcher.MatchResult
import org.specs2.mutable.*
import org.specs2.runner.*
import org.specs2.specification.BeforeAfterAll
import scala.annotation.nowarn
import zio.*

/**
 *
 * Test the processing of new inventory:
 * - check that new, never seen nodes end into pending
 * - check that new, already pending nodes update pending
 * - check that accepted nodes are updated
 * - check that signature things work.
 *
 * That test does not check for the file observer, only save logic.
 */
@RunWith(classOf[JUnitRunner])
@nowarn("msg=a type was inferred to be `\\w+`; this may indicate a programming error.")
class TestCoreNodeFactInventory extends Specification with BeforeAfterAll {

  // load bouncyCastle
  Security.addProvider(new BouncyCastleProvider())
  val mockLdapFactStorage = new MockLdapFactStorage()

  def nodeExists(id: String, dit: InventoryDit): Boolean = {
    mockLdapFactStorage.ldap.server.entryExists(dit.NODES.NODE.dn(id).toString)
  }

  def nodeAsString(id: String):    String = {
    val sb = new java.lang.StringBuilder()
    mockLdapFactStorage.ldap.server.getEntry(s"nodeId=${id},ou=Nodes, cn=rudder-configuration").toString(sb)
    sb.toString()
  }
  def machineAsString(id: String): String = {
    val sb = new java.lang.StringBuilder()
    mockLdapFactStorage.ldap.server
      .getEntry(s"machineId=machine-for-${id},ou=Machines,ou=Accepted Inventories,ou=Inventories,cn=rudder-configuration")
      .toString(sb)
    sb.toString()
  }

  // a fact storage that keeps a trace of all call to it, so that we can debug/set expectation
  object factStorage extends NodeFactStorage {
    val backend = mockLdapFactStorage.nodeFactStorage
    val callStack: Ref[List[String]] = Ref.make(List.empty[String]).runNow

    def clearCallStack: Unit = callStack.set(Nil).runNow

    override def save(nodeFact: NodeFact)(implicit attrs: SelectFacts = SelectFacts.all): IOResult[StorageChangeEventSave] = {
      for {
        _ <- callStack.update(s"save ${nodeFact.id}" :: _)
        r <- backend.save(nodeFact)
      } yield r
    }

    override def changeStatus(nodeId: NodeId, status: InventoryStatus): IOResult[StorageChangeEventStatus] = {
      for {
        _ <- callStack.update(s"changeStatus ${nodeId} to ${status.name}" :: _)
        r <- backend.changeStatus(nodeId, status)
      } yield r
    }

    override def delete(nodeId: NodeId)(implicit attrs: SelectFacts): IOResult[StorageChangeEventDelete] = {
      for {
        _ <- callStack.update(s"delete ${nodeId}" :: _)
        r <- backend.delete(nodeId)
      } yield r
    }

    override def getPending(nodeId: NodeId)(implicit attrs: SelectFacts): IOResult[Option[NodeFact]] = {
      for {
        _ <- callStack.update(s"getPending ${nodeId}" :: _)
        r <- backend.getPending(nodeId)
      } yield r
    }

    override def getAccepted(nodeId: NodeId)(implicit attrs: SelectFacts): IOResult[Option[NodeFact]] = {
      for {
        _ <- callStack.update(s"getAccepted ${nodeId}" :: _)
        r <- backend.getAccepted(nodeId)
      } yield r
    }

    override def getAllPending()(implicit attrs: SelectFacts): IOStream[NodeFact] = {
      callStack.update(s"getAllPending" :: _).runNow // gosh, it's for test only
      backend.getAllPending()
    }

    override def getAllAccepted()(implicit attrs: SelectFacts): IOStream[NodeFact] = {
      callStack.update(s"getAllAccepted" :: _).runNow // gosh, it's for test only
      backend.getAllAccepted()
    }
  }

  implicit class RunThing[E, T](thing: ZIO[Any, E, T]) {
    def testRun: Either[E, T] = ZioRuntime.unsafeRun(thing.either)
  }

  implicit class RunOptThing[A](thing: IOResult[Option[A]]) {
    def testRunGet: A = ZioRuntime.unsafeRun(thing.either) match {
      case Right(Some(a)) => a
      case Right(None)    => throw new RuntimeException(s"Error in test: found None, expected Some")
      case Left(err)      => throw new RuntimeException(s"Error in test: ${err}")
    }
  }

  implicit class TestIsOK[E, T](thing: ZIO[Any, E, T]) {
    def isOK: MatchResult[Either[E, T]] = thing.testRun must beRight
  }

  implicit class ForceGetE[E, A](opt: Either[E, A]) {
    def forceGet: A = opt match {
      case Right(x)  => x
      case Left(err) => throw new Exception(s"error in Test: ${err}")
    }
  }

  implicit def stringToNodeId(id: String): NodeId = NodeId(id)

  val basePath: String = s"/tmp/test-rudder-nodefact/${DateFormaterService.gitTagFormat.print(DateTime.now())}"

  override def beforeAll(): Unit = {}

  override def afterAll(): Unit = {
    if (java.lang.System.getProperty("tests.clean.tmp") != "false") {
      FileUtils.deleteDirectory(File(basePath).toJava)
    }
  }

  val callbackLog: Ref[Chunk[NodeFactChangeEvent]] = Ref.make(Chunk.empty[NodeFactChangeEvent]).runNow
  def resetLog:    Unit                            = callbackLog.set(Chunk.empty).runNow
  def getLogName:  Chunk[String]                   = callbackLog.get.map(_.map(_.name)).runNow

  val nodeBySoftwareName = new SoftDaoGetNodesBySoftwareName(
    new ReadOnlySoftwareDAOImpl(
      mockLdapFactStorage.inventoryDitService,
      mockLdapFactStorage.ldapRo,
      mockLdapFactStorage.inventoryMapper
    )
  )

  val tenantService = DefaultTenantService.make(List(TenantId("zoneA"), TenantId("zoneB"))).runNow
  // enable tenants for these tests
  tenantService.setTenantEnabled(true).runNow

  val factRepo: CoreNodeFactRepository = {
    val trailCB = CoreNodeFactChangeEventCallback("trail", e => callbackLog.update(_.appended(e.event)))
//   val logCB = CoreNodeFactChangeEventCallback("log", e => effectUioUnit(println(s"**** ${e.name}"))))
    CoreNodeFactRepository.make(factStorage, nodeBySoftwareName, tenantService, Chunk(trailCB)).runNow
  }

//  org.slf4j.LoggerFactory
//    .getLogger("inventory-processing")
//    .asInstanceOf[ch.qos.logback.classic.Logger]
//    .setLevel(ch.qos.logback.classic.Level.TRACE)

  org.slf4j.LoggerFactory
    .getLogger("nodes.details.write")
    .asInstanceOf[ch.qos.logback.classic.Logger]
    .setLevel(ch.qos.logback.classic.Level.TRACE)

  sequential

  // node7 has the following inventory info:
  // - two softwares
  // - one mount point
  // - machine2 (physical)
  // - a bios
  val node7id:   NodeId      = NodeId("node7")
  val machineId: MachineUuid = MachineUuid("machine3")

  implicit val cc: ChangeContext = ChangeContext.newForRudder()

  // things that are empty on node7 because not defined
  def node7UndefinedElements(n: NodeFact): List[Chunk[Serializable]] = List(
    Chunk.fromIterable(n.swap),
    n.accounts,
    n.controllers,
    n.environmentVariables,
    n.inputs,
    n.localUsers,
    n.localUsers,
    n.logicalVolumes,
    n.memories,
    n.networks,
    n.physicalVolumes,
    n.ports,
    n.processes,
    n.processors,
    n.slots,
    n.softwareUpdate,
    n.sounds,
    n.storages,
    n.videos,
    n.vms
  )

  implicit val testChangeContext: ChangeContext =
    ChangeContext(ModificationId("test-mod-id"), EventActor("test"), DateTime.now(), None, None, QueryContext.testQC.nodePerms)
  implicit val qc:                QueryContext  = QueryContext.todoQC

  "query action" should {

    "allow to get the whole node fact, included inventory and software" in {

      implicit val attrs = SelectFacts.all

      factStorage.clearCallStack
      val node = factRepo.slowGet(node7id).notOptional("node7 must be here").runNow

      (factStorage.callStack.get.runNow.size === 1) and
      (node.bios.size === 1) and
      (
        node.bios.head === Bios(
          "bios1",
          None,
          Some(new Version("6.00")),
          Some(SoftwareEditor("Phoenix Technologies LTD"))
        )
      ) and
      (node.machine === MachineInfo(machineId, VirtualMachineType(VmType.VMWare), None, None)) and
      (node.fileSystems.size === 1) and
      (
        node.fileSystems.head === FileSystem(
          "/",
          Some("ext3"),
          None,
          None,
          Some(MemorySize(10L)),
          Some(MemorySize(803838361699L))
        )
      ) and
      (node.software.size === 2) and
      (node.software must containTheSameElementsAs(
        List(SoftwareFact("Software 0", Some(new Version("1.0.0"))), SoftwareFact("Software 4", None))
      )) and
      (node7UndefinedElements(node) must contain((x: Chunk[?]) => x must beEmpty).foreach)

    }

    "allow to get core node fact without touching LDAP" in {
      factStorage.clearCallStack
      val node7 = factRepo.get(node7id).notOptional("node7 must be there").runNow

      (node7.fqdn === "node7.normation.com") and
      (factStorage.callStack.get.runNow match {
        case Nil => ok
        case l   => ko(s"Storage was call: ${l.mkString("\n", "\n", "")}")
      })
    }

    "allow to get software without the other parts of inventory" in { // how to check that we don't retrieve cpu filesystems etc?
      factStorage.clearCallStack
      implicit val attrs = SelectFacts.softwareOnly
      val node           = factRepo.slowGet(node7id).notOptional("node7 must be here").runNow

      (factStorage.callStack.get.runNow.size === 1) and
      (node.bios.size === 0) and
      (node.machine === MachineInfo(machineId, VirtualMachineType(VmType.VMWare), None, None)) and // we always get that
      (node.fileSystems.size === 0) and
      (node.software.size === 2) and
      (node.software must containTheSameElementsAs(
        List(SoftwareFact("Software 0", Some(new Version("1.0.0"))), SoftwareFact("Software 4", None))
      )) and
      (node7UndefinedElements(node) must contain((x: Chunk[?]) => x must beEmpty).foreach)
    }

    // for now, we can't selectively choose what sub element of inventory we retrieve. It could be done if needed
    // for better perf. The use case could be: api requesting only CPU on all nodes or that kind of things.
    "allow to get only a sub-set of inventory without fetching software" in {
      factStorage.clearCallStack
      implicit val attrs = SelectFacts.none.modify(_.bios).using(_.toRetrieve)
      val node           = factRepo.slowGet(node7id).notOptional("node7 must be here").runNow

      (factStorage.callStack.get.runNow.size === 1) and
      (node.bios.size === 1) and
      (
        node.bios.head === Bios(
          "bios1",
          None,
          Some(new Version("6.00")),
          Some(SoftwareEditor("Phoenix Technologies LTD"))
        )
      ) and
      (node.fileSystems.size === 0) and
      (node.software.size === 0) and
      (node7UndefinedElements(node) must contain((x: Chunk[?]) => x must beEmpty).foreach)
    }
  }

  "security tag" should {
    /*
     * node0: zoneA
     * node1: zoneA, zoneB
     * node2: zoneB
     * node3: zoneC
     * other: no zone, private by default BUT for people with the ALL right
     */
    val ccA = ChangeContext
      .newForRudder()
      .modify(_.nodePerms)
      .setTo(NodeSecurityContext.ByTenants(Chunk(TenantId("zoneA"))))

    val qcNone = QueryContext.testQC.modify(_.nodePerms).setTo(NodeSecurityContext.None)
    val qcA    = QueryContext.testQC.modify(_.nodePerms).setTo(NodeSecurityContext.ByTenants(Chunk(TenantId("zoneA"))))
    val qcB    = QueryContext.testQC.modify(_.nodePerms).setTo(NodeSecurityContext.ByTenants(Chunk(TenantId("zoneB"))))
    val qcAB   = QueryContext.testQC
      .modify(_.nodePerms)
      .setTo(NodeSecurityContext.ByTenants(Chunk(TenantId("zoneA"), TenantId("zoneB"))))
    val nodeId = NodeId("node0")

    "allow to filter all nodes with no access" in {
      val nodes = factRepo
        .getAll()(qcNone, SelectNodeStatus.Accepted)
        .runNow

      nodes must beEmpty
    }

    "allow to get only nodes with one security tag" in {
      val nodes = factRepo
        .getAll()(qcA, SelectNodeStatus.Accepted)
        .runNow

      nodes.keySet.map(_.value) must containTheSameElementsAs(List("node0", "node1"))
    }

    "have cumulative rights" in {
      val nodes = factRepo
        .getAll()(qcAB, SelectNodeStatus.Accepted)
        .runNow

      nodes.keySet.map(_.value) must containTheSameElementsAs(List("node0", "node1", "node2"))
    }

    "when the plugin is enable, we can change security tag for node" in {

      val (nodesA, nodesB) = (for {
        _      <- factRepo.setSecurityTag(nodeId, Some(SecurityTag(Chunk(TenantId("zoneB")))))(
                    ChangeContext.newForRudder()
                  ) // admin can change from zoneA to zoneB
        nodesA <- factRepo.getAll()(qcA, SelectNodeStatus.Accepted)
        nodesB <- factRepo.getAll()(qcB, SelectNodeStatus.Accepted)
      } yield (nodesA, nodesB)).runNow

      (nodesA.keySet.map(_.value) must containTheSameElementsAs(List("node1"))) and
      (nodesB.keySet.map(_.value) must containTheSameElementsAs(List("node0", "node1", "node2")))

    }

    "when the plugin is enabled, if we try to change to a non existing tenant id node's SecurityTag, we get an error" in {
      val nonExistingTenantId = TenantId("zoneXXX")

      val res = (for {
        _ <- factRepo.setSecurityTag(nodeId, Some(SecurityTag(Chunk(nonExistingTenantId))))(ChangeContext.newForRudder())
      } yield ()).either.runNow

      res must beLike {
        case Left(err) => err.fullMsg must beMatching(""".*security tag's tenant can not be updated to 'zoneXXX'.*""")
      }
    }

    "when the plugin is enabled, if we try to change things to a node on an other tenant, we get an error" in {

      val res = (for {
        // node0 is now on zone B
        n <- factRepo.get(nodeId)(qcB).notOptional(s"node0 must be there for tests")
        _ <- factRepo.save(n)(ccA)
      } yield ()).either.runNow

      res must beLike {
        case Left(err) =>
          err.fullMsg must beMatching(""".*\QNode 'node0' [zoneB] can't be modified by 'rudder' (perm:tags:[zoneA])\E.*""")
      }
    }

    "when the plugin is enable, we don't change tenants on save, we just keep the existing one in storage" in {
      val nonExistingTenantId = TenantId("zoneXXX")

      val res = (for {
        n      <- factRepo.get(nodeId)(qcB).notOptional(s"node0 must be there for tests")
        newNode = n.modify(_.rudderSettings.security).setTo(Some(SecurityTag(Chunk(nonExistingTenantId))))
        e      <- factRepo.save(newNode)(ChangeContext.newForRudder())
      } yield e).runNow

      res.event must beEqualTo(NodeFactChangeEvent.Noop(nodeId, SelectFacts.none))
    }

    "when the plugin is disabled, we don't change tenants on setSecurityContext, we just keep the existing one in storage" in {
      val nonExistingTenantId = TenantId("zoneXXX")

      tenantService.setTenantEnabled(false).runNow

      val res = (for {
        e <- factRepo.setSecurityTag(nodeId, Some(SecurityTag(Chunk(nonExistingTenantId))))(ChangeContext.newForRudder())
      } yield e).runNow

      tenantService.setTenantEnabled(true).runNow

      res.event must beEqualTo(NodeFactChangeEvent.Noop(nodeId, SelectFacts.none))
    }

    "if we remove tenants, we don't get anything anymore" in {

      val nodes = (for {
        // keep for restoration but remove all tenant
        initTs <- tenantService.tenantIds.getAndSet(Set())
        nodes  <- factRepo
                    .getAll()(
                      QueryContext.testQC
                        .modify(_.nodePerms)
                        .setTo(NodeSecurityContext.ByTenants(Chunk(TenantId("zoneA"), TenantId("zoneB")))),
                      SelectNodeStatus.Accepted
                    )
        // restore tenants
        _      <- tenantService.tenantIds.set(initTs)
      } yield nodes).runNow

      nodes must beEmpty
    }
  }

  "basic update action" should {

    "saving the node after get is a noop" >> {

      def test(id: NodeId) = {
        val (n1, n2, e) = (for {
          n1 <- factRepo.get(id)(QueryContext.testQC).notOptional("error: missing node2 for test")
          n2 <- factRepo.slowGet(id)(QueryContext.testQC, attrs = SelectFacts.all).notOptional("error: missing node2 for test")
          e  <- factRepo.save(n2)(ChangeContext.newForRudder(), SelectFacts.all)
        } yield (n1, n2, e)).runNow

        (CoreNodeFact.same(n1, n2.toCore)) and
        (e.event === NodeFactChangeEvent.Noop(id, SelectFacts.all))

      }

      // node2: no machine, some soft
      // node4: machine, no soft
      test(NodeId("node2")) and test(NodeId("node4"))
    }

    "we can save a whole inventory and changing everything in storage, included software and processes" >> {
      factStorage.clearCallStack
      val node = factRepo
        .slowGet(node7id)(QueryContext.testQC, SelectNodeStatus.Accepted, SelectFacts.all)
        .notOptional("node7 must be here")
        .runNow

      val updated = node
        .modify(_.software)
        .using(_.appended(SoftwareFact("s2", Some(new Version("1.2")))))
        .modify(_.environmentVariables)
        .using(_.appended(("envVAR", "envVALUE")))
        .modify(_.networks)
        .using(_.appended(Network("eth0")))
        .modify(_.slots)
        .using(_.appended(Slot("slot0")))
        .modify(_.processes)
        .using(_.appended(Process(4242, Some("process 4242 command line"))))

      factRepo.save(updated)(testChangeContext, SelectFacts.all).runNow

      // check that ldap entries where modified
      (mockLdapFactStorage.testServer
        .getEntry("nodeId=node7,ou=Nodes,ou=Accepted Inventories,ou=Inventories,cn=rudder-configuration")
        .getAttributeValue("environmentVariable") must beEqualTo("""{"name":"envVAR","value":"envVALUE"}""")) and
      (mockLdapFactStorage.testServer
        .getEntry("nodeId=node7,ou=Nodes,ou=Accepted Inventories,ou=Inventories,cn=rudder-configuration")
        .getAttributeValue("process") must beEqualTo("""{"pid":4242,"commandName":"process 4242 command line"}""")) and
      (mockLdapFactStorage.testServer.entryExists(
        "networkInterface=eth0,nodeId=node7,ou=Nodes,ou=Accepted Inventories,ou=Inventories,cn=rudder-configuration"
      ) must beTrue) and
      (mockLdapFactStorage.testServer.entryExists(
        "portName=slot0,machineId=machine3,ou=Machines,ou=Accepted Inventories,ou=Inventories,cn=rudder-configuration"
      ) must beTrue) and
      (
        mockLdapFactStorage.testServer
          .search("ou=Software,ou=Inventories,cn=rudder-configuration", SearchScope.ONE, "(cn=s2)")
          .getSearchEntries
          .size()
        must beEqualTo(1)
      )
    }

    "we can change only one inventory aspect without touching others even if they are not the same in our business object" >> {
      factStorage.clearCallStack
      val node = factRepo
        .slowGet(node7id)(QueryContext.testQC, SelectNodeStatus.Accepted, SelectFacts.all)
        .notOptional("node7 must be here")
        .runNow

      val updated = node
        .modify(_.software)
        .using(_.appended(SoftwareFact("s3", Some(new Version("1.3")))))
        .modify(_.environmentVariables)
        .using(_.appended(("bad", "bad")))
        .modify(_.networks)
        .using(_.appended(Network("eth1")))
        .modify(_.slots)
        .using(_.appended(Slot("slot1")))

      factRepo.save(updated)(testChangeContext, SelectFacts.none.modify(_.networks).using(_.toRetrieve)).runNow

      // check that ONLY network ldap entry was modified
      (mockLdapFactStorage.testServer
        .getEntry("nodeId=node7,ou=Nodes,ou=Accepted Inventories,ou=Inventories,cn=rudder-configuration")
        .getAttribute("environmentVariable")
        .hasValue("""{"name":"bad","value":"bad"}""") must beFalse) and
      (
        mockLdapFactStorage.testServer.entryExists(
          "networkInterface=eth1,nodeId=node7,ou=Nodes,ou=Accepted Inventories,ou=Inventories,cn=rudder-configuration"
        ) must beTrue
      ) and
      (
        mockLdapFactStorage.testServer.entryExists(
          "portName=slot1,machineId=machine2,ou=Machines,ou=Accepted Inventories,ou=Inventories,cn=rudder-configuration"
        ) must beFalse
      ) and
      (
        mockLdapFactStorage.testServer
          .search("ou=Software,ou=Inventories,cn=rudder-configuration", SearchScope.ONE, "(cn=s3)")
          .getSearchEntries
          .size()
        must beEqualTo(0)
      )
    }

    "root status can not be modified" >> {
      val res = (for {
        r <- factRepo.get(Constants.ROOT_POLICY_SERVER_ID).notOptional("root must be here")
        _ <- factRepo.save(NodeFact.fromMinimal(r.modify(_.rudderSettings.status).setTo(PendingInventory)))(
               testChangeContext,
               SelectFacts.none
             )
      } yield ()).either.runNow

      res must beLeft
    }

<<<<<<< HEAD
    "the count of active nodes change if we disable one" >> {
      factStorage.clearCallStack
      val (n1, n2) = (for {
        n1   <- factRepo.getNumberOfManagedNodes()
        node <- factRepo
                  .get(node7id)(QueryContext.testQC, SelectNodeStatus.Accepted)
                  .notOptional("node7 must be here")

        updated = node
                    .modify(_.rudderSettings.state)
                    .setTo(NodeState.Ignored)

        _  <- factRepo.save(updated)(testChangeContext)
        n2 <- factRepo.getNumberOfManagedNodes()

      } yield (n1, n2)).runNow

      val numberOfNodes = 9
      n1 === numberOfNodes and n2 === (numberOfNodes - 1)
=======
    "Update of policy mode to default mode after it was set to audit/enforce should be default (#25866)" >> {
      val res = (for {
        node        <- factRepo.get(node7id).notOptional("node7 must be here")
        _           <- factRepo.save(NodeFact.fromMinimal(node.modify(_.rudderSettings.policyMode).setTo(Some(PolicyMode.Audit))))(
                         testChangeContext,
                         SelectFacts.none
                       )
        _           <- factRepo.save(NodeFact.fromMinimal(node.modify(_.rudderSettings.policyMode).setTo(None)))(
                         testChangeContext,
                         SelectFacts.none
                       )
        updatedNode <- factRepo.get(node7id).notOptional("node7 must be here")
      } yield updatedNode.rudderSettings.policyMode).either.runNow

      res must beRight(beNone)
>>>>>>> 4de3d60b
    }
  }
}<|MERGE_RESOLUTION|>--- conflicted
+++ resolved
@@ -46,11 +46,8 @@
 import com.normation.inventory.ldap.core.ReadOnlySoftwareDAOImpl
 import com.normation.rudder.domain.Constants
 import com.normation.rudder.domain.nodes.MachineInfo
-<<<<<<< HEAD
+import com.normation.rudder.domain.policies.PolicyMode
 import com.normation.rudder.domain.nodes.NodeState
-=======
-import com.normation.rudder.domain.policies.PolicyMode
->>>>>>> 4de3d60b
 import com.normation.rudder.tenants.DefaultTenantService
 import com.normation.rudder.tenants.TenantId
 import com.normation.utils.DateFormaterService
@@ -605,27 +602,6 @@
       res must beLeft
     }
 
-<<<<<<< HEAD
-    "the count of active nodes change if we disable one" >> {
-      factStorage.clearCallStack
-      val (n1, n2) = (for {
-        n1   <- factRepo.getNumberOfManagedNodes()
-        node <- factRepo
-                  .get(node7id)(QueryContext.testQC, SelectNodeStatus.Accepted)
-                  .notOptional("node7 must be here")
-
-        updated = node
-                    .modify(_.rudderSettings.state)
-                    .setTo(NodeState.Ignored)
-
-        _  <- factRepo.save(updated)(testChangeContext)
-        n2 <- factRepo.getNumberOfManagedNodes()
-
-      } yield (n1, n2)).runNow
-
-      val numberOfNodes = 9
-      n1 === numberOfNodes and n2 === (numberOfNodes - 1)
-=======
     "Update of policy mode to default mode after it was set to audit/enforce should be default (#25866)" >> {
       val res = (for {
         node        <- factRepo.get(node7id).notOptional("node7 must be here")
@@ -641,7 +617,27 @@
       } yield updatedNode.rudderSettings.policyMode).either.runNow
 
       res must beRight(beNone)
->>>>>>> 4de3d60b
+    }
+
+    "the count of active nodes change if we disable one" >> {
+      factStorage.clearCallStack
+      val (n1, n2) = (for {
+        n1   <- factRepo.getNumberOfManagedNodes()
+        node <- factRepo
+                  .get(node7id)(QueryContext.testQC, SelectNodeStatus.Accepted)
+                  .notOptional("node7 must be here")
+
+        updated = node
+                    .modify(_.rudderSettings.state)
+                    .setTo(NodeState.Ignored)
+
+        _  <- factRepo.save(updated)(testChangeContext)
+        n2 <- factRepo.getNumberOfManagedNodes()
+
+      } yield (n1, n2)).runNow
+
+      val numberOfNodes = 9
+      n1 === numberOfNodes and n2 === (numberOfNodes - 1)
     }
   }
 }