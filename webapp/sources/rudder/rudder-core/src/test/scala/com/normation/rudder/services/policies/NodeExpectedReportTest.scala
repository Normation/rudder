--- conflicted
+++ resolved
@@ -98,13 +98,11 @@
     (ComponentId(v.spec.name, v.spec.name :: "root" :: Nil, None), v)
   }
 
-<<<<<<< HEAD
-  def parse(s: String) = s.fromJson[List[JsonRuleExpectedReports7_1]] match {
-=======
-  def parse(s: String): List[RuleExpectedReports] = s.fromJson[List[JsonRuleExpectedReports7_0]] match {
->>>>>>> c81b0160
-    case Left(err) => throw new IllegalArgumentException(err)
-    case Right(v)  => v.map(_.transform)
+  def parse(s: String): List[RuleExpectedReports] = {
+    s.fromJson[List[JsonRuleExpectedReports7_1]] match {
+      case Left(err) => throw new IllegalArgumentException(err)
+      case Right(v)  => v.map(_.transform)
+    }
   }
 
   def technique(x: String): PolicyTechnique = {
