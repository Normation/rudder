/*
 *************************************************************************************
 * Copyright 2011 Normation SAS
 *************************************************************************************
 *
 * This file is part of Rudder.
 *
 * Rudder is free software: you can redistribute it and/or modify
 * it under the terms of the GNU General Public License as published by
 * the Free Software Foundation, either version 3 of the License, or
 * (at your option) any later version.
 *
 * In accordance with the terms of section 7 (7. Additional Terms.) of
 * the GNU General Public License version 3, the copyright holders add
 * the following Additional permissions:
 * Notwithstanding to the terms of section 5 (5. Conveying Modified Source
 * Versions) and 6 (6. Conveying Non-Source Forms.) of the GNU General
 * Public License version 3, when you create a Related Module, this
 * Related Module is not considered as a part of the work and may be
 * distributed under the license agreement of your choice.
 * A "Related Module" means a set of sources files including their
 * documentation that, without modification of the Source Code, enables
 * supplementary functions or services in addition to those offered by
 * the Software.
 *
 * Rudder is distributed in the hope that it will be useful,
 * but WITHOUT ANY WARRANTY; without even the implied warranty of
 * MERCHANTABILITY or FITNESS FOR A PARTICULAR PURPOSE.  See the
 * GNU General Public License for more details.
 *
 * You should have received a copy of the GNU General Public License
 * along with Rudder.  If not, see <http://www.gnu.org/licenses/>.

 *
 *************************************************************************************
 */

package com.normation.rudder.services.policies.write

import com.normation.BoxMatchers
import com.normation.BoxSpecMatcher
import com.normation.GitVersion.Revision
import com.normation.cfclerk.domain.TechniqueResourceId
import com.normation.cfclerk.domain.TechniqueResourceIdByName
import com.normation.cfclerk.domain.TechniqueResourceIdByPath
import com.normation.cfclerk.domain.TechniqueTemplate
import com.normation.cfclerk.domain.Variable
import com.normation.inventory.domain.NodeId
import com.normation.rudder.domain.logger.NodeConfigurationLoggerImpl
import com.normation.rudder.domain.logger.PolicyGenerationLogger
import com.normation.rudder.domain.policies.GlobalPolicyMode
import com.normation.rudder.domain.policies.PolicyMode
import com.normation.rudder.domain.policies.PolicyModeOverrides
import com.normation.rudder.domain.properties.GenericProperty.StringToConfigValue
import com.normation.rudder.domain.properties.NodeProperty
import com.normation.rudder.domain.properties.Visibility.Hidden
import com.normation.rudder.domain.reports.NodeConfigId
import com.normation.rudder.facts.nodes.CoreNodeFact
import com.normation.rudder.repository.FullNodeGroupCategory
import com.normation.rudder.services.policies.BoundPolicyDraft
import com.normation.rudder.services.policies.MergePolicyService
import com.normation.rudder.services.policies.NodeConfigData
import com.normation.rudder.services.policies.NodeConfigData.factRoot
import com.normation.rudder.services.policies.NodeConfigData.root
import com.normation.rudder.services.policies.NodeConfigData.rootNodeConfig
import com.normation.rudder.services.policies.NodeConfiguration
import com.normation.rudder.services.policies.ParameterForConfiguration
import com.normation.rudder.services.policies.Policy
import com.normation.rudder.services.policies.TestNodeConfiguration
import com.normation.rudder.services.policies.write.PolicyWriterServiceImpl.filepaths
import com.normation.templates.FillTemplatesService
import com.normation.zio.*
import com.softwaremill.quicklens.*
import java.io.File
import java.nio.charset.StandardCharsets
import java.util.regex.Pattern
import net.liftweb.common.EmptyBox
import net.liftweb.common.Full
import net.liftweb.common.Loggable
import org.apache.commons.io.FileUtils
import org.apache.commons.io.IOUtils
import org.joda.time.DateTime
import org.joda.time.DateTimeZone
import org.junit.runner.RunWith
import org.specs2.io.FileLinesContent
import org.specs2.matcher.ContentMatchers
import org.specs2.matcher.MatchResult
import org.specs2.mutable.Specification
import org.specs2.runner.JUnitRunner
import org.specs2.specification.AfterAll
import org.specs2.text.LinesContent
import zio.Chunk
import zio.syntax.*

/**
 * Details of tests executed in each instances of
 * the test.
 * To see values for gitRoot, ptLib, etc, see at the end
 * of that file.
 */
class TestSystemData {
  // make tests more similar than default rudder install
  val hookIgnore: List[String] = """.swp, ~, .bak,
 .cfnew   , .cfsaved  , .cfedited, .cfdisabled, .cfmoved,
 .dpkg-old, .dpkg-dist, .dpkg-new, .dpkg-tmp,
 .disable , .disabled , _disable , _disabled,
 .ucf-old , .ucf-dist , .ucf-new ,
 .rpmnew  , .rpmsave  , .rpmorig""".split(",").map(_.trim).toList

  //////////// init ////////////
  val data = new TestNodeConfiguration()
  import data.*

  val logNodeConfig = new NodeConfigurationLoggerImpl(abstractRoot.getPath + "/lognodes")

  lazy val agentRegister              = new AgentRegister()
  lazy val writeAllAgentSpecificFiles = new WriteAllAgentSpecificFiles(agentRegister)

  val prepareTemplateVariable = new PrepareTemplateVariablesImpl(
    techniqueRepository,
    systemVariableServiceSpec,
    new BuildBundleSequence(systemVariableServiceSpec, writeAllAgentSpecificFiles),
    agentRegister
  )

  /*
   * We parametrize the output of file writing with a sub-directory name,
   * so that we can keep each write in it's own directory for debug.
   */
  def getPromiseWriter(label: String): (File, PolicyWriterServiceImpl) = {

    // where the "/var/rudder/share" file is for tests:
    val SHARE = abstractRoot / s"share-${label}"

    val rootGeneratedPromisesDir = SHARE / "root"

    val pathComputer = new PathComputerImpl(
      SHARE.getParent + "/",
      SHARE.getName,
      Some(abstractRoot.getAbsolutePath + "/backup"),
      rootGeneratedPromisesDir.getAbsolutePath
    )

    val promiseWriter = new PolicyWriterServiceImpl(
      techniqueRepository,
      pathComputer,
      logNodeConfig,
      prepareTemplateVariable,
      new FillTemplatesService(),
      writeAllAgentSpecificFiles,
      "/we-don-t-want-hooks-here",
      hookIgnore,
      StandardCharsets.UTF_8,
      None
    )

    (rootGeneratedPromisesDir, promiseWriter)
  }

  //////////// end init ////////////

  // Allows override in policy mode, but default to audit
  val globalPolicyMode: GlobalPolicyMode = GlobalPolicyMode(PolicyMode.Audit, PolicyModeOverrides.Always)

  /////////////////////////////////////////////////////////////////////////////////////////////////////////////////////
  // actual tests
  /////////////////////////////////////////////////////////////////////////////////////////////////////////////////////

  def getSystemVars(
      nodeInfo:     CoreNodeFact,
<<<<<<< HEAD
      allNodeInfos: MapView[NodeId, CoreNodeFact],
      allGroups:    FullNodeGroupCategory,
      altConfig:    Boolean = false
=======
      allNodeInfos: Map[NodeId, CoreNodeFact],
      allGroups:    FullNodeGroupCategory
>>>>>>> 8d90776c
  ): Map[String, Variable] = {
    (if (altConfig) systemVariableServiceAltConfig else systemVariableService)
      .getSystemVariables(
        nodeInfo,
        allNodeInfos,
        allGroups.getTarget(nodeInfo).map(_._2).toList,
        globalSystemVariables,
        globalAgentRun,
        globalComplianceMode
      )
      .openOrThrowException("I should get system variable in tests")
  }

  def policies(nodeInfo: CoreNodeFact, drafts: List[BoundPolicyDraft]): List[Policy] = {
    MergePolicyService
      .buildPolicy(nodeInfo, globalPolicyMode, drafts) match {
      case Full(l) => l
      case eb: EmptyBox =>
        throw new RuntimeException(
          s"We must be able to build policies from draft in tests! details ${(eb ?~! "error when getting policy").messageChain}"
        )
    }
  }

  /// For root, we are using the same system variable and base root node config
  // the root node configuration
  val baseRootDrafts:                                 List[BoundPolicyDraft] = List(common(root.id, allNodesInfo_rootOnly)) ++ allRootPolicies
  def baseRootNodeConfig(props: Chunk[NodeProperty]): NodeConfiguration      = {
    val fr = factRoot.modify(_.properties).setTo(props)
    rootNodeConfig.copy(
      nodeInfo = fr,
      policies = policies(fr, baseRootDrafts),
      nodeContext = getSystemVars(fr, Map(fr.id -> fr), groupLib),
      parameters = Set(ParameterForConfiguration("rudder_file_edit_header", "### Managed by Rudder, edit with care ###"))
    )
  }

  val cfeNodeConfig: NodeConfiguration = NodeConfigData.node1NodeConfig.copy(
    nodeInfo = factCfe,
    parameters = Set(ParameterForConfiguration("rudder_file_edit_header", "### Managed by Rudder, edit with care ###"))
  )

  // A global list of files to ignore because variable content (like timestamp)
  // We must also ignore symlink, because they are copied as plain file by FileUtils, and that make unwanted errors
  def filterGeneratedFile(f: File): Boolean = {
    f.getName match {
      case "rudder_promises_generated" | "rudder-promises-generated" => false
      case "policy-server.pem"                                       => false
      case _                                                         => true
    }
  }

  // write a config

}

//an utility class for filtering file lines given a regex,
//used in the file content matcher
final private case class RegexFileContent(regex: List[String]) extends LinesContent[File] {
  val patterns: List[Pattern] = regex.map(_.r.pattern)

  override def lines(f: File): Seq[String] = {
    FileLinesContent.lines(f).filter(line => !patterns.exists(_.matcher(line).matches()))
  }

  override def name(f: File): String = FileLinesContent.name(f)
}

trait TechniquesTest extends Specification with Loggable with BoxSpecMatcher with ContentMatchers with AfterAll with BoxMatchers {

  val testSystemData = new TestSystemData()
  import testSystemData.*
  import testSystemData.data.*

  /*
   * put regex for line you don't want to be compared for difference
   */
  def ignoreSomeLinesMatcher(regex: List[String]): LinesPairComparisonMatcher[File, File] = {
    LinesPairComparisonMatcher[File, File]()(using RegexFileContent(regex), RegexFileContent(regex))
  }

  //////////// set-up auto test cleaning ////////////
  override def afterAll(): Unit = {
    if (System.getProperty("tests.clean.tmp") != "false") {
      logger.info("Deleting directory " + data.abstractRoot.getAbsolutePath)
      FileUtils.deleteDirectory(abstractRoot)
    }
  }

  //////////// end set-up ////////////

  // utility to assert the content of a resource equals some string
  def assertResourceContent(id: TechniqueResourceId, isTemplate: Boolean, expectedContent: String): MatchResult[Any] = {
    val ext = if (isTemplate) Some(TechniqueTemplate.templateExtension) else None
    reader
      .getResourceContent(id, ext) {
        case None     => ko("Can not open an InputStream for " + id.displayPath).succeed
        case Some(is) => (IOUtils.toString(is, StandardCharsets.UTF_8) === expectedContent).succeed
      }
      .runNow
  }

  def compareWith(path: File, expectedPath: String, ignoreRegex: List[String] = Nil): MatchResult[File] = {
    /*
     * And compare them with expected, modulo the configId and the name
     * of the (temp) directory where we wrote them
     */
    path must haveSameFilesAs(EXPECTED_SHARE / expectedPath)
      .withFilter(filterGeneratedFile)
      .withMatcher(
        ignoreSomeLinesMatcher(
          """.*rudder_node_config_id" string => .*"""
          :: """.*string => "/.*/configuration-repository.*"""
          :: """.*/test-rudder-config-repo-.*""" // config repos path with timestamp
          :: ignoreRegex
        )
      )
  }

}

@RunWith(classOf[JUnitRunner])
class WriteSystemTechniquesTest extends TechniquesTest {
  import testSystemData.*
  import testSystemData.data.*

  val parallelism: Int = Integer.max(1, java.lang.Runtime.getRuntime.availableProcessors() / 2)

  // uncomment to have timing information
  org.slf4j.LoggerFactory
    .getLogger("policy.generation")
    .asInstanceOf[ch.qos.logback.classic.Logger]
    .setLevel(ch.qos.logback.classic.Level.INFO)
  // org.slf4j.LoggerFactory.getLogger("policy.generation.timing").asInstanceOf[ch.qos.logback.classic.Logger].setLevel(ch.qos.logback.classic.Level.TRACE)

  PolicyGenerationLogger.debug(s"Max parallelism: ${parallelism}")

  sequential

  "The test configuration-repository" should {
    "exists, and have a techniques/system sub-dir" in {
      val promiseFile = configurationRepositoryRoot / "techniques/system/common/1.0/promises.st"
      promiseFile.exists === true
    }
  }

  "A root node, with no node connected and an hidden property" should {
    def writeNodeConfigWithUserDirectives(
        promiseWriter: PolicyWriterService,
        props:         List[NodeProperty],
        userDrafts:    BoundPolicyDraft*
    ) = {
      val cfg = baseRootNodeConfig(Chunk(NodeProperty("hidden", "hiddenValue".toConfigValue, None, None).withVisibility(Hidden)))
      val rnc = cfg.copy(
        policies = policies(cfg.nodeInfo, baseRootDrafts ++ userDrafts), // testing escape of "

        parameters = cfg.parameters + ParameterForConfiguration("ntpserver", """pool."ntp".org""")
      )

      // Actually write the promise files for the root node
      promiseWriter.writeTemplate(
        root.id,
        Set(root.id),
        Map(root.id -> rnc),
        Map(root.id -> rnc.nodeInfo),
        Map(root.id -> NodeConfigId("root-cfg-id")),
        globalPolicyMode,
        DateTime.now(DateTimeZone.UTC),
        parallelism
      )
    }

    "correctly write the expected policies files with default installation" in {
      val (rootPath, writer) = getPromiseWriter("root-default-install")
      (writeNodeConfigWithUserDirectives(writer, Nil) must beFull) and
      compareWith(rootPath, "root-default-install")
    }

    "correctly write the expected policies files with default installation but `.new` files exists" in {

      def addCrap(path: String): Unit = {
        val f = better.files.File(path)
        f.parent.createDirectories()
        f.append("some text that should be overwritten during generation")
          .append(
            // this need to be longer than at least one file, else it's overwritten enterly without exposing the pb
            """
              |"common-root","audit","merged","false","common","1.0","true","Common"
              |"root-distributePolicy","audit","merged","false","distributePolicy","1.0","true","Distribute Policy"
              |"inventory-all","audit","merged","false","inventory","1.0","true","Inventory"
              |"server-roles-directive","audit","merged","false","server-roles","1.0","true","Server Roles"
              |""".stripMargin
          )
          .appendLines("some more crap")
      }

      val (rootPath, writer) = getPromiseWriter("root-default-install-crap")

      // add garbage in rootPath/root.new/promises.cf (for a template), rudder.json & rudder-directives.csv (b/c special),
      // /inventory/1.0/test-inventory.pl (pure file).

      val newPolicies = new File(rootPath.getParentFile, "root.new")
      newPolicies.mkdirs()

      List(
        "promises.cf",
        filepaths.SYSTEM_VARIABLE_JSON,
        filepaths.DIRECTIVE_RUN_CSV,
        filepaths.ROOT_SERVER_CERT,
        filepaths.POLICY_SERVER_CERT
      ).foreach(s => addCrap(newPolicies.getAbsolutePath + "/" + s))

      val inventory = new File(newPolicies, "inventory/1.0")
      inventory.mkdirs()
      addCrap(inventory.getAbsolutePath + "/test-inventory.pl")

      (writeNodeConfigWithUserDirectives(writer, Nil) must beFull) and
      compareWith(rootPath, "root-default-install")
    }

    "correctly write the expected policies files when 2 directives configured" in {
      val (rootPath, writer) = getPromiseWriter("root-with-two-directives")
      (writeNodeConfigWithUserDirectives(writer, Nil, clock, rpm) must beFull) and
      compareWith(
        rootPath,
        "root-with-two-directives",
        """.*rudder_common_report\("ntpConfiguration".*@@.*""" // clock reports
        :: """.*add:default:==:.*"""                           // rpm reports
        :: Nil
      )
    }

    "correctly write the expected policies files with a multi-policy configured, skipping fileTemplate3 from bundle order" in {
      val (rootPath, writer) = getPromiseWriter("root-with-one-multipolicy")
      (writeNodeConfigWithUserDirectives(writer, Nil, fileTemplate1, fileTemplate2, fileTemplate3) must beFull) and
      compareWith(
        rootPath,
        "root-with-one-multipolicy",
        """.*rudder_common_report\("ntpConfiguration".*@@.*""" // clock reports
        :: """.*add:default:==:.*"""                           // rpm reports
        :: Nil
      )
    }

  }

  "rudder-group.st template" should {

    def getRootNodeConfig(groupLib: FullNodeGroupCategory) = {
      // system variables for root
      val systemVariables = systemVariableService
        .getSystemVariables(
          factRoot,
          allNodeFacts_rootOnly,
          groupLib.getTarget(factRoot).map(_._2).toList,
          globalSystemVariables,
          globalAgentRun,
          globalComplianceMode
        )
        .openOrThrowException("I should get system variable in tests")

      // the root node configuration
      rootNodeConfig.copy(
        policies = policies(rootNodeConfig.nodeInfo, List(common(root.id, allNodesInfo_rootOnly)) ++ allRootPolicies),
        nodeContext = systemVariables,
        parameters = Set(ParameterForConfiguration("rudder_file_edit_header", "### Managed by Rudder, edit with care ###"))
      )
    }

    "correctly write nothing (no quotes) when no groups" in {
      val (rootPath, writer) = getPromiseWriter("group-1")

      // Actually write the promise files for the root node
      writer
        .writeTemplate(
          root.id,
          Set(root.id),
          Map(root.id -> getRootNodeConfig(emptyGroupLib)),
          Map(root.id -> getRootNodeConfig(emptyGroupLib).nodeInfo),
          Map(root.id -> NodeConfigId("root-cfg-id")),
          globalPolicyMode,
          DateTime.now(DateTimeZone.UTC),
          parallelism
        )
        .openOrThrowException("Can not write template!")

      rootPath / "common/1.0/rudder-groups.cf" must haveSameLinesAs(EXPECTED_SHARE / "test-rudder-groups/no-group.cf")
    }

    "correctly write the classes and by_uuid array when groups" in {

      // make a group lib without "all" target so that it's actually different than the full one,
      // so that we don't have false positive due to bad directory cleaning
      val groupLib2 = groupLib.copy(targetInfos = groupLib.targetInfos.take(groupLib.targetInfos.size - 1))
      val rnc       = getRootNodeConfig(groupLib2)

      // Actually write the promise files for the root node
      val (rootPath, writer) = getPromiseWriter("group-2")

      writer
        .writeTemplate(
          root.id,
          Set(root.id),
          Map(root.id -> rnc),
          Map(root.id -> rnc.nodeInfo),
          Map(root.id -> NodeConfigId("root-cfg-id")),
          globalPolicyMode,
          DateTime.now(DateTimeZone.UTC),
          parallelism
        )
        .openOrThrowException("Can not write template!")

      rootPath / "common/1.0/rudder-groups.cf" must haveSameLinesAs(EXPECTED_SHARE / "test-rudder-groups/some-groups.cf")
    }
  }

  "A CFEngine node, with two directives" should {

    val rnc = rootNodeConfig.copy(
      policies = policies(rootNodeConfig.nodeInfo, List(common(root.id, allNodesInfo_cfeNode)) ++ allRootPolicies),
      nodeContext = getSystemVars(factRoot, allNodeFacts_cfeNode, groupLib),
      parameters = Set(ParameterForConfiguration("rudder_file_edit_header", "### Managed by Rudder, edit with care ###"))
    )

    val p     = policies(cfeNodeConfig.nodeInfo, List(common(cfeNode.id, allNodesInfo_cfeNode), inventoryAll, pkg, ncf1))
    val cfeNC = cfeNodeConfig.copy(
      nodeInfo = factCfe,
      policies = p,
      nodeContext = getSystemVars(factCfe, allNodeFacts_cfeNode, groupLib, altConfig = true),
      runHooks = MergePolicyService.mergeRunHooks(p.filter(!_.technique.policyTypes.isSystem), None, globalPolicyMode)
    )

    "correctly get the expected policy files" in {
      val (rootPath, writer) = getPromiseWriter("node-cfe-with-two-directives")
      // Actually write the promise files for the root node
      val written            = writer.writeTemplate(
        root.id,
        Set(root.id, cfeNode.id),
        Map(root.id -> rnc, cfeNode.id                         -> cfeNC),
        Map(root.id -> rnc.nodeInfo, cfeNode.id                -> cfeNC.nodeInfo),
        Map(root.id -> NodeConfigId("root-cfg-id"), cfeNode.id -> NodeConfigId("cfe-node-cfg-id")),
        globalPolicyMode,
        DateTime.now(DateTimeZone.UTC),
        parallelism
      )

      (written must beFull) and
      compareWith(
        rootPath.getParentFile / cfeNode.id.value,
        "node-cfe-with-two-directives",
        """.*rudder_common_report\("ntpConfiguration".*@@.*""" // clock reports
        :: """.*add:default:==:.*"""                           // rpm reports
        :: Nil
      )
    }
  }

  "We must ensure the override semantic of generic-variable-definition" should {

    val rnc = rootNodeConfig.copy(
      policies = policies(rootNodeConfig.nodeInfo, List(common(root.id, allNodesInfo_cfeNode)) ++ allRootPolicies),
      nodeContext = getSystemVars(factRoot, allNodeFacts_cfeNode, groupLib),
      parameters = Set(ParameterForConfiguration("rudder_file_edit_header", "### Managed by Rudder, edit with care ###"))
    )

    val cfeNC = cfeNodeConfig.copy(
      nodeInfo = factCfe,
      policies = policies(cfeNodeConfig.nodeInfo, List(common(cfeNode.id, allNodesInfo_cfeNode), inventoryAll, gvd1, gvd2)),
      nodeContext = getSystemVars(factCfe, allNodeFacts_cfeNode, groupLib)
    )

    "correctly get the expected policy files" in {
      val (rootPath, writer) = getPromiseWriter("node-gen-var-def-override")
      // Actually write the promise files for the root node
      val written            = writer.writeTemplate(
        root.id,
        Set(root.id, cfeNode.id),
        Map(root.id -> rnc, cfeNode.id                         -> cfeNC),
        Map(root.id -> rnc.nodeInfo, cfeNode.id                -> cfeNC.nodeInfo),
        Map(root.id -> NodeConfigId("root-cfg-id"), cfeNode.id -> NodeConfigId("cfe-node-cfg-id")),
        globalPolicyMode,
        DateTime.now(DateTimeZone.UTC),
        parallelism
      )

      (written must beFull) and
      compareWith(rootPath.getParentFile / cfeNode.id.value, "node-gen-var-def-override", Nil)
    }
  }
}

@RunWith(classOf[JUnitRunner])
class WriteSystemTechniques500Test extends TechniquesTest {
  import testSystemData.*
  import testSystemData.data.*

  val parallelism: Int = Integer.max(1, java.lang.Runtime.getRuntime.availableProcessors() / 2)

  // uncomment to have timing information
//  org.slf4j.LoggerFactory.getLogger("policy.generation").asInstanceOf[ch.qos.logback.classic.Logger].setLevel(ch.qos.logback.classic.Level.DEBUG)
//  org.slf4j.LoggerFactory.getLogger("policy.generation.timing").asInstanceOf[ch.qos.logback.classic.Logger].setLevel(ch.qos.logback.classic.Level.TRACE)

  PolicyGenerationLogger.debug(s"Max parallelism: ${parallelism}")

  sequential

  "We must ensure that boolean system value is correctly interpreted as a boolean" should {

    // we check that technique test_18205 only contains the part that should be written when sys variable is false

    def forceBooleanToFalse(systemVars: Map[String, Variable]) = {
      systemVars("DENYBADCLOCKS").copyWithSavedValue("false") match {
        case Right(variable) => systemVars + ("DENYBADCLOCKS" -> variable)
        case _               => systemVars
      }
    }

    val rnc = rootNodeConfig.copy(
      policies =
        policies(rootNodeConfig.nodeInfo, List(common(root.id, allNodesInfo_cfeNode)) ++ allRootPolicies ++ List(test18205)),
      nodeContext = forceBooleanToFalse(getSystemVars(factRoot, allNodeFacts_cfeNode, groupLib)),
      parameters = Set(ParameterForConfiguration("rudder_file_edit_header", "### Managed by Rudder, edit with care ###"))
    )

    "correctly get the expected policy files" in {
      val (rootPath, writer) = getPromiseWriter("root-sys-var-false")
      // Actually write the promise files for the root node
      val written            = writer.writeTemplate(
        root.id,
        Set(root.id, cfeNode.id),
        Map(root.id -> rnc),
        Map(root.id -> rnc.nodeInfo),
        Map(root.id -> NodeConfigId("root-cfg-id"), cfeNode.id -> NodeConfigId("cfe-node-sys-bool-false-cfg-id")),
        globalPolicyMode,
        DateTime.now(DateTimeZone.UTC),
        parallelism
      )

      (written must beFull) and
      compareWith(rootPath.getParentFile / root.id.value, "root-sys-var-false", Nil)
    }
  }

  "A CFEngine node, with 500 directives based on the same technique" should {

    val techniqueList: Seq[BoundPolicyDraft] = (1 to 500).map(copyGitFileDirectives(_)).toList

    // create the 500 directives files
    createCopyGitFileDirectories("node-cfe-with-500-directives", (1 to 500))

    val rnc = rootNodeConfig.copy(
      policies =
        policies(rootNodeConfig.nodeInfo, List(common(root.id, allNodesInfo_cfeNode)) ++ allRootPolicies ++ techniqueList),
      nodeContext = getSystemVars(factRoot, allNodeFacts_cfeNode, groupLib),
      parameters = Set(ParameterForConfiguration("rudder_file_edit_header", "### Managed by Rudder, edit with care ###"))
    )

    val p     = policies(cfeNodeConfig.nodeInfo, List(common(cfeNode.id, allNodesInfo_cfeNode), inventoryAll) ++ techniqueList)
    val cfeNC = cfeNodeConfig.copy(
      nodeInfo = factCfe,
      policies = p,
      nodeContext = getSystemVars(factCfe, allNodeFacts_cfeNode, groupLib),
      runHooks = MergePolicyService.mergeRunHooks(p.filter(!_.technique.policyTypes.isSystem), None, globalPolicyMode)
    )

    "correctly get the expected policy files" in {
      val (rootPath, writer) = getPromiseWriter("node-cfe-with-500-directives")
      // Actually write the promise files for the root node
      val written            = writer.writeTemplate(
        root.id,
        Set(root.id, cfeNode.id),
        Map(root.id -> rnc, cfeNode.id                         -> cfeNC),
        Map(root.id -> rnc.nodeInfo, cfeNode.id                -> cfeNC.nodeInfo),
        Map(root.id -> NodeConfigId("root-cfg-id"), cfeNode.id -> NodeConfigId("cfe-node-cfg-id-500")),
        globalPolicyMode,
        DateTime.now(DateTimeZone.UTC),
        parallelism
      )

      (written must beFull) and
      compareWith(rootPath.getParentFile / cfeNode.id.value, "node-cfe-with-500-directives", Nil)
    }
  }

}

@RunWith(classOf[JUnitRunner])
class WriteSystemTechniqueWithRevisionTest extends TechniquesTest {
  import testSystemData.*
  import testSystemData.data.*

  val parallelism: Int               = Integer.max(1, java.lang.Runtime.getRuntime.availableProcessors() / 2)
  val rnc:         NodeConfiguration = rootNodeConfig.copy(
    policies = policies(rootNodeConfig.nodeInfo, List(common(root.id, allNodesInfo_cfeNode)) ++ allRootPolicies),
    nodeContext = getSystemVars(factRoot, allNodeFacts_cfeNode, groupLib),
    parameters = Set(ParameterForConfiguration("rudder_file_edit_header", "### Managed by Rudder, edit with care ###"))
  )

  val cfeNC: NodeConfiguration = cfeNodeConfig.copy(
    nodeInfo = factCfe,
    policies = policies(cfeNodeConfig.nodeInfo, List(common(cfeNode.id, allNodesInfo_cfeNode), inventoryAll, gvd1, gvd2)),
    nodeContext = getSystemVars(factCfe, allNodeFacts_cfeNode, groupLib)
  )

  // uncomment to have timing information
//  org.slf4j.LoggerFactory.getLogger("policy.generation").asInstanceOf[ch.qos.logback.classic.Logger].setLevel(ch.qos.logback.classic.Level.TRACE)
//  org.slf4j.LoggerFactory.getLogger("policy.generation.timing").asInstanceOf[ch.qos.logback.classic.Logger].setLevel(ch.qos.logback.classic.Level.TRACE)

  PolicyGenerationLogger.debug(s"Max parallelism: ${parallelism}")

  sequential

  /*
   * this test modify some things in techinques stored in config-repo and check that we do have a different output
   * with different revision (ie that we don't have the modified thing in template, but the original one).
   * It can't check for directive revision since we don't store them here.
   */
  "Check that revision work for techniques" should {
    import com.softwaremill.quicklens.*
    val APPENED_TEXT = "# the file is modified on HEAD\n"

    import scala.jdk.CollectionConverters.*
    def getCurrentCommitId = (repo.git
      .log()
      .setMaxCount(1)
      .call()
      .asScala
      .headOption
      .getOrElse(throw new RuntimeException("Error in test assumption: can not get current commit"))
      .getId)
    // change content of configuration-repository/techniques/systemSettings/misc/clockConfiguration/3.0/clockConfiguration.st
    // and commit it
    def updateTemplate(rootPath: File): Unit = {
      val clockTemplate =
        new File(rootPath, "configuration-repository/techniques/systemSettings/misc/clockConfiguration/3.0/clockConfiguration.st")
      better.files.File(clockTemplate.getAbsolutePath).append(APPENED_TEXT)(using StandardCharsets.UTF_8)
      // commit
      repo.git.commit().setAll(true).setMessage("Update template file").call()
    }

    def writeNodeConfigWithUserDirectives(promiseWriter: PolicyWriterService, userDrafts: BoundPolicyDraft*) = {
      val rnc = baseRootNodeConfig(Chunk.empty).copy(
        policies = policies(baseRootNodeConfig(Chunk.empty).nodeInfo, baseRootDrafts ++ userDrafts), // testing escape of "

        parameters = baseRootNodeConfig(Chunk.empty).parameters + ParameterForConfiguration("ntpserver", """pool."ntp".org""")
      )

      // Actually write the promise files for the root node
      promiseWriter.writeTemplate(
        root.id,
        Set(root.id),
        Map(root.id -> rnc),
        Map(root.id -> rnc.nodeInfo),
        Map(root.id -> NodeConfigId("root-cfg-id")),
        globalPolicyMode,
        DateTime.now(DateTimeZone.UTC),
        parallelism
      )
    }

    def changeRev(draft: BoundPolicyDraft, rev: Revision): BoundPolicyDraft = {
      // need to change in technique and policyId and all resources - usually, both depend from one other each other.
      draft
        .modify(_.id.techniqueVersion)
        .using(_.withRevision(rev))
        .modify(_.technique.id.version)
        .using(_.withRevision(rev))
        .modify(_.technique.agentConfigs.each.templates.each.id)
        .using {
          case TechniqueResourceIdByName(id, name)         =>
            TechniqueResourceIdByName(id.modify(_.version).using(_.withRevision(rev)), name)
          case TechniqueResourceIdByPath(parents, _, name) =>
            TechniqueResourceIdByPath(parents, rev, name)
        }
    }

    "for a directive with a revision specified for technique" in {
      val (rootPath, writer) = getPromiseWriter("technique-and-revisions")
      val initCommit         = getCurrentCommitId.getName
      updateTemplate(abstractRoot)
      val head               = getCurrentCommitId.getName
      // specify technique revision to use in policy
      val revisedClock       = changeRev(clock, Revision(initCommit))
      (initCommit must be_!==(head)) and
      (writeNodeConfigWithUserDirectives(writer, revisedClock) must beFull) and
      compareWith(
        rootPath,
        "technique-and-revisions",
        """.*rudder_common_report\("ntpConfiguration".*@@.*"""              // clock reports
        :: s""".*directive1.*enforce.*merged.*3.0.*Clock Configuration.*""" // in rudder-directives.csv
        :: Nil
      )
    }

  }

}<|MERGE_RESOLUTION|>--- conflicted
+++ resolved
@@ -168,14 +168,9 @@
 
   def getSystemVars(
       nodeInfo:     CoreNodeFact,
-<<<<<<< HEAD
-      allNodeInfos: MapView[NodeId, CoreNodeFact],
+      allNodeInfos: Map[NodeId, CoreNodeFact],
       allGroups:    FullNodeGroupCategory,
       altConfig:    Boolean = false
-=======
-      allNodeInfos: Map[NodeId, CoreNodeFact],
-      allGroups:    FullNodeGroupCategory
->>>>>>> 8d90776c
   ): Map[String, Variable] = {
     (if (altConfig) systemVariableServiceAltConfig else systemVariableService)
       .getSystemVariables(
