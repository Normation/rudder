--- conflicted
+++ resolved
@@ -392,17 +392,6 @@
         ) ::
         MethodCall(
           BundleName("package_state_windows")
-<<<<<<< HEAD
-          , "id5"
-          , List((ParameterId("package_name"),"vim"))
-          , "dsc"
-          , "Package state windows"
-          , false
-        ) ::
-        MethodCall(
-            BundleName("_logger")
-=======
->>>>>>> 0f81dc9f
           , "id6"
           , List((ParameterId("package_name"),"vim"))
           , "dsc"
