--- conflicted
+++ resolved
@@ -91,27 +91,5 @@
 
       ldap.server.countEntries === numEntries
     }
-<<<<<<< HEAD
-
-    "correctly error on a bad move" in {
-
-      val dn = new DN("biosName=bios1,machineId=machine2,ou=Machines,ou=Accepted Inventories,ou=Inventories,cn=rudder-configuration")
-      val newParent = new DN("machineId=machine-does-not-exists,ou=Machines,ou=Accepted Inventories,ou=Inventories,cn=rudder-configuration")
-
-      val res = ldap.newConnection.flatMap(_.move(dn, newParent)).either.runNow
-      /*
-       * Failure message is:
-       * Can not move 'biosName=bios1,machineId=machine2,ou=Machines,ou=Accepted Inventories,ou=Inventories,cn=rudder-configuration' to new parent
-       * 'machineId=machine-does-not-exists,ou=Machines,ou=Accepted Inventories,ou=Inventories,cn=rudder-configuration': Unable to modify the DN of entry
-       * 'biosName=bios1,machineId=machine2,ou=Machines,ou=Accepted Inventories,ou=Inventories,cn=rudder-configuration' because the parent for the new DN
-       * 'biosName=bios1,machineId=machine-does-not-exists,ou=Machines,ou=Accepted Inventories,ou=Inventories,cn=rudder-configuration' does not exist.
-       */
-      res must beAnInstanceOf[Left[LDAPRudderError, _]] and (
-        ldap.newConnection.flatMap(_.exists(dn)).runNow must beTrue
-      )
-
-    }
-=======
->>>>>>> 604f7ac8
   }
 }