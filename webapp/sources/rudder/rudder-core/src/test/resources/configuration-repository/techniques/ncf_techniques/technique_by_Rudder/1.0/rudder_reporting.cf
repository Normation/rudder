--- conflicted
+++ resolved
@@ -7,7 +7,6 @@
     "class_prefix"      string => string_head("${full_class_prefix}", "1000");
 
   methods:
-<<<<<<< HEAD
     "id1_${report_data.directive_id}" usebundle => technique_by_Rudder_gm_7("Customized component", "${node.properties[apache_package_name]}", "id1", "Skipping method 'Package install version' with key parameter '${node.properties[apache_package_name]}' since condition 'any' is not reached", "${node.properties[apache_package_name]}", "${class_prefix}_package_install_version_${node.properties[apache_package_name]}", @{args}),
                                              unless => concat("(debian)");
     "id2_${report_data.directive_id}" usebundle => technique_by_Rudder_gm_8("Command execution", "Write-Host \"testing special characters ` è &é 'à é \"", "id2", "Skipping method 'Command execution' with key parameter 'Write-Host \"testing special characters ` è &é 'à é \"' since condition 'windows' is not reached", "Write-Host \"testing special characters ` è &é 'à é \"", "${class_prefix}_command_execution_Write-Host \"testing special characters ` è &é 'à é \"", @{args}),
@@ -16,7 +15,7 @@
                                              unless => concat("package_install_version_",canonify("${node.properties[apache_package_name]}"),"_repaired");
     "id4_${report_data.directive_id}" usebundle => technique_by_Rudder_gm_10("Package install", "openssh-server", "id4", "Skipping method 'Package install' with key parameter 'openssh-server' since condition 'redhat' is not reached", "openssh-server", "${class_prefix}_package_install_openssh-server", @{args}),
                                              unless => concat("redhat");
-    "id5_${report_data.directive_id}" usebundle => technique_by_Rudder_gm_11("Package state windows", "vim", "id5", "'Package state windows' method is not available on Linux Rudder agent, skip", "vim", "${class_prefix}_package_state_windows_vim", @{args}),
+    "id6_${report_data.directive_id}" usebundle => technique_by_Rudder_gm_11("Package state windows", "vim", "id6", "'Package state windows' method is not available on Linux Rudder agent, skip", "vim", "${class_prefix}_package_state_windows_vim", @{args}),
                                              unless => concat("false");
 
 }
@@ -45,32 +44,6 @@
 }
 bundle agent technique_by_Rudder_gm_11(c_name, c_key, report_id, message, class_parameter, unique_prefix, args) {
   methods:
-    "id5_${report_data.directive_id}" usebundle => _method_reporting_context_v4("${c_name}","${c_key}","${report_id}");
-    "id5_${report_data.directive_id}" usebundle => log_na_rudder("${message}","${class_parameter}","${unique_prefix}",@{args});
-=======
-    "id1" usebundle => _method_reporting_context_v4("Customized component", "${node.properties[apache_package_name]}","id1"),
-             unless => concat("(debian)");
-    "id1" usebundle => log_na_rudder("Skipping method 'Package install version' with key parameter '${node.properties[apache_package_name]}' since condition 'any' is not reached", "${node.properties[apache_package_name]}", "${class_prefix}_package_install_version_${node.properties[apache_package_name]}", @{args}),
-             unless => concat("(debian)");
-    "id2" usebundle => disable_reporting,
-             unless => concat("(debian.windows)");
-    "id2" usebundle => _method_reporting_context_v4("Command execution", "Write-Host \"testing special characters ` è &é 'à é \"","id2"),
-             unless => concat("(debian.windows)");
-    "id2" usebundle => log_na_rudder("Skipping method 'Command execution' with key parameter 'Write-Host \"testing special characters ` è &é 'à é \"' since condition 'windows' is not reached", "Write-Host \"testing special characters ` è &é 'à é \"", "${class_prefix}_command_execution_Write-Host \"testing special characters ` è &é 'à é \"", @{args}),
-             unless => concat("(debian.windows)");
-    "id2" usebundle => enable_reporting,
-             unless => concat("(debian.windows)");
-    "id3" usebundle => _method_reporting_context_v4("Customized component", "${node.properties[apache_package_name]}","id3"),
-             unless => concat("package_install_version_",canonify("${node.properties[apache_package_name]}"),"_repaired");
-    "id3" usebundle => log_na_rudder("Skipping method 'Service start' with key parameter '${node.properties[apache_package_name]}' since condition 'package_install_version_${node.properties[apache_package_name]}_repaired' is not reached", "${node.properties[apache_package_name]}", "${class_prefix}_service_start_${node.properties[apache_package_name]}", @{args}),
-             unless => concat("package_install_version_",canonify("${node.properties[apache_package_name]}"),"_repaired");
-    "id4" usebundle => _method_reporting_context_v4("Package install", "openssh-server","id4"),
-             unless => concat("redhat");
-    "id4" usebundle => log_na_rudder("Skipping method 'Package install' with key parameter 'openssh-server' since condition 'redhat' is not reached", "openssh-server", "${class_prefix}_package_install_openssh-server", @{args}),
-             unless => concat("redhat");
-    "id6" usebundle => _method_reporting_context_v4("Package state windows", "vim","id6"),
-             unless => concat("false");
-    "id6" usebundle => log_na_rudder("'Package state windows' method is not available on classic Rudder agent, skip", "vim", "${class_prefix}_package_state_windows_vim", @{args}),
-             unless => concat("false");
->>>>>>> 0f81dc9f
+    "id6_${report_data.directive_id}" usebundle => _method_reporting_context_v4("${c_name}","${c_key}","${report_id}");
+    "id6_${report_data.directive_id}" usebundle => log_na_rudder("${message}","${class_parameter}","${unique_prefix}",@{args});
 }