--- conflicted
+++ resolved
@@ -13,15 +13,8 @@
   $local_classes = New-ClassContext
   $resources_dir = $PSScriptRoot + "\resources"
 
-<<<<<<< HEAD
   $reportId=$reportIdBase+"id1"
 
-  $local_classes = Merge-ClassContext $local_classes $(Package-Install-Version -PackageName "$($node.properties[apache_package_name])" -PackageVersion "2.2.11" -componentName "Customized component" -Report:$true -reportId $reportId -techniqueName $techniqueName -auditOnly:$auditOnly).get_item("classes")
-
-  $reportId=$reportIdBase+"id2"
-
-  $class = "windows"
-=======
   $class = "(debian)"
   if (Evaluate-Class $class $local_classes $system_classes) {
     $local_classes = Merge-ClassContext $local_classes $(Package-Install-Version -PackageName "$($node.properties[apache_package_name])" -PackageVersion "2.2.11" -componentName "Customized component" -Report:$true -reportId $reportId -techniqueName $techniqueName -auditOnly:$auditOnly).get_item("classes")
@@ -29,8 +22,9 @@
     _rudder_common_report_na -componentName "Customized component" -componentKey "$($node.properties[apache_package_name])" -message "Not applicable" -Report:$true -reportId $reportId -techniqueName $techniqueName -auditOnly:$auditOnly
   }
 
+  $reportId=$reportIdBase+"id2"
+
   $class = "(debian.windows)"
->>>>>>> c787926a
   if (Evaluate-Class $class $local_classes $system_classes) {
     $local_classes = Merge-ClassContext $local_classes $(Command-Execution -Command "Write-Host `"testing special characters ` è &é 'à é `"" -componentName "Command execution" -Report:$false -reportId $reportId -techniqueName $techniqueName -auditOnly:$auditOnly).get_item("classes")
   } else {
