--- conflicted
+++ resolved
@@ -43,12 +43,8 @@
 bundle agent run_directive1_rev1
 {
   methods:
-<<<<<<< HEAD
-      "10. Global configuration for all nodes/10. Clock Configuration" usebundle => rudder_reporting_context("directive1","rule1","clockConfiguration");
+      "10. Global configuration for all nodes/10. Clock Configuration" usebundle => rudder_reporting_context("directive1+rev1","rule1","clockConfiguration");
       "10. Global configuration for all nodes/10. Clock Configuration" usebundle => _method_reporting_context_v4("","","directive1rule1");
-=======
-      "10. Global configuration for all nodes/10. Clock Configuration" usebundle => rudder_reporting_context("directive1+rev1","rule1","clockConfiguration");
->>>>>>> 2a543e17
       "10. Global configuration for all nodes/10. Clock Configuration" usebundle => disable_reporting;
       "10. Global configuration for all nodes/10. Clock Configuration" usebundle => check_clock_configuration;
       "10. Global configuration for all nodes/10. Clock Configuration" usebundle => clean_reporting_context;
