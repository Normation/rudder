--- conflicted
+++ resolved
@@ -69,10 +69,8 @@
   filename: 'rudder_' + csvRenameFilename(filename) + '_' + getDateString(),
   text: 'Export',
   exportOptions: {
-<<<<<<< HEAD
     orthogonal: 'exportCsv',
-=======
-      format: {
+    format: {
           body: function (html, row, col, node) {
               // begin with default formatting
               html = $.fn.DataTable.Buttons.stripData( html, null );
@@ -82,8 +80,7 @@
               }
               return html;
           }
-      },
->>>>>>> 647d6dc9
+    },
     customizeData: function (data) {
       // export compliance percent
       const complianceColumnIdx = data.header.findIndex(s => s.toLowerCase() === "compliance")
