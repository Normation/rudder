--- conflicted
+++ resolved
@@ -1842,16 +1842,11 @@
         "sSearch": ""
     }
     , "aaSorting": [[ 0, "desc" ]]
-<<<<<<< HEAD
     , "sDom": '<"dataTables_wrapper_top newFilter d-flex"f<"d-flex ms-auto my-auto" B <"dataTables_refresh ms-2" r>>'+
       '>t<"dataTables_wrapper_bottom"lip>'
+    , "scrollX"     : true
     , "buttons" : [ csvButtonConfig(`node_${nodeId}_technical_logs`) ],
 
-=======
-    , "sDom": '<"dataTables_wrapper_top newFilter"f<"dataTables_refresh"><"dataTables_pickdates"><"dataTables_pickend"><"dataTables_pickstart">'+
-      '>rt<"dataTables_wrapper_bottom"lip>'
-    , "scrollX"     : true
->>>>>>> 0a461b83
   };
 
   if (regroup) {
