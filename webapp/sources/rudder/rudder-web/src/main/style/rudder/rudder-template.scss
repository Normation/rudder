--- conflicted
+++ resolved
@@ -114,7 +114,7 @@
   height: 100% !important;
 }
 .btn.btn-outline-primary {
-  border: 1px solid #337ab7;
+  border: 1px solid $rudder-primary;
   background-color: #fff;
   transition-duration: .2s;
   height: 34px;
@@ -130,7 +130,7 @@
 }
 .btn.btn-outline-primary:hover {
   color: #fff;
-  background-color: #337ab7;
+  background-color: $rudder-primary;
 }
 .form-control:disabled {
   background-color: #e6e9f1;
@@ -262,33 +262,33 @@
 
     &:hover{
       color: #041922;
-      background-color: $rudder-bg-gray;
+      background-color: $rudder-bg-light-gray;
     }
 
     &.action-success {
-      color: #13BEB7;
+      color: $rudder-success;
       &:hover {
         color: #fff;
-        background-color: #13BEB7;
+        background-color: $rudder-success;
         border-color: #109f9a;
       }
     }
 
     &.action-primary {
-      color: #337ab7;
+      color: $rudder-primary;
       &:hover {
         color: #fff;
-        background-color: #337ab7;
+        background-color: $rudder-primary;
         border-color: #2e6da4;
       }
     }
 
     &.action-danger {
-      color: #DA291C;
+      color: $rudder-danger;
       &:hover{
         color: #fff;
-        background-color: #DA291C;
-        border-color: #DA291C;
+        background-color: $rudder-danger;
+        border-color: $rudder-danger;
       }
     }
 
@@ -317,96 +317,6 @@
 .rudder-template .btn.btn-save .fa:last-child{
   margin-left: 6px;
 }
-<<<<<<< HEAD
-.rudder-template .header-buttons .tooltip{
-  margin-right: 15px;
-}
-.rudder-template .header-buttons .tooltip > .tooltip-inner {
-  width: auto !important;
-  min-width: initial;
-  max-width: initial;
-  padding: 10px !important;
-  color: #727988;
-}
-.rudder-template .header-buttons .tooltip > .tooltip-inner i.fa{
-  margin-right: 4px;
-}
-.rudder-template .header-buttons .tooltip > .tooltip-inner .text-warning{
-  color: #EF9600;
-}
-.rudder-template .header-buttons .tooltip.bottom .tooltip-arrow{
-  border-bottom-color: #ccc;
-}
-
-.header-buttons .dropdown-toggle:not(.btn-success){
-  border: 1px solid $rudder-border-color-default;
-}
-.header-buttons .dropdown-toggle:not(.btn-success):hover,
-.btn.btn-default:hover{
-  background-color: #eef1f9;
-}
-.header-buttons .dropdown-menu{
-  padding: 0;
-}
-.header-buttons .dropdown-menu > li > a,
-.header-buttons .dropdown-menu > li > button,
-.gm-labels .dropdown-menu > li > a,
-.gm-labels .dropdown-menu > li > button {
-  padding: 10px 14px;
-  transition-duration: .2s;
-  cursor: pointer;
-  color: #738195;
-  background-color: #fff;
-
-  &:hover{
-    color: #041922;
-    background-color: $rudder-bg-light-gray;
-  }
-  &.action-success {
-    color: $rudder-success;
-    &:hover {
-      color: #fff;
-      background-color: $rudder-success;
-      border-color: #109f9a;
-    }
-  }
-  &.action-primary {
-    color: #337ab7;
-    &:hover {
-      color: #fff;
-      background-color: #337ab7;
-      border-color: #2e6da4;
-    }
-  }
-  &.action-danger {
-    color: #DA291C;
-    &:hover {
-      color: #fff;
-      background-color: #DA291C;
-      border-color: #DA291C;
-    }
-  }
-  &.disabled,
-  &[disabled],
-  &:disabled {
-    opacity: .6;
-    cursor: not-allowed;
-  }
-  & > i {
-    margin-left: 6px;
-  }
-  &:first-child {
-    margin-left: 0;
-  }
-}
-
-.header-buttons .dropdown-menu .divider,
-.gm-labels .dropdown-menu .divider {
-  margin: 0px;
-}
-=======
-//
->>>>>>> d971a0ce
 
 .header-title span.badge-disabled {
   background-color: #04192257;
@@ -486,7 +396,7 @@
   min-width: 24px;
 }
 .badge-resources > .nb-resources.new{
-  background-color: #13BEB7;
+  background-color: $rudder-success;
   color: #fff;
 }
 .badge-resources > .nb-resources.new:before {
@@ -1281,7 +1191,7 @@
   margin-bottom: 14px;
 }
 .list-container .list-heading.except{
-  border-bottom: 4px solid #DA291C;
+  border-bottom: 4px solid $rudder-danger;
 }
 .list-container .list-heading .btn-actions .btn{
   margin-left: 10px;
@@ -1641,7 +1551,7 @@
   box-shadow: inset 0 0 8px 4px #16293240
 }
 label.custom-toggle .custom-toggle-group > label:first-child{
-  background-color: #13BEB7;
+  background-color: $rudder-success;
   color: #fff;
   padding-right: 16px;
 }
@@ -1715,14 +1625,14 @@
   transition: opacity .2s;
 }
 .rudder-template .section-with-doc .section-right .doc.doc-info .marker{
-  color: #337ab7;
+  color: $rudder-primary;
   opacity: .6;
 }
 .rudder-template .section-with-doc .section-right .doc.doc-info:hover .marker{
   opacity: 1;
 }
 .rudder-template .section-with-doc .section-right .doc.doc-info:hover b {
-  color: #337ab7;
+  color: $rudder-primary;
 }
 @media (max-width:1200px) {
   .rudder-template .section-with-doc{
@@ -1746,14 +1656,14 @@
 }
 h4.list-title{
   font-size: 16px;
-  border-bottom: 4px solid #13BEB7;
+  border-bottom: 4px solid $rudder-success;
   padding-bottom: 6px;
   margin-bottom: 14px;
   margin-top: 14px;
 }
 
 h4.list-title.except{
-  border-bottom-color: #DA291C;
+  border-bottom-color: $rudder-danger;
 }
 
 .section-title > .badge{
@@ -1765,7 +1675,7 @@
   background-color: #8fbb2c;
 }
 .section-title > .badge.exclude{
-  background-color: #DA291C;
+  background-color: $rudder-danger;
 }
 ul.applied-list{
   display: flex;
@@ -1819,7 +1729,7 @@
   background-color: #EF9600;
 }
 ul.applied-list > li.new:hover > .border{
-  background-color: #13BEB7;
+  background-color: $rudder-success;
 }
 .except + ul.applied-list > li.new {
   background-color: #faeae9;
@@ -1828,7 +1738,7 @@
   background-color: #deaeab;
 }
 .except + ul.applied-list > li.new:hover > .border{
-  background-color: #DA291C;
+  background-color: $rudder-danger;
 }
 
 .applied-list > li.empty {
@@ -1926,10 +1836,10 @@
 }
 
 .jstree ul > li .action-icon{
-  color: #13BEB7;
+  color: $rudder-success;
 }
 .jstree ul > li .action-icon.except{
-  color: #DA291C;
+  color: $rudder-danger;
 }
 .jstree ul > li .action-icon:before{
   content: "\f055";
