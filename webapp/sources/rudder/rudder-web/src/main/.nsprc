--- conflicted
+++ resolved
@@ -1,9 +1,6 @@
 {
   "GHSA-grv7-fg5c-xmjg": "A DoS",
   "GHSA-3xgq-45jj-v275": "A DoS on regexp, probably only in a Dev ependency",
-<<<<<<< HEAD
-  "GHSA-33vc-wfww-vjfv": "An XSS which does not affect node properties diff render"
-=======
+  "GHSA-33vc-wfww-vjfv": "An XSS which does not affect node properties diff render",
   "GHSA-5j98-mcp5-4vw2": "glob command injection unused in gulp-elm"
->>>>>>> e669c5cc
 }