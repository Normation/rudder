--- conflicted
+++ resolved
@@ -1,10 +1,5 @@
 {
   "GHSA-grv7-fg5c-xmjg": "A DoS",
-<<<<<<< HEAD
-  "GHSA-3xgq-45jj-v275": "A DoS on regexp, probably only in a Dev ependency"
-=======
   "GHSA-3xgq-45jj-v275": "A DoS on regexp, probably only in a Dev ependency",
-  "GHSA-33vc-wfww-vjfv": "An XSS which does not affect node properties diff render",
   "GHSA-5j98-mcp5-4vw2": "glob command injection unused in gulp-elm"
->>>>>>> f302e9af
 }