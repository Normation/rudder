module View exposing (..)

import DataTypes exposing (..)
import Html exposing (Html, button, div, i, span, text, h1, h3, h4, ul, li, input, a, p, form, label, textarea, select, option, table, thead, tbody, tr, th, td, small)
import Html.Attributes exposing (id, class, type_, placeholder, value, for, href, colspan, rowspan, style, selected, disabled, attribute, tabindex)
import Html.Events exposing (onClick, onInput)
import List.Extra
import List
import String exposing ( fromFloat)
import NaturalOrdering exposing (compareOn)
import ApiCalls exposing (..)
import ViewRulesTable exposing (..)
import ViewRuleDetails exposing (..)
import ViewCategoryDetails exposing (..)
<<<<<<< HEAD

=======
>>>>>>> 02ff5b6f

view : Model -> Html Msg
view model =
  let
    ruleTreeElem : Rule -> Html Msg
    ruleTreeElem item =
      let
        (classDisabled, badgeDisabled) = if item.enabled /= True then
            (" item-disabled", span[ class "badge-disabled"][])
          else
            ("", text "")
      in
        li [class "jstree-node jstree-leaf"]
        [ i[class "jstree-icon jstree-ocl"][]
        , a[href "#", class ("jstree-anchor"++classDisabled), onClick (OpenRuleDetails item.id)]
          [ i [class "jstree-icon jstree-themeicon fa fa-sitemap jstree-themeicon-custom"][]
          , span [class "treeGroupName tooltipable"]
            [ text item.name
            , badgeDisabled
            ]
          ]
        ]

    ruleTreeCategory : (Category Rule) -> Html Msg
    ruleTreeCategory item =
      let
        categories = List.map ruleTreeCategory (getSubElems item)
        rules = List.map ruleTreeElem item.elems
        childsList  = ul[class "jstree-children"](categories ++ rules)
      in
        li[class "jstree-node jstree-open"]
        [ i[class "jstree-icon jstree-ocl"][]
        , a[href "#", class "jstree-anchor", onClick (OpenCategoryDetails item)]
          [ i [class "jstree-icon jstree-themeicon fa fa-folder jstree-themeicon-custom"][]
          , span [class "treeGroupCategoryName tooltipable"][text item.name]
          ]
        , childsList
        ]

    templateMain = case model.mode of
      Loading -> text "loading"
      RuleTable   ->
        div [class "main-details"]
        [ div [class "main-table"]
          [ table [ class "no-footer dataTable"]
            [ thead []
              [ tr [class "head"]
                [ th [class "sorting_asc", rowspan 1, colspan 1][text "Name"          ]
                , th [class "sorting"    , rowspan 1, colspan 1][text "Category"      ]
                , th [class "sorting"    , rowspan 1, colspan 1][text "Status"        ]
                , th [class "sorting"    , rowspan 1, colspan 1][text "Compliance"    ]
                , th [class "sorting"    , rowspan 1, colspan 1][text "Recent changes"]
                ]
              ]
            , tbody [] (buildRulesTable model)
            ]
          ]
        ]

      EditRule details ->
        (editionTemplate model details False)

      CreateRule details ->
        (editionTemplate model details True)

      EditCategory details ->
        (editionTemplateCat model details False)

<<<<<<< HEAD
=======
      CreateCategory details ->
        (editionTemplateCat model details True)

>>>>>>> 02ff5b6f
    modal = case model.modal of
      Nothing -> text ""
      Just (DeletionValidation rule) ->
        div [ tabindex -1, class "modal fade in", style "z-index" "1050", style "display" "block" ]
        [ div [ class "modal-dialog" ] [
            div [ class "modal-content" ] [
              div [ class "modal-header ng-scope" ] [
                h3 [ class "modal-title" ] [ text "Delete Rule"]
              ]
            , div [ class "modal-body" ] [
                text ("Are you sure you want to Delete rule '"++ rule.name ++"'?")
              ]
            , div [ class "modal-footer" ] [
                button [ class "btn btn-default", onClick (ClosePopup Ignore) ]
                [ text "Cancel " ]
              , button [ class "btn btn-danger", onClick (ClosePopup (CallApi (deleteRule rule))) ]
                [ text "Delete "
                , i [ class "fa fa-times-circle" ] []
                ]
              ]
            ]
          ]
        ]
      Just (DeactivationValidation rule) ->
        let
          txtDisable = if rule.enabled == True then "Disable" else "Enable"
        in
          div [ tabindex -1, class "modal fade in", style "z-index" "1050", style "display" "block" ]
          [ div [ class "modal-dialog" ] [
              div [ class "modal-content" ]  [
                div [ class "modal-header ng-scope" ] [
                  h3 [ class "modal-title" ] [ text (txtDisable ++" Rule")]
                ]
              , div [ class "modal-body" ] [
                  text ("Are you sure you want to "++ String.toLower txtDisable ++" rule '"++ rule.name ++"'?")
                ]
              , div [ class "modal-footer" ] [
                  button [ class "btn btn-primary btn-outline pull-left", onClick (ClosePopup Ignore) ]
                  [ text "Cancel "
                  , i [ class "fa fa-arrow-left" ] []
                  ]
                , button [ class "btn btn-primary", onClick (ClosePopup DisableRule) ]
                  [ text (txtDisable ++ " ")
                  , i [ class "fa fa-ban" ] []
                  ]
                ]
              ]
            ]
          ]
      Just (DeletionValidationCat category) ->
        div [ tabindex -1, class "modal fade in", style "z-index" "1050", style "display" "block" ]
         [ div [ class "modal-dialog" ] [
             div [ class "modal-content" ] [
               div [ class "modal-header ng-scope" ] [
                 h3 [ class "modal-title" ] [ text "Delete category"]
               ]
             , div [ class "modal-body" ] [
                 text ("Are you sure you want to delete category '"++ category.name ++"'?")
               ]
             , div [ class "modal-footer" ] [
                 button [ class "btn btn-default", onClick (ClosePopup Ignore) ]
                 [ text "Cancel " ]
               , button [ class "btn btn-danger", onClick (ClosePopup (CallApi (deleteCategory category))) ]
                 [ text "Delete "
                 , i [ class "fa fa-times-circle" ] []
                 ]
               ]
             ]
           ]
         ]
  in
    div [class "rudder-template"]
    [ div [class "template-sidebar sidebar-left"]
      [ div [class "sidebar-header"]
        [ div [class "header-title"]
          [ h1[]
            [ span[][text "Rules"]
            ]
          , div [class "header-buttons"]
            [ button [class "btn btn-default", type_ "button", onClick (GenerateId (\s -> NewCategory s      ))][text "Add Category"]
            , button [class "btn btn-success", type_ "button", onClick (GenerateId (\s -> NewRule (RuleId s) ))][text "Create"]
            ]
          ]
        , div [class "header-filter"]
          [ div [class "input-group"]
            [ div [class "input-group-btn"]
              [ button [class "btn btn-default", type_ "button"][span [class "fa fa-folder fa-folder-open"][]]
              ]
            , input[type_ "text", placeholder "Filter", class "form-control"][]
            , div [class "input-group-btn"]
              [ button [class "btn btn-default", type_ "button"][span [class "fa fa-times"][]]
              ]
            ]
          ]
        ]
      , div [class "sidebar-body"]
        [ div [class "sidebar-list"]
          [ div [class "jstree jstree-default"]
            [ ul[class "jstree-container-ul jstree-children"][(ruleTreeCategory model.rulesTree) ]
            ]
          ]
        ]
      ]
    , div [class "template-main"]
      [ templateMain ]
    , modal
    ]<|MERGE_RESOLUTION|>--- conflicted
+++ resolved
@@ -12,10 +12,7 @@
 import ViewRulesTable exposing (..)
 import ViewRuleDetails exposing (..)
 import ViewCategoryDetails exposing (..)
-<<<<<<< HEAD
 
-=======
->>>>>>> 02ff5b6f
 
 view : Model -> Html Msg
 view model =
@@ -84,12 +81,9 @@
       EditCategory details ->
         (editionTemplateCat model details False)
 
-<<<<<<< HEAD
-=======
       CreateCategory details ->
         (editionTemplateCat model details True)
 
->>>>>>> 02ff5b6f
     modal = case model.modal of
       Nothing -> text ""
       Just (DeletionValidation rule) ->
