module ViewUtils exposing (..)

import DataTypes exposing (..)
import Dict exposing (Dict)
import Either exposing (Either(..))
import Html exposing (..)
import Html.Attributes exposing (..)
import Html.Events exposing (onClick, onInput, custom)
import List.Extra
import List
import Maybe.Extra
import String exposing (fromFloat)
import NaturalOrdering exposing (compareOn)
import ApiCalls exposing (..)
import ComplianceUtils exposing (..)
import Json.Decode as Decode
import Tuple3
import Round

onCustomClick : msg -> Html.Attribute msg
onCustomClick msg =
  custom "click"
    (Decode.succeed
      { message         = msg
      , stopPropagation = True
      , preventDefault  = True
      }
    )

getListRules : Category Rule -> List (Rule)
getListRules r = getAllElems r

getListCategories : Category Rule  -> List (Category Rule)
getListCategories r = getAllCats r

getRuleNbNodes : RuleDetails -> Int
getRuleNbNodes ruleDetails =
  List.length (Maybe.withDefault [] (Maybe.map .nodes ruleDetails.compliance))

getRuleNbGroups : Maybe Rule -> Int
getRuleNbGroups rule =
  case Maybe.Extra.unwrap [] .targets rule of
    [Composition (Or i) (Or e)] -> List.length i
    targets -> List.length targets


getCategoryName : Model -> String -> String
getCategoryName model id =
  let
    cat = List.Extra.find (.id >> (==) id  ) (getListCategories model.rulesTree)
  in
    case cat of
      Just c -> c.name
      Nothing -> id

getParentCategoryId : List (Category a) -> String -> String
getParentCategoryId categories categoryId =
  let
    findSubCategory : String -> Category a -> Bool
    findSubCategory catId cat =
      case List.Extra.find (\c -> c.id == catId) (getSubElems cat) of
        Just _  -> True
        Nothing -> False
  in
    case List.Extra.find (\c -> (findSubCategory categoryId c)) categories of
      Just ct -> ct.id
      Nothing -> "rootRuleCategory"
--
-- DATATABLES & TREES
--

thClass : TableFilters -> SortBy -> String
thClass tableFilters sortBy =
  if sortBy == tableFilters.sortBy then
    case  tableFilters.sortOrder of
      Asc  -> "sorting_asc"
      Desc -> "sorting_desc"
  else
    "sorting"

sortTable : Filters -> SortBy -> Filters
sortTable filters sortBy =
  let
    tableFilters = filters.tableFilters
    order =
      case tableFilters.sortOrder of
        Asc -> Desc
        Desc -> Asc
  in
    if sortBy == tableFilters.sortBy then
      {filters | tableFilters = {tableFilters | sortOrder = order}}
    else
      {filters | tableFilters = {tableFilters | sortBy = sortBy, sortOrder = Asc}}


foldedClass : TreeFilters -> String -> String
foldedClass treeFilters catId =
  if List.member catId treeFilters.folded then
    " jstree-closed"
  else
    " jstree-open"

foldUnfoldCategory : Filters -> String -> Filters
foldUnfoldCategory filters catId =
  let
    treeFilters = filters.treeFilters
    foldedList  =
      if List.member catId treeFilters.folded then
        List.Extra.remove catId treeFilters.folded
      else
        catId :: treeFilters.folded
  in
    {filters | treeFilters = {treeFilters | folded = foldedList}}

foldUnfoldRow : String -> Filters -> Filters
foldUnfoldRow rowId filters =
  let
    tableFilters = filters.tableFilters
  in
    if List.member rowId tableFilters.unfolded then
      { filters | tableFilters = { tableFilters | unfolded = (List.Extra.remove rowId tableFilters.unfolded) }}
    else
      { filters | tableFilters = { tableFilters | unfolded = (rowId :: tableFilters.unfolded) }}

foldedRowClass : String -> TableFilters -> String
foldedRowClass rowId tableFilters =
  if List.member rowId tableFilters.unfolded then
    " row-foldable row-open"
  else
    " row-foldable row-folded"

getDirectiveName : List Directive -> DirectiveId -> String
getDirectiveName directives directiveId =
  case List.Extra.find (\d -> d.id == directiveId) directives of
    Just di -> di.displayName
    Nothing -> "Cannot find directive details"

subItemOrder : ItemFun item subItem data ->  Model -> String -> (item -> item -> Order)
subItemOrder fun model id  =
  case List.Extra.find (Tuple3.first >> (==) id) fun.rows of
    Just (_,_,sort) -> (\i1 i2 -> sort (fun.data model i1) (fun.data model i2))
    Nothing -> (\_ _ -> EQ)

type alias ItemFun item subItem data =
  { children : item -> Model -> String ->  List subItem
  , data : Model -> item -> data
  , rows : List (String, data -> Html Msg, (data -> data -> Order) )
  , id : item -> String
  , childDetails : Maybe (subItem -> String -> Dict String (String, SortOrder) -> Model -> List (Html Msg))
  , subItemRows : item -> List String
  }

valueCompliance :  ItemFun ValueCompliance () ValueCompliance
valueCompliance =
  ItemFun
    (\ _ _ _ -> [])
    (\_ i -> i)
    [ ("Value", .value >> text, (\d1 d2 -> compare d1.value  d2.value))
    , ("Messages", .reports >> List.map (\r -> Maybe.withDefault "" r.message) >> List.foldl (++) "\n"  >> text, (\d1 d2 -> compare d1.value d2.value) )
    , ( "Status", .reports >> buildComplianceReport, (\d1 d2 -> compare d1.value d2.value))
    ]
    .value
    Nothing
    (always [])

nodeValueCompliance :  ItemFun NodeValueCompliance ValueCompliance NodeValueCompliance
nodeValueCompliance =
  ItemFun
    (\item model sortId ->
      let
        sortFunction =  subItemOrder valueCompliance model sortId
      in
        List.sortWith sortFunction item.values
    )
    (\_ i -> i)
    [ ("Node", .name >> text,  (\d1 d2 -> compare d1.name d2.name))
    , ("Compliance", .complianceDetails >> buildComplianceBar ,  (\d1 d2 -> compare d1.compliance d2.compliance))
    ]
    (.nodeId >> .value)
    (Just (\item -> showComplianceDetails valueCompliance item))
    (always (List.map Tuple3.first valueCompliance.rows))

byComponentCompliance : ItemFun  value subValue valueData -> ItemFun (ComponentCompliance value) (Either (ComponentCompliance value) value) (ComponentCompliance value)
byComponentCompliance subFun =
  let
    name = \item ->
             case item of
               Block b -> b.component
               Value c -> c.component
    compliance = \item ->
                   case item of
                     Block b -> b.complianceDetails
                     Value c -> c.complianceDetails
  in
  ItemFun
    ( \item model sortId ->
      case item of
        Block b ->
          let
            sortFunction =  subItemOrder (byComponentCompliance subFun) model sortId
          in
             List.map Left (List.sortWith sortFunction b.components)
        Value c ->
          let
            sortFunction =  subItemOrder subFun model sortId
          in
             List.map Right (List.sortWith sortFunction c.values)
    )
    (\_ i -> i)
    [ ("Component", name >> text,  (\d1 d2 -> compare (name d1) (name d2)))
    , ("Compliance", \i -> buildComplianceBar (compliance i), (\d1 d2 -> compare (name d1) (name d2)) )
    ]
    name
    (Just ( \x ->
      case x of
        Left  b -> showComplianceDetails (byComponentCompliance subFun) b
        Right value ->   showComplianceDetails subFun value
    ))
    ( \x ->
      case x of
        Block _ -> (List.map Tuple3.first (byComponentCompliance subFun).rows)
        Value _ ->  (List.map Tuple3.first subFun.rows)
    )

byDirectiveCompliance : String -> ItemFun value subValue valueData -> ItemFun (DirectiveCompliance value) (ComponentCompliance value) (Directive, DirectiveCompliance value)
byDirectiveCompliance  globalPolicy subFun =
  ItemFun
    (\item model sortId ->
      let
        sortFunction =  subItemOrder (byComponentCompliance subFun) model sortId
      in
        List.sortWith sortFunction item.components
    )
    (\m i -> (Maybe.withDefault (Directive i.directiveId i.name "" "" "" False False "" []) (Dict.get i.directiveId.value m.directives), i ))
    [ ("Directive", \(d,i) -> span [] [ badgePolicyMode globalPolicy d.policyMode, text d.displayName, buildTagsTree d.tags ],  (\(_,d1) (_,d2) -> compare d1.name d2.name ))
    , ("Compliance", \(d,i) -> buildComplianceBar  i.complianceDetails,  (\(_,d1) (_,d2) -> compare d1.compliance d2.compliance ))
    ]
    (.directiveId >> .value)
    (Just (\b -> showComplianceDetails (byComponentCompliance subFun) b))
    (always (List.map Tuple3.first (byComponentCompliance subFun).rows))

byNodeCompliance :  String -> ItemFun NodeCompliance (DirectiveCompliance ValueCompliance) NodeCompliance
byNodeCompliance globalPolicy =
  let
    directive = byDirectiveCompliance globalPolicy valueCompliance
  in
  ItemFun
    (\item model sortId ->
      let
        sortFunction =  subItemOrder directive model sortId
      in
        List.sortWith sortFunction item.directives
    )
    (\_ i -> i)
    [ ("Node", .name >> text,  (\d1 d2 -> compare d1.name d2.name))
    , ("Compliance", .complianceDetails >> buildComplianceBar,  (\d1 d2 -> compare d1.compliance d2.compliance))
    ]
    (.nodeId >> .value)
    (Just (\b -> showComplianceDetails directive b))
    (always (List.map Tuple3.first directive.rows))



showComplianceDetails : ItemFun item subItems data -> item -> String -> Dict String (String, SortOrder) -> Model -> List (Html Msg)
showComplianceDetails fun compliance parent openedRows model =
  let
    itemRows = List.map Tuple3.second (fun.rows)
    data = fun.data model compliance
    detailsRows = List.map (\row -> td [] [row data]) itemRows
    id = fun.id compliance
    rowId = parent ++ "/" ++ id
    rowOpened = Dict.get rowId openedRows
    defaultSort = Maybe.withDefault "" (List.head (fun.subItemRows compliance))
    clickEvent =
      if Maybe.Extra.isJust fun.childDetails then
        [ onClick (ToggleRow rowId defaultSort) ]
      else
        []
    (details, classes) =
              case (fun.childDetails, rowOpened) of
                (Just detailsFun, Just (sortId, sortOrder)) ->
                  let
                    childrenSort = fun.children compliance model sortId
                    (children, order, newOrder) = case sortOrder of
                      Asc -> (childrenSort, "asc", Desc)
                      Desc -> (List.reverse childrenSort, "desc", Asc)
                  in
                   ([ tr [ class "details" ] [
                     td [ class "details", colspan 2 ] [
                       div [ class "innerDetails" ] [
                         table [class "dataTable compliance-table"] [
                           thead [] [
                             tr [ class "head" ] (List.map (\row -> th [onClick (ToggleRowSort rowId row (if row == sortId then newOrder else Asc)), class ("sorting" ++ (if row == sortId then "_"++order else ""))  ] [ text row ]) (fun.subItemRows compliance) )
                           ]
                         , tbody []
                            ( if(List.isEmpty children)
                              then
                                [ tr [] [ td [colspan 2, class "dataTables_empty" ] [ text "There is no compliance details" ] ] ]
                              else
                                let
                                  sortedChildren = children
                                in
                                  List.concatMap (\child ->
                                    (detailsFun child) rowId openedRows model
                                  ) sortedChildren
                            )
                       ]
                     ]
                  ] ] ],
                          "row-foldable row-open")
                (Just _, Nothing) -> ([], "row-foldable row-folded")
                (Nothing, _) -> ([],"")
  in
    (tr ( class classes :: clickEvent)
      detailsRows)
     :: details


searchFieldDirectives d =
  [ d.id.value
  , d.displayName
  ]

searchFieldRules r model =
  [ r.id.value
  , r.name
  , r.categoryId
  , getCategoryName model r.categoryId
  ]

searchFieldNodes n nodes=
  [ n.nodeId.value
  , case List.Extra.find (\node -> node.id == n.nodeId.value) nodes of
    Just nn -> nn.hostname
    Nothing -> ""
  ]

searchFieldGroups g =
  [ g.id
  , g.name
  ]

filterSearch : String -> List String -> Bool
filterSearch filterString searchFields =
  let
    -- Join all the fields into one string to simplify the search
    stringToCheck = searchFields
      |> String.join "|"
      |> String.toLower

    searchString  = filterString
      |> String.toLower
      |> String.trim
  in
    String.contains searchString stringToCheck


-- TAGS DISPLAY
buildHtmlStringTag : Tag -> String
buildHtmlStringTag tag =
  let
    tagOpen  = "<span class='tags-label'>"
    tagIcon  = "<i class='fa fa-tag'></i>"
    tagKey   = "<span class='tag-key'>"   ++ tag.key   ++ "</span>"
    tagSep   = "<span class='tag-separator'>=</span>"
    tagVal   = "<span class='tag-value'>" ++ tag.value ++ "</span>"
    tagClose = "</span>"
  in
    tagOpen ++ tagIcon ++ tagKey ++ tagSep ++ tagVal ++ tagClose


buildTagsTree : List Tag -> Html Msg
buildTagsTree tags =
  let
    nbTags = List.length tags

    tooltipContent : List Tag -> String
    tooltipContent listTags =
      buildTooltipContent ("Tags <span class='tags-label'><i class='fa fa-tags'></i><b>"++ (String.fromInt nbTags) ++"</b></span>") (String.concat (List.map (\tt -> buildHtmlStringTag tt) listTags))
  in
    if (nbTags > 0) then
      span [class "tags-label bs-tooltip", attribute "data-toggle" "tooltip", attribute "data-placement" "top", attribute "data-container" "body", attribute "data-html" "true", attribute "data-original-title" (tooltipContent tags)]
      [ i [class "fa fa-tags"][]
      , b[][text (String.fromInt nbTags)]
      ]
    else
      text ""

buildTagsList : List Tag -> Html Msg
buildTagsList tags =
  let
    nbTags = List.length tags

    spanTags : Tag -> Html Msg
    spanTags t =
      span [class "tags-label"]
      [ i [class "fa fa-tag"][]
      , span [class "tag-key"       ][(if (String.isEmpty t.key  ) then i [class "fa fa-asterisk"][] else span[][text t.key  ])]
      , span [class "tag-separator" ][text "="]
      , span [class "tag-value"     ][(if (String.isEmpty t.value) then i [class "fa fa-asterisk"][] else span[][text t.value])]
      ]

    tooltipContent : List Tag -> String
    tooltipContent listTags =
      buildTooltipContent ("Tags <span class='tags-label'><i class='fa fa-tags'></i><b><i>"++ (String.fromInt (nbTags - 2)) ++" more</i></b></span>") (String.concat (List.map (\tt -> buildHtmlStringTag tt) listTags))
  in
    if (nbTags > 0) then
      if (nbTags > 2) then
        span[class "tags-list"](
          List.append (List.map (\t -> spanTags t) (List.take 2 tags)) [
            span [class "tags-label bs-tooltip", attribute "data-toggle" "tooltip", attribute "data-placement" "top", attribute "data-container" "body", attribute "data-html" "true", attribute "data-original-title" (tooltipContent (List.drop 2 tags))]
            [ i [class "fa fa-tags"][]
            , b [][ i[][text (String.fromInt (nbTags - 2)), text " more"]]
            ]
          ]
        )
      else
        span[class "tags-list"](List.map (\t -> spanTags t) tags)
    else
      text ""


badgePolicyMode : String -> String -> Html Msg
badgePolicyMode globalPolicyMode policyMode =
  let
    mode = if policyMode == "default" then globalPolicyMode else policyMode
  in
    span [class ("rudder-label label-sm label-" ++ mode)][]

buildTooltipContent : String -> String -> String
buildTooltipContent title content =
  let
    headingTag = "<h4 class='tags-tooltip-title'>"
    contentTag = "</h4><div class='tooltip-inner-content'>"
    closeTag   = "</div>"
  in
    headingTag ++ title ++ contentTag ++ content ++ closeTag

buildIncludeList : Maybe Rule -> Category Group -> Model -> Bool -> Bool -> RuleTarget -> Html Msg
buildIncludeList originRule groupsTree model editMode includeBool ruleTarget =
  let
    id = case ruleTarget of
      NodeGroupId groupId -> groupId
      Composition _ _ -> "compo"
      Special spe -> spe
      Node node -> node
      Or _ -> "or"
      And _ -> "and"

    groupsList = getAllElems groupsTree

    isNew = case originRule of
      Nothing -> True
      Just oR ->
        let
          list = case oR.targets of
            [Composition (Or i) (Or e)] ->
              if includeBool then i else e
            targets ->
             if includeBool then targets else []
        in
          List.member ruleTarget list

    (groupName, groupTarget) = case List.Extra.find (\g -> g.id == id) groupsList of
      Just gr -> (gr.name, gr.target)
      Nothing -> (id, id)

    rowIncludeGroup = li[class (if isNew then "" else "new")]
      [ span[class "fa fa-sitemap"][]
      , a[href (model.contextPath ++ "/secure/configurationManager/#" ++ "")]
        [ span [class "target-name"][text groupName]
        ]
      , ( if editMode then
          span [class "target-remove", onClick (SelectGroup groupTarget includeBool)][ i [class "fa fa-times"][] ]
        else
          text ""
      )
      , span [class "border"][]
      ]
  in
    rowIncludeGroup

buildComplianceBar : ComplianceDetails -> Html Msg
buildComplianceBar complianceDetails=
  let
    displayCompliance : {value : Float, rounded : Int, details : String} -> String -> Html msg
    displayCompliance compliance className =
      if compliance.value > 0 then
        let

          --Hide the compliance text if the value is too small (less than 3%)
          complianceTxt = if compliance.rounded < 3 then "" else String.fromInt (compliance.rounded) ++ "%"
        in
          div [class ("progress-bar progress-bar-" ++ className ++ " bs-tooltip"), attribute "data-toggle" "tooltip", attribute "data-placement" "top", attribute "data-container" "body", attribute "data-html" "true", attribute "data-original-title" (buildTooltipContent "Compliance" compliance.details), style "flex" (fromFloat compliance.value)]
          [ text complianceTxt ]
      else
        text ""

    allComplianceValues = getAllComplianceValues complianceDetails
  in
    if ( allComplianceValues.okStatus.value + allComplianceValues.nonCompliant.value + allComplianceValues.error.value + allComplianceValues.unexpected.value + allComplianceValues.pending.value + allComplianceValues.reportsDisabled.value + allComplianceValues.noReport.value == 0 ) then
      div[ class "text-muted"][text "No data available"]
    else
      div[ class "progress progress-flex"]
      [ displayCompliance allComplianceValues.okStatus        "success"
      , displayCompliance allComplianceValues.nonCompliant    "audit-noncompliant"
      , displayCompliance allComplianceValues.error           "error"
      , displayCompliance allComplianceValues.unexpected      "unknown progress-bar-striped"
      , displayCompliance allComplianceValues.pending         "pending progress-bar-striped"
      , displayCompliance allComplianceValues.reportsDisabled "reportsdisabled"
      , displayCompliance allComplianceValues.noReport        "no-report"
      ]

buildComplianceReport : List Report -> Html Msg
buildComplianceReport reports =
  let
    complianceTxt : String -> String
    complianceTxt val =
      case val of
        "reportsDisabled"            -> "Reports Disabled"
        "noReport"                   -> "No report"
        "error"                      -> "Error"
        "successAlreadyOK"           -> "Success"
        "successRepaired"            -> "Repaired"
        "applying"                   -> "Applying"
        "auditNotApplicable"         -> "Not applicable"
        "unexpectedUnknownComponent" -> "Unexpected"
        "unexpectedMissingComponent" -> "Missing"
        "AuditNotApplicable"         -> "Not applicable"
        "auditError"                 -> "Error"
        "auditCompliant"             -> "Compliant"
        "auditNonCompliant"          -> "Non compliant"
        "badPolicyMode"              -> "Bad Policy Mode"
        _ -> val
  in
    td [class "report-compliance"]
    [ div[]
      ( List.map (\r -> span[class r.status][text (complianceTxt r.status)]) reports )
    ]

generateLoadingList : Html Msg
generateLoadingList =
  ul[class "skeleton-loading"]
  [ li[style "width" "calc(100% - 25px)"][i[][], span[][]]
  , li[][i[][], span[][]]
  , li[style "width" "calc(100% - 95px)"][i[][], span[][]]
  , ul[]
    [ li[style "width" "calc(100% - 45px)"][i[][], span[][]]
    , li[style "width" "calc(100% - 125px)"][i[][], span[][]]
    , li[][i[][], span[][]]
    ]
  , li[][i[][], span[][]]
  ]

<<<<<<< HEAD
countRecentChanges: RuleId -> (Dict String (List Changes)) -> Float
countRecentChanges rId changes =
  case Dict.get rId.value changes of
    Just cl ->
      case List.Extra.last cl of
        Just c -> c.changes
        Nothing -> 0
    Nothing -> 0
=======
toRuleTarget : String -> RuleTarget
toRuleTarget targetId =
  if String.startsWith "group:" targetId then
    NodeGroupId (String.dropLeft 6 targetId)
  else if String.startsWith "node:" targetId then
    Node (String.dropLeft 5 targetId)
  else Special targetId
>>>>>>> 537b49a4
<|MERGE_RESOLUTION|>--- conflicted
+++ resolved
@@ -552,7 +552,6 @@
   , li[][i[][], span[][]]
   ]
 
-<<<<<<< HEAD
 countRecentChanges: RuleId -> (Dict String (List Changes)) -> Float
 countRecentChanges rId changes =
   case Dict.get rId.value changes of
@@ -561,12 +560,11 @@
         Just c -> c.changes
         Nothing -> 0
     Nothing -> 0
-=======
+
 toRuleTarget : String -> RuleTarget
 toRuleTarget targetId =
   if String.startsWith "group:" targetId then
     NodeGroupId (String.dropLeft 6 targetId)
   else if String.startsWith "node:" targetId then
     Node (String.dropLeft 5 targetId)
-  else Special targetId
->>>>>>> 537b49a4
+  else Special targetId