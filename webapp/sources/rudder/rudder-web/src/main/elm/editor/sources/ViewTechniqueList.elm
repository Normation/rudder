module ViewTechniqueList exposing (..)

import DataTypes exposing (..)
import Dict
import Either exposing (Either(..))
import Html exposing (..)
import Html.Attributes exposing (..)
import Html.Events exposing (..)
import List.Extra
import Maybe.Extra
import NaturalOrdering as N exposing (compare)
--
-- This file deals with the technique list UI
-- (ie the part in the left of the UI)
--
foldedClass : TreeFilters -> String -> String
foldedClass treeFilters techniqueId =
  if List.member techniqueId treeFilters.folded then
    " jstree-closed"
  else
    " jstree-open"

foldUnfoldCategory : TreeFilters -> String -> TreeFilters
foldUnfoldCategory treeFilters catId =
  let
    foldedList  =
      if List.member catId treeFilters.folded then
        List.Extra.remove catId treeFilters.folded
      else
        catId :: treeFilters.folded
  in
    {treeFilters | folded = foldedList}

treeCategory : Model -> List Technique -> TechniqueCategory -> Maybe (Html Msg)
treeCategory model techniques category =
      let
        techniquesElem = techniques
                |> List.filter (.category >> (==) category.path)
                |> List.map (techniqueItem model)

        subCategories = case category.subCategories of SubCategories l -> l

        childsList  = case (techniquesElem, List.filterMap (treeCategory model techniques) subCategories) of
                        ([],[]) -> Nothing
                        (cats,tech) -> Just (List.concat [ cats, tech])

      in
        Maybe.map (\children ->
          li[class ("jstree-node " ++ (foldedClass model.techniqueFilter category.id))]
            [ i[class "jstree-icon jstree-ocl", onClick (UpdateTechniqueFilter (foldUnfoldCategory model.techniqueFilter category.id))][]
            , a[class "jstree-anchor" ]
              [ i [class "jstree-icon jstree-themeicon fa fa-folder jstree-themeicon-custom"][]
              , span [class "treeGroupCategoryName tooltipable"][text category.name]
              ]
            , ul[class "jstree-children"] children
            ]
        ) childsList

techniqueList : Model -> List Technique -> Html Msg
techniqueList model techniques =
  let
    strFilter = String.toLower (String.trim model.techniqueFilter.filter)
    filteredTechniques = List.sortWith (\t1 t2 -> N.compare t1.name t2.name) (List.filter (\t -> (String.contains strFilter (String.toLower t.name)) || (String.contains strFilter (String.toLower t.id.value)) ) techniques)
    filteredDrafts = List.sortWith (\t1 t2 -> N.compare t1.technique.name t2.technique.name) (List.filter (\t -> (String.contains strFilter (String.toLower t.technique.name)) && Maybe.Extra.isNothing t.origin ) (Dict.values model.drafts))
    techniqueItems =
      if List.isEmpty techniques && Dict.isEmpty model.drafts then
         div [ class "empty"] [text "The techniques list is empty."]
      else
        case (filteredTechniques, filteredDrafts) of
          ([], [])   ->   div [ class "empty"] [text "No technique matches the search filter."]
          (list, _) ->
              treeCategory model list model.categories |> Maybe.withDefault (text "")
    drafts =
      if List.isEmpty filteredDrafts then
        text ""
      else
          li[class ("jstree-node " ++ (foldedClass model.techniqueFilter "drafts"))]
            [ i[class "jstree-icon jstree-ocl", onClick (UpdateTechniqueFilter (foldUnfoldCategory model.techniqueFilter "drafts"))][]
            , a[class "jstree-anchor" ]
              [ i [class "jstree-icon jstree-themeicon fa fa-folder jstree-themeicon-custom"][]
              , i [class "treeGroupCategoryName tooltipable"][text "Drafts"]
              ]
            , ul[class "jstree-children"] (List.map (draftsItem model) filteredDrafts)
            ]
    modelTechniqueFilter = model.techniqueFilter
  in
    div [ class "template-sidebar sidebar-left col-techniques", onClick OpenTechniques ] [
      div [ class "sidebar-header"] [
        div [ class "header-title" ] [
          h1 [] [
            text "Techniques"
          , span [ id "nb-techniques", class "badge badge-secondary badge-resources" ] [
              span [] [ text (String.fromInt (List.length techniques)) ]
            ]
          ]
        , div [ class "header-buttons", hidden (not model.hasWriteRights)] [ -- Need to add technique-write rights
            label [class "btn btn-sm btn-primary", onClick StartImport] [
              text "Import "
            , i [ class "fa fa-upload" ] []
            ]
          , button [ class "btn btn-sm btn-success", onClick  (GenerateId (\s -> NewTechnique (TechniqueId s))) ] [
              text "Create "
            , i [ class "fa fa-plus-circle"] []
            ]
          ]
        ]
      , div [ class "header-filter" ] [
          div [class "input-group"] [
            input [ class "form-control",  type_ "text",  placeholder "Filter", onInput (\s -> UpdateTechniqueFilter {modelTechniqueFilter | filter = s}) , value model.techniqueFilter.filter]  []
          , div [class "input-group-btn"] [
              button [class "btn btn-default", type_ "button", onClick (UpdateTechniqueFilter {modelTechniqueFilter | filter = ""})][span [class "fa fa-times"][]]
            ]
          ]
        ]
      ]
    , div [ class "sidebar-body" ]
      [ div [class "sidebar-list"][(
        if model.loadingTechniques then
          generateLoadingList
          else
            div [class "jstree jstree-default"][
              ul[class "jstree-container-ul jstree-children"] [ techniqueItems, drafts ]
            ]
          )
        ]
      ]
    ]

generateLoadingList : Html Msg
generateLoadingList =
  ul[class "skeleton-loading"]
  [ li[style "width" "calc(100% - 25px)"][i[][], span[][]]
  , li[][i[][], span[][]]
  , li[style "width" "calc(100% - 95px)"][i[][], span[][]]
  , ul[]
    [ li[style "width" "calc(100% - 45px)"][i[][], span[][]]
    , li[style "width" "calc(100% - 125px)"][i[][], span[][]]
    , li[][i[][], span[][]]
    ]
  , li[][i[][], span[][]]
  ]

allMethodCalls: MethodElem -> List MethodCall
allMethodCalls call =
  case call of
    Call _ c -> [ c ]
    Block _ b -> List.concatMap allMethodCalls b.calls


draftsItem: Model -> Draft -> Html Msg
draftsItem model draft =
  let
    activeClass = case model.mode of
                    TechniqueDetails _ (Clone _ id) _ ->
                      if id.value == draft.id then
                         "jstree-clicked"
                      else
                        ""
                    TechniqueDetails _ (Creation id) _ ->
                      if id.value == draft.id then
                         "jstree-clicked"
                      else
                        ""
                    _ ->  ""
    hasDeprecatedMethod = List.any (\m -> Maybe.Extra.isJust m.deprecated )(List.concatMap (\c -> Maybe.Extra.toList (Dict.get c.methodName.value model.methods)) (List.concatMap allMethodCalls draft.technique.elems))
  in

    li [class "jstree-node jstree-leaf"]
          [ i[class "jstree-icon jstree-ocl"][]
          , a[class ("jstree-anchor " ++ activeClass), onClick (SelectTechnique (Right draft))]
            [ i [class "jstree-icon jstree-themeicon fa fa-pen jstree-themeicon-custom"][]
            , span [class "treeGroupName tooltipable"]
              [ text (if String.isEmpty draft.technique.name then "<unamed draft>" else draft.technique.name)  ]
            , if hasDeprecatedMethod  then
                span [ class "cursor-help popover-bs", attribute "data-toggle"  "popover", attribute "data-trigger" "hover"
                     , attribute "data-container" "body", attribute  "data-placement" "right", attribute "data-title" draft.technique.name
                     , attribute "data-content" "<div>This technique uses <b>deprecated</b> generic methods.</div>"
                     , attribute "data-html" "true" ] [ i [ class "glyphicon glyphicon-info-sign deprecated-icon" ] [] ]
              else
                text ""
            ]
          ]

techniqueItem: Model -> Technique -> Html Msg
techniqueItem model technique =
  let
    techniqueMethods = List.concatMap allMethodCalls technique.elems
    unknownMethods = (List.filter (\c -> Maybe.Extra.isNothing (Dict.get c.methodName.value model.methods)) techniqueMethods)
    activeClass = case model.mode of
                    TechniqueDetails t (Edit _) _ ->
                      if t.id == technique.id then
                         "jstree-clicked"
                      else
                        ""
                    _ -> ""
    hasDeprecatedMethod = List.any (\m -> Maybe.Extra.isJust m.deprecated )(List.concatMap (\c -> Maybe.Extra.toList (Dict.get c.methodName.value model.methods)) (List.concatMap allMethodCalls technique.elems))
    hasUnknownMethod =
      if List.isEmpty techniqueMethods then
        False
      else
        if List.isEmpty unknownMethods then
          False
        else
          True

  in

    li [class "jstree-node jstree-leaf"]
          [ i[class "jstree-icon jstree-ocl"][]
          , a[class ("jstree-anchor " ++ activeClass), href (model.contextPath ++ "/secure/configurationManager/techniqueEditor/technique/" ++ technique.id.value), onClick (SelectTechnique (Left technique))]
            [ i [class "jstree-icon jstree-themeicon fa fa-cog jstree-themeicon-custom"][]
            , span [class "treeGroupName tooltipable"]
              [ text technique.name  ]
            , if Dict.member technique.id.value model.drafts then
              span [class "badge" ] [ text "draft" ]
              else text ""
            , if hasDeprecatedMethod  then
                span [ class "cursor-help popover-bs", attribute "data-toggle"  "popover", attribute "data-trigger" "hover"
                     , attribute "data-container" "body", attribute  "data-placement" "right", attribute "data-title" technique.name
                     , attribute "data-content" "<div>This technique uses <b>deprecated</b> generic methods.</div>"
                     , attribute "data-html" "true" ] [ i [ class "glyphicon glyphicon-info-sign deprecated-icon" ] [] ]
              else
                text ""
            , if hasUnknownMethod  then
                span [ class "cursor-help popover-bs", attribute "data-toggle"  "popover", attribute "data-trigger" "hover"
                     , attribute "data-container" "body", attribute  "data-placement" "right", attribute "data-title" technique.name
<<<<<<< HEAD
                     , attribute "data-content" ("<div>This technique uses <b>unknown</b> generic methods: " ++ (String.join ", " (List.map (\m -> m.methodName.value) (List.Extra.unique unknownMethods))) ++ ".</br>These methods does not exists in provided library, you must provide it or it will break at run time</div>")
=======
                     , attribute "data-content" ("<div>This technique uses <b>unknown</b> generic methods: " ++ (String.join "," (List.map (\m -> m.methodName.value) unknownMethods)) ++ ".</br>These methods do not exist in the provided library, you must provide them or it will break at run time</div>")
>>>>>>> 597a81d7
                     , attribute "data-html" "true" ] [ i [ class "fa fa-warning text-warning-rudder min-size-icon unknown-gm-icon" ] [] ]
              else
                text ""
            ]
          ]<|MERGE_RESOLUTION|>--- conflicted
+++ resolved
@@ -224,11 +224,7 @@
             , if hasUnknownMethod  then
                 span [ class "cursor-help popover-bs", attribute "data-toggle"  "popover", attribute "data-trigger" "hover"
                      , attribute "data-container" "body", attribute  "data-placement" "right", attribute "data-title" technique.name
-<<<<<<< HEAD
-                     , attribute "data-content" ("<div>This technique uses <b>unknown</b> generic methods: " ++ (String.join ", " (List.map (\m -> m.methodName.value) (List.Extra.unique unknownMethods))) ++ ".</br>These methods does not exists in provided library, you must provide it or it will break at run time</div>")
-=======
-                     , attribute "data-content" ("<div>This technique uses <b>unknown</b> generic methods: " ++ (String.join "," (List.map (\m -> m.methodName.value) unknownMethods)) ++ ".</br>These methods do not exist in the provided library, you must provide them or it will break at run time</div>")
->>>>>>> 597a81d7
+                     , attribute "data-content" ("<div>This technique uses <b>unknown</b> generic methods: " ++ (String.join ", " (List.map (\m -> m.methodName.value) (List.Extra.unique unknownMethods))) ++ ".</br>These methods do not exist in the library, you must provide them or it will break at run time</div>")
                      , attribute "data-html" "true" ] [ i [ class "fa fa-warning text-warning-rudder min-size-icon unknown-gm-icon" ] [] ]
               else
                 text ""
