--- conflicted
+++ resolved
@@ -1,6 +1,7 @@
 module Rules.ViewUtils exposing (..)
 
 import Compliance.DataTypes exposing (..)
+import Compliance.Html exposing (buildComplianceBar)
 import Compliance.Utils exposing (..)
 import Dict exposing (Dict)
 import Dict.Extra
@@ -15,15 +16,9 @@
 import NaturalOrdering as N exposing (compare)
 import Rules.ChangeRequest exposing (ChangeRequestSettings)
 import Rules.DataTypes exposing (..)
-<<<<<<< HEAD
-import Compliance.DataTypes exposing (..)
-import Compliance.Utils exposing (..)
-import Compliance.Html exposing (buildComplianceBar)
-=======
 import String exposing (fromFloat)
 import Tuple3
 
->>>>>>> 95160bde
 
 onCustomClick : msg -> Html.Attribute msg
 onCustomClick msg =
@@ -625,20 +620,6 @@
 
 buildTagsTree : List Tag -> Html Msg
 buildTagsTree tags =
-<<<<<<< HEAD
-  let
-    nbTags = List.length tags
-
-    tooltipContent : List Tag -> String
-    tooltipContent listTags =
-      buildTooltipContent ("Tags <span class='tags-label'><i class='fa fa-tags'></i><b>"++ (String.fromInt nbTags) ++"</b></span>") (String.concat (List.map (\tt -> buildHtmlStringTag tt) listTags))
-  in
-    if (nbTags > 0) then
-      span [class "tags-label", attribute "data-bs-toggle" "tooltip", attribute "data-bs-placement" "top", title (tooltipContent tags)]
-      [ i [class "fa fa-tags"][]
-      , b[][text (String.fromInt nbTags)]
-      ]
-=======
     let
         nbTags =
             List.length tags
@@ -648,48 +629,17 @@
             buildTooltipContent ("Tags <span class='tags-label'><i class='fa fa-tags'></i><b>" ++ String.fromInt nbTags ++ "</b></span>") (String.concat (List.map (\tt -> buildHtmlStringTag tt) listTags))
     in
     if nbTags > 0 then
-        span [ class "tags-label bs-tooltip", attribute "data-toggle" "tooltip", attribute "data-placement" "top", attribute "data-container" "body", attribute "data-html" "true", attribute "data-original-title" (tooltipContent tags) ]
+        span [ class "tags-label", attribute "data-bs-toggle" "tooltip", attribute "data-bs-placement" "top", title (tooltipContent tags) ]
             [ i [ class "fa fa-tags" ] []
             , b [] [ text (String.fromInt nbTags) ]
             ]
 
->>>>>>> 95160bde
     else
         text ""
 
 
 buildTagsList : List Tag -> Html Msg
 buildTagsList tags =
-<<<<<<< HEAD
-  let
-    nbTags = List.length tags
-
-    spanTags : Tag -> Html Msg
-    spanTags t =
-      span [class "tags-label"]
-      [ i [class "fa fa-tag"][]
-      , span [class "tag-key"       ][(if (String.isEmpty t.key  ) then i [class "fa fa-asterisk"][] else span[][text t.key  ])]
-      , span [class "tag-separator" ][text "="]
-      , span [class "tag-value"     ][(if (String.isEmpty t.value) then i [class "fa fa-asterisk"][] else span[][text t.value])]
-      ]
-
-    tooltipContent : List Tag -> String
-    tooltipContent listTags =
-      buildTooltipContent ("Tags <span class='tags-label'><i class='fa fa-tags'></i><b><i>"++ (String.fromInt (nbTags - 2)) ++" more</i></b></span>") (String.concat (List.map (\tt -> buildHtmlStringTag tt) listTags))
-  in
-    if (nbTags > 0) then
-      if (nbTags > 2) then
-        span[class "tags-list"](
-          List.append (List.map (\t -> spanTags t) (List.take 2 tags)) [
-            span [class "tags-label", attribute "data-bs-toggle" "tooltip", attribute "data-bs-placement" "top", title (tooltipContent (List.drop 2 tags))]
-            [ i [class "fa fa-tags"][]
-            , b [][ i[][text (String.fromInt (nbTags - 2)), text " more"]]
-            ]
-          ]
-        )
-      else
-        span[class "tags-list"](List.map (\t -> spanTags t) tags)
-=======
     let
         nbTags =
             List.length tags
@@ -723,7 +673,7 @@
         if nbTags > 2 then
             span [ class "tags-list" ]
                 (List.append (List.map (\t -> spanTags t) (List.take 2 tags))
-                    [ span [ class "tags-label bs-tooltip", attribute "data-toggle" "tooltip", attribute "data-placement" "top", attribute "data-container" "body", attribute "data-html" "true", attribute "data-original-title" (tooltipContent (List.drop 2 tags)) ]
+                    [ span [ class "tags-label", attribute "data-bs-toggle" "tooltip", attribute "data-bs-placement" "top", title (tooltipContent (List.drop 2 tags)) ]
                         [ i [ class "fa fa-tags" ] []
                         , b [] [ i [] [ text (String.fromInt (nbTags - 2)), text " more" ] ]
                         ]
@@ -733,7 +683,6 @@
         else
             span [ class "tags-list" ] (List.map (\t -> spanTags t) tags)
 
->>>>>>> 95160bde
     else
         text ""
 
@@ -766,14 +715,10 @@
           one configuration, and at least one that will <b style='color:#3694d1;'>audit</b> them.
           """
 
-<<<<<<< HEAD
-  in
-    span [class ("treeGroupName rudder-label label-sm label-" ++ mode), attribute "data-bs-toggle" "tooltip", attribute "data-bs-placement" "bottom", title (buildTooltipContent "Policy mode" msg)][]
-=======
                 _ ->
                     "Unknown policy mode"
     in
-    span [ class ("treeGroupName tooltipable bs-tooltip rudder-label label-sm label-" ++ mode), attribute "data-toggle" "tooltip", attribute "data-placement" "bottom", attribute "data-container" "body", attribute "data-html" "true", attribute "data-original-title" (buildTooltipContent "Policy mode" msg) ] []
+    span [ class ("treeGroupName rudder-label label-sm label-" ++ mode), attribute "data-bs-toggle" "tooltip", attribute "data-bs-placement" "bottom", title (buildTooltipContent "Policy mode" msg) ] []
 
 
 badgeSkipped : SkippedDetails -> Html Msg
@@ -785,7 +730,6 @@
     span [ class "treeGroupName tooltipable bs-tooltip rudder-label label-sm label-overriden", attribute "data-toggle" "tooltip", attribute "data-placement" "bottom", attribute "data-container" "body", attribute "data-html" "true", attribute "data-original-title" (buildTooltipContent "Skipped directive" msg) ] []
 
 
->>>>>>> 95160bde
 
 -- WARNING:
 --
@@ -1193,7 +1137,8 @@
     in
     button
         [ class
-            ("btn btn-success " ++ btnClass
+            ("btn btn-success "
+                ++ btnClass
                 ++ (if saving then
                         " saving"
 
