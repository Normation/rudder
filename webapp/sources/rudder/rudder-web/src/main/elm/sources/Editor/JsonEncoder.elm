--- conflicted
+++ resolved
@@ -86,23 +86,19 @@
     doc = case param.documentation of
                Nothing -> []
                Just s -> [ ( "documentation", string s)]
-<<<<<<< HEAD
     constraint = if (param.constraints == defaultConstraint) then
                    []
                  else
                    [ ("constraints", encodeTechniqueConstraint param.constraints) ]
-=======
     desc = case param.description of
                Nothing -> []
                Just s -> [ ( "description", string s)]
->>>>>>> 35a793dc
     base = [ ("id"         , string param.id.value)
            , ("name"       , string (if (String.isEmpty param.name) then (canonifyString (Maybe.withDefault "" param.description)) else param.name))
            , ("mayBeEmpty" , bool   param.mayBeEmpty)
            ]
   in
-<<<<<<< HEAD
-    object (List.concat [ base, doc, constraint ] )
+    object (List.concat [ base, doc, constraint, desc ] )
 
 
 appendPolicyMode: Maybe PolicyMode -> List (String, Value) -> Value
@@ -116,9 +112,6 @@
     case policyMode of
         Audit -> string "audit"
         Enforce -> string "enforce"
-=======
-    object (List.concat [ base, doc, desc ] )
->>>>>>> 35a793dc
 
 encodeMethodElem: MethodElem -> Value
 encodeMethodElem call =
