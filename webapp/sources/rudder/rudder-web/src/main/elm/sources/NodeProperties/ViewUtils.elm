module NodeProperties.ViewUtils exposing (..)

import Html exposing (..)
import Html.Attributes exposing (id, class, href, type_, attribute, disabled, for, checked, selected, value, title, placeholder, style, tabindex    )
import Html.Events exposing (onClick, onInput)
import Maybe.Extra exposing (isJust)
import Dict exposing (Dict)
import Json.Encode exposing (..)
import NaturalOrdering as N exposing (compare)

import NodeProperties.DataTypes exposing (..)
import NodeProperties.ApiCalls exposing (deleteProperty)


searchString : String -> String
searchString str = str
  |> String.toLower
  |> String.trim

filterSearch : String -> List String -> Bool
filterSearch filterString searchFields =
  let
    -- Join all the fields into one string to simplify the search
    stringToCheck = searchFields
      |> String.join "|"
      |> String.toLower
  in
    String.contains (searchString filterString) stringToCheck

thClass : TableFilters -> SortBy -> String
thClass tableFilters sortBy =
  if sortBy == tableFilters.sortBy then
    case  tableFilters.sortOrder of
      Asc  -> "sorting_asc"
      Desc -> "sorting_desc"
  else
    "sorting"

sortTable : TableFilters -> SortBy -> TableFilters
sortTable tableFilters sortBy =
  let
    order =
      case tableFilters.sortOrder of
        Asc -> Desc
        Desc -> Asc
  in
    if sortBy == tableFilters.sortBy then
      { tableFilters | sortOrder = order}
    else
      { tableFilters | sortBy = sortBy, sortOrder = Asc}

getSortFunction : Model -> Property -> Property -> Order
getSortFunction model p1 p2 =
  let
    order = case model.ui.filters.sortBy of
      Name    -> N.compare p1.name p2.name
      Format  ->
        let
          getFormat pr = case pr.value of
              JsonString s  ->  "String"
              _ -> "JSON"
          formatP1 = getFormat p1
          formatP2 = getFormat p2
        in
          N.compare formatP1 formatP2
      Value   -> N.compare p1.name p2.name
  in
    if model.ui.filters.sortOrder == Asc then
      order
    else
      case order of
        LT -> GT
        EQ -> EQ
        GT -> LT

searchField : Property -> List String
searchField property =
  [ property.name
  , (displayJsonValue property.value)
  ]

checkUsedName : String -> List Property -> Bool
checkUsedName name properties =
  properties
    |> List.any (\p -> case p.provider of
      Just provider -> provider /= "inherited" && p.name == name
      Nothing -> p.name == name
    )

displayJsonValue : JsonValue -> String
displayJsonValue value  =
  case value of
    JsonString s  -> s
    _ -> encode 2 (encodeJsonValue value)

encodeJsonValue : JsonValue -> Value
encodeJsonValue value =
  case value of
    JsonString s  -> string s
    JsonInt i     -> int i
    JsonFloat f   -> float f
    JsonBoolean b -> bool b
    JsonNull      -> null
    JsonArray a   -> list encodeJsonValue a
    JsonObject o  -> (dict identity encodeJsonValue o)

displayNodePropertyRow : Model -> List (Html Msg)
displayNodePropertyRow model =
  let
    properties = model.properties

    filteredProperties = properties
      |> List.filter (\pp -> filterSearch model.ui.filters.filter (searchField pp))
      |> List.sortWith (getSortFunction model)

    propertyRow : Property -> Html Msg
    propertyRow p =
      let
        (format, formatTxt) = case p.value of
            JsonString s  -> (StringFormat, "String")
            _ -> (JsonFormat, "JSON")

        defaultEditProperty = EditProperty p.name (displayJsonValue p.value) format True True False

        editedProperty = Dict.get p.name model.ui.editedProperties
        (providerBadge, editRight) = case p.provider of
          Just pr ->
            let
              pTitle = case pr of
                "inherited" -> "This property is inherited from these group(s) or global parameter: <div>" ++ (Maybe.withDefault "" p.hierarchy) ++ "</div>."
                "overridden" -> "This property is overridden on this object and was inherited from these group(s) or global parameter: <div>" ++ (Maybe.withDefault "" p.hierarchy) ++ "</div>."
                _ -> "This property is managed by its provider <b>‘" ++ pr ++ "</b>’, and can not be modified manually. Check Rudder’s settings to adjust this provider’s configuration."
            in
              (span
              [ class "rudder-label label-provider label-sm bs-tooltip"
              , attribute "data-toggle" "tooltip"
              , attribute "data-placement" "right"
              , attribute "data-html" "true"
              , attribute "data-container" "body"
              , title pTitle
              ] [ text pr ]
              , (pr == "overridden")
              )
          Nothing -> (text "", True)

        isTooLong : JsonValue -> Bool
        isTooLong value =
          let
            str = displayJsonValue value
            nbLines = List.length (String.lines str)
          in
            nbLines > 3
      in
        case editedProperty of
          Nothing ->
            tr []
            [ td []
              [ div[]
                [ text p.name
                , providerBadge
                ]
              ]
            , td []
              [ div []
                [ text formatTxt ]
              ]
            , td [class "property-value"]
              [ div []
                [ div [class ("value-container" ++ (if List.member p.name model.ui.showMore then " toggle" else "") ++ (if isTooLong p.value then " show-more" else "") ), onClick (ShowMore p.name) ]
                  [ pre [class "json-beautify"][ text (displayJsonValue p.value) ]
                  ]
                , span [class "toggle-icon"][]
                , button [class "btn btn-xs btn-default btn-clipboard", title "Copy to clipboard", onClick (Copy (displayJsonValue p.value))]
                  [ i [class "ion ion-clipboard"][]
                  ]
                ]
              ]
            , td [class "text-center default-actions"]
              [ (if (editRight) then
                div [] -- ng-if="!isEdited(property.name) && property.rights !== 'read-only' && (property.provider === undefined || property.provider === 'overridden')">
                [ span [ class "action-icon fa fa-pencil", title "Edit", onClick (ToggleEditProperty p.name defaultEditProperty False)][] -- ng-click="editProperty(property)"
                , span [ class "action-icon fa fa-times text-danger", title "Delete", onClick (ToggleEditPopup (Deletion p.name))][]
                ]
                else
                text ""
                )
              ]
            ]
          Just eP ->
            let
<<<<<<< HEAD
              checkPristineName    = not eP.pristineName
              checkEmptyName       = String.isEmpty eP.name
              checkAlreadyUsedName = eP.name /= p.name && checkUsedName eP.name model.properties
              checkEmptyVal        = String.isEmpty eP.value
              checkPristineVal     = not eP.pristineValue
=======
              trimmedName = String.trim eP.name
              trimmedVal  = String.trim eP.value
              checkPristineName = not eP.pristineName
              checkEmptyName    = String.isEmpty trimmedName
              checkUsedName     = trimmedName /= p.name && List.member trimmedName (List.map .name model.properties)
              checkEmptyVal     = String.isEmpty trimmedVal
              checkPristineVal  = not eP.pristineValue
>>>>>>> e39607fa
            in
            tr []
            [ td [class "is-edited"]
              [ div []
                [ input [type_ "text", class "form-control input-sm", value eP.name, onInput (\s -> UpdateProperty p.name {eP | name = s, pristineName = False}) ][]
                , ( if checkAlreadyUsedName then small [class "text-danger"][ text "This name is already used by another property" ] else text "" )
                , ( if (checkEmptyName && checkPristineName) then small [class "text-danger"][text "Name is required"] else text "" )
                ]
              ]
            , td [class "is-edited"]
              [ div [class "format-container"]
                [ button [type_ "button", class "btn btn-default btn-sm dropdown-toggle", attribute "data-toggle" "dropdown"]
                  [ text (if eP.format == JsonFormat then "JSON" else "String")
                  , span [ class "caret"][]
                  ]
                , ul [class "dropdown-menu"]
                  [ li[][ a[ onClick (UpdateProperty p.name {eP | format = StringFormat}) ][ text "String" ]]
                  , li[][ a[ onClick (UpdateProperty p.name {eP | format = JsonFormat  }) ][ text "JSON"   ]]
                  ]
                ]
              ]
            , td [class "is-edited"]
              [ div []
                [ textarea [placeholder "Value", attribute "msd-elastic" "", attribute "rows" "1", class "form-control input-sm input-value auto-resize", value eP.value, onInput (\s -> UpdateProperty p.name {eP | value = s, pristineValue = False}) ][]
                , (if (checkEmptyVal && checkPristineVal)  then small [class "text-danger"][text "Value is required"] else text "")
                ]
              ]
            , td [class "text-center edit-actions is-edited" ]
              [ div []
                [ span [ class "action-icon glyphicon glyphicon-share-alt cancel-icon", title "Cancel", onClick (ToggleEditProperty p.name eP False)][]
                , span [ class "action-icon fa fa-check text-success", title "Save", onClick (ToggleEditProperty p.name eP True)][]
                ]
              ]
            ]
  in
    filteredProperties
    |> List.map (\p -> propertyRow p)

modalDelete : Model -> Html Msg
modalDelete model =
  case model.ui.modalState of
    NoModal -> text ""
    Deletion name ->
      div [ tabindex -1, class "modal fade in", style "z-index" "1050", style "display" "block" ]
      [ div [class "modal-backdrop fade in"][]
      , div [ class "modal-dialog" ]
        [ div [ class "modal-content" ]
          [ div [ class "modal-header ng-scope" ]
            [ h3 [ class "modal-title" ] [ text "Delete property"] ]
          , div [ class "modal-body" ]
            [ text ("Are you sure you want to delete property '"++ name ++"'?") ]
          , div [ class "modal-footer" ]
            [ button [ class "btn btn-default", onClick (ClosePopup Ignore) ]
              [ text "Cancel " ]
            , button [ class "btn btn-danger", onClick (ClosePopup (CallApi (deleteProperty (EditProperty name "" StringFormat True True False)))) ]
              [ text "Delete "
              , i [ class "fa fa-times-circle" ] []
              ]
            ]
          ]
        ]
      ]<|MERGE_RESOLUTION|>--- conflicted
+++ resolved
@@ -188,21 +188,13 @@
             ]
           Just eP ->
             let
-<<<<<<< HEAD
-              checkPristineName    = not eP.pristineName
-              checkEmptyName       = String.isEmpty eP.name
-              checkAlreadyUsedName = eP.name /= p.name && checkUsedName eP.name model.properties
-              checkEmptyVal        = String.isEmpty eP.value
-              checkPristineVal     = not eP.pristineValue
-=======
               trimmedName = String.trim eP.name
               trimmedVal  = String.trim eP.value
-              checkPristineName = not eP.pristineName
-              checkEmptyName    = String.isEmpty trimmedName
-              checkUsedName     = trimmedName /= p.name && List.member trimmedName (List.map .name model.properties)
-              checkEmptyVal     = String.isEmpty trimmedVal
-              checkPristineVal  = not eP.pristineValue
->>>>>>> e39607fa
+              checkPristineName    = not eP.pristineName
+              checkEmptyName       = String.isEmpty trimmedName
+              checkAlreadyUsedName = trimmedName /= p.name && checkUsedName trimmedName model.properties
+              checkEmptyVal        = String.isEmpty trimmedVal
+              checkPristineVal     = not eP.pristineValue
             in
             tr []
             [ td [class "is-edited"]
