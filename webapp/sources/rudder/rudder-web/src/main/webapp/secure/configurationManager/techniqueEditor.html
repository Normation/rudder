--- conflicted
+++ resolved
@@ -33,364 +33,12 @@
   };
   var app  = Elm.Editor.init({node: main, flags: initValues});
   app.ports.copy.subscribe(function(value) {
-     navigator.clipboard.writeText(value).then(function(){  console.log('Async: Copying to clipboard was successful!');}, function() {})()
+     navigator.clipboard.writeText(value).then(function(){  }, function() {})()
   });
 
-<<<<<<< HEAD
   angular.bootstrap('#filemanager-editor', ['filemanager-editor']);
   var scope = angular.element($("#filemanager-editor")).scope();
   var port = app.ports.response
-=======
-    <div class="template-main">
-      <div class="main-container" ng-if="!selectedTechnique">
-        <div class="col no-technique">
-          <h1>Technique editor</h1>
-          <p>Create a new technique or edit one from the list on the left.</p>
-          <p>Define target configuration using the generic methods from the list on the right as building blocks.</p>
-          <button class="btn btn-success btn-lg" ng-click="newTechnique()" role="button">Create Technique  <i class="fa fa-plus-circle"></i></button>
-        </div>
-      </div>
-
-
-      <div class="main-container" ng-if="selectedTechnique">
-        <div class="main-header">
-          <div class="header-title">
-            <h1>
-              <span ng-if="originalTechnique.name != ''"><span class="technique-version">{{originalTechnique.version}} </span> {{originalTechnique.name}}</span>
-              <span ng-if="originalTechnique.name == ''"><i>New Technique</i></span>
-            </h1>
-            <div class="header-buttons btn-technique">
-              <div class="btn-group">
-                <button type="button" class="btn btn-default dropdown-toggle" data-toggle="dropdown" aria-haspopup="true" aria-expanded="false">
-                  Actions <i class="caret"></i>
-                </button>
-                <ul class="dropdown-menu">
-                  <li>
-                    <a ng-disabled="isNotSaved()" class="action-success" ng-click="checkSelect(selectedTechnique,clonePopup )">Clone <i class="fa fa-clone"></i></a>
-                  </li>
-                  <li>
-                    <a ng-disabled="isNotSaved()" class="action-primary" ng-click="exportTechnique(selectedTechnique)">Export <i class="fa fa-download"></i></a>
-                  </li>
-                  <li ng-hide="originalTechnique.bundle_name===undefined">
-                    <a ng-disabled="isNotSaved()" class="action-danger" ng-click="confirmPopup('Delete','Technique', deleteTechnique, selectedTechnique, selectedTechnique.name)">Delete <i class="fa fa-times-circle"></i></a>
-                  </li>
-                </ul>
-              </div>
-              <button ng-disabled="isUnchanged(selectedTechnique)" class="btn btn-primary" ng-click="resetTechnique()">Reset <i class="fa fa-undo"></i></button>
-              <button ng-disabled="ui.editForm.$pending || ui.editForm.$invalid || CForm.form.$invalid || checkSelectedTechnique() || saving" class="btn btn-success btn-save" ng-click="saveTechnique()">
-                Save <i ng-class="{'glyphicon glyphicon-cog fa-spin':saving, 'fa fa-download':!saving}"></i>
-              </button>
-            </div>
-          </div>
-        </div>
-        <div class="main-navbar">
-          <ul class="ui-tabs-nav nav nav-tabs">
-            <li class="ui-tabs-tab" role="presentation" ng-click="ui.activeTab = 'general'"    ng-class="{'active': ui.activeTab == 'general'   }" >
-              <a>
-                General information
-              </a>
-            </li>
-            <li class="ui-tabs-tab" role="presentation" ng-click="ui.activeTab = 'parameters'" ng-class="{'active': ui.activeTab == 'parameters'}" >
-              <a>
-                Parameters
-                <span class="badge badge-secondary badge-resources" ng-class="{'empty' : selectedTechnique.parameter.length <= 0}">
-                  <span>{{selectedTechnique.parameter.length}}</span>
-                </span>
-              </a>
-            </li>
-            <li class="ui-tabs-tab" role="presentation" ng-click="ui.activeTab = 'resources'"  ng-class="{'active': ui.activeTab == 'resources' }" >
-              <a>
-                Resources
-                <span
-                  class="badge badge-secondary badge-resources tooltip-bs"
-                  ng-class="{'empty' : selectedTechnique.resources.length <= 0}"
-                  data-toggle="tooltip"
-                  data-trigger="hover"
-                  data-container="body"
-                  data-placement="right"
-                  data-title="{{getResourcesInfo()}}"
-                  data-html="true"
-                  data-delay='{"show":"400", "hide":"100"}'
-                  >
-                  <span ng-if="(selectedTechnique.resources.length <= 0 || getResourcesByState(selectedTechnique.resources, 'new').length != selectedTechnique.resources.length && getResourcesByState(selectedTechnique.resources, 'deleted').length != selectedTechnique.resources.length)" class="nb-resources">{{selectedTechnique.resources.length - (getResourcesByState(selectedTechnique.resources, 'new').length + getResourcesByState(selectedTechnique.resources, 'deleted').length)}}</span>
-                  <span ng-if="getResourcesByState(selectedTechnique.resources, 'new').length>0" class="nb-resources new"> {{getResourcesByState(selectedTechnique.resources, 'new').length}}+ </span>
-                  <span ng-if="getResourcesByState(selectedTechnique.resources, 'deleted').length>0" class="nb-resources del"> {{getResourcesByState(selectedTechnique.resources, 'deleted').length}}- </span>
-                </span>
-              </a>
-            </li>
-          </ul>
-        </div>
-        <div class="main-details" id="details">
-
-          <form class="editForm" name="ui.editForm" novalidate >
-                <div class="alert alert-info" ng-if="!conflictFlag && suppressFlag">
-                  This Technique has been deleted while you were away. Saving it will recreate it.
-                </div>
-                <div class="tab tab-general" ng-show="ui.activeTab == 'general'">
-                  <div class="col-xs-12">
-                    <div class="alert alert-warning" ng-if="conflictFlag">
-                      Your changes have been kept. If you save this Technique, your version will replace the current one.
-                      You can still reset it or click on the following button to update it.
-                      <div class="btn-group-alert">
-                        <button class="btn btn-sm btn-default" ng-click="resetTechnique()">Update</button>
-                      </div>
-                    </div>
-                  </div>
-                  <div class="row form-group" ng-class="{'has-error':ui.editForm.name.$dirty && (ui.editForm.name.$error.required || ui.editForm.name.$error.techniqueName)}">
-                    <label for="techniqueName" class="col-xs-12 control-label">Name</label>
-                    <div class="col-sm-8">
-                      <input type="text" id="techniqueName" name="name" class="form-control" techniquename ng-model="selectedTechnique.name" placeholder="Technique Name" required ng-change="updateBundleName()" focus-on="focusTechniqueName">
-                    </div>
-                    <span class="text-danger col-sm-8" ng-show="ui.editForm.name.$error.techniqueName">Technique name must be unique</span>
-                    <span class="text-danger col-sm-8" ng-show="ui.editForm.name.$error.required && ui.editForm.name.$dirty">Technique name is required</span>
-                  </div>
-                  <div class="row form-group">
-                    <label for="techniqueDescription" class="col-xs-12 control-label">
-                      <span class="text-fit">Documentation</span>
-                      <img
-                        class="markdown-icon tooltip-icon popover-bs"
-                        src="../../techeditor/css/markdown-mark-solid.svg"
-                        data-toggle="popover"
-                        data-trigger="hover"
-                        data-container="body"
-                        data-placement="right"
-                        data-content="This content will be displayed as <b>Markdown</b> in <b>directives</b> using this technique"
-                        data-html="true"
-                      />
-                    </label>
-                    <div class="col-sm-8">
-                      <textarea name="description" class="form-control technique-description" id="techniqueDescription" msd-elastic rows="4" ng-model="selectedTechnique.description" placeholder="Technique Documentation"></textarea>
-                    </div>
-                  </div>
-                  <div class="row form-group" show-errors>
-                    <label for="bundleName" class="col-xs-12 control-label">Technique ID</label>
-                    <div class="col-sm-8">
-                      <input readonly id="bundleName" bundlename name="bundle_name" class="form-control" ng-model="selectedTechnique.bundle_name" ng-maxlength="252" ng-pattern="/^[^_].*$/">
-                    </div>
-                    <span class="text-danger col-sm-8 col-sm-offset-3" ng-show="ui.editForm.bundle_name.$error.maxlength">
-                      Technique IDs longer than 255 characters won't work on most filesystems.
-                    </span>
-                    <span class="text-danger col-sm-8 col-sm-offset-3" ng-show="ui.editForm.bundle_name.$error.bundleName">
-                      Technique ID must be unique.
-                    </span>
-                    <span class="text-danger col-sm-8 col-sm-offset-3" ng-show="ui.editForm.bundle_name.$error.pattern">Technique ID should start with an alphanumeric character.</span>
-                    <span class="rudder-text-warning col-sm-8 col-sm-offset-3" ng-show="selectedTechnique.bundle_name.length > 100 && selectedTechnique.bundle_name.length < 253">
-                      <b><span class="glyphicon glyphicon-exclamation-sign"></span></b> Technique IDs longer than 100 characters may not work on some filesystems (Windows, in particular).
-                    </span>
-                  </div>
-                  <div class="row form-group" show-errors>
-                    <label for="category" class="col-xs-12 control-label">Category</label>
-                    <div class="col-sm-8">
-                      <select ng-if="originalTechnique.bundle_name === undefined" class="form-control" name="category" id="category" ng-model="selectedTechnique.category">
-                        <option ng-repeat="category in techniqueCategories | orderBy:'+value'" ng-selected="category.key === selectedTechnique.category" value="{{category.key}}">{{category.value}}</option>
-                      </select>
-                      <input  ng-if="originalTechnique.bundle_name !== undefined" readonly id="category" bundlename name="category" class="form-control" ng-model="getCategory(selectedTechnique.category).value">
-                    </div>
-                  </div>
-                </div>
-
-                <div class="tab tab-parameters" ng-show="ui.activeTab == 'parameters'">
-                  <ul class="files-list parameters">
-                    <li class="empty" ng-show="selectedTechnique.parameter.length === 0">
-                      <span>There is no parameter defined.</span>
-                      <span class="warning-sign">
-                        <i class="fa fa-info-circle"></i>
-                      </span>
-                    </li>
-                    <li ng-repeat="param in selectedTechnique.parameter track by $index">
-                      <span class="border"></span>
-                      <div class="param">
-                        <div class="input-group">
-                          <input type="text" class="form-control" ng-model="param.name" placeholder="Parameter name" required/>
-                          <div class="input-group-btn">
-                            <button class="btn btn-outline" title="{{ param.mayBeEmpty ? 'Parameter value can be empty.\nWhen adding a parameter to an existing technique, policy will be generated with an empty value and automatically deployed to your nodes, so be careful when adding one' : 'Parameter cannot be empty and needs a value.\nIf you add a parameter to an existing technique, policy generation will fail and you will need to update all directives with the new parameter value'}}"
-                                    ng-click="param.mayBeEmpty = !param.mayBeEmpty" ng-class="param.mayBeEmpty ? 'btn-outline-primary' : 'btn-info'" type="button" >
-                              {{ param.mayBeEmpty ? "May be empty" : "Required"}}
-                            </button>
-                          </div>
-                          <div class="input-group-btn">
-                            <button class="btn btn-outline-secondary clipboard" type="button" data-clipboard-text="{{'${'+getBundleName(param.name)+'}'}}" title="Copy to clipboard">
-                              <i class="ion ion-clipboard"></i>
-                            </button>
-                          </div>
-                        </div>
-                        <div ng-if="param.name">
-                          <div class="use-with"><span>{{'${'+getBundleName(param.name)+'}'}}</span></div>
-                          <div class="full-name"><span>{{selectedTechnique.bundle_name+'.'+getBundleName(param.name)}}</span></div>
-                        </div>
-                        <div ng-if="!param.name">
-                          <div class="empty-name">Set a parameter name</div>
-                        </div>
-                        <button class="btn btn-sm btn-outline-primary" style="margin-top:5px;" ng-click="toggleParameterDescription(param)">Description <i class="fa" ng-class="parameterDescriptionOpened(param) ? 'fa-times' : 'ion ion-edit'" ></i></button>
-                        <textarea ng-show="parameterDescriptionOpened(param)" style="margin-top:10px;" class="form-control" msd-elastic rows="1" ng-model="param.description"> </textarea>
-                      </div>
-                      <div class="remove-item" ng-click="selectedTechnique.parameter.splice($index,1)">
-                        <i class="fa fa-times"></i>
-                      </div>
-                    </li>
-                  </ul>
-                  <div class="text-center btn-manage">
-                    <div ng-click="addParameter()" class="btn btn-success btn-outline" >
-                      Add parameter <i class="fa fa-plus-circle"></i>
-                    </div>
-                  </div>
-                </div>
-
-                <div class="tab tab-resources" ng-show="ui.activeTab == 'resources'">
-                  <ul class="files-list">
-                    <li class="empty" ng-show="selectedTechnique.resources.length === 0">
-                      <span>There is no resource files.</span>
-                      <span class="warning-sign">
-                        <i class="fa fa-info-circle"></i>
-                      </span>
-                    </li>
-                    <li ng-repeat="resource in selectedTechnique.resources track by $index" class="{{'state-'+resource.state}}">
-                      <span class="fa fa-file"></span>
-                      <span class="target-name">
-                        {{resource.name}}
-                      </span>
-                      <span class="border"></span>
-                      <div class="use-with">
-                        <span>{{"${resources_dir}/"+ resource.name}}</span>
-                        <button class="btn btn-outline-secondary clipboard" type="button" data-clipboard-text="{{'${resources_dir}/' + resource.name}}" title="Copy to clipboard">
-                          <i class="ion ion-clipboard"></i>
-                        </button>
-                      </div>
-                    </li>
-                  </ul>
-                  <div class="resources-uncommitted" ng-if="getResourcesByState(selectedTechnique.resources, 'new').length>0 || getResourcesByState(selectedTechnique.resources, 'deleted').length > 0">
-                    <span>
-                      <i class="fa fa-exclamation-triangle"></i>
-                      There {{(getResourcesByState(selectedTechnique.resources, 'new').length + getResourcesByState(selectedTechnique.resources, 'deleted').length) > 1 ? "are" : "is" }} <b>{{(getResourcesByState(selectedTechnique.resources, 'new').length + getResourcesByState(selectedTechnique.resources, 'deleted').length)}}</b> unsaved file{{(getResourcesByState(selectedTechnique.resources, 'new').length + getResourcesByState(selectedTechnique.resources, 'deleted').length) > 1 ? "s" : "" }}, save your changes to complete upload.
-                    </span>
-                  </div>
-                  <div class="text-center btn-manage">
-                    <div ng-click="fileManagerState.open = true" class="btn btn-success btn-outline" >
-                      Manage resources <i class="fa fa-folder"></i>
-                    </div>
-                  </div>
-                </div>
-
-                <h5>
-                  Generic Methods
-                  <span class="badge badge-secondary"><span>{{selectedTechnique.method_calls.length}}</span></span>
-                  <button class="btn-sm btn btn-success" ng-click="toggleDisplay(false)" ng-class="{'invisible':!ui.showTechniques}">Add <i class="fa fa-plus-circle"></i></button>
-                </h5>
-
-            <div class="row">
-              <ul id="methods" class="list-unstyled" dnd-list="selectedTechnique.method_calls" dnd-drop="dropCallback(item, index, type);" >
-                <li id="no-methods" ng-if="selectedTechnique.method_calls.length === 0" ng-click="toggleDisplay(false)">
-                  Drag and drop generic methods here from the list on the right to build target configuration for this technique.
-                </li>
-                <li
-                ng-repeat="method_call in selectedTechnique.method_calls"
-                ng-init="method = generic_methods[method_call['method_name']]"
-                ng-class="{'active': methodIsSelected(method_call), 'missingParameters': checkMissingParameters(method_call.parameters, method.parameter).length > 0, 'errorParameters': checkErrorParameters(method_call.parameters).length > 0, 'is-edited' : canResetMethod(method_call)}"
-                >
-                  <div
-                    class="method"
-                    dnd-draggable="method_call"
-                    dnd-effect-allowed="move"
-                    dnd-moved="selectedTechnique.method_calls.splice($index,1)">
-                    <div class="cursorMove">
-                      <b>:::</b>
-                    </div>
-                    <div class="method-info" dnd-nodrag>
-                      <div class="btn-holder">
-                        <button
-                        type="button"
-                        class="text-success method-action tooltip-bs"
-                        ng-click="cloneMethod($index);$event.stopPropagation();"
-                        data-toggle="tooltip"
-                        data-trigger="hover"
-                        data-container="body"
-                        data-placement="left"
-                        data-title="Clone this method"
-                        data-html="true"
-                        data-delay='{"show":"400", "hide":"100"}'
-                        >
-                          <i class="fa fa-clone"></i>
-                        </button>
-                        <button type="button" ng-click="removeMethod($index);$event.stopPropagation();" class="text-danger method-action">
-                          <i class="fa fa-times-circle"></i>
-                        </button>
-                      </div>
-                      <div class="flex-column">
-                        <div class="method-condition flex-form" ng-if="method_call.class_context !== 'any'">
-                          <label>Condition:</label>
-                          <textarea
-                          class="form-control popover-bs"
-                          msd-elastic
-                          rows="1"
-                          ng-model="method_call.class_context"
-                          ng-readonly="true"
-                          ng-click="$event.stopPropagation();"
-                          data-toggle="popover"
-                          data-trigger="hover"
-                          data-placement="top"
-                          data-title="{{method_call.class_context}}"
-                          data-content="<small>Click <span class='text-info'>3</span> times to copy the whole condition below</small>"
-                          data-template='<div class="popover condition" role="tooltip"><div class="arrow"></div><h3 class="popover-header"></h3><div class="popover-body"></div></div>'
-                          data-html="true">
-                              </textarea>
-                        </div>
-
-                        <div class="method-name">
-                          {{method_call.component ? method_call.component : method.name }}
-                          <span class="cursor-help">
-                            <i
-                            class="fa fa-info-circle tooltip-icon popover-bs"
-                            ng-class="{'deprecated-icon':(method_call.deprecated || isDeprecated(method_call.method_name))}"
-                            data-toggle="popover"
-                            data-trigger="hover"
-                            data-container="body"
-                            data-placement="auto"
-                            data-title="{{getMethodName(method_call)}}"
-                            data-content="{{getTooltipContent(method_call)}}"
-                            data-html="true"></i>
-                          </span>
-                        </div>
-
-                        <div class="method-content">
-                          <div class="method-param flex-form"  ng-if="getClassParameter(method_call).value && checkMissingParameters(method_call.parameters, method.parameter).length<=0 && checkErrorParameters(method_call.parameters).length<=0">
-                            <label>{{getClassParameter(method_call).name | parameterName}}: </label>
-                            <textarea class="form-control" msd-elastic rows="1" ng-model="getClassParameter(method_call).value" ng-readonly="true" ng-click="$event.stopPropagation();"></textarea>
-                          </div>
-                          <div ng-form="arg_method" ng-repeat="parameter in method_call.parameters  track by $index" class="method-errors">
-                            <input ng-hide="true" type="text" name="param" ng-model="parameter.value" constraint parameter="parameter" parameterinfo="(method.parameter[$index])" >
-                          </div>
-                          <div class="warns" ng-if="!getClassParameter(method_call).value || checkMissingParameters(method_call.parameters, method.parameter).length>0 || checkErrorParameters(method_call.parameters).length>0">
-                            <span
-                              class="warn-param warning popover-bs"
-                              ng-click="selectMethod(method_call)"
-                              data-toggle="popover"
-                              data-trigger="hover"
-                              data-container="body"
-                              data-placement="top"
-                              data-title="<b>{{checkMissingParameters(method_call.parameters, method.parameter).length}}</b> required parameter{{checkMissingParameters(method_call.parameters, method.parameter).length > 1 ? 's' : ''}} missing"
-                              data-content="{{getWarningTooltipMessage(checkMissingParameters(method_call.parameters, method.parameter))}}"
-                              data-html="true"
-                              >
-                              <b>{{checkMissingParameters(method_call.parameters, method.parameter).length}}</b> required parameter{{checkMissingParameters(method_call.parameters, method.parameter).length > 1 ? 's' : ''}} missing
-                            </span>
-                            <span
-                              class="warn-param error popover-bs"
-                              ng-click="selectMethod(method_call)"
-                              data-toggle="popover"
-                              data-trigger="hover"
-                              data-container="body"
-                              data-placement="top"
-                              data-title="<b>{{checkErrorParameters(method_call.parameters).length}}</b> invalid parameter{{checkErrorParameters(method_call.parameters).length > 1 ? 's' : ''}}"
-                              data-content="{{getErrorTooltipMessage(checkErrorParameters(method_call.parameters))}}"
-                              data-html="true"
-                              >
-                              <b>{{checkErrorParameters(method_call.parameters).length}}</b> invalid parameter{{checkErrorParameters(method_call.parameters).length > 1 ? "s" : ""}}
-                            </span>
-                          </div>
-                        </div>
-                      </div>
-                    </div>
->>>>>>> 63871073
 
   scope.$apply(function(){
     scope.init(app.ports.updateResources);
@@ -406,7 +54,6 @@
 
 
   app.ports.store.subscribe(function(kv) {
-    console.log(kv);
     var key = kv[0];
     var json = kv[1];
     localStorage.setItem(key, JSON.stringify(json));
@@ -428,8 +75,6 @@
 
   });
 
-  console.log(app)
-  console.log(app.ports)
   app.ports.successNotification.subscribe(function(str) {
     createSuccessNotification(str)
   });
