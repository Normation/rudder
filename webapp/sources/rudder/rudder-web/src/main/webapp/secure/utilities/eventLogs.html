<lift:surround data-lift="with-enabled-csp" with="common-layout" at="content">

  <head_merge>
    <title>Rudder - Event logs</title>
    <style>
      .rudder-template > .one-col{
        flex: 1;
      }
      .template-main{
        flex-basis : initial !important;
        flex: auto !important;
      }
      pre.technical-details{
        white-space: pre-wrap;
        border: 1px solid #D6DEEF;
        border-radius: 4px;
        background-color: #F8F9FC;
        padding: 4px;
      }
      #filterLogs {
        margin-top: 10px;
        color: #738195;
      }
      .btn.showParameters{
        margin-bottom: 10px;
        min-width: 195px;
      }
      .dataTables_filter label input{
        margin-left: 8px;
      }
    </style>
    <script type="text/javascript" data-lift="with-cached-resource" src="/javascript/libs/jsondiffpatch.umd.slim.js"></script>
    <link type="text/css" rel="stylesheet" data-lift="with-cached-resource" href="/style/libs/html.css" />
  </head_merge>
  <div class="rudder-template">
    <div class="one-col">
      <div class="main-header">
        <div class="header-title">
          <h1>
            <span>Event logs</span>
          </h1>
        </div>
        <div id="filterLogs">
          Get event logs between
          <input type="text" class="pickStartInput form-control input-xs"/>
          and
          <input type="text" class="pickEndInput form-control input-xs"/>
          <button id="filterLogsButton" type="button" class="btn btn-default btn-sm">Get events</button>
          <span id="limitEventDisplayer"></span>
        </div>
        <span id="eventLogsError"></span>
      </div>
      <div class="one-col-main">
        <div class="template-main">
          <div class="main-container">
            <div class="main-details">
              <div class="inner-portlet">
                <div class="portlet-content">

                  <table id="eventLogsGrid" class="display" cellspacing="0"></table>

                  <div id="eventDetailPopup" class="nodisplay">
                    <lift:ignore>
                      This div gets the content of the eventDetailPopup injected within
                    </lift:ignore>
                  </div>

                </div>
              </div>
            </div>
          </div>
        </div>
      </div>
    </div>
  </div>
<<<<<<< HEAD
  <script data-lift="with-nonce" id="rollbackBlock" type="text/template">
    <div class='rollbackDisplay'>
      <fieldset class='rollbackFieldSet'>
=======
  <script id="rollbackBlock" type="text/template">
    <div class='rollbackDisplay d-flex flex-row-reverse'>
      <fieldset class='rollbackFieldSet pt-3'>
>>>>>>> acaf9177
        <legend>Rollback</legend>
        <div id='{{rollbackId}}' class="d-flex w-auto align-items-center column-gap-2">
          <span class='alignRollback'>Restore configuration policy to</span>

          <div class="btn-group" role="group" aria-label="Rollback actions">
            <input type="radio" class="btn-check radio-btn" name="action" id="before" value="before" autocomplete="off">
            <label class="btn btn-outline-secondary" for="before">Before</label>

            <input type="radio" class="btn-check radio-btn" name="action" id="after" value="after" autocomplete="off" checked>
            <label class="btn btn-outline-secondary" for="after">After</label>
          </div>

          <span class='alignRollback'>this change</span>
          <button class="btn btn-default ms-2" id='{{restoreBtnId}}'>Restore</button>
        </div>
        <span id='{{confirmId}}'></span>
      </fieldset>
    </div>
  </script>
  <div class="lift:administration.EventLogsViewer.display"></div>

</lift:surround><|MERGE_RESOLUTION|>--- conflicted
+++ resolved
@@ -73,15 +73,10 @@
       </div>
     </div>
   </div>
-<<<<<<< HEAD
+
   <script data-lift="with-nonce" id="rollbackBlock" type="text/template">
-    <div class='rollbackDisplay'>
-      <fieldset class='rollbackFieldSet'>
-=======
-  <script id="rollbackBlock" type="text/template">
     <div class='rollbackDisplay d-flex flex-row-reverse'>
       <fieldset class='rollbackFieldSet pt-3'>
->>>>>>> acaf9177
         <legend>Rollback</legend>
         <div id='{{rollbackId}}' class="d-flex w-auto align-items-center column-gap-2">
           <span class='alignRollback'>Restore configuration policy to</span>
