<lift:surround with="common-layout" at="content">

<head>
<<<<<<< HEAD
<title>Rudder - General settings</title>
  <style>
    .template-sidebar.sidebar-left{
      box-shadow : none !important;
      flex-basis : initial !important;
      flex: initial !important;
    }
    .template-main{
      flex-basis : initial !important;
      flex: auto !important;
    }
  </style>
  <script type="text/javascript" data-lift="with-cached-resource" src="/javascript/rudder/angular/auditMode.js"></script>
  <script type="text/javascript" data-lift="with-cached-resource" src="/javascript/rudder/authorizedNetworks.js"></script>
=======
<title>Rudder - Management</title>

<style type="text/css">
  .inner-portlet{
    margin-bottom: 15px;
  }
  #nodeOnAcceptDefaults ul > li.rudder-form label.input-group-addon{
    min-width:185px;
    text-align:left;
  }
  #nodeOnAcceptDefaults ul > li.rudder-form select.form-control{
    width: auto !important;
    min-width: 25%;
  }
  label{
    font-size: 1.2em;
  }
  .agent-run-form {
    padding-left: 15px;
    margin-left: 15px;
    border-left: 2px solid #e5e5e5;
    margin-bottom: 20px;
    padding-top: 5px;
    margin-top: -5px;
  }
  .agent-run-form.animate-hide .page-subtitle {
    border-bottom: none;
    margin-bottom: 8px;
  }
</style>
<script type="text/javascript" data-lift="with-cached-resource" src="/javascript/rudder/angular/auditMode.js"></script>
<script type="text/javascript" data-lift="with-cached-resource" src="/javascript/rudder/authorizedNetworks.js"></script>
>>>>>>> 57390efc
</head>

<div class="rudder-template">
  <div class="one-col">
    <div class="main-header">
      <div class="header-title">
        <h1>
          <span>General settings</span>
        </h1>
      </div>
    </div>
    <div class="one-col-main">

      <div class="template-sidebar sidebar-left">
        <div class="sidebar-body" id="navbar-scrollspy">
          <ul class="nav nav-tabs"></ul>
        </div>
      </div>

      <div class="template-main">
        <div class="main-container">
          <div class="main-details" data-spy="scroll" data-target="#navbar-scrollspy">
            <div role="tabpanel" class="inner-portlet" id="allowed-networks">
              <h3 class="page-title">Allowed networks</h3>
              <div class="portlet-content">
                <div class="col-xs-12 callout-fade callout-info">
                  <div class="marker">
                    <span class="glyphicon glyphicon-info-sign"></span>
                  </div>
                  <p>
                    Configure the networks from which nodes are allowed
                    to connect to the Rudder policy servers to get their updated
                    configuration policy.
                  </p>
                  <p>
                    You can add as many networks as you want, the expected
                    format is: <b>NetworkIP/mask</b>, for example
                    "42.42.0.0/16".
                  </p>
                </div>
                <div class="lift:administration.EditPolicyServerAllowedNetwork.render">
                  <div id="allowedNetworksForm" class="allowedNetworksContainer">
                    <div id="policyServerDetails"></div>
                    <div id="policyServerText"></div>
                    <form class="lift:form.ajax">
                      <div class="row">
                        <div id="allowNetworkFields" class="networkFieldsContainer">
                          <div class="network-group col-lg-4 col-sm-6 col-xs-12">
                            <div class="input-group">
                              <input name="network" class="networkField form-control input-sm"/>
                              <span class="input-group-btn">
                              <lift:authz role="administration_write">
                                <button class="deleteNetwork btn btn-danger btn-sm" type="submit" title="Remove this network"></button>
                              </lift:authz>
                            </span>
                            </div>
                            <div id="errorNetworkField"></div>
                            <div class="warningNetworkField" style="display:none;">Invalid IP address.</div>
                          </div>
                        </div>
                        <lift:authz role="administration_write">
                          <div class="col-xs-12">
                            <label>Add a network</label>
                            <div class="input-group" id="addNetwork">
                              <input class="form-control input-sm" id="addaNetworkfield"/>
                              <span class="input-group-btn">
                              <button class="btn btn-success btn-sm" id="addNetworkButton" disabled type="submit" title="Add a network"></button>
                            </span>
                            </div>
                            <div id="warningNetworkField" class="warningNetworkField" style="display:none;">Invalid IP address.</div>
                            <input id="submitAllowedNetwork" type="submit" value="Submit"/>
                          </div>
                        </lift:authz>
                      </div>
                    </form>
                  </div>
                </div>
              </div>
            </div>

            <div class="inner-portlet" id="security">
              <h3 class="page-title">Security</h3>
              <div class="lift:administration.PropertiesManagement.denyBadClocks" id="denyBadClocksForm">
                <form class="lift:form.ajax">
                  <ul>
                    <li class="rudder-form">
                      <div class="input-group">
                        <label class="input-group-addon" for="denyBadClocks">
                          <input id="denyBadClocks" type="checkbox">
                          <label for="denyBadClocks" class="label-radio">
                            <span class="ion ion-checkmark-round"></span>
                          </label>
                          <span class="ion ion-checkmark-round check-icon"></span>
                        </label>
                        <label class="form-control" for="denyBadClocks">
                          Require time synchronization between nodes and policy server
                          <span id="denyBadClocksTooltip"></span>
                        </label>
                      </div>
                    </li>
                  </ul>
                  <h4 class="space-top">Certificate's validation</h4>
                  <div class="col-lg-12 callout-fade callout-warning">
                    <div class="marker">
                      <span class="glyphicon glyphicon-info-sign"></span>
                    </div>
                    Before enabling this, you have to replace self-signed certificates created by Rudder on your policy servers
                    by valid certificates and to enforce using an hostname matching these certificates in
                    <strong>policy_server.dat</strong> for all agents.
                  </div>
                  <ul>
                    <li class="rudder-form">
                      <div class="input-group">
                        <label class="input-group-addon" for="enforceCertificateValidation">
                          <input id="enforceCertificateValidation" type="checkbox">
                          <label for="enforceCertificateValidation" class="label-radio">
                            <span class="ion ion-checkmark-round"></span>
                          </label>
                          <span class="ion ion-checkmark-round check-icon"></span>
                        </label>
                        <label class="form-control" for="enforceCertificateValidation">
                          Enforce validation of policy server certificate for inventory and reporting
                        </label>
                      </div>
                    </li>
                  </ul>
                  <lift:authz role="administration_write">
                    <input type="submit" value="[save]" id="cfserverNetworkSubmit"/>
                  </lift:authz>
                </form>
              </div>
              <div class="lift:administration.PropertiesManagement.onloadScript"></div>
            </div>

            <div class="inner-portlet" id="relay-synchronization-method">
              <h3 class="page-title">Relay synchronization</h3>
              <div class="col-lg-12 callout-fade callout-info">
                <div class="marker">
                  <span class="glyphicon glyphicon-info-sign"></span>
                </div>
                <p>
                  Configure the method used to synchronize files between Relay servers and the Rudder server.
                </p>
                <p>
                  The <b>classic</b> method doesn't require any setup and use the standard protocol. However, it does not scale beyond 1000 nodes per relay.
                </p>
                <p>
                  The <b>rsync</b> method triggers <i>rsync</i> synchronization between each Relay and the Rudder server, for the selected resources (policies and/or shared files). It is more efficient, but you need to manually set up rsync on the Relay servers, and proceed with the SSH key exchange. Note that ressources not selected below won't be synchronized.
                </p>
                <p>
                  Finally, the <b>manual</b> method disable all synchronization of policies and shared files between the Relay servers and the Rudder server; you will need to manually set up a transfer method.
                </p>
              </div>

              <div class="lift:administration.PropertiesManagement.relaySynchronizationMethod" id="relaySynchronizationMethodForm">
                <form class="lift:form.ajax">
                  <label>Synchronization method from Relay servers</label>
                  <div id="relaySyncMethod"></div>
                  <div id="relayRsyncSynchronizeFiles">
                    <ul>
                      <li class="rudder-form">
                        <div class="input-group">
                          <label class="input-group-addon" for="relaySyncPromises">
                            <input id="relaySyncPromises" type="checkbox">
                            <label for="relaySyncPromises" class="label-radio">
                              <span class="ion ion-checkmark-round"></span>
                            </label>
                            <span class="ion ion-checkmark-round check-icon"></span>
                          </label>
                          <label class="form-control" for="relaySyncPromises">
                            Synchronize policies using rsync
                            <span id="relaySyncPromisesTooltip"></span>
                          </label>
                        </div>
                      </li>
                      <li class="rudder-form">
                        <div class="input-group">
                          <label class="input-group-addon" for="relaySyncSharedFiles">
                            <input id="relaySyncSharedFiles" type="checkbox">
                            <label for="relaySyncSharedFiles" class="label-radio">
                              <span class="ion ion-checkmark-round"></span>
                            </label>
                            <span class="ion ion-checkmark-round check-icon"></span>
                          </label>
                          <label class="form-control" for="relaySyncSharedFiles">
                            Synchronize shared files using rsync
                            <span id="relaySyncSharedFilesTooltip"></span>
                          </label>
                        </div>
                      </li>
                    </ul>
                  </div>
                  <lift:authz role="administration_write">
                    <input type="submit" value="[save]" id="relaySynchronizationSubmit"/>
                  </lift:authz>
                </form>
              </div>
            </div>

            <div class="inner-portlet">
              <h3 class="page-title">Reporting protocol</h3>
              <div class="col-lg-12 callout-fade callout-info">
                <div class="marker">
                  <span class="glyphicon glyphicon-info-sign"></span>
                </div>
                Choose reporting protocol used by nodes to send compliance back to Rudder server:
                <ul>
                  <li><b>HTTPS (default):</b> Secure, fast and optimised reporting protocol, you should switch as soon as possible to it</li>
                  <li><b>Syslog:</b> Rudder legacy reporting protocol (deprecated). It will be removed in a future version (7.0), it is set on upgrade from 5.0 to keep your reporting working as before
                    <ul>
                      <li><b>UDP (default):</b> the syslog never stalls an a non responsive connection, which could also stale other services on the node which use the same syslog, but packets could be lost.</li>
                      <li><b>TCP:</b> Reports and the resulting compliance errors wil be never lost.</li>
                    </ul>
                  </li>
                </ul>
              </div>
              <div class="lift:administration.PropertiesManagement.reportProtocolSection" id="reportProtocolForm">
                <form class="lift:form.ajax">
                  <div id="reportProtocol"></div>
                  <div id="syslogProtocol"></div>
                  <lift:authz role="administration_write">
                    <input type="submit" value="[save]" id="reportProtocolSubmit"/>
                  </lift:authz>
                </form>
              </div>
            </div>

            <div id="complianceMode" class="lift:administration.PropertiesManagement.complianceMode"></div>

            <div class="inner-portlet">
              <h3 class="page-title">Reporting behavior</h3>
              <div class="portlet-content">
                <div class="lift:administration.PropertiesManagement.unexpectedReportInterpretation" id="unexpectedReportInterpretation">
                  <form class="lift:form.ajax form-horizontal" >
                    <div class="col-lg-12 callout-fade callout-info">
                      <div class="marker">
                        <span class="glyphicon glyphicon-info-sign"></span>
                      </div>
                      The two following settings affect the interpretation given to some type of unexpected reports when computing compliance.
                      These options will take effects when the next reports are received from a node or if you "clear caches" below.
                    </div>
                    <div class="col-lg-12 callout-fade callout-info">
                      <div class="marker">
                        <span class="glyphicon glyphicon-info-sign"></span>
                      </div>
                      <p><b>Duplicated reports</b></p>
                      <p>
                        Due to the underlying protocol used to send compliance reports back to the policy server (syslog),
                        it may happen that some reports, for an unitary control point, are duplicated. In that case, compliance for
                        the corresponding element will be "unexpected": Rudder was awaiting one report, but it got two.
                        The risk to have a real error reported as a duplicated messages is very low, as messages need to have the
                        same timestamp and information message to be considered duplicated on a given node.
                      </p>
                      <p>
                        That option will ignore the duplicated message in compliance computation and log an information level
                        message about that duplication. A double duplication will still be ignored but with a warning log, and more
                        duplicates will lead to an error log and an unexpected compliance.
                      <p>
                        It is safe to ignore duplicated reports and you should check that option.
                      </p>
                    </div>
                    <ul>
                      <li class="rudder-form">
                        <div class="input-group">
                          <label class="input-group-addon" for="allowsDuplicate">
                            <input id="allowsDuplicate" type="checkbox">
                            <label for="allowsDuplicate" class="label-radio">
                              <span class="ion ion-checkmark-round"></span>
                            </label>
                            <span class="ion ion-checkmark-round check-icon"></span>
                          </label>
                          <label class="form-control" for="allowsDuplicate">
                            Ignore duplicated compliance report
                          </label>
                        </div>
                      </li>
                    </ul>
                    <div class="col-lg-12 callout-fade callout-info">
                      <div class="marker">
                        <span class="glyphicon glyphicon-info-sign"></span>
                      </div>
                      <p><b>Unbounded reports by elements when a variable is used</b></p>
                      <p>
                        Rudder await exactly one compliance report for each configuration point of control. If it gets more than one,
                        the leftover reports will be considered as unexpected. This is not what one want in the case where:
                      <ul>
                        <li>
                          the point of control is parametrized by a variable,
                        </li>
                        <li>
                          that variable is multivalued.
                        </li>
                      </ul>
                      </p>
                      <p>
                        For example, if you build a technique in editor with the generic method "Variable iterator" to define a list of
                        packages and you use the resulting variable in "Package present" generic method for the "name" parameter,
                        it is normal and expected to get several compliance reports, one for each configuration value.
                      </p>
                      <p>
                        That option allows to increase the number of expected reports to the number of configuration values and so
                        it avoids to get and "unexpected" compliance in that case.
                      </p>
                      <p>
                        Unless it is more important for you to get "unexpected" compliance than the actual compliance of each
                        configuration value, you should check that option.
                      </p>
                    </div>
                    <ul>
                      <li class="rudder-form">
                        <div class="input-group">
                          <label class="input-group-addon" for="unboundVarValues">
                            <input id="unboundVarValues" type="checkbox">
                            <label for="unboundVarValues" class="label-radio">
                              <span class="ion ion-checkmark-round"></span>
                            </label>
                            <span class="ion ion-checkmark-round check-icon"></span>
                          </label>
                          <label class="form-control" for="unboundVarValues">
                            Allows multiple reports for configuration based on a multivalued variable:
                          </label>
                        </div>
                      </li>
                    </ul>
                    <lift:authz role="administration_write">
                      <input type="submit" value="[save]" id="unexpectedReportInterpretationFormSubmit"/>
                    </lift:authz>
                  </form>
                </div>
              </div>
            </div>

            <div class="inner-portlet">
              <h3 class="page-title">Default settings for new nodes</h3>
              <div class="portlet-content">
                <div class="lift:administration.PropertiesManagement.nodeOnAcceptDefaults" id="nodeOnAcceptDefaults">
                  <div class="col-xs-12 callout-fade callout-info">
                    <div class="marker">
                      <span class="glyphicon glyphicon-info-sign"></span>
                    </div>
                    <p>Configure the default state and policy mode for nodes when they are accepted within Rudder.</p>
                    <p><b>State</b> may be used to classify nodes, in search and groups, and some states have also an impact on the policies generation for the node.
                    </p>
                    <p>You may read the <a href="/rudder-doc/reference/current/usage/advanced_node_management.html#node-lifecycle" target="_blank">node lifecycle documentation</a> for more information.</p>
                  </div>
                  <div class="pull-left">
                    <form class="lift:form.ajax">
                      <ul>
                        <li class="rudder-form">
                          <div class="input-group col-xs-12">
                            <label class="input-group-addon" for="nodeOnAcceptState">
                              Node default state
                            </label>
                            <input id="nodeOnAcceptState" type="select" class="form-control">
                          </div>
                        </li>
                      </ul>
                      <ul>
                        <li class="rudder-form">
                          <div class="input-group space-bottom col-xs-12">
                            <label class="input-group-addon" for="nodeOnAcceptPolicyMode">
                              Node default policy mode
                            </label>
                            <input id="nodeOnAcceptPolicyMode" type="select" class="form-control">
                          </div>
                        </li>
                      </ul>
                      <lift:authz role="administration_write">
                        <input type="submit" value="Save Changes" id="nodeOnAcceptDefaultsSubmit"/>
                      </lift:authz>
                    </form>
                  </div>
                </div>
              </div>
            </div>

            <div id="cfagentSchedule" class="lift:administration.PropertiesManagement.cfagentSchedule"></div>

            <div class="inner-portlet">
              <h3 class="page-title">Modified files backup</h3>
              <div class="portlet-content">
                <div class="col-xs-12 callout-fade callout-info">
                  <div class="marker">
                    <span class="glyphicon glyphicon-info-sign"></span>
                  </div>
                  <p>Every time Rudder modifies a file (by file editing or copying from a remote source), a <strong>backup</strong> is created on the agent under <i><strong>/var/rudder/modified-files/</strong></i>.</p>
                </div>
                <div class="lift:administration.PropertiesManagement.cfengineGlobalProps" id="cfengineGlobalPropsForm">
                  <form class="lift:form.ajax">
                    <div class="form-group">
                      <label>Number of days to retain modified files</label>
                      <input id="modifiedFilesTtl" type="number"/>
                    </div>
                    <lift:authz role="administration_write">
                      <input type="submit" value="[save]" id="cfengineGlobalPropsSubmit"/>
                    </lift:authz>
                  </form>
                </div>
              </div>
            </div>

            <div class="inner-portlet">
              <h3 class="page-title">Logging</h3>
              <div class="portlet-content">
                <div class="lift:administration.PropertiesManagement.loggingConfiguration" id="storeAllLogsForm">
                  <div class="col-xs-12 callout-fade callout-info">
                    <div class="marker">
                      <span class="glyphicon glyphicon-info-sign"></span>
                    </div>
                    <p>All nodes in Rudder send reports via syslog to this Rudder root server. These logs are stored in an SQL database in order to determine compliance information displayed in this web interface. However, it can be useful to also store this information in a plain text log file, for example for statistics or debugging purposes. The option below enables this.</p>
                    <p>
                      Also, the full output from each agent run is stored in a file under <i><strong>/var/rudder/cfengine-community/outputs/</strong></i>.
                      These files are automatically removed to save on disk space. You can configure the retention time (Time To Live) they are kept for here.
                    </p>
                  </div>
                  <form class="lift:form.ajax">
                    <ul>
                      <li class="rudder-form">
                        <div class="input-group">
                          <label class="input-group-addon" for="storeAllLogsOnFile">
                            <input id="storeAllLogsOnFile" type="checkbox">
                            <label for="storeAllLogsOnFile" class="label-radio">
                              <span class="ion ion-checkmark-round"></span>
                            </label>
                            <span class="ion ion-checkmark-round check-icon"></span>
                          </label>
                          <label class="form-control" for="storeAllLogsOnFile">
                            Log all reports received to /var/log/rudder/reports/all.log
                          </label>
                        </div>
                      </li>
                    </ul>
                    <div class="form-group">
                      <label>Number of days to retain agent log files</label>
                      <input id="cfengineOutputsTtl" type="number"/>
                    </div>
                    <lift:authz role="administration_write">
                      <input type="submit" value="[save]" id="loggingConfigurationSubmit"/>
                    </lift:authz>
                  </form>
                </div>
              </div>
            </div>

            <div class="inner-portlet">
              <h3 class="page-title">Audit logs</h3>
              <div class="portlet-content">
                <div class="lift:administration.PropertiesManagement.changeMessage" id="changeMessageForm">
                  <div class="col-xs-12 callout-fade callout-info">
                    <div class="marker">
                      <span class="glyphicon glyphicon-info-sign"></span>
                    </div>
                    <p>
                      If enabled, prompt users to enter a message explaining the reason for each configuration change they make.<br/>
                      These messages will be stored in each <a href="/secure/utilities/eventLogs" target="_blank">Event log</a> and as the commit message for the underlying git repository in
                      <i><strong><span id="configurationRepoPath"></span></strong></i>
                    </p>
                  </div>
                  <form class="lift:form.ajax">
                    <ul>
                      <li class="rudder-form">
                        <div class="input-group">
                          <label class="input-group-addon" for="enabled">
                            <input id="enabled" type="checkbox">
                            <label for="enabled" class="label-radio">
                              <span class="ion ion-checkmark-round"></span>
                            </label>
                            <span class="ion ion-checkmark-round check-icon"></span>
                          </label>
                          <label class="form-control" for="enabled">
                            Enable change audit logs
                          </label>
                        </div>
                      </li>
                      <li class="rudder-form">
                        <div class="input-group">
                          <label class="input-group-addon" for="mandatory">
                            <input id="mandatory" type="checkbox">
                            <label for="mandatory" class="label-radio">
                              <span class="ion ion-checkmark-round"></span>
                            </label>
                            <span class="ion ion-checkmark-round check-icon"></span>
                          </label>
                          <label class="form-control" for="mandatory">
                            Make logs message mandatory
                            <span id="mandatoryTooltip"></span>
                          </label>
                        </div>
                      </li>
                    </ul>
                    <div class="form-group">
                      <label>Explanation to display<span id="explanationTooltip"></span></label>
                      <div class="input-group">
                        <input id="explanation" type="text"/>
                        <lift:authz role="administration_write">
                        <span class="input-group-btn">
                          <input id="restoreExplanation" type="button"/>
                        </span>
                        </lift:authz>
                      </div>
                    </div>
                    <lift:authz role="administration_write">
                      <input type="submit" value="Reload" id="changeMessageSubmit"/>
                    </lift:authz>
                  </form>
                </div>
              </div>
            </div>

            <div id="agentPolicyMode" class="lift:administration.PropertiesManagement.agentPolicyMode"></div>

            <div class="inner-portlet">
              <h3 class="page-title">Compliance display</h3>
              <div class="portlet-content">
                <div class="lift:administration.PropertiesManagement.displayGraphsConfiguration" id="displayGraphs">
                  <div class="col-xs-12 callout-fade callout-info">
                    <div class="marker">
                      <span class="glyphicon glyphicon-info-sign"></span>
                    </div>
                    <p>In Rules table, we display a graph for each Rule showing its activity (number of repaired reports).</p>
                    <p>Unfortunately, some browsers (especially Firefox) have trouble displaying them and make Rule pages almost unusable.</p>
                    <p>If you experience slow loading of Rules pages, you can disable this feature here.</p>
                  </div>
                  <form class="lift:form.ajax">
                    <ul>
                      <li class="rudder-form">
                        <div class="input-group">
                          <label class="input-group-addon" for="displayGraphsCheckbox">
                            <input id="displayGraphsCheckbox" type="checkbox">
                            <label for="displayGraphsCheckbox" class="label-radio">
                              <span class="ion ion-checkmark-round"></span>
                            </label>
                            <span class="ion ion-checkmark-round check-icon"></span>
                          </label>
                          <label class="form-control" for="displayGraphsCheckbox">
                            Display changes graphs
                          </label>
                        </div>
                      </li>
                    </ul>
                    <div class="col-xs-12 callout-fade callout-info">
                      <div class="marker">
                        <span class="glyphicon glyphicon-info-sign"></span>
                      </div>
                      <div>
                        In directive configuration page, we have the possibility to choose rules for the directive. The rule
                        are presented in a summary table which look alike the one in rule page. For performance on aesthetic
                        reason, you may want to hide compliance and recent changes columns on that table.
                        The column will still be displayed on the rule page.
                      </div>
                    </div>
                    <ul>
                      <li class="rudder-form">
                        <div class="input-group">
                          <label class="input-group-addon" for="displayColumnsCheckbox">
                            <input id="displayColumnsCheckbox" type="checkbox">
                            <label for="displayColumnsCheckbox" class="label-radio">
                              <span class="ion ion-checkmark-round"></span>
                            </label>
                            <span class="ion ion-checkmark-round check-icon"></span>
                          </label>
                          <label class="form-control" for="displayColumnsCheckbox">
                            Display rule compliance columns
                          </label>
                        </div>
                      </li>
                    </ul>
                    <lift:authz role="administration_write">
                      <input type="submit" value="Save Changes" id="displayGraphsSubmit"/>
                      <lift:Msg id="displayGraphsMsg">[messages]</lift:Msg>
                    </lift:authz>
                  </form>
                </div>
              </div>
            </div>

            <div class="inner-portlet">
              <h3 class="page-title">Script evaluation in Directives</h3>
              <div class="portlet-content">
                <div class="lift:administration.PropertiesManagement.directiveScriptEngineConfiguration" id="directiveScriptEngine">
                  <div class="col-xs-12 callout-fade callout-info">
                    <div class="marker">
                      <span class="glyphicon glyphicon-info-sign"></span>
                    </div>
                    If enabled, all Directive fields can contain a JavaScript expression.
                    These expressions are evaluated during promise generation, and can therefore provide unique values for each node.
                    Read the <a href="/rudder-doc/reference/current/usage/advanced_configuration_management.html#_javascript_evaluation_in_directives" target="_blank">script documentation</a> for more information.
                  </div>
                  <form class="lift:form.ajax">
                    <ul>
                      <li class="rudder-form">
                        <div class="input-group">
                          <label class="input-group-addon" for="directiveScriptEngineCheckbox">
                            <input id="directiveScriptEngineCheckbox" type="checkbox">
                            <label for="directiveScriptEngineCheckbox" class="label-radio">
                              <span class="ion ion-checkmark-round"></span>
                            </label>
                            <span class="ion ion-checkmark-round check-icon"></span>
                          </label>
                          <label class="form-control" for="directiveScriptEngineCheckbox">
                            Enable script evaluation in Directives
                          </label>
                        </div>
                      </li>
                    </ul>
                    <lift:authz role="administration_write">
                      <input type="submit" value="Save Changes" id="directiveScriptEngineSubmit"/>
                    </lift:authz>
                  </form>
                </div>
              </div>
            </div>

            <div class="inner-portlet">
              <h3 class="page-title">Policy generation system hooks</h3>
              <div class="portlet-content">
                <div class="lift:administration.PropertiesManagement.generationHookCfpromise" id="generationHookCfpromise">
                  <div class="col-xs-12 callout-fade callout-info">
                    <div class="marker">
                      <span class="glyphicon glyphicon-info-sign"></span>
                    </div>
                    <p><b>Development Policy Check</b></p>
                    <p>Rudder can check generated policies syntax after generation to ensure that only syntactically valid policies are deployed on node..</p>
                    <p>
                      That check is especially useful when you are developing your own generic method or technique without the technique
                      editor, and you want to catch possible bugs as early as possible.
                    </p>
                    <p>
                      This check can add some overhead to policy generation, so if you don't code techniques or generic methods,
                      you can disable it to make policy generation quicker.
                    </p>
                  </div>
                  <form class="lift:form.ajax">
                    <ul>
                      <li class="rudder-form">
                        <div class="input-group">
                          <label class="input-group-addon" for="generationHookCfpromiseCheckbox">
                            <input id="generationHookCfpromiseCheckbox" type="checkbox">
                            <label for="generationHookCfpromiseCheckbox" class="label-radio">
                              <span class="ion ion-checkmark-round"></span>
                            </label>
                            <span class="ion ion-checkmark-round check-icon"></span>
                          </label>
                          <label class="form-control" for="generationHookCfpromiseCheckbox">
                            Enable syntax validation of generated policies
                          </label>
                        </div>
                      </li>
                    </ul>
                    <lift:authz role="administration_write">
                      <input type="submit" value="Reload" id="generationHookCfpromiseSubmit"/>
                      <span class="lift:Msg?id=generationHookCfpromiseMsg">[messages]</span>
                    </lift:authz>
                  </form>
                </div>
                <br />
                <div class="lift:administration.PropertiesManagement.generationHookTriggerNodeUpdate" id="generationHookTriggerNodeUpdate">
                  <div class="col-xs-12 callout-fade callout-info">
                    <div class="marker">
                      <span class="glyphicon glyphicon-info-sign"></span>
                    </div>
                    <p><b>Trigger immediate update of nodes when their configuration changes</b></p>
                    <p>When new policies are generated, you have to wait for the next scheduled run of a node to have it apply them.</p>
                    <p>
                      Depending on your use case, you may prefer to reduce latency between a node configuration change and its application on
                      the node. For that, Rudder can send an update notification at the end of a policy generation to all nodes whose configuration
                      has changed. That notification will tell the corresponding nodes to start a run immediately - and thus, not honouring neither
                      their agent run period nor the splaytime between nodes. This can be a problem on large installation where hundreds of nodes would start a
                      run concurrently, using a lot of CPU resources and network at the same time.
                    </p>
                    <p>
                      So by default, we advice to always limit the notification to a maximum number of nodes. Setting that number
                      to 0 has the same effect than disabling that hook.
                    </p>
                    <p>
                      You can also limit the number of notified nodes to a fraction of the total updated node so that you can
                      see on a small number of nodes how a change works. This is especially interesting if your schedule period is
                      long, like 30 min, which let you some time to revert a faulty change. Of course, that help does not replace
                      a real rollout strategy to deploy policies, and you should always test critical configuration changes on a
                      dedicated group of nodes before rolling out the change on other production nodes.
                    </p>
                    <p>
                      If the number of nodes given by the ratio is bigger than the maximun number of nodes configured in the previous
                      parameter, then the configured maximun number of node is used.
                    </p>
                    <p>
                      Nodes are chosen at random, with the exception of the policy servers that will always be notified first.
                    </p>
                    <p>
                      The ratio of nodes to update is given in percent, rounded up, so that 1% of 10 nodes will be 1 node,
                      and 90% of 8 nodes will be all the 8 nodes. Setting that ration to 0 is the same than disabling that hook,
                      and setting it to 100
                    </p>
                    <p>
                      The notification use the "trigger remote agent run" feature and you will need to open network port accordingly to
                      that (<a href="/rudder-doc/reference/current/installation/requirements.html#configure-the-network">see documentation</a>).
                    </p>
                  </div>
                  <div id="generationHookTriggerNodeUpdateForm">
                    <form class="lift:form.ajax">
                      <ul>
                        <li class="rudder-form">
                          <div class="input-group">
                            <label class="input-group-addon" for="generationHookTriggerNodeUpdateCheckbox">
                              <input id="generationHookTriggerNodeUpdateCheckbox" type="checkbox">
                              <label for="generationHookTriggerNodeUpdateCheckbox" class="label-radio">
                                <span class="ion ion-checkmark-round"></span>
                              </label>
                              <span class="ion ion-checkmark-round check-icon"></span>
                            </label>
                            <label class="form-control" for="generationHookTriggerNodeUpdateCheckbox">
                              Notify immediately nodes whose configuration changed
                            </label>
                          </div>
                        </li>
                      </ul>
                      <div class="form-group">
                        <label>Maximum number of nodes to notify:</label>
                        <input id="generationHookTriggerNodeUpdateMaxNode" type="number" min="0"/>
                      </div>
                      <div class="form-group">
                        <label>Percentage of modified node to notify (rounded up):</label>
                        <input id="generationHookTriggerNodeUpdateRatio" type="number" min="0" max="100" step="1"/>
                      </div>
                      <lift:authz role="administration_write">
                        <input type="submit" value="Reload" id="generationHookTriggerNodeUpdateSubmit"/>
                        <span class="lift:Msg?id=generationHookTriggerNodeUpdateMsg">[messages]</span>
                      </lift:authz>
                    </form>
                  </div>
                </div>
              </div>
            </div>

            <div class="inner-portlet">
              <h3 class="page-title">Debug information</h3>
              <div class="portlet-content">
                <div class="col-xs-12 callout-fade callout-info">
                  <div class="marker">
                    <span class="glyphicon glyphicon-info-sign"></span>
                  </div>
                  <p>Launch the debug script (<i><strong>/opt/rudder/bin/rudder-debug-info</strong></i>) to get information about your setup.</p>
                  <p>The provided information are used to troubleshoot Rudder.</p>
                  <p>Data includes various commands about your install (package version ...), your system and useful logs</p>
                </div>
                <div class="lift:administration.DebugScript.render" id="debugScriptForm">
                  <lift:authz role="administration_write">
                    <form class="lift:form.ajax">
                      <input id="launchDebugScriptButton" type="submit" value="Download debug information" />
                      <span class="lift:Msg?id=debugScript">[error]</span>
                    </form>
                  </lift:authz>
                </div>
              </div>
            </div>

            <div class="inner-portlet">
              <h3 class="page-title">Usage survey</h3>
              <div class="portlet-content">
                <div class="lift:administration.PropertiesManagement.sendMetricsConfiguration" id="sendMetrics">
                  <div class="col-xs-12 callout-fade callout-info">
                    <div class="marker">
                      <span class="glyphicon glyphicon-info-sign"></span>
                    </div>
                    <p>To help the Rudder team continue to improve this software day after day, we are running a survey to collect usage statistics.</p>
                    <p>These statistics are submitted <b>anonymously</b>, and include overall statistics about your instance of Rudder
                      (number of Rules, Directives, Nodes, etc). No potentially-sensitive data is included
                      (only stock Rudder-provided techniques are examined, no hostnames, etc).
                      We highly value your privacy, as we do our own, so we will never share individual submissions (only globally compiled statistics).
                    </p>
                    <p>
                      If you want to check the information that is sent, just run <span class="pre">/opt/rudder/bin/rudder-metrics-reporting -v</span> on your Rudder server. This won't send any information without your consent.
                    </p>
                    <p>
                      This information is very valuable to the development team, as it helps us focus on the features that matter most and better understand what our users care about.
                      Please consider participating in the survey!
                    </p>
                  </div>
                  <form class="lift:form.ajax">
                    <ul>
                      <li class="rudder-form">
                        <div class="input-group">
                          <label class="input-group-addon" for="sendMetricsCheckbox">
                            <input id="sendMetricsCheckbox" type="checkbox">
                            <label for="sendMetricsCheckbox" class="label-radio">
                              <span class="ion ion-checkmark-round"></span>
                            </label>
                            <span class="ion ion-checkmark-round check-icon"></span>
                          </label>
                          <label class="form-control" for="sendMetricsCheckbox">
                            Send anonymous usage statistics
                          </label>
                        </div>
                      </li>
                    </ul>
                    <lift:authz role="administration_write">
                      <input type="submit" value="Reload" id="sendMetricsSubmit"/>
                    </lift:authz>
                  </form>
                </div>
              </div>
            </div>

            <div class="inner-portlet">
              <h3 class="page-title">Reload groups</h3>
              <div class="portlet-content">
                <div class="col-xs-12 callout-fade callout-info">
                  <div class="marker">
                    <span class="glyphicon glyphicon-info-sign"></span>
                  </div>
                  <p>Groups in Rudder can be static (fixed list of nodes) or dynamic (the list of nodes is built from a search query).</p>
                  <p>To take into account new nodes and changes to their inventory, dynamic groups must be reloaded regularly.</p>
                  <p>Currently, Rudder will automatically do this reload every <b id="dynGroupUpdateInterval">5</b> minutes (see <i><strong>/opt/rudder/etc/rudder-web.properties</strong></i>).</p>
                </div>
                <div class="lift:administration.DyngroupReloading.render"
                     id="dyngroupReloadingForm">
                  <lift:authz role="administration_write">
                    <form class="lift:form.ajax">
                      <input id="dyngroupReloadingButton" type="submit" value="[Reload dyngroups]" />
                    </form>
                  </lift:authz>
                </div>
              </div>
            </div>

            <div class="inner-portlet">
              <h3 class="page-title">Reload techniques</h3>
              <div class="portlet-content">
                <div class="col-xs-12 callout-fade callout-info">
                  <div class="marker">
                    <span class="glyphicon glyphicon-info-sign"></span>
                  </div>
                  <p>Techniques in Rudder are read from the filesystem (in <i><strong>/var/rudder/configuration-repository/techniques</strong></i>).</p>
                  <p>To take into account new Techniques and changes, the Technique library must be updated regularly.</p>
                  <p>Currently, Rudder will automatically do this update every <b id="techniqueLibraryUpdateInterval">5</b> minutes (see <i><strong>/opt/rudder/etc/rudder-web.properties</strong></i>).</p>
                </div>
                <div class="technique-settings">
                  <lift:authz role="administration_write">
                    <div class="lift:administration.TechniqueLibraryManagement.reloadTechniqueButton" id="reloadTechniqueLibForm"></div>
                  </lift:authz>
                </div>
              </div>
            </div>

          </div>
        </div>
      </div>
    </div>
  </div>
</div>
<script>
  buildScrollSpyNav();
</script>
</lift:surround><|MERGE_RESOLUTION|>--- conflicted
+++ resolved
@@ -1,8 +1,7 @@
 <lift:surround with="common-layout" at="content">
 
 <head>
-<<<<<<< HEAD
-<title>Rudder - General settings</title>
+  <title>Rudder - General settings</title>
   <style>
     .template-sidebar.sidebar-left{
       box-shadow : none !important;
@@ -13,43 +12,24 @@
       flex-basis : initial !important;
       flex: auto !important;
     }
+    .agent-run-form {
+      padding-left: 15px;
+      margin-left: 15px;
+      border-left: 2px solid #e5e5e5;
+      margin-bottom: 20px;
+      padding-top: 5px;
+      margin-top: -5px;
+    }
+    .agent-run-form.animate-hide .page-subtitle {
+      border-bottom: none;
+      margin-bottom: 8px;
+    }
+    .agent-run-form h4.space-top{
+      margin-top: 10px !important;
+    }
   </style>
   <script type="text/javascript" data-lift="with-cached-resource" src="/javascript/rudder/angular/auditMode.js"></script>
   <script type="text/javascript" data-lift="with-cached-resource" src="/javascript/rudder/authorizedNetworks.js"></script>
-=======
-<title>Rudder - Management</title>
-
-<style type="text/css">
-  .inner-portlet{
-    margin-bottom: 15px;
-  }
-  #nodeOnAcceptDefaults ul > li.rudder-form label.input-group-addon{
-    min-width:185px;
-    text-align:left;
-  }
-  #nodeOnAcceptDefaults ul > li.rudder-form select.form-control{
-    width: auto !important;
-    min-width: 25%;
-  }
-  label{
-    font-size: 1.2em;
-  }
-  .agent-run-form {
-    padding-left: 15px;
-    margin-left: 15px;
-    border-left: 2px solid #e5e5e5;
-    margin-bottom: 20px;
-    padding-top: 5px;
-    margin-top: -5px;
-  }
-  .agent-run-form.animate-hide .page-subtitle {
-    border-bottom: none;
-    margin-bottom: 8px;
-  }
-</style>
-<script type="text/javascript" data-lift="with-cached-resource" src="/javascript/rudder/angular/auditMode.js"></script>
-<script type="text/javascript" data-lift="with-cached-resource" src="/javascript/rudder/authorizedNetworks.js"></script>
->>>>>>> 57390efc
 </head>
 
 <div class="rudder-template">
