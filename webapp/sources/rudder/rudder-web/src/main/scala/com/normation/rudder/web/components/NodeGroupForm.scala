/*
 *************************************************************************************
 * Copyright 2011 Normation SAS
 *************************************************************************************
 *
 * This file is part of Rudder.
 *
 * Rudder is free software: you can redistribute it and/or modify
 * it under the terms of the GNU General Public License as published by
 * the Free Software Foundation, either version 3 of the License, or
 * (at your option) any later version.
 *
 * In accordance with the terms of section 7 (7. Additional Terms.) of
 * the GNU General Public License version 3, the copyright holders add
 * the following Additional permissions:
 * Notwithstanding to the terms of section 5 (5. Conveying Modified Source
 * Versions) and 6 (6. Conveying Non-Source Forms.) of the GNU General
 * Public License version 3, when you create a Related Module, this
 * Related Module is not considered as a part of the work and may be
 * distributed under the license agreement of your choice.
 * A "Related Module" means a set of sources files including their
 * documentation that, without modification of the Source Code, enables
 * supplementary functions or services in addition to those offered by
 * the Software.
 *
 * Rudder is distributed in the hope that it will be useful,
 * but WITHOUT ANY WARRANTY; without even the implied warranty of
 * MERCHANTABILITY or FITNESS FOR A PARTICULAR PURPOSE.  See the
 * GNU General Public License for more details.
 *
 * You should have received a copy of the GNU General Public License
 * along with Rudder.  If not, see <http://www.gnu.org/licenses/>.

 *
 *************************************************************************************
 */

package com.normation.rudder.web.components

import bootstrap.liftweb.RudderConfig
import com.normation.box.*
import com.normation.errors.Inconsistency
import com.normation.errors.IOResult
import com.normation.plugins.DefaultExtendableSnippet
import com.normation.rudder.AuthorizationType
import com.normation.rudder.apidata.implicits.*
import com.normation.rudder.domain.nodes.*
import com.normation.rudder.domain.policies.*
import com.normation.rudder.domain.queries.*
import com.normation.rudder.domain.reports.ComplianceLevelSerialisation
import com.normation.rudder.domain.workflows.ChangeRequestId
import com.normation.rudder.facts.nodes.CoreNodeFact
import com.normation.rudder.facts.nodes.QueryContext
import com.normation.rudder.repository.FullNodeGroupCategory
import com.normation.rudder.services.workflows.DGModAction
import com.normation.rudder.services.workflows.NodeGroupChangeRequest
import com.normation.rudder.users.CurrentUser
import com.normation.rudder.web.ChooseTemplate
import com.normation.rudder.web.components.popup.CreateCloneGroupPopup
import com.normation.rudder.web.components.popup.ModificationValidationPopup
import com.normation.rudder.web.model.*
import com.normation.zio.UnsafeRun
import net.liftweb.common.*
import net.liftweb.http.*
import net.liftweb.http.js.*
import net.liftweb.http.js.JE.*
import net.liftweb.http.js.JsCmds.*
import net.liftweb.util.*
import net.liftweb.util.Helpers.*
import org.apache.commons.text.StringEscapeUtils
import scala.xml.*
import zio.ZIO
import zio.json.*
import zio.json.ast.*
import zio.syntax.*

object NodeGroupForm {
  val templatePath: List[String] = "templates-hidden" :: "components" :: "NodeGroupForm" :: Nil

  val staticInit: NodeSeq = ChooseTemplate(templatePath, "component-staticinit")
  val body:       NodeSeq = ChooseTemplate(templatePath, "component-body")
  val staticBody: NodeSeq = ChooseTemplate(templatePath, "component-staticbody")

  private val saveButtonId = "groupSaveButtonId"

  sealed private trait RightPanel
  private case object NoPanel                                        extends RightPanel
  final private case class GroupForm(group: Either[NonGroupRuleTarget, NodeGroup], parentCategoryId: NodeGroupCategoryId)
      extends RightPanel
  final private case class CategoryForm(category: NodeGroupCategory) extends RightPanel

  val htmlId_groupTree           = "groupTree"
  val htmlId_item                = "ajaxItemContainer"
  val htmlId_updateContainerForm = "updateContainerForm"
}

/**
 * The form that deals with updating the server group
 */
class NodeGroupForm(
    htmlIdCategory:    String,
    val nodeGroup:     Either[NonGroupRuleTarget, NodeGroup],
    parentCategoryId:  NodeGroupCategoryId,
    rootCategory:      FullNodeGroupCategory,
    onSuccessCallback: (Either[(Either[NonGroupRuleTarget, NodeGroup], NodeGroupCategoryId), ChangeRequestId]) => JsCmd = {
      (NodeGroup) => Noop
    },
    onFailureCallback: () => JsCmd = { () => Noop }
) extends DispatchSnippet with DefaultExtendableSnippet[NodeGroupForm] with Loggable {
  import NodeGroupForm.*
  implicit private val qc: QueryContext = CurrentUser.queryContext

  private val nodeFactRepo               = RudderConfig.nodeFactRepository
  private val categoryHierarchyDisplayer = RudderConfig.categoryHierarchyDisplayer
  private val workflowLevelService       = RudderConfig.workflowLevelService
  private val dependencyService          = RudderConfig.dependencyAndDeletionService
  private val roNodeGroupRepository      = RudderConfig.roNodeGroupRepository
  private val complianceService          = RudderConfig.complianceService
  private val ruleRepository             = RudderConfig.roRuleRepository

  private val nodeGroupCategoryForm = new LocalSnippet[NodeGroupCategoryForm]
  private val nodeGroupForm         = new LocalSnippet[NodeGroupForm]
  private val searchNodeComponent   = new LocalSnippet[SearchNodeComponent]

  private var query:   Option[Query]          = nodeGroup.toOption.flatMap(_.query)
  private var srvList: Box[Seq[CoreNodeFact]] = getNodeList(nodeGroup)(CurrentUser.queryContext)

  private def setSearchNodeComponent: Unit = {
    searchNodeComponent.set(
      Full(
        new SearchNodeComponent(
          htmlIdCategory,
          query,
          srvList,
          onSearchCallback = saveButtonCallBack,
          onClickCallback = None,
          saveButtonId = saveButtonId,
          groupPage = false
        )
      )
    )
  }

  private def getNodeList(target: Either[NonGroupRuleTarget, NodeGroup])(implicit qc: QueryContext): Box[Seq[CoreNodeFact]] = {

    for {
      nodes <- nodeFactRepo.getAll().toBox
      setIds = target match {
                 case Right(nodeGroup_) => nodeGroup_.serverList
                 case Left(target)      =>
                   val allNodes = nodes.mapValues(_.rudderSettings.kind.isPolicyServer)
                   RuleTarget.getNodeIds(Set(target), allNodes, Map())
               }
    } yield {
      nodes.filterKeys(id => setIds.contains(id)).map(_._2).toSeq
    }
  }

  private def saveButtonCallBack(searchStatus: Boolean, query: Option[Query]): JsCmd = {
    JsRaw(s"""$$('#${saveButtonId}').prop("disabled", ${searchStatus})""") // JsRaw ok, no string input
  }

  setSearchNodeComponent

  def mainDispatch: Map[String, NodeSeq => NodeSeq] = Map(
    "showForm"  -> { (_: NodeSeq) => showForm() },
    "showGroup" -> { (_: NodeSeq) =>
      searchNodeComponent.get match {
        case Full(component) => component.buildQuery(true)
        case _               => <div>The component is not set</div>
      }
    }
  )

  val pendingChangeRequestXml: Elem = {
    <div class="callout-fade callout-info callout-cr" id="pendingChangeRequestNotification">
        <p><b><i class="fa fa-info-circle"></i>Pending change requests</b><span class="fa fa-chevron-down" onclick="$('#pendingChangeRequestNotification').toggleClass('list-hidden')"></span></p>
        <div>
          <p>The following pending change requests affect this Group, you should check that your modification is not already pending:</p>
          <ul id="changeRequestList"></ul>
        </div>
      </div>
  }

  def showForm(): NodeSeq = {
    val html = SHtml.ajaxForm(body)

    (nodeGroup match {
      case Left(target)                     =>
        showFormTarget(target, allowCloning = false)(html) ++ showRelatedRulesTree(target) ++ showGroupCompliance(target.target)
      case Right(group) if (group.isSystem) =>
        showFormTarget(GroupTarget(group.id), Some(group))(html) ++ showRelatedRulesTree(
          GroupTarget(group.id)
        ) ++ showGroupCompliance(
          group.id.uid.value
        )
      case Right(group)                     =>
        showFormNodeGroup(group)(html) ++ showRelatedRulesTree(GroupTarget(group.id)) ++ showGroupCompliance(
          group.id.uid.value
        )
    })
  }

  private def showRelatedRulesTree(target: RuleTarget): NodeSeq = {
    val relatedRules                     = {
      dependencyService
        .targetDependencies(target)
        .map(_.rules.toSet.filter(!_.isSystem).map(_.id))
        .orElseSucceed(Set.empty[RuleId])
        .runNow
    }
    val (includingGroup, excludingGroup) = {
      ZIO
        .foreach(relatedRules)(ruleRepository.get)
        .map(_.partition(r => RuleTarget.merge(r.targets).includes(target)))
        .map { case (included, excluded) => (included.map(_.id), excluded.map(_.id)) }
        .runNow
    }
    Script(
      OnLoad(
        JsRaw(s"""
                 |var main = document.getElementById("groupRelatedRulesApp")
                 |var initValues = {
                 |  includedRules: ${includingGroup.toJson},
                 |  excludedRules: ${excludingGroup.toJson},
                 |  contextPath : contextPath
                 |};
                 |var app = Elm.Grouprelatedrules.init({node: main, flags: initValues});
                 |app.ports.errorNotification.subscribe(function(str) {
                 |  createErrorNotification(str);
                 |});
                 |app.ports.initTooltips.subscribe(function(msg) {
                 |  setTimeout(function(){
                 |    initBsTooltips();
                 |  }, 400);
                 |});
                 |$$("#relatedRulesLinkTab").on("click", function (){
                 |  app.ports.loadRelatedRulesTree.send(${relatedRules.toJson});
                 |});
                 |""".stripMargin)
      )
    )
  }

  private[this] def showGroupCompliance(targetOrGroupIdStr: String): NodeSeq = {
    Script(
      OnLoad(
        JsRaw(s"""
                 |var main = document.getElementById("groupComplianceApp")
                 |var initValues = {
                 |  groupId : "${targetOrGroupIdStr}",
                 |  contextPath : contextPath
                 |};
                 |var app = Elm.Groupcompliance.init({node: main, flags: initValues});
                 |app.ports.errorNotification.subscribe(function(str) {
                 |  createErrorNotification(str)
                 |});
                 |// Initialize tooltips
                 |app.ports.initTooltips.subscribe(function(msg) {
                 |  setTimeout(function(){
                 |    initBsTooltips();
                 |  }, 400);
                 |});
                 |// Clear tooltips
                 |app.ports.clearTooltips.subscribe(function(msg) {
                 |  removeBsTooltips();
                 |});
                 |$$("#complianceLinkTab").on("click", function (){
                 |  app.ports.loadCompliance.send(null);
                 |});
                 |""".stripMargin)
      )
    )
  }
  private val groupNameString = nodeGroup.fold(
    t => rootCategory.allTargets.get(t).map(_.name).getOrElse(t.target),
    _.name
  )

  private def showComplianceForGroup(progressBarSelector: String, optComplianceArray: Option[Json.Arr]) = {
    val complianceHtml = optComplianceArray.map(js => s"buildComplianceBar(${js.toJson})").getOrElse("\"No report\"")
    Script(JsRaw(s"""$$("${progressBarSelector}").html(${complianceHtml});"""))
  }

  private def showFormNodeGroup(nodeGroup: NodeGroup): CssSel = {
    val nodesSel = "#gridResult" #> NodeSeq.Empty
    val nodes    = nodesSel(searchNodeComponent.get match {
      case Full(req) => req.buildQuery(true)
      case eb: EmptyBox => <span class="error">Error when retrieving the request, please try again</span>
    })
    (
      "#group-title [class]" #> (if (nodeGroup.isEnabled) "" else "item-disabled")
      & "#group-name *" #> {
        Text(groupNameString) ++ (if (nodeGroup.isEnabled) NodeSeq.Empty else <span class="badge-disabled"></span>)
      }
      & "group-pendingchangerequest" #> PendingChangeRequestDisplayer.checkByGroup(pendingChangeRequestXml, nodeGroup.id)
      & "group-name" #> groupName.toForm_!
      & "group-rudderid" #> <div class="form-group">
                      <label class="wbBaseFieldLabel">Group ID</label>
                      <div class="position-relative align-items-center">
                        <input readonly="" class="form-control" value={nodeGroup.id.serialize}/>
                          <a class="my-2 mx-3 position-absolute end-0 top-0" title="Copy to clipboard" onclick={
        s"copy('${nodeGroup.id.serialize}')"
      }>
                            <i class="fa fa-clipboard"></i>
                        </a>
                      </div>
                    </div>
      & "group-cfeclasses" #> <div class="form-group">
                          <label class="wbBaseFieldLabel toggle-cond cond-hidden fw-normal" onclick="$(this).toggleClass('cond-hidden')">Agent conditions<i class="fa fa-chevron-down"></i></label>
                          <div class="well" id={s"cfe-${nodeGroup.id.serialize}"}>
                            {RuleTarget.toCFEngineClassName(nodeGroup.id.serialize)}<br/>
                            {RuleTarget.toCFEngineClassName(nodeGroup.name)}
                          </div>
                        </div>
      & "#longDescriptionField *" #> (groupDescription.toForm_! ++ Script(
        OnLoad(
          JsRaw(s"""setupMarkdown(${Str(nodeGroup.description).toJsCmd}, "longDescriptionField")""")
        ) // JsRaw OK, toJsCmd encodes
      ))
      & "group-container" #> groupContainer.toForm_!
      & "group-static" #> groupStatic.toForm_!
      & "group-showgroup" #> nodes
      & "group-close" #>
      <button class="btn btn-default" onclick={
        s"""$$('#${htmlIdCategory}').trigger("group-close-detail")"""
      }>
        Close
        <i class="fa fa-times"></i>
      </button>
      & "group-clone" #> {
        if (CurrentUser.checkRights(AuthorizationType.Group.Write)) {
          <li>
            {
            SHtml.ajaxButton(
              <span>
              <i class="fa fa-clone"></i>
              Clone
            </span>,
              () => showCloneGroupPopup()
            ) % ("class" -> "dropdown-item")
          }
          </li>
        } else NodeSeq.Empty
      }
      & "group-disable" #> {
        if (CurrentUser.checkRights(AuthorizationType.Group.Write)) {
          val btnText   = if (nodeGroup.isEnabled) { "Disable" }
          else { "Enable" }
          val btnIcon   = if (nodeGroup.isEnabled) { "fa fa-ban" }
          else { "fa fa-check-circle" }
          val btnAction = if (nodeGroup.isEnabled) { DGModAction.Disable }
          else { DGModAction.Enable }
          <li>
            {
            SHtml.ajaxButton(
              <span>
                  <i class={btnIcon}></i>
                  {btnText}
                </span>,
              () => onSubmitDisable(btnAction)
            ) % ("id" -> "groupDisableButtonId") % ("class" -> "dropdown-item")
          }
          </li>
        } else NodeSeq.Empty
      }
      & "group-save" #> {
        if (CurrentUser.checkRights(AuthorizationType.Group.Edit)) {
          <span class="save-tooltip-container">
                      {
            SHtml.ajaxOnSubmit(onSubmit _)(
              <button class="btn btn-success btn-icon ui-button ui-corner-all ui-widget" id={saveButtonId}>
                            <span>Save <i class="fa fa-download"></i></span>
                          </button>
            )
          }
                      <span class="save-tooltip" data-bs-toggle="tooltip" title="Your 'Save' button is disabled, it means that you have updated the query without Searching for new Nodes. Please click on 'Search' to enable saving again"></span>
                    </span>
        } else NodeSeq.Empty
      }
      & "group-delete" #>
      <li>
          {
        SHtml.ajaxButton(
          <span>
              <i class="fa fa-times-circle"></i>
              Delete
            </span>,
          () => onSubmitDelete(),
          ("class" -> "dropdown-item action-danger")
        )
      }
        </li>
      & "group-notifications" #> updateAndDisplayNotifications()
      & "#groupPropertiesTabContent" #> showGroupProperties(nodeGroup)
      & "#group-shownodestable *" #> (searchNodeComponent.get match {
        case Full(req) => req.displayNodesTable
        case eb: EmptyBox =>
          <span class="error">Error when retrieving the request, please try again</span>
      })
      & ".groupGlobalComplianceProgressBar *" #> showComplianceForGroup(
        ".groupGlobalComplianceProgressBar",
        loadComplianceBar(true)
      )
      & ".groupTargetedComplianceProgressBar *" #> showComplianceForGroup(
        ".groupTargetedComplianceProgressBar",
        loadComplianceBar(false)
      )
    )
  }

  private def showFormTarget(target: SimpleTarget, group: Option[NodeGroup] = None, allowCloning: Boolean = true): CssSel = {
    ("group-pendingchangerequest" #> NodeSeq.Empty
    & "#group-name" #> <span>{groupNameString}<span class="group-system"></span></span>
    & "group-name" #> groupName.readOnlyValue
    & "#groupTabMenu" #> <ul id="groupTabMenu" class="nav nav-underline">
                           <li class="nav-item">
                             <button class="nav-link active" data-bs-toggle="tab" data-bs-target="#groupParametersTab" type="button" role="tab" aria-controls="groupParametersTab">Parameters</button>
                           </li>
                           <li class="nav-item">
                             <button id="relatedRulesLinkTab" class="nav-link" data-bs-toggle="tab" data-bs-target="#groupRulesTab" type="button" role="tab" aria-controls="groupRulesTab">Related rules</button>
                           </li>
                           <li class="nav-item">
                             <button id="complianceLinkTab" class="nav-link" data-bs-toggle="tab" data-bs-target="#groupComplianceTab" type="button" role="tab" aria-controls="groupComplianceTab" aria-selected="false">Compliance</button>
                           </li>
                         </ul>
    & "group-rudderid" #> <div>
                    <label class="wbBaseFieldLabel">Group ID</label>
                    <div class="position-relative align-items-center">
                      <input readonly="" class="form-control" value={target.target}/>
                        <a class="my-2 mx-3 position-absolute end-0 top-0" title="Copy to clipboard" onclick={
      s"copy('${target.target}')"
    }>
                          <i class="fa fa-clipboard"></i>
                      </a>
                    </div>
                  </div>
    & "group-cfeclasses" #> NodeSeq.Empty
    & "#longDescriptionFieldMarkdownContainer i" #> NodeSeq.Empty
    & "#longDescriptionField" #> (groupDescription.toForm_! ++ Script(
      JsRaw(
        s"""setupMarkdown(${Str(groupDescription.defaultValue).toJsCmd}, "longDescriptionField")"""
      ) // JsRaw OK, toJsCmd encodes
    ))
    & "group-container" #> groupContainer.readOnlyValue
    & "group-static" #> NodeSeq.Empty
    & "group-showgroup" #> NodeSeq.Empty
    & "group-clone" #> (if (allowCloning) systemGroupCloneButton() else NodeSeq.Empty)
    & "group-close" #>
    <button class="btn btn-default" onclick={
      s"""$$('#${htmlIdCategory}').trigger("group-close-detail")"""
    }>
      Close
      <i class="fa fa-times"></i>
    </button>
    & "group-save" #> NodeSeq.Empty
    & "group-delete" #> group.map(systemGroupDeleteButton).getOrElse(NodeSeq.Empty)
    & "group-notifications" #> NodeSeq.Empty
    & "#group-shownodestable *" #> (searchNodeComponent.get match {
      case Full(req) => req.displayNodesTable
      case eb: EmptyBox =>
        <span class="error">Error when retrieving the request, please try again</span>
    })
    & ".groupGlobalComplianceProgressBar *" #> showComplianceForGroup(
      ".groupGlobalComplianceProgressBar",
      loadComplianceBar(true)
    )
    & ".groupTargetedComplianceProgressBar *" #> showComplianceForGroup(
      ".groupTargetedComplianceProgressBar",
      loadComplianceBar(false)
    ))
  }
  private def systemGroupDeleteButton(group: NodeGroup) = {
    // cve-groups category has another delete button in the CVE UI
    if (rootCategory.categoryByGroupId.get(group.id).exists(_.value == "cve-groups")) { // button is a link with a tooltip
      val href           = s"/secure/patch/cveManagement/cve/${StringEscapeUtils.escapeHtml4(group.id.uid.value)}"
      val tooltipContent =
        "<h4 class='tags-tooltip-title'>CVE group not deletable from here</h4><div class='tooltip-inner-content'>This group can only be deleted from the CVE details page from where it has been created.</div>"
      <a class="btn btn-default btn-icon" href={
        href
      } data-bs-toggle="tooltip" data-bs-placement="top" data-bs-html="true" data-bs-original-title={
        tooltipContent
      }>
        Delete
        <i class="fa fa-arrow-right"></i>
      </a>
    } else { // delete button not shown for all other system groups
      NodeSeq.Empty
    }
  }

  private def systemGroupCloneButton() = {
    if (CurrentUser.checkRights(AuthorizationType.Group.Write)) {
      SHtml.ajaxButton(
        <span>Clone
            <i class="fa fa-clone"></i>
          </span>,
        () => showCloneGroupPopup()
      ) % ("id" -> "groupCloneButtonId") % ("class" -> " btn btn-default btn-icon")
    } else NodeSeq.Empty
  }

  def showGroupProperties(group: NodeGroup): NodeSeq = {

    val intro = (<div class="info">
        <h4>Hierarchy of group and unicity of property name</h4>
        <p>A group property with a given name can be defined in several group if and only if these
        groups are in a sub-group hierarchical relation. A group 'S' is a subgroup of group 'P' if
          'S' uses the <code>'AND'</code>
          operand with the <code>'Group > Group ID = P'</code>
          criterion.</p>
      </div>
      <div class="info">
        <h4>Property inheritance and overriding in hierarchy</h4>
        <p>When a group is a subgroup of another one, it inherit all its properties. If it defines
        a property with the same name than a parent, then that property value is overridden and
        the subgroup value is used. A node can also define a property with the same name, and in
        that case its value will override any group's value for that property name.</p>
      </div>
      <div class="info">
        <h4>Overriding order between several parents</h4>
        <p>If a group is a subgroup of several groups, then the overriding is done in the
        same order than groups are defined in criteria lines: the last group define the
        group whose value will be chosen among parents.</p>
      </div>)

    def tabProperties = ChooseTemplate(List("templates-hidden", "components", "ComponentNodeProperties"), "nodeproperties-tab")
    intro ++ tabProperties
  }

  private def loadComplianceBar(isGlobalCompliance: Boolean): Option[Json.Arr] = {
    val target = nodeGroup match {
      case Left(value)  => value
      case Right(value) => GroupTarget(value.id)
    }
    for {
      compliance <-
        complianceService.getNodeGroupCompliance(target, level = Some(1), isGlobalCompliance = isGlobalCompliance).toOption
    } yield {
      ComplianceLevelSerialisation.ComplianceLevelToJs(compliance.compliance).toJsArray
    }
  }

  ///////////// fields for category settings ///////////////////

  private val groupName = {
    new WBTextField("Group name", groupNameString) {
      override def setFilter             = notNull _ :: trim _ :: Nil
      override def className             = "form-control"
      override def labelClassName        = ""
      override def subContainerClassName = ""
      override def inputField            = super.inputField % ("onkeydown" -> "return processKey(event , '%s')".format(saveButtonId))
      override def validations           =
        valMinLen(1, "Name must not be empty") _ :: Nil
    }
  }

  private val groupDescription = {
    val desc = nodeGroup.fold(
      t => rootCategory.allTargets.get(t).map(_.description).getOrElse(""),
      _.description
    )
    new WBTextAreaField("Description", desc) {
      override def setFilter             = notNull _ :: trim _ :: Nil
      override def className             = "form-control"
      override def labelClassName        = ""
      override def subContainerClassName = ""
      override def containerClassName    = "pe-2"
      override def errorClassName        = "text-danger mt-1"
      override def inputAttributes: Seq[(String, String)] = Seq(("rows", "15"))
      override def labelExtensions: NodeSeq               = {
        <i class="fa fa-check text-success cursorPointer half-opacity"     onmouseenter="toggleOpacity(this)" title="Valid description" onmouseout="toggleOpacity(this)" onclick="toggleMarkdownEditor('longDescriptionField')"></i> ++ Text(
          " "
        ) ++
        <i class="fa fa-eye-slash text-primary cursorPointer half-opacity" onmouseenter="toggleOpacity(this)" title="Show/hide preview" onmouseout="toggleOpacity(this)" onclick="togglePreview(this, 'longDescriptionField')"></i>
      }

    }
  }

  private val groupStatic = {
    val text = nodeGroup match {
      case Left(_)  => "dynamic"
      case Right(g) => if (g.isDynamic) "dynamic" else "static"
    }

    new WBRadioField(
      "Group type",
      Seq("dynamic", "static"),
      text,
      {
        // how to display label ? Capitalize, and with a tooltip
        case "static"  =>
          <span class="" title="The list of member nodes is defined at creation and will not change automatically.">Static</span>
        case "dynamic" =>
          <span class="" title="Nodes will be automatically added and removed so that the list of members always matches this group's search criteria.">Dynamic</span>
        case _         => NodeSeq.Empty // guarding against NoMatchE
      }
    ) {
      override def setFilter             = notNull _ :: trim _ :: Nil
      override def className             = "switch"
      override def labelClassName        = ""
      override def subContainerClassName = ""
    }
  }

  private val groupContainer = new WBSelectField(
    "Category",
    (categoryHierarchyDisplayer.getCategoriesHierarchy(rootCategory, None).map { case (id, name) => (id.value -> name) }),
    parentCategoryId.value
  ) {
    override def className             = "form-select w-100"
    override def labelClassName        = ""
    override def subContainerClassName = ""
  }

  private val formTracker = new FormTracker(List(groupName, groupDescription, groupContainer, groupStatic))

  private def updateFormClientSide(): JsCmd = {
    SetHtml(htmlIdCategory, showForm())
  }

  private def error(msg: String) = <span class="error">{msg}</span>

  private def onFailure: JsCmd = {
    formTracker.addFormError(error("There was a problem with your request."))
    updateFormClientSide() & JsRaw("""scrollToElement("errorNotification","#ajaxItemContainer");""") // JsRaw OK, no user input
  }

  private def onSubmit(): JsCmd = {
    // submit can be done only for node group, not system one
    nodeGroup match {
      case Left(target) => Noop
      case Right(ng)    =>
        // properties can have been modifier since the page was displayed, but we don't know it.
        // so we look back for them. We also check that other props weren't modified in parallel
        val savedGroup = roNodeGroupRepository.getNodeGroup(ng.id).either.runNow match {
          case Right(g)  => g._1
          case Left(err) =>
            formTracker.addFormError(Text("Error when saving group"))
            logger.error(s"Error when looking for group with id '${ng.id.serialize}': ${err.fullMsg}")
            ng
        }
        if (ng.copy(properties = savedGroup.properties, serverList = savedGroup.serverList) != savedGroup) {
          formTracker.addFormError(Text("Error: group was updated while you were modifying it. Please reload the page. "))
        }

        // Since we are doing the submit from the component, it ought to exist
        searchNodeComponent.get match {
          case Full(req) =>
            query = req.getQuery()
            srvList = req.getSrvList()
          case eb: EmptyBox =>
            val f = eb ?~! "Error when trying to retrieve the current search state"
            logger.error(f.messageChain)
        }

        val optContainer = {
          val c = NodeGroupCategoryId(groupContainer.get)
          if (c == parentCategoryId) None
          else Some(c)
        }

        // submit can be done only for node group, not system one
        val newGroup = savedGroup.copy(
          name = groupName.get,
          description = groupDescription.get, // , container = container

          isDynamic = groupStatic.get match { case "dynamic" => true; case _ => false },
          query = query,
          serverList = srvList.getOrElse(Set.empty[CoreNodeFact]).map(_.id).toSet
        )

        /*
         * - If a group changes from dynamic to static, or is static, we must ensure that it does not refer
         *   any dynamic subgroup, else raise an error
         * See https://issues.rudder.io/issues/18952
         */
        if (newGroup.isDynamic == false) {
          hasDynamicSubgroups(newGroup.query).either.runNow match {
            case Left(err)        =>
              formTracker.addFormError(Text("Error when saving group"))
              logger.error(
                s"Error when getting group information for consistency check on static change status: ${err.fullMsg}"
              )
            case Right(Some(msg)) =>
              val m = {
                s"Error when getting group information for consistency check on static/dynamic status:" +
                s"current group can not be static because it uses following dynamic groups as a subgroup criteria: ${msg}"
              }
              formTracker.addFormError(Text(m))
              logger.error(m)
            case Right(None)      => // ok
          }
        }

        /*
         * - If a group changes from static to dynamic, we must ensure that it is not referred in any static
         *   group target, else raise an error
         * See https://issues.rudder.io/issues/18952
         */
        if (savedGroup.isDynamic == false && newGroup.isDynamic == true) {
          getDependingGroups(newGroup.id, onlyStatic = true).either.runNow match {
            case Left(err)        =>
              formTracker.addFormError(Text("Error when saving group"))
              logger.error(
                s"Error when getting group information for consistency check on static change status: ${err.fullMsg}"
              )
            case Right(Some(msg)) =>
              val m = s"Error when getting group information for consistency check on static change status: you " +
                s"can't make that group dynamic since groups ${msg} are static and use it as a subgroup target."
              formTracker.addFormError(Text(m))
              logger.error(m)
            case Right(None)      => // ok
          }
        }

        if (newGroup == savedGroup && optContainer.isEmpty) {
          formTracker.addFormError(Text("There are no modifications to save"))
        }

        if (formTracker.hasErrors) {
          onFailure & onFailureCallback()
        } else {
          // don't warn on mod of a group for impact on depending groups
          displayConfirmationPopup(DGModAction.Update, newGroup, optContainer, None)
        }
    }
  }

  // find used subgroup in the query (wherever their place is) if any
  private[components] def hasDynamicSubgroups(query: Option[Query]): IOResult[Option[String]] = {
    query match {
      case None    => None.succeed
      case Some(q) =>
        val subgroups = q.criteria.collect {
          case CriterionLine(_, a, _, value) if (a.cType.isInstanceOf[SubGroupComparator]) => NodeGroupId(NodeGroupUid(value))
        }

        for {
          groups <- roNodeGroupRepository.getFullGroupLibrary()
        } yield {
          val depending = subgroups.flatMap { gid =>
            groups.allGroups.get(gid) match {
              case None    => // ? ignore, it's strange but that does not change things
                None
              case Some(g) =>
                if (g.nodeGroup.isDynamic) { Some(g) }
                else { None }
            }
          }
          depending match {
            case Nil  =>
              None
            case list =>
              val gs = list.map(g => s"'${g.nodeGroup.name}' [${g.nodeGroup.id.serialize}]").mkString(", ")
              Some(gs)
          }
        }
    }

  }

  // get the list of group that use that group as a target (optionally: only the static ones)
  // The returned value is a message with the list of dep groups that can be used in form error or warning pop-up.
  // If none, no dependent group were found.
  private[components] def getDependingGroups(id: NodeGroupId, onlyStatic: Boolean): IOResult[Option[String]] = {
    def queryTargetsSubgroup(query: Option[Query], id: NodeGroupId): Boolean = {
      query match {
        case None    => false
        case Some(q) =>
          q.criteria.find {
            case CriterionLine(_, a, _, value) => a.cType.isInstanceOf[SubGroupComparator] && value == id.serialize
          }.nonEmpty
      }
    }
    def checkStatic(isDynamic: Boolean, onlyStatic: Boolean) = !onlyStatic || !isDynamic

    roNodeGroupRepository.getFullGroupLibrary().map { groups =>
      val dependingGroups = groups.allGroups.collect {
        case (_, g) if (checkStatic(g.nodeGroup.isDynamic, onlyStatic) && queryTargetsSubgroup(g.nodeGroup.query, id)) =>
          g.nodeGroup
      }.toList
      if (dependingGroups.nonEmpty) {
        val gs = dependingGroups.map(g => s"'${g.name}' [${g.id.serialize}]}").mkString(", ")

        Some(gs)
      } else None
    }
  }

  private def onSubmitDisable(action: DGModAction): JsCmd = {
    // submit can be done only for node group, not system one
    nodeGroup match {
      case Left(target) => Noop
      case Right(ng)    =>
        // properties can have been modifier since the page was displayed, but we don't know it.
        // so we look back for them. We also check that other props weren't modified in parallel
        val savedGroup = roNodeGroupRepository.getNodeGroup(ng.id).either.runNow match {
          case Right(g)  => g._1
          case Left(err) =>
            formTracker.addFormError(Text("Error when saving group"))
            logger.error(s"Error when looking for group with id '${ng.id.serialize}': ${err.fullMsg}")
            ng
        }
        if (ng.copy(properties = savedGroup.properties, serverList = savedGroup.serverList) != savedGroup) {
          formTracker.addFormError(Text("Error: group was updated while you were modifying it. Please reload the page. "))
        }

        val optContainer = {
          val c = NodeGroupCategoryId(groupContainer.get)
          if (c == parentCategoryId) None
          else Some(c)
        }

        // submit can be done only for node group, not system one
        val newGroup = savedGroup.copy(
          name = groupName.get,
          description = groupDescription.get, // , container = container

          isDynamic = groupStatic.get match {
            case "dynamic" => true;
            case _         => false
          },
          query = query,
          _isEnabled = action match {
            case DGModAction.Enable if !savedGroup.isSystem  => true
            case DGModAction.Disable if !savedGroup.isSystem => false
            case _                                           => savedGroup._isEnabled
          },
          serverList = srvList.getOrElse(Set.empty[NodeInfo]).map(_.id).toSet
        )

        displayConfirmationPopup(action, newGroup, optContainer, None)
    }
  }

  private def onSubmitDelete(): JsCmd = {
    nodeGroup match {
      case Left(_)   => Noop
      case Right(ng) =>
        (ZIO.when(ng.isSystem) {
          Inconsistency(s"Could not delete group '${ng.id.serialize}', cause is: system groups cannot be deleted.").fail
        } *> getDependingGroups(ng.id, onlyStatic = false).either).runNow match {
          case Left(err)  =>
            onFailure & onFailureCallback()
          case Right(msg) =>
            displayConfirmationPopup(DGModAction.Delete, ng, None, msg)
        }
    }
  }

  /*
   * Create the confirmation pop-up
   */

  private def displayConfirmationPopup(
      action:             DGModAction,
      newGroup:           NodeGroup,
      newCategory:        Option[NodeGroupCategoryId],
      dependingSubgroups: Option[String] // if Some, string contains a message with the groups
  ): JsCmd = {

    val optOriginal = nodeGroup.toOption
    val change      = NodeGroupChangeRequest(action, newGroup, newCategory, optOriginal)
<<<<<<< HEAD
    val errMsg      = s"Error when getting the validation workflow for changes in directive '${change.newGroup.name}'"

    workflowLevelService
      .getForNodeGroup(CurrentUser.actor, change)
      .chainError(errMsg)
      .either
      .runNow match {
      case Left(err) =>
        logger.warn(err.fullMsg)
        JsRaw(s"alert(${errMsg})")

      case Right(workflowService) =>
=======

    workflowLevelService.getForNodeGroup(CurrentUser.actor, change) match {
      case eb: EmptyBox =>
        val msg = s"Error when getting the validation workflow for changes in group '${change.newGroup.name}'"
        logger.warn(msg, eb)
        JsRaw(s"alert('${msg}')")

      case Full(workflowService) =>
>>>>>>> 047e6ed9
        val popup = {

          def successCallback(crId: ChangeRequestId) = {
            if (workflowService.needExternalValidation()) {
              onSuccessCallback(Right(crId))
            } else {
              val updateCategory = newCategory.getOrElse(parentCategoryId)
              successPopup & onSuccessCallback(Left((Right(newGroup), updateCategory))) &
              (if (action == DGModAction.Delete)
                 RedirectTo("/secure/nodeManager/groups")
               else
                 Noop)
            }
          }
          new ModificationValidationPopup(
            Right(change),
            workflowService,
            crId => JsRaw("hideBsModal('confirmUpdateActionDialog');") & successCallback(crId), // JsRaw ok, const
            xml => JsRaw("hideBsModal('confirmUpdateActionDialog');") & onFailure,              // JsRaw ok, const
            parentFormTracker = formTracker
          )
        }

        if (popup.popupWarningMessages.isEmpty && dependingSubgroups.isEmpty) {
          popup.onSubmit()
        } else {
          val html: NodeSeq = dependingSubgroups match {
            case None      => popup.popupContent()
            case Some(msg) =>
              val cssSel: CssSel = "#explanationMessageZone *+" #>
                <div id="dialogSubgroupWarning" class="col-xl-12 col-md-12 col-sm-12 alert alert-warning text-center">
                  This group is used as a subgroups of group {msg}. If you delete it, they will be impacted.
                </div>

              cssSel(popup.popupContent())
          }

          SetHtml("confirmUpdateActionDialog", html) &
          JsRaw("""initBsModal("confirmUpdateActionDialog")""") // JsRaw ok, const
        }
    }
  }

  def createPopup(name: String):     JsCmd = {
    JsRaw(s"""initBsModal("${name}");""") // JsRaw ok, const
  }
  private def showCloneGroupPopup(): JsCmd = {

    val popupSnippet = new LocalSnippet[CreateCloneGroupPopup]
    popupSnippet.set(
      Full(
        new CreateCloneGroupPopup(
          nodeGroup.toOption,
          onSuccessCategory = displayACategory,
          onSuccessGroup = showGroupSection
        )
      )
    )
    val nodeSeqPopup = popupSnippet.get match {
      case Failure(m, _, _) => <span class="error">Error: {m}</span>
      case Empty            => <div>The component is not set</div>
      case Full(popup)      => popup.popupContent()
    }
    SetHtml("createCloneGroupContainer", nodeSeqPopup) &
    createPopup("createCloneGroupPopup")
  }

  private def displayACategory(category: NodeGroupCategory): JsCmd = {
    refreshRightPanel(CategoryForm(category))
  }

  private def refreshRightPanel(panel: RightPanel): JsCmd = SetHtml(htmlId_item, setAndShowRightPanel(panel))

  /**
   *  Manage the state of what should be displayed on the right panel.
   * It could be nothing, a group edit form, or a category edit form.
   */
  private def setAndShowRightPanel(panel: RightPanel): NodeSeq = {
    panel match {
      case NoPanel                 => NodeSeq.Empty
      case GroupForm(group, catId) =>
        val form = new NodeGroupForm(htmlId_item, group, catId, rootCategory, onSuccessCallback)
        nodeGroupForm.set(Full(form))
        form.showForm()

      case CategoryForm(category) =>
        val form = new NodeGroupCategoryForm(htmlId_item, category, rootCategory) // , onSuccessCallback)
        nodeGroupCategoryForm.set(Full(form))
        form.showForm()
    }
  }

  private def showGroupSection(
      group:            Either[NonGroupRuleTarget, NodeGroup],
      parentCategoryId: NodeGroupCategoryId
  ): JsCmd = {
    val js = group match {
      case Left(target) => s"'target':'${StringEscapeUtils.escapeEcmaScript(target.target)}"
      case Right(g)     => s"'groupId':'${StringEscapeUtils.escapeEcmaScript(g.id.serialize)}'"
    }
    // update UI
    onSuccessCallback(Left((group, parentCategoryId))) &
    JsRaw(s"""this.window.location.hash = "#" + JSON.stringify({${js}})""") // JsRaw ok, escaped
  }

  private def updateAndDisplayNotifications(): NodeSeq = {

    val notifications = formTracker.formErrors
    formTracker.cleanErrors

    if (notifications.isEmpty) {
      NodeSeq.Empty
    } else {
      val html = {
        <div id="errorNotification" class="notify">
          <ul class="text-danger">{notifications.map(n => <li>{n}</li>)}</ul>
        </div>
      }
      html
    }
  }

  private def successPopup: JsCmd = {
    JsRaw("""createSuccessNotification()""") // JsRaw ok, const
  }

}<|MERGE_RESOLUTION|>--- conflicted
+++ resolved
@@ -863,8 +863,7 @@
 
     val optOriginal = nodeGroup.toOption
     val change      = NodeGroupChangeRequest(action, newGroup, newCategory, optOriginal)
-<<<<<<< HEAD
-    val errMsg      = s"Error when getting the validation workflow for changes in directive '${change.newGroup.name}'"
+    val errMsg      = s"Error when getting the validation workflow for changes in group '${change.newGroup.name}'"
 
     workflowLevelService
       .getForNodeGroup(CurrentUser.actor, change)
@@ -876,16 +875,6 @@
         JsRaw(s"alert(${errMsg})")
 
       case Right(workflowService) =>
-=======
-
-    workflowLevelService.getForNodeGroup(CurrentUser.actor, change) match {
-      case eb: EmptyBox =>
-        val msg = s"Error when getting the validation workflow for changes in group '${change.newGroup.name}'"
-        logger.warn(msg, eb)
-        JsRaw(s"alert('${msg}')")
-
-      case Full(workflowService) =>
->>>>>>> 047e6ed9
         val popup = {
 
           def successCallback(crId: ChangeRequestId) = {
