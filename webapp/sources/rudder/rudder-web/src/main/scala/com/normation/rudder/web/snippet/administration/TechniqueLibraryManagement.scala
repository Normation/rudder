/*
 *************************************************************************************
 * Copyright 2011 Normation SAS
 *************************************************************************************
 *
 * This file is part of Rudder.
 *
 * Rudder is free software: you can redistribute it and/or modify
 * it under the terms of the GNU General Public License as published by
 * the Free Software Foundation, either version 3 of the License, or
 * (at your option) any later version.
 *
 * In accordance with the terms of section 7 (7. Additional Terms.) of
 * the GNU General Public License version 3, the copyright holders add
 * the following Additional permissions:
 * Notwithstanding to the terms of section 5 (5. Conveying Modified Source
 * Versions) and 6 (6. Conveying Non-Source Forms.) of the GNU General
 * Public License version 3, when you create a Related Module, this
 * Related Module is not considered as a part of the work and may be
 * distributed under the license agreement of your choice.
 * A "Related Module" means a set of sources files including their
 * documentation that, without modification of the Source Code, enables
 * supplementary functions or services in addition to those offered by
 * the Software.
 *
 * Rudder is distributed in the hope that it will be useful,
 * but WITHOUT ANY WARRANTY; without even the implied warranty of
 * MERCHANTABILITY or FITNESS FOR A PARTICULAR PURPOSE.  See the
 * GNU General Public License for more details.
 *
 * You should have received a copy of the GNU General Public License
 * along with Rudder.  If not, see <http://www.gnu.org/licenses/>.

 *
 *************************************************************************************
 */

package com.normation.rudder.web.snippet.administration

import bootstrap.liftweb.RudderConfig
import com.normation.box.*
import com.normation.cfclerk.domain.*
import com.normation.eventlog.ModificationId
import com.normation.rudder.AuthorizationType
import com.normation.rudder.domain.eventlog.RudderEventActor
import com.normation.rudder.domain.policies.*
import com.normation.rudder.users.CurrentUser
import com.normation.rudder.web.components.*
import com.normation.rudder.web.components.popup.CreateActiveTechniqueCategoryPopup
import com.normation.rudder.web.components.popup.GiveReasonPopup
import com.normation.rudder.web.model.JsTreeNode
import com.normation.rudder.web.services.AgentCompat
import com.normation.rudder.web.services.ReasonBehavior.*
import net.liftweb.common.*
import net.liftweb.common.Box.box2Option
import net.liftweb.common.Box.option2Box
import net.liftweb.http.DispatchSnippet
import net.liftweb.http.LocalSnippet
import net.liftweb.http.S
import net.liftweb.http.SHtml
import net.liftweb.http.SHtml.ElemAttr.pairToBasic
import net.liftweb.http.js.*
import net.liftweb.http.js.JE.*
import net.liftweb.http.js.JsCmds.*
import net.liftweb.json.*
import net.liftweb.util.Helpers.*
import org.apache.commons.text.StringEscapeUtils
import scala.xml.*

/**
 * Snippet for managing the System and User Technique libraries.
 *
 * It allow to see what Techniques are available in the
 * system library, choose and configure which one to use in
 * the user private library.
 *
 * Techniques are classify by categories in a tree.
 *
 */
class TechniqueLibraryManagement extends DispatchSnippet with Loggable {

  import TechniqueLibraryManagement.*

  private val techniqueRepository         = RudderConfig.techniqueRepository
  private val updatePTLibService          = RudderConfig.updateTechniqueLibrary
  private val roActiveTechniqueRepository = RudderConfig.roDirectiveRepository
  private val rwActiveTechniqueRepository = RudderConfig.woDirectiveRepository
  private val uuidGen                     = RudderConfig.stringUuidGenerator
  // transform Technique variable to human viewable HTML fields
  private val treeUtilService             = RudderConfig.jsTreeUtilService
  private val userPropertyService         = RudderConfig.userPropertyService
  private val updateTecLibInterval        = RudderConfig.RUDDER_BATCH_TECHNIQUELIBRARY_UPDATEINTERVAL

  // the popup component to create user technique category
  private val creationPopup = new LocalSnippet[CreateActiveTechniqueCategoryPopup]

  // the popup component to give reason when moving techniques from Reference
  // Technique Library to Active Technique Library
  private val giveReasonPopup = new LocalSnippet[GiveReasonPopup]

  def dispatch: PartialFunction[String, NodeSeq => NodeSeq] = {
    case "head"                   => { _ => head() }
    case "systemLibrary"          => { _ => systemLibrary() }
    case "userLibrary"            => { _ => userLibrary() }
    case "bottomPanel"            => { _ => showBottomPanel }
    case "userLibraryAction"      => { _ => userLibraryAction() }
    case "reloadTechniqueButton"  => { _ => reloadTechniqueLibrary(false) }
    case "reloadTechniqueLibrary" => { _ => reloadTechniqueLibrary(true) }
  }

  // current states for the page - they will be kept only for the duration
  // of one request and its followng Ajax requests

  private val rootCategoryId = roActiveTechniqueRepository.getActiveTechniqueLibrary.map(_.id).toBox

  private val currentTechniqueDetails         = new LocalSnippet[TechniqueEditForm]
  private val currentTechniqueCategoryDetails = new LocalSnippet[TechniqueCategoryEditForm]

  private val techniqueId: Box[String] = S.param("techniqueId")

  // create a new Technique edit form and update currentTechniqueDetails
  private def updateCurrentTechniqueDetails(technique: Option[Technique], activeTechnique: Option[ActiveTechnique]) = {
    currentTechniqueDetails.set(
      Full(
        new TechniqueEditForm(
          htmlId_editForm,
          technique,
          activeTechnique,
          currentTechniqueCategoryDetails.get.map(_.getCategory),
          { () => Replace(htmlId_activeTechniquesTree, userLibrary()) }
          // we don't need/want an error callback here - the error is managed in the form.
        )
      )
    )
  }

  // create a new Technique edit form and update currentTechniqueDetails
  private def updateCurrentTechniqueCategoryDetails(category: ActiveTechniqueCategory) = {
    currentTechniqueCategoryDetails.set(
      rootCategoryId.map { rootCategoryId =>
        new TechniqueCategoryEditForm(
          htmlId_bottomPanel,
          category,
          rootCategoryId,
          { () => Replace(htmlId_activeTechniquesTree, userLibrary()) }
        )
      }
    )
  }

  /**
   * Head information (JsTree dependencies,...)
   */
  def head(): NodeSeq = {
    TechniqueEditForm.staticInit
  }

  private def setCreationPopup: Unit = {
    creationPopup.set(Full(new CreateActiveTechniqueCategoryPopup(onSuccessCallback = { () => refreshTree() })))
  }

  private def setGiveReasonPopup(s: ActiveTechniqueId, d: ActiveTechniqueCategoryId): Unit = {
    giveReasonPopup.set(
      Full(
        new GiveReasonPopup(
          onSuccessCallback = { onSuccessReasonPopup },
          onFailureCallback = { onFailureReasonPopup },
          refreshActiveTreeLibrary = { refreshActiveTreeLibrary _ },
          sourceActiveTechniqueId = s,
          destCatId = d
        )
      )
    )
  }

  /**
   * Create the popup
   */
  private def createPopup: NodeSeq = {
    creationPopup.get match {
      case Failure(m, _, _) => <span class="error">Error: {m}</span>
      case Empty            => <div>The component is not set</div>
      case Full(popup)      => popup.popupContent(NodeSeq.Empty)
    }
  }

  /**
   * Create the reason popup
   */
  private def createReasonPopup: NodeSeq = {
    giveReasonPopup.get match {
      case Failure(m, _, _) => <span class="error">Error: {m}</span>
      case Empty            => <div>The component is not set</div>
      case Full(popup)      => popup.popupContent(NodeSeq.Empty)
    }
  }

  ////////////////////
  /**
   * Display the Technique system library, which is
   * what Technique are known by the system.
   * Technique are classified by category, one technique
   * belonging at most to one category.
   * Categories are ordered in trees of subcategories.
   */
  def systemLibrary(): NodeSeq = {
    <div id={htmlId_techniqueLibraryTree} class="row">
      <ul>{jsTreeNodeOf_ptCategory(techniqueRepository.getTechniqueLibrary).toXml}</ul>
      {Script(OnLoad(buildReferenceLibraryJsTree))}
    </div>
  }

  /**
   * Display the actions bar of the user library
   */
  def userLibraryAction(): NodeSeq = {
    SHtml.ajaxButton("Add category", () => showCreateActiveTechniqueCategoryPopup(), ("class", "btn btn-default pull-right"))
  }

  /**
   *  Display the Technique user library, which is
   * what Technique are configurable as Directive.
   * Technique are classified by category, one technique
   * belonging at most to one category.
   * Categories are ordered in trees of subcategories.
   */
  def userLibrary(): NodeSeq = {
    <div id={htmlId_activeTechniquesTree} class="row">{
      val xml = {
        roActiveTechniqueRepository.getActiveTechniqueLibrary.toBox match {
          case eb: EmptyBox =>
            val f = eb ?~! "Error when trying to get the root category of active techniques"
            logger.error(f.messageChain)
            f.rootExceptionCause.foreach(ex => logger.error("Exception causing the error was:", ex))
            <div class="col-sm-12">
              <span class="error">An error occured when trying to get information from the database. Please contact your administrator of retry latter.</span>
            </div>
          case Full(activeTechLib) =>
            <ul>{jsTreeNodeOf_uptCategory(activeTechLib).toXml}</ul>
        }
      }

      (xml: NodeSeq) ++ {
        Script(
          OnLoad(
            buildUserLibraryJsTree &
            // init bind callback to move
            JsRaw(
              """
            // use global variables to store where the event come from to prevent infinite recursion
              var fromUser = false;
              var fromReference = false;

            $('#%1$s').bind("copy_node.jstree", function (e,data) {
              var parent = data.new_instance.get_node(data.parent);
              var sourceactiveTechniqueId = data.node.li_attr.activetechniqueid;
              var destCatId = parent.li_attr.catid;
              if( destCatId ) {
                if(sourceactiveTechniqueId) {
                  var arg = JSON.stringify({ 'sourceactiveTechniqueId' : sourceactiveTechniqueId, 'destCatId' : destCatId });
                    %2$s;
                } else {
                  alert("Trying to add a technique that has no technique id");
                  $.jstree.rollback(data.rlbk);
                }
              } else {
                alert("Can not move to something else than a category");
                $.jstree.rollback(data.rlbk);
              }
            });

            $('#%1$s').bind("move_node.jstree", function (e,data) {
              var parent = data.new_instance.get_node(data.parent);
              var sourceactiveTechniqueId = data.node.li_attr.activetechniqueid;
              var sourceCatId = data.node.li_attr.catid;
              var destCatId = parent.li_attr.catid;
              if( destCatId ) {
                if(sourceactiveTechniqueId) {
                  var arg = JSON.stringify({ 'sourceactiveTechniqueId' : sourceactiveTechniqueId, 'destCatId' : destCatId });
                  %3$s;
                } else if( sourceCatId ) {
                  var arg = JSON.stringify({ 'sourceCatId' : sourceCatId, 'destCatId' : destCatId });
                  %4$s;
                } else {
                  alert("Can not move that kind of object");
                  $.jstree.rollback(data.rlbk);
                }
              } else {
                alert("Can not move to something else than a category");
                $.jstree.rollback(data.rlbk);
              }
            });
            $('#%1$s').bind("select_node.jstree", function (e,data) {
                if (fromReference) {
                  fromReference = false;
                  return false;
                }
                var sourceactiveTechniqueId = data.node.li_attr.activetechniqueid;
                var target = $('#%5$s  li[activeTechniqueId|="'+sourceactiveTechniqueId+'"]');
                var refTree = $('#%5$s').jstree()
                refTree.deselect_all()
                if (target.length>0) {
                  fromUser = true;
                  refTree.select_node(target);
                }
            });
            $('#%5$s').bind("select_node.jstree", function (e,data) {
                if (fromUser) {
                  fromUser = false;
                  return false;
                }
                var sourceactiveTechniqueId = data.node.li_attr.activetechniqueid;
                var target = $('#%1$s  li[activeTechniqueId|="'+sourceactiveTechniqueId+'"]');
                var userTree = $('#%1$s').jstree()
                userTree.deselect_all();
                if (target.length>0) {
                  fromReference = true;
                  userTree.select_node(target);
                }

            });
            //Check if url anchor is a technique name, if so open its details.
            var anch = window.location.hash.substr(1);
            if(anch!==""){
              var selector = '#ref-technique-'+anch+'_anchor'
              if($(selector).length){
                $(selector).click();
              }
            }
          """.format(
                // %1$s
                htmlId_activeTechniquesTree,
                // %2$s
                SHtml.ajaxCall(JsVar("arg"), bindTechnique _)._2.toJsCmd,
                // %3$s
                SHtml.ajaxCall(JsVar("arg"), moveTechnique _)._2.toJsCmd,
                // %4$s
                SHtml.ajaxCall(JsVar("arg"), moveCategory _)._2.toJsCmd,
                htmlId_techniqueLibraryTree
              )
            ) // JsRaw ok, escaped
          )
        )
      }
    }</div>
  }

  def showBottomPanel: NodeSeq = {
    (for {
      ptName    <- techniqueId
      technique <- techniqueRepository.getLastTechniqueByName(TechniqueName(ptName))
    } yield {
      technique
    }) match {
      case Full(technique) =>
        updateCurrentTechniqueDetails(Some(technique), None)
        showTechniqueDetails()
      case _               =>
        <div id={htmlId_bottomPanel}>
          <div  class="text-center">
          Click on a technique or a category from user library to
          display its details.</div>
        </div>
    }
  }

  /**
   * Configure a Rudder internal Technique to be usable in the
   * user Technique (private) library.
   */
  def showTechniqueDetails(): NodeSeq = {
    currentTechniqueDetails.get match {
      case e: EmptyBox =>
        <div id={htmlId_bottomPanel}>
          <h3>Technique details</h3>
          <p>Click on a technique to display its details</p>
        </div>
      case Full(form) => form.showForm()
    }
  }

  def showUserCategoryDetails(): NodeSeq = {
    currentTechniqueCategoryDetails.get match {
      case e: EmptyBox =>
        <div id={
          htmlId_bottomPanel
        }><p>Click on a category from the user library to display its details and edit its properties</p></div>
      case Full(form) => form.showForm()
    }
  }

  ///////////////////// Callback function for Drag'n'drop in the tree /////////////////////

  private def moveTechnique(arg: String): JsCmd = {
    // parse arg, which have to  be json object with sourceactiveTechniqueId, destCatId
    try {
      (for {
        case JObject(child) <- JsonParser.parse(arg)
        case JField("sourceactiveTechniqueId", JString(sourceactiveTechniqueId)) <- child
        case JField("destCatId", JString(destCatId)) <- child
      } yield {
        (sourceactiveTechniqueId, destCatId)
      }) match {
        case (sourceactiveTechniqueId, destCatId) :: Nil =>
          (for {
            activeTechnique <- roActiveTechniqueRepository
                                 .getActiveTechnique(TechniqueName(sourceactiveTechniqueId))
                                 .toBox
                                 .flatMap(Box(_)) ?~! "Error while trying to find active technique with requested id %s".format(
                                 sourceactiveTechniqueId
                               )
            result          <- rwActiveTechniqueRepository
                                 .move(
                                   activeTechnique.id,
                                   ActiveTechniqueCategoryId(destCatId),
                                   ModificationId(uuidGen.newUuid),
                                   CurrentUser.actor,
                                   Some("User moved active technique from UI")
                                 )
                                 .toBox ?~! "Error while trying to move active technique with requested id '%s' to category id '%s'"
                                 .format(sourceactiveTechniqueId, destCatId)
          } yield {
            result
          }) match {
            case Full(res) =>
              refreshTree() & JsRaw(
                """setTimeout(function() { $("[activeTechniqueId=%s]").attempt("highlight", {}, 2000)}, 100)""".format(
                  sourceactiveTechniqueId
                )
              ) & refreshBottomPanel(res) // JsRaw ok, inputs comes from json
            case f: Failure => Alert(f.messageChain + "\nPlease reload the page")
            case Empty     =>
              Alert(
                "Error while trying to move active technique with requested id '%s' to category id '%s'\nPlease reload the page."
                  .format(sourceactiveTechniqueId, destCatId)
              )
          }
        case _                                           => Alert("Error while trying to move active technique: bad client parameters")
      }
    } catch {
      case e: Exception => Alert("Error while trying to move active technique")
    }
  }

  private def moveCategory(arg: String): JsCmd = {
    // parse arg, which have to  be json object with sourceactiveTechniqueId, destCatId
    try {
      (for {
        case JObject(child) <- JsonParser.parse(arg)
        case JField("sourceCatId", JString(sourceCatId)) <- child
        case JField("destCatId", JString(destCatId)) <- child
      } yield {
        (sourceCatId, destCatId)
      }) match {
        case (sourceCatId, destCatId) :: Nil =>
          (for {
            result <- rwActiveTechniqueRepository
                        .move(
                          ActiveTechniqueCategoryId(sourceCatId),
                          ActiveTechniqueCategoryId(destCatId),
                          None,
                          ModificationId(uuidGen.newUuid),
                          CurrentUser.actor,
                          Some("User moved active technique category from UI")
                        )
                        .toBox ?~! "Error while trying to move category with requested id %s into new parent: %s".format(
                        sourceCatId,
                        destCatId
                      )
          } yield {
            result
          }) match {
            case Full(res) =>
              refreshTree() &
              OnLoad(
                JsRaw(
                  """setTimeout(function() { $("[catid=%s]").attempt("highlight", {}, 2000);}, 100)"""
                    .format(sourceCatId)
                ) // JsRaw ok, input comes from json
              )
            case f: Failure => Alert(f.messageChain + "\nPlease reload the page")
            case Empty     =>
              Alert(
                "Error while trying to move category with requested id '%s' to category id '%s'\nPlease reload the page.".format(
                  sourceCatId,
                  destCatId
                )
              )
          }
        case _                               => Alert("Error while trying to move category: bad client parameters")
      }
    } catch {
      case e: Exception => Alert("Error while trying to move category")
    }
  }

  private def bindTechnique(arg: String): JsCmd = {
    // parse arg, which have to be json object with sourceactiveTechniqueId, destCatId
    try {
      (for {
        case JObject(child) <- JsonParser.parse(arg)
        case JField("sourceactiveTechniqueId", JString(sourceactiveTechniqueId)) <- child
        case JField("destCatId", JString(destCatId)) <- child
      } yield {
        (sourceactiveTechniqueId, destCatId)
      }) match {
        case (sourceactiveTechniqueId, destCatId) :: Nil =>
          if (userPropertyService.reasonsFieldBehavior != Disabled) {
            showGiveReasonPopup(ActiveTechniqueId(sourceactiveTechniqueId), ActiveTechniqueCategoryId(destCatId))
          } else {
            val ptName    = TechniqueName(sourceactiveTechniqueId)
            val errorMess = "Error while trying to add Rudder internal " +
              "Technique with requested id '%s' in user library category '%s'"
            (for {
              result <- (rwActiveTechniqueRepository
                          .addTechniqueInUserLibrary(
                            ActiveTechniqueCategoryId(destCatId),
                            ptName,
                            techniqueRepository.getTechniqueVersions(ptName).toSeq,
                            isSystem = false,
                            modId = ModificationId(uuidGen.newUuid),
                            actor = CurrentUser.actor,
                            reason = Some("Active technique added by user from UI")
                          )
                          .toBox
                        ?~! errorMess.format(sourceactiveTechniqueId, destCatId))
            } yield {
              result
            }) match {
              case Full(res) =>
                val jsString = """setTimeout(function() { $("[activeTechniqueId=%s]")
                    .attempt("highlight", {}, 2000)}, 100)"""
                refreshTree() & JsRaw(
                  jsString
                    .format(sourceactiveTechniqueId) // JsRaw ok, comes from json
                ) &
                refreshBottomPanel(res.id)
              case f: Failure => Alert(f.messageChain + "\nPlease reload the page")
              case Empty     =>
                val errorMess = "Error while trying to move active technique with " +
                  "requested id '%s' to category id '%s'\nPlease reload the page."
                Alert(errorMess.format(sourceactiveTechniqueId, destCatId))
            }
          }
        case _                                           =>
          Alert("Error while trying to move active technique: bad client parameters")
      }
    } catch {
      case e: Exception => Alert("Error while trying to move active technique")
    }
  }

  private def onSuccessReasonPopup(id: ActiveTechniqueId): JsCmd = {
    val jsStr = """setTimeout(function() { $("[activeTechniqueId=%s]")
      .attempt("highlight", {}, 2000)}, 100)"""
    refreshTree() &
    JsRaw(jsStr) & refreshBottomPanel(id) // JsRaw ok, const
  }

  def onFailureReasonPopup(srcActiveTechId: String, destCatId: String): JsCmd = {
    val errorMessage = "Error while trying to move active technique with " +
      "requested id '%s' to category id '%s'\nPlease reload the page."
    Alert(errorMessage.format(srcActiveTechId, destCatId))
  }

  private def refreshTree(): JsCmd = {
    Replace(htmlId_techniqueLibraryTree, systemLibrary()) &
    Replace(htmlId_activeTechniquesTree, userLibrary()) &
<<<<<<< HEAD
    OnLoad(After(TimeSpan(100), JsRaw("""initBsTooltips();""")))
=======
    OnLoad(After(TimeSpan(100), JsRaw("""createTooltip();"""))) // JsRaw ok, const
>>>>>>> c02538a7
  }

  private def refreshActiveTreeLibrary(): JsCmd = {
    Replace(htmlId_activeTechniquesTree, userLibrary()) &
    OnLoad(After(TimeSpan(100), JsRaw("""initBsTooltips();""")))
  }

  private def refreshBottomPanel(id: ActiveTechniqueId): JsCmd = {
    for {
      activeTechnique <- roActiveTechniqueRepository.getActiveTechniqueByActiveTechnique(id).toBox.flatMap(Box(_))
      technique       <- techniqueRepository.getLastTechniqueByName(activeTechnique.techniqueName)
    } { // TODO : check errors
      updateCurrentTechniqueDetails(Some(technique), Some(activeTechnique))
    }
    SetHtml(htmlId_bottomPanel, showTechniqueDetails())
  }

  //////////////// display trees ////////////////////////

  /**
   * Javascript to initialize the reference library tree
   */
  private def buildReferenceLibraryJsTree: JsExp = JsRaw(
    """buildReferenceTechniqueTree('#%s','%s','%s')""".format(
      htmlId_techniqueLibraryTree, {
        techniqueId match {
          case Full(activeTechniqueId) => "ref-technique-" + StringEscapeUtils.escapeEcmaScript(activeTechniqueId)
          case _                       => ""
        }
      },
      S.contextPath
    )
  ) // JsRaw ok, escaped

  /**
   * Javascript to initialize the user library tree
   */
  private def buildUserLibraryJsTree: JsExp = JsRaw(
    """buildActiveTechniqueTree('#%s', '%s', %s ,'%s')""".format(
      htmlId_activeTechniquesTree,
      htmlId_techniqueLibraryTree,
      CurrentUser.checkRights(AuthorizationType.Technique.Write),
      S.contextPath
    )
  ) // JsRaw ok, escaped

  // ajax function that update the bottom of the page when a Technique is clicked
  private def onClickTemplateNode(technique: Option[Technique], activeTechnique: Option[ActiveTechnique]): JsCmd = {
    updateCurrentTechniqueDetails(technique, activeTechnique)

    // update UI
    SetHtml(htmlId_bottomPanel, showTechniqueDetails())
  }

  /**
   * Transform a WBTechniqueCategory into category JsTree node in reference library:
   * - contains:
   *   - other categories
   *   - Techniques
   * - no action can be done with such node.
   */
  private def jsTreeNodeOf_ptCategory(category: TechniqueCategory): JsTreeNode = {

    def jsTreeNodeOf_pt(technique: Technique): JsTreeNode = new JsTreeNode {

      val agentTypes  = technique.agentConfigs.map(_.agentType).toSet
      val agentCompat = AgentCompat(agentTypes)

      override def body: NodeSeq = {

        val tooltipContent = s"""
          <h3>${technique.name}</h3>
          <div>
            <p>${technique.escapedDescription}</p>
            ${agentCompat.techniqueText}
          </div>
        """
        SHtml.a(
          () => onClickTemplateNode(Some(technique), None),
          <span class="treeTechniqueName" data-bs-toggle="tooltip" data-bs-placement="top" title={
            tooltipContent
          }>{agentCompat.icon}{technique.name}</span>
        )
      }
      override def children: List[JsTreeNode] = Nil
      override val attrs = {
        ("data-jstree"       -> """{ "type" : "template" }""") ::
        ("id"                -> ("ref-technique-" + technique.id.name.value)) ::
        ("class"             -> "techniqueNode") ::
        ("activeTechniqueId" -> technique.id.name.value) ::
        Nil
      }
    }

    new JsTreeNode {
      // actually transform a technique category to jsTree nodes:
      override def body: NodeSeq = {
        val tooltipContent = s"<h3>${category.name}</h3\n<div>${category.description}</div>"
        <a href="#">
          <span class="treeActiveTechniqueCategoryName" data-bs-toggle="tooltip" title={tooltipContent}>{
          category.name
        }</span>
        </a>
      }
      override def children = {
        category.subCategoryIds
          .flatMap(x => treeUtilService.getPtCategory(x, logger))
          .toList
          .sortWith(treeUtilService.sortPtCategory(_, _))
          .map(jsTreeNodeOf_ptCategory(_)) ++
        category.techniqueIds.unsorted
          .map(_.name)
          .flatMap(x => treeUtilService.getPt(x, logger))
          .toList
          .sortWith((x, y) => treeUtilService.sortPt(x.id.name, y.id.name))
          .map(jsTreeNodeOf_pt(_))
      }

      override val attrs = {
        ("data-jstree" -> """{ "type" : "category" }""") ::
        Nil
      }
    }
  }

  /**
   * Transform ActiveTechniqueCategory into category JsTree nodes in User Library:
   * - contains
   *   - other user categories
   *   - Active Techniques
   * - are clickable
   *   - on the left (triangle) : open contents
   *   - on the name : update zones
   *     - "add a subcategory here"
   *     - "add the current Technique which is not yet in the User Library here"
   *
   * @param category
   * @return
   */
  private def jsTreeNodeOf_uptCategory(category: ActiveTechniqueCategory): JsTreeNode = {
    /*
     * Transform a ActiveTechnique into a JsTree leaf
     */
    def jsTreeNodeOf_upt(activeTechnique: ActiveTechnique, optTechnique: Option[Technique]): JsTreeNode = {

      // there is two case: the normal one, and the case where the technique is missing and
      // we want to inform the user of the problem
      val agentTypes  = optTechnique.toList.flatMap(_.agentConfigs).map(_.agentType).toSet
      val agentCompat = AgentCompat(agentTypes)
      optTechnique match {
        case Some(technique) =>
          new JsTreeNode {
            override def body:     NodeSeq          = {
              val tooltipContent = s"""<h3>${technique.name}</h3><div>
                <p>${technique.escapedDescription}</p>
                ${agentCompat.techniqueText}
                ${if (!activeTechnique.isEnabled) { <div>This Technique is currently <b>disabled</b>.</div> }
                else { NodeSeq.Empty }}
              </div>
              """
              val badgeDisabled  = if (activeTechnique.isEnabled) NodeSeq.Empty else <span class="badge-disabled"></span>

              val numberDirectives = s"${activeTechnique.directives.size} directive(s) are based on that technique"
              SHtml.a(
                () => onClickTemplateNode(Some(technique), Some(activeTechnique)),
                (
                  <span class="treeTechniqueName" data-bs-toggle="tooltip" data-bs-placement="top" title={
                    tooltipContent
                  }><span class="item-name">{agentCompat.icon} {technique.name}</span>{badgeDisabled}</span>
                  <span data-bs-toggle="tooltip" title={numberDirectives}>
                    {s" (${activeTechnique.directives.size})"}
                  </span>
                )
              )
            }
            override def children: List[JsTreeNode] = Nil
            override val attrs = {
              ("data-jstree"       -> """{ "type" : "template" }""") ::
              ("activeTechniqueId" -> technique.id.name.value) ::
              ("class"             -> ("techniqueNode" + (if (!activeTechnique.isEnabled) " disableTreeNode" else ""))) :: Nil
            }
          }
        case None            =>
          if (activeTechnique.isEnabled) {
            val msg =
              s"Disabling active technique '${activeTechnique.id.value}' because its technique '${activeTechnique.techniqueName.value}' was not found in the repository"
            rwActiveTechniqueRepository
              .changeStatus(
                activeTechnique.id,
                status = false,
                modId = ModificationId(uuidGen.newUuid),
                actor = RudderEventActor,
                reason = Some(msg)
              )
              .toBox match {
              case eb: EmptyBox =>
                val e = eb ?~! s"Error when trying to disable active technique '${activeTechnique.id.value}'"
                logger.debug(e.messageChain)
              case Full(x) =>
                logger.warn(msg)
            }
          }

          new JsTreeNode {
            override def body:     NodeSeq          = {
              val tooltipContent =
                s"<h3>Missing technique ${activeTechnique.techniqueName.value}</h3>\n<div>The technique is missing on the repository. Active technique based on it are disable until the technique is putted back on the repository</div>"
              SHtml.a(
                () => onClickTemplateNode(None, Some(activeTechnique)),
                <span class="error treeTechniqueName" data-bs-toggle="tooltip" title={tooltipContent}>{
                  activeTechnique.techniqueName.value
                }</span>
              )
            }
            override def children: List[JsTreeNode] = Nil
            override val attrs = {
              ("data-jstree"       -> """{ "type" : "template" }""") ::
              ("activeTechniqueId" -> activeTechnique.techniqueName.value) ::
              ("class"             -> ("techniqueNode" + (if (!activeTechnique.isEnabled) " disableTreeNode" else ""))) :: Nil
            }
          }
      }
    }

    def onClickUserCategory(): JsCmd = {
      updateCurrentTechniqueCategoryDetails(category)
      // update UI
      // update template details only if it is open
      (
        currentTechniqueDetails.get match {
          case Full(form) =>
            updateCurrentTechniqueDetails(form.technique, form.activeTechnique)

            // update UI
            SetHtml(htmlId_bottomPanel, showTechniqueDetails())
          case _          => Noop
        }
      ) &
      SetHtml(htmlId_bottomPanel, showUserCategoryDetails())
    }

    // the actual mapping activeTechnique category to jsTree nodes:
    new JsTreeNode {
      override val attrs    = {
        ("data-jstree" -> s"""{ "type" : "${if (Full(category.id) == rootCategoryId) "root-category" else "category"}" }""") ::
        ("catId"       -> category.id.value) ::
        Nil
      }
      override def body: NodeSeq = {
        val tooltipContent = s"<h3>${category.name}</h3>\n<div>${category.description}</div>"
        SHtml.a(
          onClickUserCategory _,
          <span class="treeActiveTechniqueCategoryName" data-bs-toggle="tooltip" title={tooltipContent}>{
            category.name
          }</span>
        )
      }
      override def children = {
        category.children
          .flatMap(x => treeUtilService.getActiveTechniqueCategory(x, logger))
          .toList
          .sortWith(treeUtilService.sortActiveTechniqueCategory(_, _))
          .map(jsTreeNodeOf_uptCategory(_)) ++
        category.items
          .flatMap(x => treeUtilService.getActiveTechnique(x, logger))
          .toList
          .sortWith((x, y) => treeUtilService.sortPt(x._1.techniqueName, y._1.techniqueName))
          .map { case (activeTechnique, technique) => jsTreeNodeOf_upt(activeTechnique, technique) }
      }
    }
  }

  private def showCreateActiveTechniqueCategoryPopup(): JsCmd = {
    setCreationPopup

    // update UI
<<<<<<< HEAD
    SetHtml("createActiveTechniquesCategoryContainer", createPopup) & JsRaw(
      """initBsModal("createActiveTechniqueCategoryPopup")"""
    )
=======
    SetHtml("createActiveTechniquesCategoryContainer", createPopup) &
    JsRaw("""createPopup("createActiveTechniqueCategoryPopup")""") // JsRaw ok, const
>>>>>>> c02538a7

  }

  private def showGiveReasonPopup(
      sourceActiveTechniqueId: ActiveTechniqueId,
      destCatId:               ActiveTechniqueCategoryId
  ): JsCmd = {

    setGiveReasonPopup(sourceActiveTechniqueId, destCatId)
    // update UI

    SetHtml("createActiveTechniquesContainer", createReasonPopup) &
<<<<<<< HEAD
    JsRaw("""initBsModal("createActiveTechniquePopup")""")
=======
    JsRaw("""createPopup("createActiveTechniquePopup")""") // JsRaw ok, const
>>>>>>> c02538a7
  }

  private def reloadTechniqueLibrary(isTechniqueLibraryPage: Boolean): NodeSeq = {

    def initJs    = SetHtml("techniqueLibraryUpdateInterval", <span>{updateTecLibInterval}</span>)
    def process() = {
      val createNotification = updatePTLibService.update(
        ModificationId(uuidGen.newUuid),
        CurrentUser.actor,
        Some("Technique library reloaded by user")
      ) match {
        case Full(x) =>
          JsRaw("""createSuccessNotification("The technique library was successfully reloaded")""") // JsRaw ok, const
        case e: EmptyBox =>
          val error = e ?~! "An error occurred when updating the technique library from file system"
          logger.debug(error.messageChain, e)
          JsRaw(s"""createErrorNotification(s"${error.msg}}")""") // JsRaw ok, no user input
      }

      val processAction = {
        if (isTechniqueLibraryPage) {
          refreshTree()
        } else {
          Noop
        }
      }
      processAction & createNotification
    }

    (Script(OnLoad(initJs)): NodeSeq) ++
    SHtml.ajaxButton("Reload techniques", process _, ("class", "btn btn-primary"))
  }

}

object TechniqueLibraryManagement {

  /*
   * HTML id for zones with Ajax / snippet output
   */
  val htmlId_techniqueLibraryTree  = "techniqueLibraryTree"
  val htmlId_activeTechniquesTree  = "activeTechniquesTree"
  val htmlId_addPopup              = "addPopup"
  val htmlId_addToActiveTechniques = "addToActiveTechniques"
  val htmlId_bottomPanel           = "bottomPanel"
  val htmlId_editForm              = "editForm"
}<|MERGE_RESOLUTION|>--- conflicted
+++ resolved
@@ -566,16 +566,12 @@
   private def refreshTree(): JsCmd = {
     Replace(htmlId_techniqueLibraryTree, systemLibrary()) &
     Replace(htmlId_activeTechniquesTree, userLibrary()) &
-<<<<<<< HEAD
-    OnLoad(After(TimeSpan(100), JsRaw("""initBsTooltips();""")))
-=======
-    OnLoad(After(TimeSpan(100), JsRaw("""createTooltip();"""))) // JsRaw ok, const
->>>>>>> c02538a7
+    OnLoad(After(TimeSpan(100), JsRaw("""initBsTooltips();"""))) // JsRaw ok, const
   }
 
   private def refreshActiveTreeLibrary(): JsCmd = {
     Replace(htmlId_activeTechniquesTree, userLibrary()) &
-    OnLoad(After(TimeSpan(100), JsRaw("""initBsTooltips();""")))
+    OnLoad(After(TimeSpan(100), JsRaw("""initBsTooltips();"""))) // JsRaw ok, const
   }
 
   private def refreshBottomPanel(id: ActiveTechniqueId): JsCmd = {
@@ -847,14 +843,9 @@
     setCreationPopup
 
     // update UI
-<<<<<<< HEAD
     SetHtml("createActiveTechniquesCategoryContainer", createPopup) & JsRaw(
-      """initBsModal("createActiveTechniqueCategoryPopup")"""
+      """initBsModal("createActiveTechniqueCategoryPopup")""" // JsRaw ok, const
     )
-=======
-    SetHtml("createActiveTechniquesCategoryContainer", createPopup) &
-    JsRaw("""createPopup("createActiveTechniqueCategoryPopup")""") // JsRaw ok, const
->>>>>>> c02538a7
 
   }
 
@@ -867,11 +858,7 @@
     // update UI
 
     SetHtml("createActiveTechniquesContainer", createReasonPopup) &
-<<<<<<< HEAD
-    JsRaw("""initBsModal("createActiveTechniquePopup")""")
-=======
-    JsRaw("""createPopup("createActiveTechniquePopup")""") // JsRaw ok, const
->>>>>>> c02538a7
+    JsRaw("""initBsModal("createActiveTechniquePopup")""") // JsRaw ok, const
   }
 
   private def reloadTechniqueLibrary(isTechniqueLibraryPage: Boolean): NodeSeq = {
