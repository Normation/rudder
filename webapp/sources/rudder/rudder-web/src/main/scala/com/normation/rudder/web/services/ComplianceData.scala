/*
 *************************************************************************************
 * Copyright 2014 Normation SAS
 *************************************************************************************
 *
 * This file is part of Rudder.
 *
 * Rudder is free software: you can redistribute it and/or modify
 * it under the terms of the GNU General Public License as published by
 * the Free Software Foundation, either version 3 of the License, or
 * (at your option) any later version.
 *
 * In accordance with the terms of section 7 (7. Additional Terms.) of
 * the GNU General Public License version 3, the copyright holders add
 * the following Additional permissions:
 * Notwithstanding to the terms of section 5 (5. Conveying Modified Source
 * Versions) and 6 (6. Conveying Non-Source Forms.) of the GNU General
 * Public License version 3, when you create a Related Module, this
 * Related Module is not considered as a part of the work and may be
 * distributed under the license agreement of your choice.
 * A "Related Module" means a set of sources files including their
 * documentation that, without modification of the Source Code, enables
 * supplementary functions or services in addition to those offered by
 * the Software.
 *
 * Rudder is distributed in the hope that it will be useful,
 * but WITHOUT ANY WARRANTY; without even the implied warranty of
 * MERCHANTABILITY or FITNESS FOR A PARTICULAR PURPOSE.  See the
 * GNU General Public License for more details.
 *
 * You should have received a copy of the GNU General Public License
 * along with Rudder.  If not, see <http://www.gnu.org/licenses/>.

 *
 *************************************************************************************
 */

package com.normation.rudder.web.services

import com.normation.cfclerk.domain.ReportingLogic
import com.normation.cfclerk.domain.TechniqueVersion
import com.normation.cfclerk.xmlparsers.CfclerkXmlConstants.DEFAULT_COMPONENT_KEY
import com.normation.inventory.domain.NodeId
import com.normation.rudder.domain.policies.*
import com.normation.rudder.domain.reports.*
import com.normation.rudder.facts.nodes.CoreNodeFact
import com.normation.rudder.repository.FullActiveTechniqueCategory
import com.normation.rudder.web.services.EscapeHtml.*
import io.scalaland.chimney.*
import io.scalaland.chimney.syntax.*
import net.liftweb.common.*
import net.liftweb.http.*
import org.apache.commons.text.StringEscapeUtils
import zio.json.*
import zio.json.internal.Write

object EscapeHtml {
  implicit class DoEscapeHtml(s: String) {
    // this is needed because DataTable doesn't escape HTML element when using table.rows.add
    def escapeHTML: String = StringEscapeUtils.escapeHtml4(s)
  }
}

/*
 * This is used to provide the jsid: nextFuncName in main code, a decidable pseudo-random in tests.
 */
trait ProvideNextName {
  def nextName: String
}

object LiftProvideNextName extends ProvideNextName {
  override def nextName: String = net.liftweb.util.Helpers.nextFuncName
}

object ProvideNextName {
  implicit val encoderProvideNextName: JsonEncoder[ProvideNextName] = JsonEncoder.string.contramap(_.nextName)
}

final case class RuleComplianceLines(rules: List[RuleComplianceLine])

object RuleComplianceLines {
  /*
   * This is the main encoder that under the hood will transform to the JsonXXXLine corresponding object to encode them.
   * It will need a `ProvideNextName` implicit in context to be used.
   */
  implicit def encoderRuleComplianceLines(implicit next: ProvideNextName): JsonEncoder[RuleComplianceLines] =
    JsonEncoder.list[JsonRuleComplianceLine].contramap[RuleComplianceLines](_.rules.map(_.transformInto[JsonRuleComplianceLine]))
}

/*
 * That file contains all the datastructures related to
 * compliance of different level of rules/nodes, and
 * that will be mapped to JSON
 *
 */

/*
 *   Javascript object containing all data to create a line in the DataTable
 *   { "rule" : Rule name [String]
 *   , "id" : Rule id [String]
 *   , "compliance" : array of number of reports by compliance status [Array[Float]]
 *   , "details" : Details of Directives contained in the Rule [Array of Directive values]
 *   , "jsid"    : unique identifier for the line [String]
 *   , "isSystem" : Is it a system Rule? [Boolean]
 *   , "policyMode" : Directive policy mode [String]
 *   , "explanation" : Policy mode explanation [String]
 *   }
 */
final case class RuleComplianceLine(
    rule:            Rule,
    id:              RuleId,
    compliance:      ComplianceLevel,
    details:         List[DirectiveComplianceLine],
    policyMode:      String,
    modeExplanation: String,
    tags:            Tags
)

object RuleComplianceLine {

  implicit def transformRuleComplianceLine(implicit
      next: ProvideNextName
  ): Transformer[RuleComplianceLine, JsonRuleComplianceLine] = {
    Transformer
      .define[RuleComplianceLine, JsonRuleComplianceLine]
      .withFieldComputed(_.rule, _.rule.name.escapeHTML)
      .withFieldComputed(_.compliancePercent, _.compliance.computePercent().compliance)
      .withFieldComputed(_.id, _.rule.id.serialize.escapeHTML)
      .withFieldComputed(_.details, _.details.map(_.transformInto[JsonDirectiveComplianceLine]))
      .withFieldConst(_.jsid, next)
      .withFieldComputed(_.isSystem, _.rule.isSystem)
      .withFieldRenamed(_.modeExplanation, _.explanation)
      .buildTransformer
  }
}

final case class JsonRuleComplianceLine(
    rule:              String,
    compliance:        ComplianceLevel,
    compliancePercent: Double,
    id:                String,
    details:           List[JsonDirectiveComplianceLine],
    jsid:              ProvideNextName,
    isSystem:          Boolean,
    policyMode:        String,
    explanation:       String,
    tags:              Tags
)

object JsonRuleComplianceLine {
  import com.normation.rudder.domain.reports.ComplianceLevelSerialisation.array.*
  implicit val encoderJsonRuleComplianceLine: JsonEncoder[JsonRuleComplianceLine] = DeriveJsonEncoder.gen
}

/*
 *   Javascript object containing all data to create a line in the DataTable
 *   { "directive" : Directive name [String]
 *   , "id" : Directive id [String]
 *   , "techniqueName": Name of the technique the Directive is based upon [String]
 *   , "techniqueVersion" : Version of the technique the Directive is based upon  [String]
 *   , "compliance" : array of number of reports by compliance status [Array[Float]]
 *   , "compliancePercent" : Compliance percentage [Float]
 *   , "details" : Details of components contained in the Directive [Array of Component values]
 *   , "jsid"    : unique identifier for the line [String]
 *   , "isSystem" : Is it a system Directive? [Boolean]
 *   , "policyMode" : Directive policy mode [String]
 *   , "explanation" : Policy mode explanation [String]
 *   }
 */
final case class DirectiveComplianceLine(
    directive:        Directive,
    techniqueName:    String,
    techniqueVersion: TechniqueVersion,
    compliance:       ComplianceLevel,
    details:          List[ComponentComplianceLine],
    policyMode:       String,
    explanation:      String,
    tags:             Tags
)

object DirectiveComplianceLine {
  implicit def transformDirectiveComplianceLine(implicit
      next: ProvideNextName
  ): Transformer[DirectiveComplianceLine, JsonDirectiveComplianceLine] = {
    Transformer
      .define[DirectiveComplianceLine, JsonDirectiveComplianceLine]
      .withFieldComputed(_.directive, _.directive.name.escapeHTML)
      .withFieldComputed(_.id, _.directive.id.uid.value.escapeHTML)
      .withFieldComputed(_.techniqueName, _.techniqueName.escapeHTML)
      .withFieldComputed(_.techniqueVersion, _.techniqueVersion.serialize.escapeHTML)
      .withFieldComputed(_.compliancePercent, _.compliance.computePercent().compliance)
      .withFieldComputed(_.details, _.details.map(_.transformInto[JsonComponentComplianceLine]))
      .withFieldConst(_.jsid, next)
      .withFieldComputed(_.isSystem, _.directive.isSystem)
      .buildTransformer
  }
}

final case class JsonDirectiveComplianceLine(
    directive:         String,
    id:                String,
    techniqueName:     String,
    techniqueVersion:  String,
    compliance:        ComplianceLevel,
    compliancePercent: Double,
    details:           List[JsonComponentComplianceLine],
    jsid:              ProvideNextName,
    isSystem:          Boolean,
    policyMode:        String,
    explanation:       String,
    tags:              Tags
)

object JsonDirectiveComplianceLine {
  import com.normation.rudder.domain.reports.ComplianceLevelSerialisation.array.*
  implicit val encoderJsonDirectiveComplianceLine: JsonEncoder[JsonDirectiveComplianceLine] = DeriveJsonEncoder.gen
}

/*
 *   Javascript object containing all data to create a line in the DataTable
 *   { "component" : component name [String]
 *   , "id" : id generated about that component [String]
 *   , "compliance" : array of number of reports by compliance status [Array[Float]]
 *   , "compliancePercent" : Compliance percentage [Float]
 *   , "details" : Details of values contained in the component [ Array of Component values ]
 *   , "noExpand" : The line should not be expanded if all values are "None" [Boolean]
 *   , "jsid"    : unique identifier for the line [String]
 *   }
 */

sealed trait ComponentComplianceLine {
  def component:  String
  def compliance: ComplianceLevel
}

object ComponentComplianceLine {
  implicit def transformComponentComplianceLine(implicit
      next: ProvideNextName
  ): Transformer[ComponentComplianceLine, JsonComponentComplianceLine] = {
    case x: BlockComplianceLine => x.transformInto[JsonBlockComplianceLine]
    case x: ValueComplianceLine => x.transformInto[JsonValueComplianceLine]
  }
}

final case class BlockComplianceLine(
    component:      String,
    compliance:     ComplianceLevel,
    details:        List[ComponentComplianceLine],
    reportingLogic: ReportingLogic
) extends ComponentComplianceLine

object BlockComplianceLine {
  implicit def transformBlockComplianceLine(implicit
      next: ProvideNextName
  ): Transformer[BlockComplianceLine, JsonBlockComplianceLine] = {
    Transformer
      .define[BlockComplianceLine, JsonBlockComplianceLine]
      .withFieldComputed(_.component, _.component.escapeHTML)
      .withFieldComputed(_.compliancePercent, _.compliance.computePercent().compliance)
      .withFieldComputed(_.details, _.details.map(_.transformInto[JsonComponentComplianceLine]))
      .withFieldConst(_.jsid, next)
      .withFieldComputed(_.composition, _.reportingLogic.toString)
      .buildTransformer
  }

}

final case class ValueComplianceLine(
    component:  String,
    unexpanded: String,
    compliance: ComplianceLevel,
    details:    List[ComponentValueComplianceLine],
    noExpand:   Boolean
) extends ComponentComplianceLine

object ValueComplianceLine {
  implicit def transformValueComplianceLine(implicit
      next: ProvideNextName
  ): Transformer[ValueComplianceLine, JsonValueComplianceLine] = {
    Transformer
      .define[ValueComplianceLine, JsonValueComplianceLine]
      .withFieldComputed(_.component, _.component.escapeHTML)
      .withFieldComputed(_.unexpanded, _.unexpanded.escapeHTML)
      .withFieldComputed(_.compliancePercent, _.compliance.computePercent().compliance)
      .withFieldComputed(_.details, _.details.map(_.transformInto[JsonComponentValueComplianceLine]))
      .withFieldConst(_.jsid, next)
      .buildTransformer
  }

}

sealed trait JsonComponentComplianceLine

object JsonComponentComplianceLine {
  implicit val encoderJsonComponentComplianceLine: JsonEncoder[JsonComponentComplianceLine] = {
    new JsonEncoder[JsonComponentComplianceLine] {
      override def unsafeEncode(a: JsonComponentComplianceLine, indent: Option[Int], out: Write): Unit = {
        a match {
          case x: JsonBlockComplianceLine => JsonEncoder[JsonBlockComplianceLine].unsafeEncode(x, indent, out)
          case x: JsonValueComplianceLine => JsonEncoder[JsonValueComplianceLine].unsafeEncode(x, indent, out)
        }
      }
    }
  }
}

final case class JsonBlockComplianceLine(
    component:         String,
    compliance:        ComplianceLevel,
    compliancePercent: Double,
    details:           List[JsonComponentComplianceLine],
    jsid:              ProvideNextName,
    composition:       String
) extends JsonComponentComplianceLine

object JsonBlockComplianceLine {
  import com.normation.rudder.domain.reports.ComplianceLevelSerialisation.array.*
  implicit val encoderJsonBlockComplianceLine: JsonEncoder[JsonBlockComplianceLine] = DeriveJsonEncoder.gen
}

final case class JsonValueComplianceLine(
    component:         String,
    unexpanded:        String,
    compliance:        ComplianceLevel,
    compliancePercent: Double,
    details:           List[JsonComponentValueComplianceLine],
    noExpand:          Boolean,
    jsid:              ProvideNextName
) extends JsonComponentComplianceLine

object JsonValueComplianceLine {
  import com.normation.rudder.domain.reports.ComplianceLevelSerialisation.array.*
  implicit val encoderJsonValueComplianceLine: JsonEncoder[JsonValueComplianceLine] = DeriveJsonEncoder.gen
}

/*
 *   Javascript object containing all data to create a line in the DataTable
 *   { "value" : value of the key [String]
 *   , "compliance" : array of number of reports by compliance status [Array[Float]]
 *   , "compliancePercent" : Compliance percentage [Float]
 *   , "status" : Worst status of the Directive [String]
 *   , "statusClass" : Class to use on status cell [String]
 *   , "messages" : (Status, Message) linked to that value, only used in message popup [ Array[(status:String,value:String)] ]
 *   , "jsid"    : unique identifier for the line [String]
 *   }
 */
final case class ComponentValueComplianceLine(
    value:           String,
    unexpandedValue: String,
    messages:        List[(String, String)],
    compliance:      ComplianceLevel,
    status:          String,
    statusClass:     String
)

object ComponentValueComplianceLine {
  implicit def transformComponentValueComplianceLine(implicit
      next: ProvideNextName
  ): Transformer[ComponentValueComplianceLine, JsonComponentValueComplianceLine] = {
    Transformer
      .define[ComponentValueComplianceLine, JsonComponentValueComplianceLine]
      .withFieldComputed(_.value, _.value.escapeHTML)
      .withFieldComputed(_.unexpanded, _.unexpandedValue.escapeHTML)
      .withFieldComputed(_.messages, _.messages.map { case (s, v) => Map("status" -> s, "value" -> v.escapeHTML) })
      .withFieldComputed(_.compliancePercent, _.compliance.computePercent().compliance)
      .withFieldConst(_.jsid, next)
      .buildTransformer
  }

}

<<<<<<< HEAD
final case class JsonComponentValueComplianceLine(
    value:             String,
    unexpanded:        String,
    status:            String,
    statusClass:       String,
    messages:          List[Map[String, String]],
    compliance:        ComplianceLevel,
    compliancePercent: Double,
    jsid:              ProvideNextName
)

object JsonComponentValueComplianceLine {
  import com.normation.rudder.domain.reports.ComplianceLevelSerialisation.array.*
  implicit val encoderJsonComponentValueComplianceLine: JsonEncoder[JsonComponentValueComplianceLine] = DeriveJsonEncoder.gen
}
=======
object ComplianceData extends Loggable {

  /*
   * For a given rule, display compliance by nodes.
   * For each node, elements displayed are restraint
   */
  def getRuleByNodeComplianceDetails(
      directiveLib: FullActiveTechniqueCategory,
      ruleId:       RuleId,
      nodeReports:  Map[NodeId, NodeStatusReport],
      allNodeInfos: Map[NodeId, CoreNodeFact],
      globalMode:   GlobalPolicyMode,
      allRules:     Seq[Rule]
  ): JsTableData[NodeComplianceLine] = {

    // Compute node compliance detail
    val nodeComplianceLines = nodeReports.flatMap {
      case (nodeId, reports) =>
        val aggregate =
          reports.reports.getOrElse(PolicyTypeName.rudderBase, AggregatedStatusReport(Nil)).filterByRules(Set(ruleId))
        for {
          nodeInfo <- allNodeInfos.get(nodeId)
        } yield {

          val directivesMode            = aggregate.directives.keys.map(x => directiveLib.allDirectives.get(x).flatMap(_._2.policyMode))
          val (policyMode, explanation) =
            ComputePolicyMode.nodeModeOnRule(nodeInfo.rudderSettings.policyMode, globalMode)(directivesMode.toSet).tuple

          val details = getDirectivesComplianceDetails(
            aggregate.directives.values.toList,
            directiveLib,
            globalMode,
            ComputePolicyMode.directiveModeOnNode(nodeInfo.rudderSettings.policyMode, globalMode)
          )
          NodeComplianceLine(
            nodeInfo,
            aggregate.compliance,
            JsTableData(details),
            policyMode,
            explanation
          )
        }
    }
>>>>>>> cd401236

object ComplianceData extends Loggable {

  /*
   * For a given unique node, create the "by rule"
   * tree structure of compliance elements.
   * (rule -> directives -> components -> value with messages and status)
   * addOverridden decides if we add overridden policies in the result (policy tab) or not (policy tab)
   */
  def getNodeByRuleComplianceDetails(
<<<<<<< HEAD
      nodeId:        NodeId,
      report:        NodeStatusReport,
      tag:           PolicyTypeName,
      allNodeInfos:  Map[NodeId, CoreNodeFact],
      directiveLib:  FullActiveTechniqueCategory,
      rules:         Seq[Rule],
      globalMode:    GlobalPolicyMode,
      addOverridden: Boolean
  ): RuleComplianceLines = {

    // add overridden directive in the list under there rule
    val overridesByRules = if (addOverridden) {
      report.overrides.groupBy(_.policy.ruleId)
    } else {
      Map[RuleId, List[OverriddenPolicy]]()
    }

    // we can have rules with only overridden reports, so we just prepend them. When
    // a rule is defined for that id, it will override that default.
    val overridesRules = overridesByRules.view.mapValues(_ => AggregatedStatusReport(Nil)).toMap

=======
      nodeId:       NodeId,
      report:       NodeStatusReport,
      tag:          PolicyTypeName,
      allNodeInfos: Map[NodeId, CoreNodeFact],
      directiveLib: FullActiveTechniqueCategory,
      rules:        Seq[Rule],
      globalMode:   GlobalPolicyMode
  ): JsTableData[RuleComplianceLine] = {

>>>>>>> cd401236
    val ruleComplianceLine = for {
      (ruleId, aggregate) <- (report.reports
                               .getOrElse(tag, AggregatedStatusReport(Nil))
                               .reports
                               .groupBy(_.ruleId)
                               .map { case (id, rules) => (id, AggregatedStatusReport(rules)) })
      rule                <- rules.find(_.id == ruleId)
    } yield {
      val nodeMode = allNodeInfos.get(nodeId).flatMap(_.rudderSettings.policyMode)
<<<<<<< HEAD
      val details  = getOverriddenDirectiveDetails(overridesByRules.getOrElse(ruleId, Nil), directiveLib, rules, None) ++
        getDirectivesComplianceDetails(
          aggregate.directives.values.toList,
          directiveLib,
          ComputePolicyMode.directiveModeOnNode(nodeMode, globalMode)
        )
=======
      val details  = getDirectivesComplianceDetails(
        aggregate.directives.values.toList,
        directiveLib,
        globalMode,
        ComputePolicyMode.directiveModeOnNode(nodeMode, globalMode)
      )
>>>>>>> cd401236

      val directivesMode            = aggregate.directives.keys.map(x => directiveLib.allDirectives.get(x).flatMap(_._2.policyMode)).toList
      val (policyMode, explanation) = ComputePolicyMode.ruleModeOnNode(nodeMode, globalMode)(directivesMode.toSet).tuple
      RuleComplianceLine(
        rule,
        rule.id,
        aggregate.compliance,
        details,
        policyMode,
        explanation,
        rule.tags
      )
    }
    RuleComplianceLines(ruleComplianceLine.toList.sortBy(_.id.serialize))
  }

<<<<<<< HEAD
  private def getOverriddenDirectiveDetails(
      overrides:    List[OverriddenPolicy],
      directiveLib: FullActiveTechniqueCategory,
      rules:        Seq[Rule],
      onRuleScreen: Option[Rule] // if we are on a rule, we want to adapt message
  ): List[DirectiveComplianceLine] = {
    val overridesData = for {
      // we don't want to write an overridden directive several time for the same overriding rule/directive.
      over                            <- overrides
      (overriddenTech, overriddenDir) <- directiveLib.allDirectives.get(over.policy.directiveId)
      overridingRule                  <- rules.find(_.id == over.overriddenBy.ruleId)
      (overridingTech, overridingDir) <- directiveLib.allDirectives.get(over.overriddenBy.directiveId)
    } yield {
      val overriddenTechName    =
        overriddenTech.techniques.get(overriddenDir.techniqueVersion).map(_.name).getOrElse("Unknown technique")
      val overriddenTechVersion = overriddenDir.techniqueVersion

      val policyMode  = "overridden"
      val explanation = "This directive is unique: only one directive derived from its technique can be set on a given node " +
        s"at the same time. This one is overridden by directive '<i><b>${overridingDir.name}</b></i>'" +
        (onRuleScreen match {
          case None                                   =>
            s" in rule '<i><b>${overridingRule.name}</b></i>' on that node."
          case Some(r) if (r.id == overridingRule.id) =>
            s" in that rule."
          case Some(r)                                => // it means that that directive is skipped on all nodes on that rule
            s" in rule '<i><b>${overridingRule.name}</b></i>' on all nodes."
        })

      DirectiveComplianceLine(
        overriddenDir,
        overriddenTechName,
        overriddenTechVersion,
        ComplianceLevel(),
        Nil,
        policyMode,
        explanation,
        overriddenDir.tags
      )
    }

    overridesData
  }

  //////////////// Directive Report ///////////////

=======
  //////////////// Directive Report ///////////////

  // From Rule Point of view
  def getRuleByDirectivesComplianceDetails(
      report:       RuleStatusReport,
      rule:         Rule,
      nodeFacts:    MapView[NodeId, CoreNodeFact],
      directiveLib: FullActiveTechniqueCategory,
      groupLib:     FullNodeGroupCategory,
      globalMode:   GlobalPolicyMode
  ): JsTableData[DirectiveComplianceLine] = {
    // restrict mode computing to nodes really targeted by that rule
    val appliedNodes = groupLib.getNodeIds(rule.targets, nodeFacts.mapValues(_.rudderSettings.isPolicyServer))
    val nodeModes    = appliedNodes.flatMap(id => nodeFacts.get(id).map(_.rudderSettings.policyMode))
    val lines        = getDirectivesComplianceDetails(
      report.report.directives.values.toList,
      directiveLib,
      globalMode,
      ComputePolicyMode.directiveModeOnRule(nodeModes, globalMode)
    )

    JsTableData(lines)
  }

>>>>>>> cd401236
  // From Node Point of view
  private def getDirectivesComplianceDetails(
      directivesReport: List[DirectiveStatusReport],
      directiveLib:     FullActiveTechniqueCategory,
      computeMode:      Option[PolicyMode] => ComputePolicyMode.ComputedPolicyMode
  ): List[DirectiveComplianceLine] = {
    val directivesComplianceData = for {
      directiveStatus                  <- directivesReport
      (fullActiveTechnique, directive) <- directiveLib.allDirectives.get(directiveStatus.directiveId)
    } yield {
      val techniqueName             =
        fullActiveTechnique.techniques.get(directive.techniqueVersion).map(_.name).getOrElse("Unknown technique")
      val techniqueVersion          = directive.techniqueVersion
      val components                = getComponentsComplianceDetails(directiveStatus.components, includeMessage = true)
      val (policyMode, explanation) = computeMode(directive.policyMode).tuple
      DirectiveComplianceLine(
        directive,
        techniqueName,
        techniqueVersion,
        directiveStatus.compliance,
        components,
        policyMode,
        explanation,
        directive.tags
      )
    }

    directivesComplianceData
  }
  //////////////// Component Report ///////////////

  // From Node Point of view
  private def getComponentsComplianceDetails(
      components:     List[ComponentStatusReport],
      includeMessage: Boolean
  ): List[ComponentComplianceLine] = {
    val componentsComplianceData = components.map {
      case component: BlockStatusReport =>
        BlockComplianceLine(
          component.componentName,
          component.compliance,
          getComponentsComplianceDetails(component.subComponents, includeMessage),
          component.reportingLogic
        )
      case component: ValueStatusReport =>
        val (noExpand, values) = if (!includeMessage) {
          (true, getValuesComplianceDetails(component.componentValues))
        } else {
          val noExpand = component.componentValues.forall(x => x.componentValue == DEFAULT_COMPONENT_KEY)

          (noExpand, getValuesComplianceDetails(component.componentValues))
        }

        ValueComplianceLine(
          component.componentName,
          component.expectedComponentName,
          component.compliance,
          values,
          noExpand
        )
    }

    componentsComplianceData
  }

  //////////////// Value Report ///////////////

  // From Node Point of view
  private def getValuesComplianceDetails(
      values: List[ComponentValueStatusReport]
  ): List[ComponentValueComplianceLine] = {
    val valuesComplianceData = for {
      value <- values
    } yield {
      val severity = ReportType.getWorseType(value.messages.map(_.reportType)).severity
      val status   = getDisplayStatusFromSeverity(severity)
      val key      = value.componentValue
      val messages = value.messages.map(x => (x.reportType.severity, x.message.getOrElse("")))

      ComponentValueComplianceLine(
        key,
        value.expectedComponentValue,
        messages,
        value.compliance,
        status,
        severity
      )
    }
    valuesComplianceData
  }

  private def getDisplayStatusFromSeverity(severity: String): String = {
    try {
      S.?(s"reports.severity.${severity}")
    } catch { // S can only be used in a Lift session context, so for tests, we need that workaround
      case _: IllegalStateException => severity
    }
  }

}<|MERGE_RESOLUTION|>--- conflicted
+++ resolved
@@ -369,7 +369,6 @@
 
 }
 
-<<<<<<< HEAD
 final case class JsonComponentValueComplianceLine(
     value:             String,
     unexpanded:        String,
@@ -385,51 +384,6 @@
   import com.normation.rudder.domain.reports.ComplianceLevelSerialisation.array.*
   implicit val encoderJsonComponentValueComplianceLine: JsonEncoder[JsonComponentValueComplianceLine] = DeriveJsonEncoder.gen
 }
-=======
-object ComplianceData extends Loggable {
-
-  /*
-   * For a given rule, display compliance by nodes.
-   * For each node, elements displayed are restraint
-   */
-  def getRuleByNodeComplianceDetails(
-      directiveLib: FullActiveTechniqueCategory,
-      ruleId:       RuleId,
-      nodeReports:  Map[NodeId, NodeStatusReport],
-      allNodeInfos: Map[NodeId, CoreNodeFact],
-      globalMode:   GlobalPolicyMode,
-      allRules:     Seq[Rule]
-  ): JsTableData[NodeComplianceLine] = {
-
-    // Compute node compliance detail
-    val nodeComplianceLines = nodeReports.flatMap {
-      case (nodeId, reports) =>
-        val aggregate =
-          reports.reports.getOrElse(PolicyTypeName.rudderBase, AggregatedStatusReport(Nil)).filterByRules(Set(ruleId))
-        for {
-          nodeInfo <- allNodeInfos.get(nodeId)
-        } yield {
-
-          val directivesMode            = aggregate.directives.keys.map(x => directiveLib.allDirectives.get(x).flatMap(_._2.policyMode))
-          val (policyMode, explanation) =
-            ComputePolicyMode.nodeModeOnRule(nodeInfo.rudderSettings.policyMode, globalMode)(directivesMode.toSet).tuple
-
-          val details = getDirectivesComplianceDetails(
-            aggregate.directives.values.toList,
-            directiveLib,
-            globalMode,
-            ComputePolicyMode.directiveModeOnNode(nodeInfo.rudderSettings.policyMode, globalMode)
-          )
-          NodeComplianceLine(
-            nodeInfo,
-            aggregate.compliance,
-            JsTableData(details),
-            policyMode,
-            explanation
-          )
-        }
-    }
->>>>>>> cd401236
 
 object ComplianceData extends Loggable {
 
@@ -440,29 +394,6 @@
    * addOverridden decides if we add overridden policies in the result (policy tab) or not (policy tab)
    */
   def getNodeByRuleComplianceDetails(
-<<<<<<< HEAD
-      nodeId:        NodeId,
-      report:        NodeStatusReport,
-      tag:           PolicyTypeName,
-      allNodeInfos:  Map[NodeId, CoreNodeFact],
-      directiveLib:  FullActiveTechniqueCategory,
-      rules:         Seq[Rule],
-      globalMode:    GlobalPolicyMode,
-      addOverridden: Boolean
-  ): RuleComplianceLines = {
-
-    // add overridden directive in the list under there rule
-    val overridesByRules = if (addOverridden) {
-      report.overrides.groupBy(_.policy.ruleId)
-    } else {
-      Map[RuleId, List[OverriddenPolicy]]()
-    }
-
-    // we can have rules with only overridden reports, so we just prepend them. When
-    // a rule is defined for that id, it will override that default.
-    val overridesRules = overridesByRules.view.mapValues(_ => AggregatedStatusReport(Nil)).toMap
-
-=======
       nodeId:       NodeId,
       report:       NodeStatusReport,
       tag:          PolicyTypeName,
@@ -470,9 +401,8 @@
       directiveLib: FullActiveTechniqueCategory,
       rules:        Seq[Rule],
       globalMode:   GlobalPolicyMode
-  ): JsTableData[RuleComplianceLine] = {
-
->>>>>>> cd401236
+  ): RuleComplianceLines = {
+
     val ruleComplianceLine = for {
       (ruleId, aggregate) <- (report.reports
                                .getOrElse(tag, AggregatedStatusReport(Nil))
@@ -482,21 +412,11 @@
       rule                <- rules.find(_.id == ruleId)
     } yield {
       val nodeMode = allNodeInfos.get(nodeId).flatMap(_.rudderSettings.policyMode)
-<<<<<<< HEAD
-      val details  = getOverriddenDirectiveDetails(overridesByRules.getOrElse(ruleId, Nil), directiveLib, rules, None) ++
-        getDirectivesComplianceDetails(
-          aggregate.directives.values.toList,
-          directiveLib,
-          ComputePolicyMode.directiveModeOnNode(nodeMode, globalMode)
-        )
-=======
       val details  = getDirectivesComplianceDetails(
         aggregate.directives.values.toList,
         directiveLib,
-        globalMode,
         ComputePolicyMode.directiveModeOnNode(nodeMode, globalMode)
       )
->>>>>>> cd401236
 
       val directivesMode            = aggregate.directives.keys.map(x => directiveLib.allDirectives.get(x).flatMap(_._2.policyMode)).toList
       val (policyMode, explanation) = ComputePolicyMode.ruleModeOnNode(nodeMode, globalMode)(directivesMode.toSet).tuple
@@ -513,79 +433,8 @@
     RuleComplianceLines(ruleComplianceLine.toList.sortBy(_.id.serialize))
   }
 
-<<<<<<< HEAD
-  private def getOverriddenDirectiveDetails(
-      overrides:    List[OverriddenPolicy],
-      directiveLib: FullActiveTechniqueCategory,
-      rules:        Seq[Rule],
-      onRuleScreen: Option[Rule] // if we are on a rule, we want to adapt message
-  ): List[DirectiveComplianceLine] = {
-    val overridesData = for {
-      // we don't want to write an overridden directive several time for the same overriding rule/directive.
-      over                            <- overrides
-      (overriddenTech, overriddenDir) <- directiveLib.allDirectives.get(over.policy.directiveId)
-      overridingRule                  <- rules.find(_.id == over.overriddenBy.ruleId)
-      (overridingTech, overridingDir) <- directiveLib.allDirectives.get(over.overriddenBy.directiveId)
-    } yield {
-      val overriddenTechName    =
-        overriddenTech.techniques.get(overriddenDir.techniqueVersion).map(_.name).getOrElse("Unknown technique")
-      val overriddenTechVersion = overriddenDir.techniqueVersion
-
-      val policyMode  = "overridden"
-      val explanation = "This directive is unique: only one directive derived from its technique can be set on a given node " +
-        s"at the same time. This one is overridden by directive '<i><b>${overridingDir.name}</b></i>'" +
-        (onRuleScreen match {
-          case None                                   =>
-            s" in rule '<i><b>${overridingRule.name}</b></i>' on that node."
-          case Some(r) if (r.id == overridingRule.id) =>
-            s" in that rule."
-          case Some(r)                                => // it means that that directive is skipped on all nodes on that rule
-            s" in rule '<i><b>${overridingRule.name}</b></i>' on all nodes."
-        })
-
-      DirectiveComplianceLine(
-        overriddenDir,
-        overriddenTechName,
-        overriddenTechVersion,
-        ComplianceLevel(),
-        Nil,
-        policyMode,
-        explanation,
-        overriddenDir.tags
-      )
-    }
-
-    overridesData
-  }
-
   //////////////// Directive Report ///////////////
 
-=======
-  //////////////// Directive Report ///////////////
-
-  // From Rule Point of view
-  def getRuleByDirectivesComplianceDetails(
-      report:       RuleStatusReport,
-      rule:         Rule,
-      nodeFacts:    MapView[NodeId, CoreNodeFact],
-      directiveLib: FullActiveTechniqueCategory,
-      groupLib:     FullNodeGroupCategory,
-      globalMode:   GlobalPolicyMode
-  ): JsTableData[DirectiveComplianceLine] = {
-    // restrict mode computing to nodes really targeted by that rule
-    val appliedNodes = groupLib.getNodeIds(rule.targets, nodeFacts.mapValues(_.rudderSettings.isPolicyServer))
-    val nodeModes    = appliedNodes.flatMap(id => nodeFacts.get(id).map(_.rudderSettings.policyMode))
-    val lines        = getDirectivesComplianceDetails(
-      report.report.directives.values.toList,
-      directiveLib,
-      globalMode,
-      ComputePolicyMode.directiveModeOnRule(nodeModes, globalMode)
-    )
-
-    JsTableData(lines)
-  }
-
->>>>>>> cd401236
   // From Node Point of view
   private def getDirectivesComplianceDetails(
       directivesReport: List[DirectiveStatusReport],
