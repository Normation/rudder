/*
 *************************************************************************************
 * Copyright 2011-2013 Normation SAS
 *************************************************************************************
 *
 * This file is part of Rudder.
 *
 * Rudder is free software: you can redistribute it and/or modify
 * it under the terms of the GNU General Public License as published by
 * the Free Software Foundation, either version 3 of the License, or
 * (at your option) any later version.
 *
 * In accordance with the terms of section 7 (7. Additional Terms.) of
 * the GNU General Public License version 3, the copyright holders add
 * the following Additional permissions:
 * Notwithstanding to the terms of section 5 (5. Conveying Modified Source
 * Versions) and 6 (6. Conveying Non-Source Forms.) of the GNU General
 * Public License version 3, when you create a Related Module, this
 * Related Module is not considered as a part of the work and may be
 * distributed under the license agreement of your choice.
 * A "Related Module" means a set of sources files including their
 * documentation that, without modification of the Source Code, enables
 * supplementary functions or services in addition to those offered by
 * the Software.
 *
 * Rudder is distributed in the hope that it will be useful,
 * but WITHOUT ANY WARRANTY; without even the implied warranty of
 * MERCHANTABILITY or FITNESS FOR A PARTICULAR PURPOSE.  See the
 * GNU General Public License for more details.
 *
 * You should have received a copy of the GNU General Public License
 * along with Rudder.  If not, see <http://www.gnu.org/licenses/>.

 *
 *************************************************************************************
 */
package com.normation.rudder.web.components.popup

import bootstrap.liftweb.RudderConfig
import com.normation.eventlog.ModificationId
import com.normation.rudder.domain.policies.*
import com.normation.rudder.domain.workflows.ChangeRequestId
import com.normation.rudder.facts.nodes.ChangeContext
import com.normation.rudder.services.workflows.ChangeRequestService
import com.normation.rudder.services.workflows.RuleChangeRequest
import com.normation.rudder.services.workflows.RuleModAction
import com.normation.rudder.services.workflows.WorkflowService
import com.normation.rudder.users.CurrentUser
import com.normation.rudder.web.ChooseTemplate
import com.normation.rudder.web.model.*
import net.liftweb.common.*
import net.liftweb.http.DispatchSnippet
import net.liftweb.http.SHtml
import net.liftweb.http.js.*
import net.liftweb.http.js.JE.*
import net.liftweb.http.js.JsCmds.*
import net.liftweb.util.Helpers.*
import org.joda.time.DateTime
import scala.xml.*

/**
 * Validation pop-up for modification on rules only.
 *
 * The validation pop-up contains 2 mains parts, optionnaly empty:
 *
 * - the workflows part (asking what to do if the wf is enable)
 * - the change message
 *
 */

object RuleModificationValidationPopup extends Loggable {
  val htmlId_popupContainer = "validationContainer"

  private def html: NodeSeq = ChooseTemplate(
    "templates-hidden" :: "Popup" :: "RuleModificationValidationPopup" :: Nil,
    "component-validationpopup"
  )

  /* Text variation for
   * - Rules
   * - Enable & disable (for rule), delete, modify (save)
   */
  private def titles(action: RuleModAction) = s"${action.name.capitalize} a Rule"

  private def explanationMessages(action: RuleModAction) = {
    <div class="row">
      <h4 class="col-xl-12 col-md-12 col-sm-12 text-center">
          Are you sure that you want to {action.name} this Rule?
      </h4>
    </div>
  }

}

class RuleModificationValidationPopup(
    changeRequest:   RuleChangeRequest,
    workflowService: WorkflowService, // workflow used to validate that change request

    onSuccessCallBack: (Either[Rule, ChangeRequestId]) => JsCmd = { x => Noop },
    onFailureCallback: () => JsCmd = { () => Noop },
    parentFormTracker: Option[FormTracker] = None
) extends DispatchSnippet with Loggable {

  import RuleModificationValidationPopup.*

  private val userPropertyService = RudderConfig.userPropertyService
  private[this] val uuidGen       = RudderConfig.stringUuidGenerator

  val validationNeeded: Boolean = workflowService.needExternalValidation()

  def dispatch: PartialFunction[String, NodeSeq => NodeSeq] = { case "popupContent" => { _ => popupContent() } }

  def popupContent(): NodeSeq = {
    import RuleModAction.*
    val (buttonName, classForButton) = (validationNeeded, changeRequest.action) match {
      case (false, Update)  => ("Update", "btn-success")
      case (false, Delete)  => ("Delete", "btn-danger")
      case (false, Enable)  => ("Enable", "btn-primary")
      case (false, Disable) => ("Disable", "btn-primary")
      case (false, Create)  => ("Create", "btn-success")
      case (false, _)       => ("Save", "btn-success")
      case (true, _)        => ("Open request", "wideButton btn-primary")
    }

    val titleWorkflow = validationNeeded match {
      case true  =>
        <h4 class="text-center titleworkflow">Are you sure that you want to {changeRequest.action.name} this rule?</h4>
          <h4 class="col-xl-12 col-md-12 col-sm-12 audit-title">Change Request</h4>
          <hr class="css-fix"/>
          <div class="text-center alert alert-info">
            <span class="fa fa-info-circle"></span>
            Workflows are enabled, your change has to be validated in a Change request
          </div>
      case false => explanationMessages(changeRequest.action)
    }
    (
      "#validationForm" #> { (xml: NodeSeq) => SHtml.ajaxForm(xml) } andThen
      "#dialogTitle *" #> titles(changeRequest.action) &
      "#titleWorkflow *" #> titleWorkflow &
      "#changeRequestName" #> {
        if (validationNeeded) {
          changeRequestName.toForm
        } else {
          Full(NodeSeq.Empty)
        }
      } &
      ".reasonsFieldsetPopup" #> {
        crReasons.map { f =>
          <div>
            {
            if (!validationNeeded) {
              <h4 class="col-xl-12 col-md-12 col-sm-12 audit-title">Change Audit Log</h4>
            }
          }
              {f.toForm_!}
          </div>
        }
      } &
      "#saveStartWorkflow" #> (SHtml.ajaxSubmit(
        buttonName,
        () => onSubmit(),
        ("class" -> classForButton)
      ) % ("id" -> "createDirectiveSaveButton") % ("tabindex" -> "3")) andThen
      ".notifications *" #> updateAndDisplayNotifications()
    )(html)
  }

  ///////////// fields for category settings ///////////////////

  private val crReasons = {
    import com.normation.rudder.web.services.ReasonBehavior.*
    (userPropertyService.reasonsFieldBehavior: @unchecked) match {
      case Disabled  => None
      case Mandatory => Some(buildReasonField(true, "subContainerReasonField"))
      case Optionnal => Some(buildReasonField(false, "subContainerReasonField"))
    }
  }

  def buildReasonField(mandatory: Boolean, containerClass: String = "twoCol"): WBTextAreaField = {
    new WBTextAreaField("Change audit message", "") {
      override def setFilter   = notNull _ :: trim _ :: Nil
      override def inputField  = super.inputField % ("style" -> "height:8em;") % ("tabindex" -> "2") % ("placeholder" -> {
        userPropertyService.reasonsFieldExplanation
      })
      // override def subContainerClassName = containerClass
      override def validations = {
        if (mandatory) {
          valMinLen(5, "The reason must have at least 5 characters.") _ :: Nil
        } else {
          Nil
        }
      }
    }
  }

  private val defaultRequestName = s"${changeRequest.action.name.capitalize} Rule ${changeRequest.newRule.name}"

  private val changeRequestName = new WBTextField("Change request title", defaultRequestName) {
    override def setFilter      = notNull _ :: trim _ :: Nil
    override def errorClassName = "col-xl-12 errors-container"
    override def inputField     =
      super.inputField % ("onkeydown" -> "return processKey(event , 'createDirectiveSaveButton')") % ("tabindex" -> "1")
    override def validations =
      valMinLen(1, "Name must not be empty") _ :: Nil
  }

  // The formtracker needs to check everything only if there is workflow
  private val formTracker = {
    val fields = crReasons.toList ::: {
      if (validationNeeded) changeRequestName :: Nil
      else Nil
    }

    new FormTracker(fields)
  }

  private def error(msg: String) = <span>{msg}</span>

<<<<<<< HEAD
  private def closePopup(): JsCmd = {
    JsRaw("""hideBsModal('confirmUpdateActionDialog');""")
=======
  private[this] def closePopup(): JsCmd = {
    JsRaw("""$('#confirmUpdateActionDialog').bsModal('hide');""") // JsRaw ok, const
>>>>>>> c02538a7
  }

  /**
   * Update the form when something happened
   */
  private def updateFormClientSide(): JsCmd = {
    SetHtml(htmlId_popupContainer, popupContent())
  }

  private def ruleDiffFromAction(): Box[ChangeRequestRuleDiff] = {
    import RuleModAction.*

    changeRequest.previousRule match {
      case None =>
        changeRequest.action match {
          case Update | Create =>
            Full(AddRuleDiff(changeRequest.newRule))
          case _               =>
            Failure(s"Action ${changeRequest.action.name} is not possible on a new Rule")
        }

      case Some(d) =>
        changeRequest.action match {
          case Delete                             => Full(DeleteRuleDiff(changeRequest.newRule))
          case Update | Disable | Enable | Create => Full(ModifyToRuleDiff(changeRequest.newRule))
          case _                                  => Failure(s"Action ${changeRequest.action.name} is not possible on a existing Rule")
        }
    }
  }

  def onSubmit(): JsCmd = {
    if (formTracker.hasErrors) {
      onFailure
    } else {
      // based on the choice of the user, create or update a Change request
      val savedChangeRequest = {
        for {
          diff <- ruleDiffFromAction()
          cr    = ChangeRequestService.createChangeRequestFromRule(
                    changeRequestName.get,
                    crReasons.map(_.get).getOrElse(""),
                    changeRequest.newRule,
                    changeRequest.previousRule,
                    diff,
                    CurrentUser.actor,
                    crReasons.map(_.get)
                  )
          id   <- workflowService.startWorkflow(cr)(
                    ChangeContext(
                      ModificationId(uuidGen.newUuid),
                      CurrentUser.actor,
                      new DateTime(),
                      crReasons.map(_.get),
                      None,
                      CurrentUser.nodePerms
                    )
                  )
        } yield {
          id
        }
      }
      savedChangeRequest match {
        case Full(id) =>
          if (validationNeeded)
            closePopup() & onSuccessCallBack(Right(id))
          else
            closePopup() & onSuccessCallBack(Left(changeRequest.newRule))
        case eb: EmptyBox =>
          val e = (eb ?~! "Error when trying to save your modification")
          parentFormTracker.map(_.addFormError(error(e.messageChain)))
          logger.error(e.messageChain)
          e.chain.foreach { ex =>
            parentFormTracker.map(x => x.addFormError(error(ex.messageChain)))
            logger.error(s"Exception when trying to update a change request:", ex)
          }
          onFailureCallback()
      }
    }
  }

  private def onFailure: JsCmd = {
    formTracker.addFormError(error("There was a problem with your request"))
    updateFormClientSide()
  }

  private def updateAndDisplayNotifications(): NodeSeq = {
    val notifications = formTracker.formErrors
    formTracker.cleanErrors
    if (notifications.isEmpty) NodeSeq.Empty
    else {
      val html = {
        <div id="notifications" class="alert alert-danger text-center col-xl-12 col-sm-12 col-md-12" role="alert"><ul class="text-danger">{
          notifications.map(n => <li>{n}</li>)
        }</ul></div>
      }
      html
    }
  }
}<|MERGE_RESOLUTION|>--- conflicted
+++ resolved
@@ -216,13 +216,8 @@
 
   private def error(msg: String) = <span>{msg}</span>
 
-<<<<<<< HEAD
   private def closePopup(): JsCmd = {
-    JsRaw("""hideBsModal('confirmUpdateActionDialog');""")
-=======
-  private[this] def closePopup(): JsCmd = {
-    JsRaw("""$('#confirmUpdateActionDialog').bsModal('hide');""") // JsRaw ok, const
->>>>>>> c02538a7
+    JsRaw("""hideBsModal('confirmUpdateActionDialog');""") // JsRaw ok, const
   }
 
   /**
