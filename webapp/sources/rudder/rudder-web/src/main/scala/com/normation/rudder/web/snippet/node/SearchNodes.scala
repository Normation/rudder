--- conflicted
+++ resolved
@@ -238,11 +238,7 @@
         setCreationPopup(r.getQuery(), r.getSrvList())
         // update UI
         SetHtml("createGroupContainer", createPopup) &
-<<<<<<< HEAD
-        JsRaw(""" initBsModal("createGroupPopup") """)
-=======
-        JsRaw(""" createPopup("createGroupPopup") """) // JsRaw ok, const
->>>>>>> c02538a7
+        JsRaw(""" initBsModal("createGroupPopup") """) // JsRaw ok, const
 
       case eb: EmptyBox => Alert("Error when trying to retrieve the request, please try again")
     }
