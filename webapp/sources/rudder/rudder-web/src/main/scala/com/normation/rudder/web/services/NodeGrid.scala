/*
 *************************************************************************************
 * Copyright 2011 Normation SAS
 *************************************************************************************
 *
 * This file is part of Rudder.
 *
 * Rudder is free software: you can redistribute it and/or modify
 * it under the terms of the GNU General Public License as published by
 * the Free Software Foundation, either version 3 of the License, or
 * (at your option) any later version.
 *
 * In accordance with the terms of section 7 (7. Additional Terms.) of
 * the GNU General Public License version 3, the copyright holders add
 * the following Additional permissions:
 * Notwithstanding to the terms of section 5 (5. Conveying Modified Source
 * Versions) and 6 (6. Conveying Non-Source Forms.) of the GNU General
 * Public License version 3, when you create a Related Module, this
 * Related Module is not considered as a part of the work and may be
 * distributed under the license agreement of your choice.
 * A "Related Module" means a set of sources files including their
 * documentation that, without modification of the Source Code, enables
 * supplementary functions or services in addition to those offered by
 * the Software.
 *
 * Rudder is distributed in the hope that it will be useful,
 * but WITHOUT ANY WARRANTY; without even the implied warranty of
 * MERCHANTABILITY or FITNESS FOR A PARTICULAR PURPOSE.  See the
 * GNU General Public License for more details.
 *
 * You should have received a copy of the GNU General Public License
 * along with Rudder.  If not, see <http://www.gnu.org/licenses/>.

 *
 *************************************************************************************
 */

package com.normation.rudder.web.services

import com.normation.appconfig.ReadConfigService
import com.normation.box.*
import com.normation.errors.*
import com.normation.inventory.domain.InventoryStatus
import com.normation.inventory.domain.NodeId
import com.normation.rudder.domain.servers.Srv
import com.normation.rudder.facts.nodes.CoreNodeFactRepository
import com.normation.rudder.facts.nodes.QueryContext
import com.normation.rudder.facts.nodes.SelectFacts
import com.normation.rudder.reports.execution.RoReportsExecutionRepository
import com.normation.rudder.web.ChooseTemplate
import com.normation.utils.Utils.isEmpty
import net.liftweb.common.*
import net.liftweb.http.*
import net.liftweb.http.js.*
import net.liftweb.http.js.JE.*
import net.liftweb.http.js.JsCmds.*
import net.liftweb.json.*
import net.liftweb.util.Helpers.*
import org.apache.commons.text.StringEscapeUtils
import org.slf4j
import org.slf4j.LoggerFactory
import scala.xml.*

object NodeGrid {
  val logger: slf4j.Logger = LoggerFactory.getLogger(classOf[NodeGrid])
}

/**
 * a case class used to pass the JSON that contains id of
 * the node we want args for
 */
final case class JsonArg(jsid: String, id: String, status: String)

/**
 * Present a grid of server in a jQuery Datatable
 * widget.
 *
 * To use it:
 * - add the need js/css dependencies by adding the result
 *   of head() in the calling template head
 * - call the display(servers) method
 */
final class NodeGrid(
    agentRunsRepo: RoReportsExecutionRepository,
    nodeFactRepo:  CoreNodeFactRepository,
    configService: ReadConfigService
) extends Loggable {

  private def tableTemplate = ChooseTemplate(
    List("templates-hidden", "server_grid"),
    "servergrid-table"
  )

  def displayAndInit(
      servers:    Seq[Srv],
      tableId:    String,
      columns:    Seq[(Node, Srv => NodeSeq)] = Seq(), // these need to be XSS-escaped
      aoColumns:  String = "",
      searchable: Boolean = true,
      paginate:   Boolean = true
  )(implicit qc: QueryContext): NodeSeq = {
    display(servers, tableId, columns, aoColumns) ++
    Script(initJs(tableId, columns, aoColumns, searchable, paginate))
  }

  def jsVarNameForId(tableId: String): String = StringEscapeUtils.escapeEcmaScript("oTable" + tableId)

  /*
   * Init Javascript for the table with ID
   * 'tableId'
   * columns need to be XSS-escaped
   */
  def initJs(
      tableId:    String,
      columns:    Seq[(Node, Srv => NodeSeq)] = Seq(),
      aoColumns:  String = "",
      searchable: Boolean,
      paginate:   Boolean
  )(implicit qc: QueryContext): JsCmd = {
    val jsTableId = StringEscapeUtils.escapeEcmaScript(tableId)

    JsRaw(s"""
        var ${jsVarNameForId(jsTableId)};
        /* Formating function for row details */
        function fnFormatDetails ( id ) {
          var sOut = '<span id="'+id+'" class="sgridbph"/>';
          return sOut;
        }
      """) & OnLoad( // JsRaw ok, escaped
      JsRaw(s"""
          /* Event handler function */
          ${jsVarNameForId(jsTableId)} = $$('#${jsTableId}').dataTable({
            "asStripeClasses": [ 'color1', 'color2' ],
            "bAutoWidth": false,
            "bFilter" : ${searchable},
            "bPaginate" : ${paginate},
            "bLengthChange": true,
            "bStateSave": true,
                    "fnStateSave": function (oSettings, oData) {
                      localStorage.setItem( 'DataTables_${jsTableId}', JSON.stringify(oData) );
                    },
                    "fnStateLoad": function (oSettings) {
                      return JSON.parse( localStorage.getItem('DataTables_${jsTableId}') );
                    },
            "bJQueryUI": false,
            "aaSorting": [[ 0, "asc" ]],
            "sPaginationType": "full_numbers",
            "oLanguage": {
              "sSearch": ""
            },
            "aoColumns": [
              { "sWidth": "30%" },
              { "sWidth": "27%" },
              { "sWidth": "20%", "render": (data, type) => ( type !== "exportCsv" ? data : $$(data).find(".ip").map(function() {return this.innerHTML;}).get().join() )  } ${aoColumns}
            ],
            "lengthMenu": [ [10, 25, 50, 100, 500, 1000, -1], [10, 25, 50, 100, 500, 1000, "All"] ],
            "pageLength": 25 ,
            "sDom": '<"dataTables_wrapper_top d-flex" f <"d-flex ms-auto my-auto" B>>rt<"dataTables_wrapper_bottom"lip>',
            "buttons" : [ csvButtonConfig("${tableId}") ]
          });
            """) &   // JsRaw ok, escaped
      initJsCallBack(jsTableId)
    )

  }

  /**
   * Initialize JS callback bound to the servername item
   * You will have to do that for line added after table
   * initialization.
   */
  def initJsCallBack(tableId: String)(implicit qc: QueryContext): JsCmd = {
    JsRaw(s"""$$( ${jsVarNameForId(tableId)}.fnGetNodes() ).each( function () {
          $$(this).click( function (event) {
            var source = event.target || event.srcElement;
            event.stopPropagation();
            if(!( $$(source).is("button") || $$(source).is("input") )){
              var opened = $$(this).prop("open");
              if (opened && opened.match("opened")) {
                $$(this).prop("open", "closed");
                $$(this).find("span.listclose").removeClass("listclose").addClass("listopen");
                ${jsVarNameForId(tableId)}.fnClose(this);
              } else {
                $$(this).prop("open", "opened");
                $$(this).find("span.listopen").removeClass("listopen").addClass("listclose");
                var jsid = $$(this).attr("jsuuid");
                var node = $$(this).attr("nodeid");
                var ajaxParam = JSON.stringify({"jsid":jsid , "id":$$(this).attr("nodeid") , "status":$$(this).attr("nodeStatus")});
                ${jsVarNameForId(tableId)}.fnOpen( this, fnFormatDetails(jsid), 'details' );
                ${SHtml.ajaxCall(JsVar("ajaxParam"), details)._2.toJsCmd}
              }
            }
          } );
        } )
      """) // JsRaw ok, escaped
  }

  /**
   * Build the HTML grid of server, with all its row
   * initilialized.
   * This method does not initialize grid's Javascript,
   * use <code>displayAndInit</code> for that.
   *
   * @parameter : servers
   *    the list of servers to display
   * @parameter : columns
   *    a list of supplementary column to add in the grid,
   *    where the _1 is the header, and the (server => NodeSeq)
   *    is the content of the column
   * @parameter aoColumns : the javascript for the datatable
   */

  def display(
      servers:   Seq[Srv],
      tableId:   String,
      columns:   Seq[(Node, Srv => NodeSeq)] = Seq(),
      aoColumns: String = ""
  ): NodeSeq = {
    // bind the table
    val headers: NodeSeq = columns flatMap { c => <th>{c._1}</th> }
    def escapeHTML(s: String) = StringEscapeUtils.escapeHtml4(s)

    def serverLine(server: Srv): NodeSeq = {
      (".hostname *" #> {
        (if (isEmpty(server.hostname)) "(Missing host name) " + server.id.value else escapeHTML(server.hostname))
      } &
      ".fullos *" #> escapeHTML(server.osFullName) &
      ".ips *" #> ((server.ips.flatMap(ip => <li class="ip">{escapeHTML(ip)}</li>)):           NodeSeq) &
      ".other" #> ((columns flatMap { c => <td style="overflow:hidden">{c._2(server)}</td> }): NodeSeq) &
      ".nodetr [jsuuid]" #> { server.id.value.replaceAll("-", "") } &
      ".nodetr [nodeid]" #> { server.id.value } &
      ".nodetr [nodestatus]" #> { server.status.name })(datatableXml)
    }

    val lines: NodeSeq = servers.flatMap(serverLine)

    ("table [id]" #> tableId &
    "#header *+" #> headers &
    "#lines *" #> lines).apply(tableTemplate)
  }
  private val datatableXml = {
    <tr class="nodetr curspoint" jsuuid="id" nodeid="nodeid" nodestatus="status">
      <td class="curspoint"><span class="hostname listopen"></span></td>
      <td class="fullos curspoint"></td>
      <td class="curspoint"><ul class="ips"></ul></td>
      <td class="other"></td>
    </tr>
  }

  /**
   * We expect a json string with paramaters:
   * jsid: javascript id
   * id: the nodeid
   * status: the node status (pending, accecpted)
   */
  private def details(jsonArg: String)(implicit qc: QueryContext): JsCmd = {
    import net.liftweb.common.Box.*
    implicit val formats = DefaultFormats

    (for {
<<<<<<< HEAD
      json       <- tryo(parse(jsonArg)).toIO.chainError("Error when trying to parse argument for node")
      // avoid Compiler synthesis of Manifest and OptManifest is deprecated
      arg        <- tryo(json.extract[JsonArg]: @annotation.nowarn("cat=deprecation")).toIO
      status     <- InventoryStatus(arg.status).notOptional("Status parameter is mandatory")
      nodeId      = NodeId(arg.id)
      nodeFact   <- nodeFactRepo
                      .slowGetCompat(nodeId, status, SelectFacts.noSoftware)
                      .notOptional(s"Error when trying to find information for node '${nodeId.value}'")
      globalMode <- configService
                      .rudder_global_policy_mode()
                      .chainError(
                        s" Could not get global policy mode when getting node '${nodeId}' details"
                      )
=======
      json            <- tryo(parse(jsonArg)).toIO.chainError("Error when trying to parse argument for node")
      arg             <- tryo(json.extract[JsonArg]).toIO
      status          <- InventoryStatus(arg.status).notOptional("Status parameter is mandatory")
      nodeId           = NodeId(arg.id)
      agentRunsByNode <- agentRunsRepo.getNodesLastRun(nodeIds = Set(nodeId))
      agentRun         = agentRunsByNode.get(nodeId).flatten
      nodeFact        <- nodeFactRepo
                           .slowGetCompat(nodeId, status, SelectFacts.noSoftware)
                           .notOptional(s"Error when trying to find information for node '${nodeId.value}'")
      globalMode      <- configService
                           .rudder_global_policy_mode()
                           .chainError(
                             s" Could not get global policy mode when getting node '${nodeId}' details"
                           )
>>>>>>> 3c1c8958

    } yield (nodeId, agentRun, nodeFact, arg.jsid, status, globalMode)).toBox match {
      case Full((nodeId, agentRun, nodeFact, jsid, status, globalMode)) =>
        // Node may not be available, so we look for it outside the for comprehension
        SetHtml(jsid, DisplayNode.showPannedContent(agentRun, nodeFact, globalMode)) &
        DisplayNode.jsInit(nodeFact.id, "")
      case e: EmptyBox =>
        logger.debug((e ?~! "error").messageChain)
        Alert("Called id is not valid: %s".format(jsonArg))
    }
  }
}<|MERGE_RESOLUTION|>--- conflicted
+++ resolved
@@ -258,23 +258,9 @@
     implicit val formats = DefaultFormats
 
     (for {
-<<<<<<< HEAD
-      json       <- tryo(parse(jsonArg)).toIO.chainError("Error when trying to parse argument for node")
+      json            <- tryo(parse(jsonArg)).toIO.chainError("Error when trying to parse argument for node")
       // avoid Compiler synthesis of Manifest and OptManifest is deprecated
-      arg        <- tryo(json.extract[JsonArg]: @annotation.nowarn("cat=deprecation")).toIO
-      status     <- InventoryStatus(arg.status).notOptional("Status parameter is mandatory")
-      nodeId      = NodeId(arg.id)
-      nodeFact   <- nodeFactRepo
-                      .slowGetCompat(nodeId, status, SelectFacts.noSoftware)
-                      .notOptional(s"Error when trying to find information for node '${nodeId.value}'")
-      globalMode <- configService
-                      .rudder_global_policy_mode()
-                      .chainError(
-                        s" Could not get global policy mode when getting node '${nodeId}' details"
-                      )
-=======
-      json            <- tryo(parse(jsonArg)).toIO.chainError("Error when trying to parse argument for node")
-      arg             <- tryo(json.extract[JsonArg]).toIO
+      arg             <- tryo(json.extract[JsonArg]: @annotation.nowarn("cat=deprecation")).toIO
       status          <- InventoryStatus(arg.status).notOptional("Status parameter is mandatory")
       nodeId           = NodeId(arg.id)
       agentRunsByNode <- agentRunsRepo.getNodesLastRun(nodeIds = Set(nodeId))
@@ -287,7 +273,6 @@
                            .chainError(
                              s" Could not get global policy mode when getting node '${nodeId}' details"
                            )
->>>>>>> 3c1c8958
 
     } yield (nodeId, agentRun, nodeFact, arg.jsid, status, globalMode)).toBox match {
       case Full((nodeId, agentRun, nodeFact, jsid, status, globalMode)) =>
