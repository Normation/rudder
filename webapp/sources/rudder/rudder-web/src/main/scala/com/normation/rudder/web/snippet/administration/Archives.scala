/*
 *************************************************************************************
 * Copyright 2011 Normation SAS
 *************************************************************************************
 *
 * This file is part of Rudder.
 *
 * Rudder is free software: you can redistribute it and/or modify
 * it under the terms of the GNU General Public License as published by
 * the Free Software Foundation, either version 3 of the License, or
 * (at your option) any later version.
 *
 * In accordance with the terms of section 7 (7. Additional Terms.) of
 * the GNU General Public License version 3, the copyright holders add
 * the following Additional permissions:
 * Notwithstanding to the terms of section 5 (5. Conveying Modified Source
 * Versions) and 6 (6. Conveying Non-Source Forms.) of the GNU General
 * Public License version 3, when you create a Related Module, this
 * Related Module is not considered as a part of the work and may be
 * distributed under the license agreement of your choice.
 * A "Related Module" means a set of sources files including their
 * documentation that, without modification of the Source Code, enables
 * supplementary functions or services in addition to those offered by
 * the Software.
 *
 * Rudder is distributed in the hope that it will be useful,
 * but WITHOUT ANY WARRANTY; without even the implied warranty of
 * MERCHANTABILITY or FITNESS FOR A PARTICULAR PURPOSE.  See the
 * GNU General Public License for more details.
 *
 * You should have received a copy of the GNU General Public License
 * along with Rudder.  If not, see <http://www.gnu.org/licenses/>.

 *
 *************************************************************************************
 */

package com.normation.rudder.web.snippet.administration

import bootstrap.liftweb.RudderConfig
import com.normation.box.*
import com.normation.errors.*
import com.normation.eventlog.EventActor
import com.normation.eventlog.ModificationId
import com.normation.rudder.domain.archives.ArchiveType
import com.normation.rudder.facts.nodes.ChangeContext
import com.normation.rudder.facts.nodes.QueryContext
import com.normation.rudder.git.GitArchiveId
import com.normation.rudder.git.GitCommitId
import com.normation.rudder.repository.*
import com.normation.rudder.rest.lift.SystemApiService11
import com.normation.rudder.users.CurrentUser
import com.normation.rudder.web.snippet.WithNonce
import com.normation.utils.DateFormaterService
import java.util.Base64
import net.liftweb.common.*
import net.liftweb.http.*
import net.liftweb.http.js.*
import net.liftweb.http.js.JE.*
import net.liftweb.http.js.JsCmds.*
import net.liftweb.util.Helpers.*
import org.eclipse.jgit.lib.PersonIdent
import org.joda.time.DateTime
import scala.xml.Elem
import scala.xml.NodeSeq
import scala.xml.Text

class Archives extends DispatchSnippet with Loggable {

  private val DL_NAME = "Download as zip"

  private val itemArchiver       = RudderConfig.itemArchiveManager
  private val personIdentService = RudderConfig.personIdentService
  private val uuidGen            = RudderConfig.stringUuidGenerator
  private val systemApiService: SystemApiService11 = RudderConfig.systemApiService

  private val noElements = NotArchivedElements(Seq(), Seq(), Seq())

  def dispatch: PartialFunction[String, NodeSeq => NodeSeq] = {
    case "allForm"              => allForm(CurrentUser.queryContext)
    case "rulesForm"            => rulesForm
    case "groupLibraryForm"     => groupLibraryForm(CurrentUser.queryContext)
    case "directiveLibraryForm" => directiveLibraryForm
    case "parametersForm"       => parametersForm
  }

  // TODO: this can be rewritten more easily with context function types in Scala 3
  type ImportFuncParams = (GitCommitId, PersonIdent, Boolean)
  private def restoreWithImport(
      importFunction: ImportFuncParams => ChangeContext => IOResult[GitCommitId]
  ): (GitCommitId, PersonIdent, Boolean) => IOResult[GitCommitId] = (commit, commiter, includeSystem) => {
    implicit val qc: QueryContext  = CurrentUser.queryContext
    implicit val cc: ChangeContext = ChangeContext(
      ModificationId(uuidGen.newUuid),
      qc.actor,
      new DateTime(),
      Some("User requested archive restoration to commit %s".format(commit.value)),
      None,
      qc.nodePerms
    )
    importFunction((commit, commiter, false))(cc)
  }

  /**
   * Export all items (CR, Active Techniques library, groups)
   * Advertise on success and error
   */
  private def allForm(implicit qc: QueryContext) = {
    actionFormBuilder(
      formName = "allForm",
      archiveButtonId = "exportAllButton",
      archiveButtonName = "Archive everything",
      archiveFunction = itemArchiver.exportAll,
      archiveErrorMessage = "Error when exporting groups, parameters, directive library and rules.",
      archiveSuccessDebugMessage =
        s => s"Exporting groups, parameters, directive library and rules on user request, archive id: ${s}",
      archiveDateSelectId = "importAllSelect",
      archiveListFunction = () => itemArchiver.getFullArchiveTags,
      restoreButtonId = "importAllButton",
      restoreButtonName = "Restore everything",
      restoreFunction =
        restoreWithImport((ps: ImportFuncParams) => (cc: ChangeContext) => (itemArchiver.importAll(ps._1, ps._2, ps._3)(cc))),
      restoreErrorMessage = "Error when importing groups, parameters, directive library and rules.",
      restoreSuccessDebugMessage = "Importing groups, parameters, directive library and rules on user request",
      downloadButtonId = "downloadAllButton",
      downloadButtonName = DL_NAME,
      downloadRestAction = ArchiveType.All
    )
  }

  private def rulesForm = {
    actionFormBuilder(
      formName = "rulesForm",
      archiveButtonId = "exportRulesButton",
      archiveButtonName = "Archive rules",
      archiveFunction = (a, b, c, d, e) => itemArchiver.exportRules(a, b, c, d, e).map(x => (x, noElements)),
      archiveErrorMessage = "Error when exporting rules.",
      archiveSuccessDebugMessage = s => "Exporting rules on user request, archive id: %s".format(s),
      archiveDateSelectId = "importRulesSelect",
      archiveListFunction = () => itemArchiver.getRulesTags,
      restoreButtonId = "importRulesButton",
      restoreButtonName = "Restore rules",
      restoreFunction =
        restoreWithImport((ps: ImportFuncParams) => (cc: ChangeContext) => (itemArchiver.importRules(ps._1, ps._2, ps._3)(cc))),
      restoreErrorMessage = "Error when importing rules.",
      restoreSuccessDebugMessage = "Importing rules on user request",
      downloadButtonId = "downloadRulesButton",
      downloadButtonName = DL_NAME,
      downloadRestAction = ArchiveType.Rules
    )
  }

  private def directiveLibraryForm = {
    actionFormBuilder(
      formName = "directiveLibraryForm",
      archiveButtonId = "exportDirectiveLibraryButton",
      archiveButtonName = "Archive directive library",
      archiveFunction = itemArchiver.exportTechniqueLibrary,
      archiveErrorMessage = "Error when exporting directive library.",
      archiveSuccessDebugMessage = s => "Exporting directive library on user request, archive id: %s".format(s),
      archiveDateSelectId = "importDirectiveLibrarySelect",
      archiveListFunction = () => itemArchiver.getTechniqueLibraryTags,
      restoreButtonId = "importDirectiveLibraryButton",
      restoreButtonName = "Restore directive library",
      restoreFunction = restoreWithImport((ps: ImportFuncParams) =>
        (cc: ChangeContext) => (itemArchiver.importTechniqueLibrary(ps._1, ps._2, ps._3)(cc))
      ),
      restoreErrorMessage = "Error when importing directive library.",
      restoreSuccessDebugMessage = "Importing directive library on user request",
      downloadButtonId = "downloadDirectiveLibraryButton",
      downloadButtonName = DL_NAME,
      downloadRestAction = ArchiveType.Directives
    )
  }

  private def groupLibraryForm(implicit qc: QueryContext) = {
    actionFormBuilder(
      formName = "groupLibraryForm",
      archiveButtonId = "exportGroupLibraryButton",
      archiveButtonName = "Archive groups",
      archiveFunction = (a, b, c, d, e) => itemArchiver.exportGroupLibrary(a, b, c, d, e).map(x => (x, noElements)),
      archiveErrorMessage = "Error when exporting groups.",
      archiveSuccessDebugMessage = s => "Exporting groups on user request, archive id: %s".format(s),
      archiveDateSelectId = "importGroupLibrarySelect",
      archiveListFunction = () => itemArchiver.getGroupLibraryTags,
      restoreButtonId = "importGroupLibraryButton",
      restoreButtonName = "Restore groups",
      restoreFunction = restoreWithImport((ps: ImportFuncParams) =>
        (cc: ChangeContext) => (itemArchiver.importGroupLibrary(ps._1, ps._2, ps._3)(cc))
      ),
      restoreErrorMessage = "Error when importing groups.",
      restoreSuccessDebugMessage = "Importing groups on user request",
      downloadButtonId = "downloadGroupLibraryButton",
      downloadButtonName = DL_NAME,
      downloadRestAction = ArchiveType.Groups
    )
  }

  private def parametersForm = {
    actionFormBuilder(
      formName = "parametersForm",
      archiveButtonId = "exportParametersButton",
      archiveButtonName = "Archive global properties",
      archiveFunction = (a, b, c, d, e) => itemArchiver.exportParameters(a, b, c, d, e).map(x => (x, noElements)),
      archiveErrorMessage = "Error when exporting global properties.",
      archiveSuccessDebugMessage = s => "Exporting global properties on user request, archive id: %s".format(s),
      archiveDateSelectId = "importParametersSelect",
      archiveListFunction = () => itemArchiver.getParametersTags,
      restoreButtonId = "importParametersButton",
      restoreButtonName = "Restore Parameters",
      restoreFunction = restoreWithImport((ps: ImportFuncParams) =>
        (cc: ChangeContext) => (itemArchiver.importParameters(ps._1, ps._2, ps._3)(cc))
      ),
      restoreErrorMessage = "Error when importing global properties.",
      restoreSuccessDebugMessage = "Importing global properties on user request",
      downloadButtonId = "downloadParametersButton",
      downloadButtonName = DL_NAME,
      downloadRestAction = ArchiveType.Parameters
    )
  }

  /**
   * Create a form with a validation button for an export or an import
   */
  private def actionFormBuilder(
      formName: String, // the element name to update on error/succes

      archiveButtonId: String, // input button

      archiveButtonName: String, // what is displayed on the button to the user

      archiveFunction: (
          PersonIdent,
          ModificationId,
          EventActor,
          Option[String],
          Boolean
      ) => IOResult[(GitArchiveId, NotArchivedElements)], // the actual logic to execute the action

      archiveErrorMessage: String, // error message to display to the user

      archiveSuccessDebugMessage: String => String, // debug log - the string param is the archive id

      archiveDateSelectId: String,
      archiveListFunction: () => IOResult[Map[DateTime, GitArchiveId]],
      restoreButtonId:     String, // input button id to restore an archive

      restoreButtonName: String, // what is displayed on the button to the user

      restoreFunction: (
          GitCommitId,
          PersonIdent,
          Boolean
      ) => IOResult[GitCommitId], // the actual logic to execute the action

      restoreErrorMessage: String, // error message to display to the user

      restoreSuccessDebugMessage: String, // debug log - the string param is the archive id

      downloadButtonId: String, // input button id to download the zip of an archive

      downloadButtonName: String, // what is displayed to download the zip of an archive

      downloadRestAction: ArchiveType // the specific action for the REST api, i.e the %s in: /api/system/archives/%s/zip
  ): IdMemoizeTransform = SHtml.idMemoize { outerXml =>
    var selectedCommitId = Option.empty[GitCommitId]

    def error(eb: EmptyBox, msg: String) = {
      val e = eb ?~! msg
      logger.error(e.messageChain)
      logger.error(e.exceptionChain.mkString("", "\n", ""))
      JsRaw(s"""createErrorNotification('${msg}')""") & // JsRaw ok, no user inputs
      Replace(formName, outerXml.applyAgain())
    }

    def success[T](msg: String, elements: NotArchivedElements) = {
      logger.debug(msg)

      if (!elements.isEmpty) {
        val cats = elements.categories.map {
          case CategoryNotArchived(catId, f) => "Error when archiving category with id '%s': %s".format(catId.value, f.fullMsg)
        }
        val ats  = elements.activeTechniques.map {
          case ActiveTechniqueNotArchived(atId, f) =>
            "Error when archiving active technique with id '%s': %s".format(atId.value, f.fullMsg)
        }
        val dirs = elements.directives.map {
          case DirectiveNotArchived(dirId, f) => "Error when archiving directive with id '%s': %s".format(dirId.value, f.fullMsg)
        }

        val all = cats ++ ats ++ dirs

        all.foreach(logger.warn(_))

        val error = "The archive was created but some element have not been archived." ++ all.map(msg => msg).mkString(". ")
        JsRaw(s"""createWarningNotification(${error})""") // JsRaw ok, no user inputs
      }

      Replace(formName, outerXml.applyAgain()) &
      successNotification
    }

    // our process method returns a
    // JsCmd which will be sent back to the browser
    // as part of the response
    def archive(): JsCmd = {
      (for {
        commiter <- personIdentService.getPersonIdentOrDefault(CurrentUser.actor.name)
        archive  <- archiveFunction(
                      commiter,
                      ModificationId(uuidGen.newUuid),
                      CurrentUser.actor,
                      Some("User requested archive creation"),
                      false
                    )
      } yield {
        archive
      }).toBox match {
        case eb: EmptyBox => error(eb, archiveErrorMessage)
        case Full((aid, notArchiveElements)) => success(archiveSuccessDebugMessage(aid.commit.value), notArchiveElements)
      }
    }

    def restore(): JsCmd = {
      selectedCommitId match {
        case None         => error(Empty, "A valid archive must be chosen")
        case Some(commit) =>
          (for {
            commiter <- personIdentService.getPersonIdentOrDefault(CurrentUser.actor.name)
            archive  <- restoreFunction(
                          commit,
                          commiter,
                          false
                        )
          } yield archive).toBox match {
            case eb: EmptyBox => error(eb, restoreErrorMessage)
            case Full(_) => success(restoreSuccessDebugMessage, noElements)
          }
      }
    }

    def download(): JsCmd = {
      selectedCommitId match {
        case None         => error(Empty, "A valid archive must be chosen")
        case Some(commit) =>
          systemApiService.getZip(commit.value, downloadRestAction) match {
            case Left(err)                => error(Empty, err)
            case Right((bytes, filename)) =>
              val base64 = Base64.getEncoder().encodeToString(bytes)
              Run(s"""saveByteArray("${filename}", "application/zip", base64ToArrayBuffer("${base64}"));""")
          }
      }

    }

    def buildCommitIdList: List[(Option[GitCommitId], String)] = {
      val baseOptions: List[(Option[GitCommitId], String)] = {
        (None, "Choose an archive to restore...") ::
        (Some(GitCommitId("HEAD")), "Latest Git commit") ::
        Nil
      }

      // and perhaps we have also some dates/rev tags
      val tagOptions: List[(Option[GitCommitId], String)] = archiveListFunction().toBox match {
        case Empty =>
          logger.debug("No archive available from tags")
          Nil
        case f: Failure =>
          logger.error(f ?~! "Error when looking for archives from tags")
          Nil

        case Full(m) =>
          m.toList.sortWith { case ((d1, _), (d2, _)) => d1.isAfter(d2) }.map {
            case (date, revTag) =>
              (Some(revTag.commit), DateFormaterService.getDisplayDate(date))
          }
      }
      baseOptions ::: tagOptions
    }

    ////////// Template filling //////////

    ("#" + archiveButtonId) #> {
      SHtml.ajaxSubmit(archiveButtonName, archive _, ("id" -> archiveButtonId), ("class", "btn btn-primary btn-archive"))
    } &
    ("#" + archiveDateSelectId) #> {
      // we have at least "Choose an archive to restore..." and "get archive from current Git HEAD"
      SHtml.selectObj[Option[GitCommitId]](
        buildCommitIdList,
        Full(selectedCommitId),
        id => selectedCommitId = id,
        ("id" -> archiveDateSelectId),
        ("class", "form-select")
      )
    } &
    ("#" + restoreButtonId) #> {
<<<<<<< HEAD
      (SHtml.ajaxSubmit(restoreButtonName, restore _, ("id" -> restoreButtonId), ("class", "btn btn-default")) ++
      WithNonce.scriptWithNonce(
        Script(
          OnLoad(
            JsRaw(
              """enableIfNonEmpty("%s", "%s");$("#%s").prop("disabled",true);"""
                .format(archiveDateSelectId, restoreButtonId, restoreButtonId)
            )
          )
        ) // JsRaw ok, all const values of actionFormBuilder
=======
      (SHtml.ajaxSubmit(
        restoreButtonName,
        () => {
          setConfirmationPopup(
            restoreButtonName,
            SHtml.ajaxButton(
              "Confirm",
              restore _,
              ("form"            -> formName),
              ("class"           -> "btn btn-success"),
              ("type"            -> "submit"),
              ("data-bs-dismiss" -> "modal")
            )
          )
        },
        ("id" -> restoreButtonId),
        ("class", "btn btn-default")
      ) ++
      Script(
        OnLoad(
          JsRaw(
            s"""enableIfNonEmpty("${archiveDateSelectId}", "${restoreButtonId}");$$("#${restoreButtonId}").prop("disabled",true);"""
          ) // JsRaw ok, all const values of actionFormBuilder
        )
>>>>>>> ce0c9f40
      )): NodeSeq
    } &
    ("#" + downloadButtonId) #> {
      (SHtml.ajaxSubmit(downloadButtonName, download _, ("id" -> downloadButtonId), ("class", "btn btn-default")) ++
      WithNonce.scriptWithNonce(
        Script(
          OnLoad(
            JsRaw(
              """enableIfNonEmpty("%s", "%s");$("#%s").prop("disabled",true);"""
                .format(archiveDateSelectId, downloadButtonId, downloadButtonId)
            )
          )
        ) // JsRaw ok, all const values of actionFormBuilder
      )): NodeSeq
    }
  }

  private def successNotification: JsCmd = {
    JsRaw("""createSuccessNotification()""") // JsRaw ok, const
  }

  ///////////// pop-ups ///////////////
  private def setConfirmationPopup(restoreMessage: String, submitElem: Elem): JsCmd = {
    SetHtml("archivesPopupTitle", Text(restoreMessage)) &
    Replace("archivesPopupSubmit", submitElem) &
    JsRaw(s"initBsModal('archivesPopup')")
  }
}<|MERGE_RESOLUTION|>--- conflicted
+++ resolved
@@ -394,18 +394,6 @@
       )
     } &
     ("#" + restoreButtonId) #> {
-<<<<<<< HEAD
-      (SHtml.ajaxSubmit(restoreButtonName, restore _, ("id" -> restoreButtonId), ("class", "btn btn-default")) ++
-      WithNonce.scriptWithNonce(
-        Script(
-          OnLoad(
-            JsRaw(
-              """enableIfNonEmpty("%s", "%s");$("#%s").prop("disabled",true);"""
-                .format(archiveDateSelectId, restoreButtonId, restoreButtonId)
-            )
-          )
-        ) // JsRaw ok, all const values of actionFormBuilder
-=======
       (SHtml.ajaxSubmit(
         restoreButtonName,
         () => {
@@ -424,14 +412,16 @@
         ("id" -> restoreButtonId),
         ("class", "btn btn-default")
       ) ++
-      Script(
-        OnLoad(
-          JsRaw(
-            s"""enableIfNonEmpty("${archiveDateSelectId}", "${restoreButtonId}");$$("#${restoreButtonId}").prop("disabled",true);"""
-          ) // JsRaw ok, all const values of actionFormBuilder
+      WithNonce.scriptWithNonce(
+        Script(
+          OnLoad(
+            JsRaw(
+              s"""enableIfNonEmpty("${archiveDateSelectId}", "${restoreButtonId}");$$("#${restoreButtonId}").prop("disabled",true);"""
+            )
+          )
         )
->>>>>>> ce0c9f40
-      )): NodeSeq
+      ) // JsRaw ok, all const values of actionFormBuilder
+      ): NodeSeq
     } &
     ("#" + downloadButtonId) #> {
       (SHtml.ajaxSubmit(downloadButtonName, download _, ("id" -> downloadButtonId), ("class", "btn btn-default")) ++
