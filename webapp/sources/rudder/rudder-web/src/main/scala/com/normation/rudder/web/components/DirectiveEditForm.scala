/*
 *************************************************************************************
 * Copyright 2011 Normation SAS
 *************************************************************************************
 *
 * This file is part of Rudder.
 *
 * Rudder is free software: you can redistribute it and/or modify
 * it under the terms of the GNU General Public License as published by
 * the Free Software Foundation, either version 3 of the License, or
 * (at your option) any later version.
 *
 * In accordance with the terms of section 7 (7. Additional Terms.) of
 * the GNU General Public License version 3, the copyright holders add
 * the following Additional permissions:
 * Notwithstanding to the terms of section 5 (5. Conveying Modified Source
 * Versions) and 6 (6. Conveying Non-Source Forms.) of the GNU General
 * Public License version 3, when you create a Related Module, this
 * Related Module is not considered as a part of the work and may be
 * distributed under the license agreement of your choice.
 * A "Related Module" means a set of sources files including their
 * documentation that, without modification of the Source Code, enables
 * supplementary functions or services in addition to those offered by
 * the Software.
 *
 * Rudder is distributed in the hope that it will be useful,
 * but WITHOUT ANY WARRANTY; without even the implied warranty of
 * MERCHANTABILITY or FITNESS FOR A PARTICULAR PURPOSE.  See the
 * GNU General Public License for more details.
 *
 * You should have received a copy of the GNU General Public License
 * along with Rudder.  If not, see <http://www.gnu.org/licenses/>.

 *
 *************************************************************************************
 */

package com.normation.rudder.web.components

import bootstrap.liftweb.RudderConfig
import com.normation.box.*
import com.normation.cfclerk.domain.Technique
import com.normation.cfclerk.domain.TechniqueId
import com.normation.cfclerk.domain.TechniqueVersion
import com.normation.rudder.domain.RudderLDAPConstants
import com.normation.rudder.domain.policies.*
import com.normation.rudder.domain.policies.PolicyMode.*
import com.normation.rudder.domain.policies.PolicyModeOverrides.Always
import com.normation.rudder.domain.policies.PolicyModeOverrides.Unoverridable
import com.normation.rudder.domain.workflows.*
import com.normation.rudder.facts.nodes.QueryContext
import com.normation.rudder.rule.category.RuleCategory
import com.normation.rudder.services.workflows.DGModAction
import com.normation.rudder.services.workflows.DirectiveChangeRequest
import com.normation.rudder.users.CurrentUser
import com.normation.rudder.web.ChooseTemplate
import com.normation.rudder.web.components.popup.CreateCloneDirectivePopup
import com.normation.rudder.web.components.popup.ModificationValidationPopup
import com.normation.rudder.web.model.*
import com.normation.zio.UnsafeRun
import net.liftweb.common.*
import net.liftweb.http.*
import net.liftweb.http.js.*
import net.liftweb.http.js.JE.*
import net.liftweb.http.js.JsCmds.*
import net.liftweb.util.*
import net.liftweb.util.Helpers.*
import org.apache.commons.text.StringEscapeUtils
import scala.xml.*

object DirectiveEditForm {

  private def body = ChooseTemplate(
    "templates-hidden" :: "components" :: "ComponentDirectiveEditForm" :: Nil,
    "component-body"
  )

  private def crForm = ChooseTemplate(
    "templates-hidden" :: "components" :: "ComponentDirectiveEditForm" :: Nil,
    "component-form"
  )
}

/**
 * The form that handles Directive edition (not creation)
 * - update name, description, parameters
 *
 * Parameters can not be null.
 */
class DirectiveEditForm(
    htmlId_policyConf:       String,
    technique:               Technique,
    activeTechnique:         ActiveTechnique,
    techniques:              Map[TechniqueVersion, Technique],
    val directive:           Directive,
    oldDirective:            Option[Directive],
    globalMode:              GlobalPolicyMode,
    isADirectiveCreation:    Boolean = false,
    onSuccessCallback:       (Either[Directive, ChangeRequestId]) => JsCmd,
    onMigrationCallback:     (Directive, Option[Directive]) => JsCmd,
    onFailureCallback:       () => JsCmd = { () => Noop },
    onRemoveSuccessCallBack: () => JsCmd = { () => Noop },
    displayTechniqueDetails: ActiveTechniqueId => JsCmd = { _ => Noop }
) extends DispatchSnippet with Loggable {

  import DirectiveEditForm.*

  val currentDirectiveSettingForm = new LocalSnippet[DirectiveEditForm]

  private val directiveEditorService = RudderConfig.directiveEditorService
  private val techniqueRepo          = RudderConfig.techniqueRepository
  private val roRuleRepo             = RudderConfig.roRuleRepository
  private val roRuleCategoryRepo     = RudderConfig.roRuleCategoryRepository
  private val workflowLevelService   = RudderConfig.workflowLevelService
  private val ncfTechniqueService    = RudderConfig.ncfTechniqueReader

  private val htmlId_save     = htmlId_policyConf + "Save"
  private val parameterEditor = {
    directiveEditorService.get(technique.id, directive.id.uid, directive.parameters) match {
      case Full(pe)         => pe
      case Empty            => {
        val errMsg = "Can not initialize the parameter editor for Directive %s " +
          "(template %s). No error returned"
        throw new IllegalArgumentException(errMsg.format(directive.id, technique.id))
      }
      case Failure(m, _, _) => {
        val errMsg = "Can not initialize the parameter editor for Directive %s " +
          "(template %s). Error message: %s"
        throw new IllegalArgumentException(errMsg.format(directive.id, technique.id, m))
      }
    }
  }

  val rules:        List[Rule]   = roRuleRepo.getAll(false).toBox.getOrElse(Seq()).toList
  val rootCategory: RuleCategory = roRuleCategoryRepo
    .getRootCategory()
    .toBox
    .getOrElse(
      throw new RuntimeException("Error when retrieving the rule root category - it is most likelly a bug. Pleae report.")
    )
  val directiveApp = new DirectiveApplicationManagement(directive, rules, rootCategory)
  def dispatch: PartialFunction[String, NodeSeq => NodeSeq] = {
    case "showForm" => { _ => showForm()(using CurrentUser.queryContext) }
  }

  def isNcfTechnique(id: TechniqueId): Boolean = {
    val test = for {
      res                           <- ncfTechniqueService.readTechniquesMetadataFile
      (techniquesEditor, methods, _) = res
      ids                            = techniquesEditor.map(_.id.value)
    } yield {
      ids.contains(id.name.value)
    }

    test.toBox match {
      case Full(res) => res
      case eb: EmptyBox => false
    }
  }

  def showForm()(implicit qc: QueryContext): NodeSeq = {
    (
      "#container [id]" #> htmlId_policyConf &
      "#editForm" #> showDirectiveForm()
    )(body)
  }

  def migrateButton(version: => TechniqueVersion, text: String, id: String = "migrationButton"): Elem = {
    <lift:authz role="directive_write">
      {
      SHtml.ajaxSubmit(
        text,
        () => {
          val newDirective = directive.copy(techniqueVersion = version)
          onMigrationCallback(newDirective, Some(directive))
        },
        ("id"    -> id),
        ("class" -> "btn btn-default")
      )
    }
    </lift:authz>
  }

  val displayDeprecationWarning: CssSel = technique.deprecrationInfo match {
    case Some(info) =>
      ("#deprecation-message *" #> info.message &
      "#migrate-button *" #> {
        (for {
          lastTechniqueVersion <- techniques.toSeq.sortBy(_._1).reverse.map(_._2).headOption
          if (lastTechniqueVersion.id.version != directive.techniqueVersion)
        } yield {
          Text("Please upgrade to a new version: ") ++
          migrateButton(lastTechniqueVersion.id.version, "Migrate now!", "deprecation-migration")
        }).getOrElse(NodeSeq.Empty)
      })
    case None       =>
      ("#deprecation-warning [class+]" #> "d-none")
  }

  def updateRuleDisplayer() = {
    val ruleDisplayer = {
      new RuleDisplayer(
        Some(directiveApp),
        "view",
        (_: Rule, _: String) => Noop,
        (_: Rule) => Noop,
        (_: Option[Rule]) => Noop,
        DisplayColumn.FromConfig,
        DisplayColumn.FromConfig
      ).display
    }
    SHtml.ajaxButton(
      "Target rules",
      () => SetHtml("directiveRulesTab", ruleDisplayer),
      ("class", "nav-link"),
      ("data-bs-toggle", "tab"),
      ("data-bs-target", "#rulesTab"),
      ("type", "button"),
      ("role", "tab"),
      ("aria-controls", "rulesTab"),
      ("aria-selected", "false")
    )
  }

  def showDirectiveForm()(implicit qc: QueryContext): NodeSeq = {

    val versionSelect   = if (isADirectiveCreation) {
      <div id="version" class="row wbBaseField form-group">
        <label for="version" class="col-sm-12 wbBaseFieldLabel">Technique version</label>
        <div  class="col-sm-12"><input  name="version" class="form-control" readonly="" value={
        directive.techniqueVersion.serialize
      }/></div>
      </div>
    } else { directiveVersion.toForm_! }
    val currentVersion  = showDeprecatedVersion(directive.techniqueVersion)
    // It is always a Full, but in case add a warning
    val versionSelectId = directiveVersion.uniqueFieldId match {
      case Full(id) => id
      case _        =>
        logger.warn("could not find id for migration select version")
        "id_not_found"
    }

    val (disableMessage, enableBtn) = (activeTechnique.isEnabled, directive._isEnabled) match {
      case (false, false) =>
        (
          "This Directive and its Technique are disabled.",
          <span>
            {SHtml.ajaxSubmit("Enable Directive", () => onSubmitDisable(DGModAction.Enable), ("class", "btn btn-sm btn-default"))}
            {
            SHtml.ajaxSubmit(
              "Enable Technique",
              () => displayTechniqueDetails(activeTechnique.id),
              ("class", "btn btn-sm btn-default")
            )
          }
          </span>
        )
      case (false, true)  =>
        (
          "The Technique of this Directive is disabled.",
          SHtml.ajaxSubmit(
            "Enable Technique",
            () => displayTechniqueDetails(activeTechnique.id),
            ("class", "btn btn-sm btn-default")
          )
        )
      case (true, false)  =>
        (
          "This Directive is disabled.",
          SHtml.ajaxSubmit("Enable", () => onSubmitDisable(DGModAction.Enable), ("class", "btn btn-sm btn-default"))
        )
      case (true, true)   =>
        ("", NodeSeq.Empty)
    }
    (
      "#editForm" #> { (n: NodeSeq) => SHtml.ajaxForm(n) } andThen
      // don't show the action button when we are creating a popup
      "#pendingChangeRequestNotification" #> { (xml: NodeSeq) =>
        PendingChangeRequestDisplayer.checkByDirective(xml, directive.id.uid)
      } &
      "#existingPrivateDrafts" #> displayPrivateDrafts &
      "#existingChangeRequests" #> displayChangeRequests &
      ".topLevelAction" #> ((xml: NodeSeq) => {
        if (isADirectiveCreation) NodeSeq.Empty
        else xml
      }) andThen
      ClearClearable &
      // activation button: show disactivate if activated
      "#directiveTitle" #> <span>{directive.name} {
        if (activeTechnique.isEnabled) NodeSeq.Empty else <span class="badge-disabled"></span>
      }</span> &
      "#shortDescription" #> (if (directive.shortDescription.isEmpty) NodeSeq.Empty
                              else <div class="header-description"><p>{directive.shortDescription}</p></div>) &
      "#disactivateButtonLabel" #> {
        if (directive.isEnabled) "Disable" else "Enable"
      } &
      "#removeAction" #> {
        SHtml.ajaxSubmit("Delete", () => onSubmitDelete(), ("class", "btn btn-danger"))
      } &
      "#desactivateAction" #> {
        val status = directive.isEnabled ? DGModAction.Disable | DGModAction.Enable
        SHtml.ajaxSubmit(status.name.capitalize, () => onSubmitDisable(status), ("class", "btn btn-default"))
      } &
      "#clone" #> SHtml.ajaxButton(
        Text("Clone"),
        () => clonePopup(),
        ("class", "btn btn-default"),
        ("type", "button")
      ) &
      // form and form fields
      "#techniqueName *" #> {
        if (isNcfTechnique(technique.id)) {
          <a href={
            "/secure/configurationManager/techniqueEditor/technique/" +
            technique.id.name.value
          }>
              {technique.name}
              version
              {technique.id.version}
            </a>
        } else {
          <a href={
            "/secure/administration/maintenance#techniqueTree"
          }>
              {technique.name}
              version
              {technique.id.version}
            </a>
        }
      } &
      "#techniqueID *" #> technique.id.name.value &
      "#showTechniqueDescription *" #> <button type="button" class="btn btn-technical-details btn-default" onclick="$('#techniqueDescriptionPanel').toggle(400);$(this).toggleClass('opened');">technique description</button> &
      "#techniqueDescription *" #> technique.description &
      "#isDisabled" #> {
        if (!activeTechnique.isEnabled || !directive.isEnabled) {
          <div class="main-alert alert alert-warning">
            <i class="fa fa-exclamation-triangle" aria-hidden="true"></i>
            {disableMessage}
            {enableBtn}
          </div>
        } else NodeSeq.Empty
      } &
      "#nameField" #> { directiveName.toForm_! } &
      "#tagField *" #> tagsEditForm.tagsForm("directiveTags", "directiveEditTagsApp", updateTag, isRule = false) &
      "#directiveID *" #> { directive.id.uid.value } &
      "#shortDescriptionField" #> directiveShortDescription.toForm_! &
      "#longDescriptionField" #> directiveLongDescription.toForm_! &
      "#priority" #> directivePriority.toForm_! &
      "#policyModesLabel" #> policyModesLabel &
      "#policyModes" #> policyModes.toForm_! &
      "#version" #> versionSelect &
      "#version *+" #> (if (isADirectiveCreation) NodeSeq.Empty else migrateButton(directiveVersion.get, "Migrate")) &
      "#parameters" #> (if (!parameterEditor.isEditable) {
                          <div class="alert alert-info">This Technique has no configurable parameters.</div>
                        } else {
                          NodeSeq.Empty ++
                          parameterEditor.toFormNodeSeq
                        }) &
<<<<<<< HEAD
      "#directiveRulesTab *" #> ruleDisplayer &
      "#save" #> { SHtml.ajaxSubmit("Save", onSubmitSave) % ("id" -> htmlId_save) % ("class" -> "btn btn-success") } &
=======
      "#rulesNav *" #> updateRuleDisplayer() &
      "#save" #> { SHtml.ajaxSubmit("Save", onSubmitSave _) % ("id" -> htmlId_save) % ("class" -> "btn btn-success") } &
>>>>>>> 8e6cb04a
      "#notifications" #> displayNotifications() &
      "#showTechnical *" #> <button type="button" class="btn btn-technical-details btn-default" onclick="$('#technicalDetails').toggle(400);$(this).toggleClass('opened');">Technical details</button> &
      "#isSingle *" #> showIsSingle() &
      "#paramInfo *" #> showParametersLink() &
      displayDeprecationWarning
    )(crForm) ++
    Script(
      OnLoad(
        JsRaw(s"""
                 |activateButtonOnFormChange("${htmlId_policyConf}", "${htmlId_save}");
                 |setupMarkdown(${Str(directive.longDescription).toJsCmd}, "longDescriptionField")
                 |generateMarkdown(${Str(technique.longDescription).toJsCmd}, "#techniqueDescription")
                 |$$('#technicalDetails').hide();
                 |$$("input").not("#treeSearch").keydown( function(event) {
                 |  processKey(event , '${htmlId_save}');
                 |} );
                 |checkMigrationButton("${currentVersion}","${versionSelectId}");
                 |$$('#${directiveVersion.uniqueFieldId.getOrElse("id_not_found")}').change( function () {
                 |  checkMigrationButton("${currentVersion}","${versionSelectId}")
                 |} );
                 |var main = document.getElementById("directiveComplianceApp")
                 |var initValues = {
                 |  directiveId : "${StringEscapeUtils.escapeEcmaScript(directive.id.uid.value)}",
                 |  contextPath : contextPath
                 |};
                 |var app = Elm.Directivecompliance.init({node: main, flags: initValues});
                 |app.ports.errorNotification.subscribe(function(str) {
                 |  createErrorNotification(str)
                 |});
                 |// Initialize tooltips
                 |app.ports.initTooltips.subscribe(function(msg) {
                 |  setTimeout(function(){
                 |    initBsTooltips();
                 |  }, 400);
                 |});
                 |$$("#complianceLinkTab").on("click", function (){
                 |  app.ports.loadCompliance.send("");
                 |});
                 |if(${isADirectiveCreation}){
                 |$$("#complianceNav").hide();
                 |}else{
                 |$$("#complianceNav").show();
                 |}""".stripMargin) // JsRaw OK, input are encoded via encJs
      )
    )

  }

  private def clonePopup(): JsCmd = {
    SetHtml("basePopup", newCreationPopup(technique, activeTechnique)) &
    JsRaw(s""" initBsModal("basePopup"); """)
  }

  ////////////// Callbacks //////////////

  def addFormMsg(msg: NodeSeq): Unit = formTracker.addFormError(msg)

  private def onFailure(hasVariableErrors: Boolean = false)(implicit qc: QueryContext): JsCmd = {
    formTracker.addFormError(error("There was a problem with your request."))
    val cmd = if (hasVariableErrors) {
      showVariablesErrorNotifications()
    } else {
      showErrorNotifications()
    }
    formTracker.cleanErrors
    cmd
  }

  private def onNothingToDo()(implicit qc: QueryContext): JsCmd = {
    formTracker.addFormError(error("There are no modifications to save."))
    showErrorNotifications()
  }

  private def showVariablesErrorNotifications(): JsCmd = {
    // only replace notification container to avoid resetting the tab state
    onFailureCallback() & Replace("notification", displayNotifications())
  }

  private def showErrorNotifications()(implicit qc: QueryContext): JsCmd = {
    onFailureCallback() & Replace("editForm", showDirectiveForm())
  }

  private def showIsSingle(): NodeSeq = {
    <span>
      {
      if (technique.isMultiInstance) {
        Text("Multi instance: Several Directives based on this Technique can be applied on any given node")
      } else {
        Text("Unique: Only ONE Directive based on this Technique can be applied on any given node")
      }
    }
    </span>
  }

  private def showParametersLink(): NodeSeq = {
    if (isADirectiveCreation) {
      <div class="callout-fade callout-info">
        <div class="marker">
          <span class="fa fa-info-circle"></span>
        </div>
        <div class="">
          <p>You are creating a new Directive. You must set its parameters before saving.</p>
          <p>To do so, please go to the corresponding tab, or use the shortcut below:
        </p>
          <div class="action-btn">
            <button type="button" class="btn btn-primary btn-icon" onclick="document.querySelector('[data-bs-target=\'#parametersTab\']').click()">
              Set parameters
              <i class="fa fa-arrow-right"></i>
            </button>
          </div>
        </div>
      </div>
    } else {
      NodeSeq.Empty
    }
  }

  private def displayPrivateDrafts: Option[NodeSeq] = {
//TODO
//    for {
//      drafts <- roDraftChangeRequestRepository.getAll(actor, directive.id)
//    }
    None
  }

  private def displayChangeRequests: Option[NodeSeq] = {
    None
  }

  ///////////// fields for Directive settings ///////////////////

  private val directiveName = new WBTextField("Name", directive.name) {
    override def setFilter             = notNull :: trim :: Nil
    override def className             = "form-control"
    override def labelClassName        = "col-sm-12"
    override def subContainerClassName = "col-sm-12"
    override def errorClassName        = ""
    override def validations           =
      valMinLen(1, "Name must not be empty") :: Nil
  }

  private val directiveShortDescription = {
    new WBTextField("Short description", directive.shortDescription) {
      override def className             = "form-control"
      override def labelClassName        = "col-sm-12"
      override def subContainerClassName = "col-sm-12"
      override def setFilter             = notNull :: trim :: Nil
      override val maxLen                = 255
      override def validations: List[String => List[FieldError]] = Nil
    }
  }

  private val directiveLongDescription = {
    new WBTextAreaField("Description", directive.longDescription) {
      override def setFilter             = notNull :: trim :: Nil
      override def className             = "form-control"
      override def labelClassName        = ""
      override def subContainerClassName = ""
      override def containerClassName    = "col-6 pe-2"
      override def inputAttributes: Seq[(String, String)] = Seq(("rows", "15"))
      override def labelExtensions: NodeSeq               = {
        <i class="fa fa-check text-success cursorPointer half-opacity"     onmouseenter="toggleOpacity(this)" title="Valid description" onmouseout="toggleOpacity(this)" onclick="toggleMarkdownEditor('longDescriptionField')"></i> ++ Text(
          " "
        ) ++
        <i class="fa fa-eye-slash text-primary cursorPointer half-opacity" onmouseenter="toggleOpacity(this)" title="Show/hide preview" onmouseout="toggleOpacity(this)" onclick="togglePreview(this, 'longDescriptionField')"></i>
      }

    }
  }

  private val directivePriority = {
    val priorities = List(
      (0, "Highest"),
      (1, "+4"),
      (2, "+3"),
      (3, "+2"),
      (4, "+1"),
      (5, "Default"),
      (6, "-1"),
      (7, "-2"),
      (8, "-3"),
      (9, "-4"),
      (10, "Lowest")
    )
    new WBSelectObjField(
      "Priority",
      priorities,
      defaultValue = directive.priority
    ) {
      val tooltipContent = {
        s"""
           |<div>
           |              <h4> Priority </h4>
           |              <p>Priority has two uses depending if the technique from which that directive is derived is <b>Unique</b> or not.</p>
           |              <p>Unique directives can be applied only once (for example Time Settings), so only the highest priority will be applied.</p>
           |              <p>For <b>non-unique</b> directives, priority is used to choose the order of the directive application when applicable. The
           |                highest priority directive comes first.</p>
           |              <p>Note that overriding variable definitions are the ones coming last and so, the used value will be the one with the lowest priority.</p>
           |              <p>More information is available in <a href="https://docs.rudder.io/reference/current/usage/advanced_configuration_management.html#_special_use_case_overriding_generic_variable_definition">documentation about ordering directive application</a>.</p>
           |            </div>
           |""".stripMargin
      }
      override val displayHtml: NodeSeq = {
        <div>
          Priority
          <span>
            <span class="ruddericon fa fa-question-circle" data-bs-toggle="tooltip" title={tooltipContent}></span>
          </span>
        </div>
      }
      override def className             = "form-select"
      override def labelClassName        = "col-sm-12"
      override def subContainerClassName = "col-sm-12"
    }
  }

  private var newTags = directive.tags

  def updateTag(boxTag: Box[Tags]): Unit = {
    boxTag match {
      case Full(tags) => newTags = tags
      case eb: EmptyBox =>
        val failure = eb ?~! s"Error when updating directive ${directive.id.uid.value} tag"
        formTracker.addFormError(error(failure.messageChain))
    }
  }
  def tagsEditForm = new TagsEditForm(directive.tags, directive.id.uid.value)

  def showDeprecatedVersion(version: TechniqueVersion): String = {
    // here, we use default revision to get deprecation info, but we should likely have a per revision
    // deprecation message possible
    val deprecationInfo = techniques(version.withDefaultRev).deprecrationInfo match {
      case Some(_) => "(deprecated)"
      case None    => ""
    }
    s"${version.serialize} ${deprecationInfo}"
  }
  private val globalOverrideText = globalMode.overridable match {
    case Always        =>
      <div>
        You may override the agent policy mode on this directive.
        If set to <b>Audit</b> this directive will never be enforced.
        If set to <b>Enforce</b> this directive will appply necessary changes except on nodes with a <b>Verify</b> override setting.
      </div>
    case Unoverridable =>
      <p>
        Currrent global settings do not allow this mode to be overridden on a per-directive bases. You may change this in <b>Settings</b>,
        or contact your Rudder administrator about this.
      </p>
  }

  private val policyModesLabel = {
    val tooltipContent = {
      s"""
         |<div>
         |          <h4>Policy mode</h4>
         |          <p>Configuration rules in Rudder can operate in one of two modes:</p>
         |          <ol>
         |            <li><b>Audit</b>: the agent will examine configurations and report any differences, but will not make any changes</li>
         |            <li><b>Enforce</b>: the agent will make changes to fix any configurations that differ from your directives</li>
         |          </ol>
         |          <p>
         |            By default all nodes and all directives operate in the global default mode defined in
         |            <b> Settings</b>, which is currently <b>${globalMode.mode.name}</b>.
         |          </p>
         |          ${globalOverrideText}
         |        </div>
         |""".stripMargin
    }
    <label class="wbBaseFieldLabel">
      Policy mode
      <span>
        <span class="ruddericon fa fa-question-circle" data-bs-toggle="tooltip" title={tooltipContent}></span>
      </span>
    </label>
  }

  private val policyModes = {
    val l           = Seq(
      "global",
      "audit",
      "enforce"
    )
    val defaultMode = directive.policyMode match {
      case Some(Enforce) => "enforce"
      case Some(Audit)   => "audit"
      case _             => "global"
    }
    new WBRadioField(
      "Policy Mode",
      l,
      defaultMode,
      {
        case "global"  =>
          <span class="global-btn">Global mode (<span class={s"global-mode " ++ globalMode.mode.name}></span>)</span>
        case "audit"   => <span class="audit-btn">Audit</span>
        case "enforce" => <span class="enforce-btn">Enforce</span>
        case _         => NodeSeq.Empty
      }
    ) {
      override def setFilter             = notNull :: trim :: Nil
      override def className             = "checkbox-group policymode-group"
      override def labelClassName        = "d-none"
      override def subContainerClassName = "col-sm-12"
    }
  }

  val versions: Seq[(TechniqueVersion, String)] = techniques.keys.map(v => (v, showDeprecatedVersion(v))).toSeq.sortBy(_._1)

  private val directiveVersion = {
    val attributes = ("id" -> "selectVersion") ::
      (if (isADirectiveCreation) {
         ("disabled" -> "true") :: Nil
       } else {
         Nil
       })

    new WBSelectObjField(
      "Technique version",
      versions,
      directive.techniqueVersion,
      attributes
    ) {

      override def className = "form-select"

      override def labelClassName = "col-sm-12"

      override def subContainerClassName = "version-group w-auto"
    }
  }

  private val formTracker = {
    val l = List(directiveName, directiveShortDescription, directiveLongDescription) // ++ crReasons
    new FormTracker(l)
  }

  private def error(msg: String) = <span class="error">{msg}</span>

  // Returns true if there is any error
  private def checkVariables(): Boolean = {
    !parameterEditor.mapValueSeq.forall { vars =>
      try {
        val s = Seq(parameterEditor.variableSpecs(vars._1).toVariable(vars._2))
        RudderLDAPConstants.variableToSeq(s)
        true
      } catch {
        case e: Exception =>
          formTracker.addFormError(error(e.getMessage))
          false
      }
    }
  }

  private def onSubmitSave()(implicit qc: QueryContext): JsCmd = {
    val hasVariableErrors = checkVariables()

    if (formTracker.hasErrors) {
      onFailure(hasVariableErrors)
    } else {
      val (addRules, removeRules) = directiveApp.checkRulesToUpdate
      val baseRules               = (addRules ++ removeRules).sortBy(_.id.serialize)

      val finalAdd     = addRules.map(r => r.copy(directiveIds = r.directiveIds + directive.id))
      val finalRem     = removeRules.map(r => r.copy(directiveIds = r.directiveIds - directive.id))
      val updatedRules = (finalAdd ++ finalRem).sortBy(_.id.serialize)

      val newPolicyMode = policyModes.get match {
        case "global"  => None
        case "enforce" => Some(Enforce)
        case "audit"   => Some(Audit)
      }

      if (isADirectiveCreation) {

        // On creation, don't create workflow
        // does some rules are assigned to that new directive ?
        val action = if (baseRules.toSet == updatedRules.toSet) {
          DGModAction.CreateSolo
        } else {
          DGModAction.CreateAndModRules
        }

        val newDirective = directive.copy(
          parameters = parameterEditor.mapValueSeq,
          name = directiveName.get,
          shortDescription = directiveShortDescription.get,
          priority = directivePriority.get,
          longDescription = directiveLongDescription.get,
          _isEnabled = directive.isEnabled,
          policyMode = newPolicyMode,
          tags = newTags
        )

        displayConfirmationPopup(
          action,
          newDirective,
          baseRules,
          updatedRules
        )
      } else {
        // check if it's a migration - old directive present with a different technique version
        val isMigration = oldDirective.map(_.techniqueVersion != directive.techniqueVersion).getOrElse(false)

        val updatedDirective = directive.copy(
          parameters = parameterEditor.mapValueSeq,
          name = directiveName.get,
          shortDescription = directiveShortDescription.get,
          priority = directivePriority.get,
          longDescription = directiveLongDescription.get,
          policyMode = newPolicyMode,
          tags = newTags
        )

        if ((!isMigration && directive == updatedDirective && updatedRules.isEmpty)) {
          onNothingToDo()
        } else {
          displayConfirmationPopup(
            DGModAction.Update,
            updatedDirective,
            baseRules,
            updatedRules
          )
        }
      }

      // display confirmation pop-up that also manage workflows

    }
  }

  // action must be 'enable' or 'disable'
  private def onSubmitDisable(action: DGModAction)(implicit qc: QueryContext): JsCmd = {
    displayConfirmationPopup(
      action,
      directive.copy(_isEnabled = !directive._isEnabled),
      Nil,
      Nil
    )
  }

  private def onSubmitDelete()(implicit qc: QueryContext): JsCmd = {
    displayConfirmationPopup(
      DGModAction.Delete,
      directive,
      Nil,
      Nil
    )
  }

  /*
   * Create the confirmation pop-up
   */
  private def displayConfirmationPopup(
      action:       DGModAction,
      newDirective: Directive,
      baseRules:    List[Rule],
      updatedRules: List[Rule]
  )(implicit qc: QueryContext): JsCmd = {
    val optOriginal = { if (isADirectiveCreation) None else if (oldDirective.isEmpty) Some(directive) else oldDirective }
    // Find old root section if there is an initial State
    val rootSection = optOriginal
      .flatMap(old => techniqueRepo.get(TechniqueId(activeTechnique.techniqueName, old.techniqueVersion)).map(_.rootSection))
      .getOrElse(technique.rootSection)
    val change      = DirectiveChangeRequest(
      action,
      technique.id.name,
      activeTechnique.id,
      rootSection,
      newDirective,
      optOriginal,
      baseRules,
      updatedRules
    )

    workflowLevelService
      .getForDirective(CurrentUser.actor, change)
      .chainError(s"Error when getting the validation workflow for changes in directive '${change.newDirective.name}'")
      .either
      .runNow match {
      case Left(err)              =>
        logger.warn(err.fullMsg)
      case Right(workflowService) =>
        val popup = {
          // if it's not a creation and we have workflow, then we redirect to the CR
          val (successCallback, failureCallback) = {
            if (workflowService.needExternalValidation()) {
              (
                (crId: ChangeRequestId) => onSuccessCallback(Right(crId)),
                (xml: NodeSeq) => JsRaw("hideBsModal('basePopup');") & onFailure()
              )
            } else {
              val success = {
                if (action == DGModAction.Delete) {
                  val nSeq = <style>#policyConfiguration{{height: initial !important;}}</style>
                  (_: ChangeRequestId) =>
                    JsRaw("hideBsModal('basePopup');") & onRemoveSuccessCallBack() & SetHtml(htmlId_policyConf, nSeq) &
                    successNotification("Directive successfully deleted")
                } else { (_: ChangeRequestId) =>
                  JsRaw("hideBsModal('basePopup');") & successNotification("") & onSuccessCallback(Left(newDirective))
                }
              }

              (
                success,
                (xml: NodeSeq) => JsRaw("hideBsModal('basePopup');") & onFailure()
              )
            }
          }

          new ModificationValidationPopup(
            Left(change),
            workflowService,
            onSuccessCallback = successCallback,
            onFailureCallback = failureCallback,
            onCreateSuccessCallBack = (result => onSuccessCallback(result) & successNotification("")),
            onCreateFailureCallBack = () => onFailure(),
            parentFormTracker = formTracker
          )
        }

        popup.popupWarningMessages match {
          case None    =>
            popup.onSubmit()
          case Some(_) =>
            SetHtml("basePopup", popup.popupContent()) &
            JsRaw("""initBsModal("basePopup")""")
        }
    }
  }

  private def displayNotifications(): NodeSeq = {
    val notifications = formTracker.formErrors

    if (notifications.isEmpty) {
      <div id="notification"></div>
    } else {
      <div id="notification" class="main-alert alert alert-danger">
        <ul>{notifications.map(n => <li>{n}</li>)}</ul>
      </div>
    }
  }

  private def newCreationPopup(technique: Technique, activeTechnique: ActiveTechnique): NodeSeq = {

    val popup = new CreateCloneDirectivePopup(
      technique.name,
      technique.description,
      technique.id.version,
      directive,
      onSuccessCallback = dir => onSuccessCallback(Left(dir))
    )

    popup.popupContent()
  }

  ///////////// success pop-up ///////////////

  private def successNotification(msg: String): JsCmd = {
    JsRaw(s"""createSuccessNotification("${msg}")""")
  }
}<|MERGE_RESOLUTION|>--- conflicted
+++ resolved
@@ -356,14 +356,9 @@
                         } else {
                           NodeSeq.Empty ++
                           parameterEditor.toFormNodeSeq
-                        }) &
-<<<<<<< HEAD
-      "#directiveRulesTab *" #> ruleDisplayer &
+                        }) & 
+      "#rulesNav *" #> updateRuleDisplayer() &
       "#save" #> { SHtml.ajaxSubmit("Save", onSubmitSave) % ("id" -> htmlId_save) % ("class" -> "btn btn-success") } &
-=======
-      "#rulesNav *" #> updateRuleDisplayer() &
-      "#save" #> { SHtml.ajaxSubmit("Save", onSubmitSave _) % ("id" -> htmlId_save) % ("class" -> "btn btn-success") } &
->>>>>>> 8e6cb04a
       "#notifications" #> displayNotifications() &
       "#showTechnical *" #> <button type="button" class="btn btn-technical-details btn-default" onclick="$('#technicalDetails').toggle(400);$(this).toggleClass('opened');">Technical details</button> &
       "#isSingle *" #> showIsSingle() &
