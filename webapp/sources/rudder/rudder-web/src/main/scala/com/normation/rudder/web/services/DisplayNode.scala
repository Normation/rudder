/*
 *************************************************************************************
 * Copyright 2011 Normation SAS
 *************************************************************************************
 *
 * This file is part of Rudder.
 *
 * Rudder is free software: you can redistribute it and/or modify
 * it under the terms of the GNU General Public License as published by
 * the Free Software Foundation, either version 3 of the License, or
 * (at your option) any later version.
 *
 * In accordance with the terms of section 7 (7. Additional Terms.) of
 * the GNU General Public License version 3, the copyright holders add
 * the following Additional permissions:
 * Notwithstanding to the terms of section 5 (5. Conveying Modified Source
 * Versions) and 6 (6. Conveying Non-Source Forms.) of the GNU General
 * Public License version 3, when you create a Related Module, this
 * Related Module is not considered as a part of the work and may be
 * distributed under the license agreement of your choice.
 * A "Related Module" means a set of sources files including their
 * documentation that, without modification of the Source Code, enables
 * supplementary functions or services in addition to those offered by
 * the Software.
 *
 * Rudder is distributed in the hope that it will be useful,
 * but WITHOUT ANY WARRANTY; without even the implied warranty of
 * MERCHANTABILITY or FITNESS FOR A PARTICULAR PURPOSE.  See the
 * GNU General Public License for more details.
 *
 * You should have received a copy of the GNU General Public License
 * along with Rudder.  If not, see <http://www.gnu.org/licenses/>.

 *
 *************************************************************************************
 */

package com.normation.rudder.web
package services

import bootstrap.liftweb.RudderConfig
import com.normation.box.*
import com.normation.cfclerk.domain.HashAlgoConstraint.SHA1
import com.normation.eventlog.ModificationId
import com.normation.inventory.domain.*
import com.normation.rudder.AuthorizationType
import com.normation.rudder.batch.AutomaticStartDeployment
import com.normation.rudder.domain.logger.NodeLoggerPure
import com.normation.rudder.domain.nodes.NodeKind
import com.normation.rudder.domain.policies.GlobalPolicyMode
import com.normation.rudder.domain.policies.PolicyModeOverrides.*
import com.normation.rudder.facts.nodes.ChangeContext
import com.normation.rudder.facts.nodes.CoreNodeFact
import com.normation.rudder.facts.nodes.MinimalNodeFactInterface
import com.normation.rudder.facts.nodes.NodeFact
import com.normation.rudder.facts.nodes.QueryContext
import com.normation.rudder.facts.nodes.SecurityTag
import com.normation.rudder.facts.nodes.SelectFacts
import com.normation.rudder.services.servers.DeleteMode
import com.normation.rudder.users.CurrentUser
import com.normation.rudder.web.model.JsNodeId
import com.normation.rudder.web.snippet.RegisterToasts
import com.normation.rudder.web.snippet.ToastNotification
import com.normation.utils.DateFormaterService
import com.normation.zio.*
import com.softwaremill.quicklens.*
import net.liftweb.common.*
import net.liftweb.http.*
import net.liftweb.http.js.*
import net.liftweb.http.js.JE.JsArray
import net.liftweb.http.js.JE.JsRaw
import net.liftweb.http.js.JE.JsVar
import net.liftweb.http.js.JE.Str
import net.liftweb.http.js.JsCmds.*
import net.liftweb.json.JsonDSL.*
import net.liftweb.util.*
import net.liftweb.util.Helpers.*
import org.apache.commons.text.StringEscapeUtils
import org.joda.time.DateTime
import scala.xml.*
import zio.syntax.*

/**
 * A service used to display details about a server
 * inventory with tabs like:
 * [summary][compliance reports][inventory][properties][technical logs][settings]
 *
 * Use it by calling:
 * # head if not yet called in that page
 * # show(nodeId) : NodeSeq
 *    where you want to display node information
 * # jsInit(nodeId) : Cmd
 *    to init javascript for it
 */
object DisplayNode extends Loggable {

  private val nodeFactRepository   = RudderConfig.nodeFactRepository
  private val removeNodeService    = RudderConfig.removeNodeService
  private val asyncDeploymentAgent = RudderConfig.asyncDeploymentAgent
  private val uuidGen              = RudderConfig.stringUuidGenerator
  private val linkUtil             = RudderConfig.linkUtil

  private def escapeJs(in:   String):         JsExp   = Str(StringEscapeUtils.escapeEcmaScript(in))
  private def escapeHTML(in: String):         NodeSeq = Text(StringEscapeUtils.escapeHtml4(in))
  private def ?(in:          Option[String]): NodeSeq = in.map(escapeHTML).getOrElse(NodeSeq.Empty)

  private def loadSoftware(jsId: JsNodeId)(nodeId: String): JsCmd = {
    implicit val attrs = SelectFacts.none.copy(software = SelectFacts.none.software.toRetrieve)
    implicit val qc    = CurrentUser.queryContext
    (for {
      seq       <- nodeFactRepository.slowGet(NodeId(nodeId)).map(_.toList.flatMap(_.software.map(_.toSoftware)))
      gridDataId = htmlId(jsId, "soft_grid_data_")
      gridId     = "soft"
    } yield SetExp(
      JsVar(gridDataId),
      JsArray(seq.map { x =>
        JsArray(
          escapeJs(x.name.getOrElse("")),
          escapeJs(x.version.map(_.value).getOrElse("")),
          escapeJs(x.description.getOrElse(""))
        )
      }*)
    ) & JsRaw(s"""
          $$('#${htmlId(jsId, gridId + "_")}').dataTable({
            "aaData":${gridDataId},
            "bJQueryUI": false,
            "bPaginate": true,
            "bRetrieve": true,
            "bLengthChange": true,
            "sPaginationType": "full_numbers",
            "asStripeClasses": [ 'color1', 'color2' ] ,
            "oLanguage": {
              "sSearch": ""
            },
            "bLengthChange": true,
            "bStateSave": true,
                    "fnStateSave": function (oSettings, oData) {
                      localStorage.setItem( 'DataTables_${gridId}', JSON.stringify(oData) );
                    },
                    "fnStateLoad": function (oSettings) {
                      return JSON.parse( localStorage.getItem('DataTables_${gridId}') );
                    },
            "bAutoWidth": false,
            "aoColumns": [ {"sWidth": "200px"},{"sWidth": "150px"},{"sWidth": "350px"}],
            "sDom": '<"dataTables_wrapper_top"f>rt<"dataTables_wrapper_bottom"lip>',
            "lengthMenu": [ [10, 25, 50, 100, 500, 1000, -1], [10, 25, 50, 100, 500, 1000, "All"] ],
            "pageLength": 25
        });
        $$('.dataTables_filter input').attr("placeholder", "Filter");
            """)).toBox match { // JsRaw ok, escaped
      case Empty            => Alert("No software found for that server")
      case Failure(m, _, _) => Alert("Error when trying to fetch software. Reported message: " + m)
      case Full(js)         => js
    }
  }

  def jsInit(nodeId: NodeId, salt: String = ""): JsCmd = {
    val jsId           = JsNodeId(nodeId, salt)
    val softGridDataId = htmlId(jsId, "soft_grid_data_")
    val softPanelId    = "soft_tab"
    val eltIdswidth    =
      List(("process", List("50", "50", "70", "85", "120", "50", "100", "850"), 1), ("var", List("200", "800"), 0))
    val eltIds         = List(
      "os",
      "vm",
      "fs",
      "net",
      "bios",
      "controllers",
      "memories",
      "ports",
      "processors",
      "slots",
      "sounds",
      "softUpdates",
      "storages",
      "videos"
    )

<<<<<<< HEAD
    JsRaw("var " + softGridDataId + "= null") &
    OnLoad({
=======
    JsRaw("var " + softGridDataId + "= null") & // JsRaw ok, escaped
    OnLoad(
      JsRaw("$('#" + detailsId + "').tabs()") & { // JsRaw ok, escaped
>>>>>>> c02538a7
        eltIds.map { i =>
          JsRaw(s"""
              $$('#${htmlId(jsId, i + "_")}').dataTable({
                "bJQueryUI": false,
                "bRetrieve": true,
                "bFilter": true,
                "asStripeClasses": [ 'color1', 'color2' ],
                "oLanguage": {
                  "sSearch": ""
                },
                "bLengthChange": true,
                "bStateSave": true,
                    "fnStateSave": function (oSettings, oData) {
                      localStorage.setItem( 'DataTables_${i}', JSON.stringify(oData) );
                    },
                    "fnStateLoad": function (oSettings) {
                      return JSON.parse( localStorage.getItem('DataTables_${i}') );
                    },
                "sPaginationType": "full_numbers",
                "bPaginate": true,
                "bAutoWidth": false,
                "bInfo":true,
                "sDom": '<"dataTables_wrapper_top"f>rt<"dataTables_wrapper_bottom"lip>',
                "lengthMenu": [ [10, 25, 50, 100, 500, 1000, -1], [10, 25, 50, 100, 500, 1000, "All"] ],
                "pageLength": 25
              });

              $$('.dataTables_filter input').attr("placeholder", "Filter");
                   | """.stripMargin('|')): JsCmd
        }.reduceLeft((i, acc) => acc & i)         // JsRaw ok, escaped
      } & {
        eltIdswidth.map {
          case (id, columns, sorting) =>
            JsRaw(s"""
              $$('#${htmlId(jsId, id + "_")}').dataTable({
                "bJQueryUI": false,
                "bRetrieve": true,
                "sPaginationType": "full_numbers",
                "bFilter": true,
                "asStripeClasses": [ 'color1', 'color2' ],
                "bPaginate": true,
                "aoColumns": ${columns.map(col => s"{'sWidth': '${col}px'}").mkString("[", ",", "]")} ,
                "aaSorting": [[ ${sorting}, "asc" ]],
                "oLanguage": {
                  "sSearch": ""
                },
                "bLengthChange": true,
                "bStateSave": true,
                    "fnStateSave": function (oSettings, oData) {
                      localStorage.setItem( 'DataTables_${id}', JSON.stringify(oData) );
                    },
                    "fnStateLoad": function (oSettings) {
                      return JSON.parse( localStorage.getItem('DataTables_${id}') );
                    },
                "bAutoWidth": false,
                "bInfo":true,
                "sDom": '<"dataTables_wrapper_top"f>rt<"dataTables_wrapper_bottom"lip>',
                "lengthMenu": [ [10, 25, 50, 100, 500, 1000, -1], [10, 25, 50, 100, 500, 1000, "All"] ],
                "pageLength": 25
              });
              $$('.dataTables_filter input').attr("placeholder", "Filter");
           """): JsCmd // JsRaw ok, no user inputs
        }.reduceLeft((i, acc) => acc & i)
      } &
      // for the software tab, we check for the panel id, and the firstChild id
      // if the firstChild.id == softGridId, then it hasn't been loaded, otherwise it is softGridId_wrapper
      JsRaw(s"""
        $$("#${softPanelId}").click(function() {
<<<<<<< HEAD
            ${SHtml.ajaxCall(JsRaw("'" + nodeId.value + "'"), loadSoftware(jsId))._2.toJsCmd}
=======
            ${SHtml.ajaxCall(JsRaw(Str(nodeId.value).toJsCmd), loadSoftware(jsId, softIds))._2.toJsCmd}
>>>>>>> c02538a7
        });
        """) // JsRaw ok, escaped
    )
  }

  def showInventoryVerticalMenu(sm: FullInventory, node: CoreNodeFact, salt: String = ""): NodeSeq = {
    val jsId = JsNodeId(sm.node.main.id, salt)
    val mainTabDeclaration: List[NodeSeq] = {
      <li class="nav-item">
        <button class="nav-link active" data-bs-toggle="tab" data-bs-target={
        htmlId_#(jsId, "sd_os_")
      } type="button" role="tab" aria-controls={htmlId_#(jsId, "sd_os_")}>Operating system</button>
      </li> ::
      <li class="nav-item">
          <button class="nav-link" data-bs-toggle="tab" data-bs-target={
        htmlId_#(jsId, "sd_fs_")
      } type="button" role="tab" aria-controls={htmlId_#(jsId, "sd_fs_")}>File systems</button>
      </li> ::
      <li class="nav-item">
          <button class="nav-link" data-bs-toggle="tab" data-bs-target={
        htmlId_#(jsId, "sd_net_")
      } type="button" role="tab" aria-controls={htmlId_#(jsId, "sd_net_")}>Network interfaces</button>
        </li> ::
      <li class="nav-item" id="soft_tab">
          <button class="nav-link" data-bs-toggle="tab" data-bs-target={
        htmlId_#(jsId, "sd_soft_")
      } type="button" role="tab" aria-controls={htmlId_#(jsId, "sd_soft_")}>Software</button>
        </li> ::
      <li class="nav-item">
          <button class="nav-link" data-bs-toggle="tab" data-bs-target={
        htmlId_#(jsId, "sd_softUpdates_")
      } type="button" role="tab" aria-controls={htmlId_#(jsId, "sd_softUpdates_")}>Software updates</button>
        </li> ::
      <li class="nav-item">
          <button class="nav-link" data-bs-toggle="tab" data-bs-target={
        htmlId_#(jsId, "sd_var_")
      } type="button" role="tab" aria-controls={htmlId_#(jsId, "sd_var_")}>Environment</button>
        </li> ::
      // Hardware content
      <li class="nav-item">
          <button class="nav-link" data-bs-toggle="tab" data-bs-target={
        htmlId_#(jsId, "sd_bios_")
      } type="button" role="tab" aria-controls={htmlId_#(jsId, "sd_bios_")}>BIOS</button>
        </li> ::
      <li class="nav-item">
          <button class="nav-link" data-bs-toggle="tab" data-bs-target={
        htmlId_#(jsId, "sd_controllers_")
      } type="button" role="tab" aria-controls={htmlId_#(jsId, "sd_controllers_")}>Controllers</button>
        </li> ::
      <li class="nav-item">
          <button class="nav-link" data-bs-toggle="tab" data-bs-target={
        htmlId_#(jsId, "sd_memories_")
      } type="button" role="tab" aria-controls={htmlId_#(jsId, "sd_memories_")}>Memory</button>
        </li> ::
      <li class="nav-item">
          <button class="nav-link" data-bs-toggle="tab" data-bs-target={
        htmlId_#(jsId, "sd_ports_")
      } type="button" role="tab" aria-controls={htmlId_#(jsId, "sd_ports_")}>Ports</button>
        </li> ::
      <li class="nav-item">
          <button class="nav-link" data-bs-toggle="tab" data-bs-target={
        htmlId_#(jsId, "sd_processors_")
      } type="button" role="tab" aria-controls={htmlId_#(jsId, "sd_processors_")}>Processors</button>
        </li> ::
      <li class="nav-item">
          <button class="nav-link" data-bs-toggle="tab" data-bs-target={
        htmlId_#(jsId, "sd_slots_")
      } type="button" role="tab" aria-controls={htmlId_#(jsId, "sd_slots_")}>Slots</button>
        </li> ::
      <li class="nav-item">
          <button class="nav-link" data-bs-toggle="tab" data-bs-target={
        htmlId_#(jsId, "sd_sounds_")
      } type="button" role="tab" aria-controls={htmlId_#(jsId, "sd_sounds_")}>Sound</button>
        </li> ::
      <li class="nav-item">
          <button class="nav-link" data-bs-toggle="tab" data-bs-target={
        htmlId_#(jsId, "sd_storages_")
      } type="button" role="tab" aria-controls={htmlId_#(jsId, "sd_storages_")}>Storage</button>
        </li> ::
      <li class="nav-item">
          <button class="nav-link" data-bs-toggle="tab" data-bs-target={
        htmlId_#(jsId, "sd_videos_")
      } type="button" role="tab" aria-controls={htmlId_#(jsId, "sd_videos_")}>Video</button>
        </li> ::
      //
      <li class="nav-item">
          <button class="nav-link" data-bs-toggle="tab" data-bs-target={
        htmlId_#(jsId, "sd_process_")
      } type="button" role="tab" aria-controls={htmlId_#(jsId, "sd_process_")}>Processes</button>
        </li> ::
      <li class="nav-item">
          <button class="nav-link" data-bs-toggle="tab" data-bs-target={
        htmlId_#(jsId, "sd_vm_")
      } type="button" role="tab" aria-controls={htmlId_#(jsId, "sd_vm_")}>Virtual machines</button>
        </li> ::
      Nil
    }

    val tabContent = {
      displayTabOS(jsId, sm, node) ::
      displayTabBios(jsId, sm) ::
      displayTabControllers(jsId, sm) ::
      displayTabMemories(jsId, sm) ::
      displayTabPorts(jsId, sm) ::
      displayTabProcessors(jsId, sm) ::
      displayTabSlots(jsId, sm) ::
      displayTabSounds(jsId, sm) ::
      displayTabStorages(jsId, sm) ::
      displayTabVideos(jsId, sm) ::
      displayTabFilesystems(jsId, sm) ::
      displayTabNetworks(jsId, sm) ::
      displayTabSoftware(jsId) ::
      displayTabSoftwareUpdates(jsId, sm) ::
      displayTabVariable(jsId, sm) ::
      displayTabProcess(jsId, sm) ::
      displayTabVM(jsId, sm) ::
      Nil
    }

    val tabId = htmlId(jsId, "node_details_")

<<<<<<< HEAD
    <div id={tabId} class="sInventory d-flex">
      <ul class="list-tabs-inventory nav flex-column pe-3" aria-orientation="vertical">{mainTabDeclaration}</ul>
      <div class="tab-content">{tabContent.flatten}</div>
    </div> ++ Script(OnLoad(JsRaw(s"$$('.sInventory .tab-content > .tab-pane:first-child').addClass('active');")))

=======
    <div id={tabId} class="sInventory ui-tabs-vertical">
      <ul class="list-tabs-invetory">{mainTabDeclaration}</ul>
      {tabContent.flatten}
    </div> ++ Script(OnLoad(JsRaw(s"$$('#${tabId}').tabs()"))) // JsRaw ok, escaped
>>>>>>> c02538a7
  }

  /**
   * Show the details in a panned version, with Node Summary, Inventory, Network, Software
   * Should be used with jsInit(dn:String, softIds:Seq[SoftwareUuid], salt:String="")
   */
  def showPannedContent(
      nodeFact:   NodeFact,
      globalMode: GlobalPolicyMode,
      salt:       String = ""
  )(implicit qc: QueryContext): NodeSeq = {
    val jsId      = JsNodeId(nodeFact.id, salt)
    val detailsId = htmlId(jsId, "details_")
    val sm        = nodeFact.toFullInventory

    <div id={detailsId}>
      <div class="main-header">
        {showNodeHeader(sm, nodeFact)}
      </div>
      <div class="tabs">
        <div class="main-navbar">
          <ul class="nav nav-underline mx-0">
            <li class="nav-item">
              <button class="nav-link active" data-bs-toggle="tab" data-bs-target={
      htmlId_#(jsId, "node_summary_")
    } type="button" role="tab" aria-controls={htmlId_#(jsId, "node_summary_")} aria-selected="false">Summary</button>
            </li>
            <li class="nav-item">
              <button class="nav-link" data-bs-toggle="tab" data-bs-target={
      htmlId_#(jsId, "node_inventory_")
    } type="button" role="tab" aria-controls={htmlId_#(jsId, "node_inventory_")} aria-selected="false">Inventory</button>
            </li>
          </ul>
        </div>
        <div class="tab-content">
          <div id={htmlId(jsId, "node_summary_")} class="tab-pane active show">
            <div class="d-flex px-3 py-2">
              {showNodeDetails(nodeFact, globalMode, None, salt)}
            </div>
          </div>
          <div id={htmlId(jsId, "node_inventory_")} class="tab-pane p-3">
            {showInventoryVerticalMenu(sm, nodeFact.toCore)}
          </div>
        </div>
      </div>
    </div>
  }

  def showNodeHeader(sm: FullInventory, node: NodeFact): NodeSeq = {
    val machineTooltip: String = {
      s"""
         |<h4>Machine details</h4>
         |<div class='tooltip-content'>
         |  <ul>
         |    <li><b>Type:</b> ${displayMachineType(sm.machine)}</li>
         |    <li><b>Total physical memory (RAM):</b> ${xml.Utility.escape(
          sm.node.ram.map(_.toStringMo).getOrElse("-")
        )}</li>
         |    <li><b>Manufacturer:</b> ${xml.Utility.escape(
          sm.machine.flatMap(x => x.manufacturer).map(x => x.name).getOrElse("-")
        )}</li>
         |    <li><b>Total swap space:</b> ${xml.Utility.escape(sm.node.swap.map(_.toStringMo).getOrElse("-"))}</li>
         |    <li><b>System serial number:</b> ${xml.Utility.escape(
          sm.machine.flatMap(x => x.systemSerialNumber).getOrElse("-")
        )}</li>
         |    <li><b>Time zone:</b> ${xml.Utility.escape(
          sm.node.timezone
            .map(x => if (x.name.toLowerCase == "utc") "UTC" else s"${x.name} (UTC ${x.offset})")
            .getOrElse("unknown")
        )}</li>
         |    <li>${sm.machine
          .map(_.id.value)
          .map(machineId => "<b>Machine ID:</b> " ++ { xml.Utility.escape(machineId) })
          .getOrElse("<span class='error'>Machine Information are missing for that node</span>")}</li>
         |  </ul>
         |</div>
         |""".stripMargin.replaceAll("\n", " ")
    }

    val deleteBtn = {
      sm.node.main.status match {
        case AcceptedInventory =>
          <lift:authz role="node_write">
            {
            if (!isRootNode(sm.node.main.id)) {
              <button type="button" class="btn btn-danger btn-icon" data-bs-toggle="modal" data-bs-target="#nodeDeleteModal">
                Delete
                <i class="fa fa-times-circle"></i>
              </button>
            } else { NodeSeq.Empty }
          }
          </lift:authz>
        case _                 => NodeSeq.Empty
      }
    }

    val osTooltip: String = {
      s"""
<<<<<<< HEAD
         |<h4>Operating system details</h4>
         |<div class='tooltip-content'>
         |  <ul>
         |    <li><b>Type:</b> ${xml.Utility.escape(sm.node.main.osDetails.os.kernelName)}</li>
         |    <li><b>Name:</b> ${xml.Utility.escape(S.?("os.name." + sm.node.main.osDetails.os.name))}</li>
         |    <li><b>Version:</b> ${xml.Utility.escape(sm.node.main.osDetails.version.value)}</li>
         |    <li><b>Service pack:</b> ${xml.Utility.escape(sm.node.main.osDetails.servicePack.getOrElse("None"))}</li>
         |    <li><b>Architecture:</b> ${xml.Utility.escape(sm.node.archDescription.getOrElse("None"))}</li>
         |    <li><b>Kernel version:</b> ${xml.Utility.escape(sm.node.main.osDetails.kernelVersion.value)}</li>
         |  </ul>
         |</div>""".stripMargin.replaceAll("\n", " ")
    }

    val nodeStateIcon = (
      <span class={"node-state " ++ escape(getNodeState(node.rudderSettings.state).toLowerCase).replaceAll(" ", "-")}></span>
    )

    <div class="header-title">
    <div class={"os-logo " ++ sm.node.main.osDetails.os.name.toLowerCase()} data-bs-toggle="tooltip" title={osTooltip}></div>
    <h1>
      <div id="nodeHeaderInfo">
        <span>{sm.node.main.hostname}</span>
        <span class="machine-os-info">
          <span class="machine-info">{sm.node.main.osDetails.fullName}</span>
          <span class="machine-info ram">{sm.node.ram.map(_.toStringMo).getOrElse("-")}</span>
          <span class="fa fa-info-circle icon-info me-1" data-bs-toggle="tooltip" data-bs-placement="bottom" title={
=======
        <h4>Operating system details</h4>
        <div class="tooltip-content">
          <ul>
            <li><b>Type:</b> ${escapeHTML(sm.node.main.osDetails.os.kernelName)}</li>
            <li><b>Name:</b> ${escapeHTML(S.?("os.name." + sm.node.main.osDetails.os.name))}</li>
            <li><b>Version:</b> ${escapeHTML(sm.node.main.osDetails.version.value)}</li>
            <li><b>Service pack:</b> ${escapeHTML(sm.node.main.osDetails.servicePack.getOrElse("None"))}</li>
            <li><b>Architecture:</b> ${escapeHTML(sm.node.archDescription.getOrElse("None"))}</li>
            <li><b>Kernel version:</b> ${escapeHTML(sm.node.main.osDetails.kernelVersion.value)}</li>
          </ul>
        </div>
      """
    }
    val machineTooltip: String = {
      s"""
        <h4>Operating system details</h4>
        <div class="tooltip-content">
          <ul>
            <li><b>Total physical memory (RAM):</b> ${escapeHTML(sm.node.ram.map(_.toStringMo).getOrElse("-"))}</li>
            <li><b>Manufacturer:</b> ${escapeHTML(sm.machine.flatMap(x => x.manufacturer).map(x => x.name).getOrElse("-"))}</li>
            <li><b>Total swap space:</b> ${escapeHTML(sm.node.swap.map(_.toStringMo).getOrElse("-"))}</li>
            <li><b>System serial number:</b> ${escapeHTML(sm.machine.flatMap(x => x.systemSerialNumber).getOrElse("-"))}</li>
            <li><b>Time zone:</b>
              ${escapeHTML(
          sm.node.timezone
            .map(x => if (x.name.toLowerCase == "utc") "UTC" else s"${x.name} (UTC ${x.offset})")
            .getOrElse("unknown")
        )}
            </li>
            <li>
              ${sm.machine
          .map(_.id.value)
          .map(machineId => s"<b>Machine ID:</b> ${escapeHTML(machineId)}")
          .getOrElse("""<span class="error">Machine Information are missing for that node</span>""")}
            </li>
          </ul>
        </div>
      """
    }

    <div id="nodeDetails">
      <div class="id-card node">
        <div class={"card-img " ++ osIcon}></div>
        <div class="card-info">
          <div><label>Hostname:         </label>{sm.node.main.hostname}{
      nodeAndGlobalMode match {
        case Some((n, _)) => <span class={"node-state " ++ getNodeState(n.state).toLowerCase}></span>
        case None         => NodeSeq.Empty
      }
    }
          </div>
          <div><label>Node ID:          </label>{sm.node.main.id.value}</div>
          <div><label>Operating system: </label>{
      escapeHTML(sm.node.main.osDetails.fullName)
    }<span class="glyphicon glyphicon-info-sign icon-info" data-toggle="tooltip" data-placement="right" data-html="true" data-original-title={
      osTooltip
    }></span></div>
          <div>
            <label>Machine:             </label>{displayMachineType(sm.machine)}
            <span class="machine-info ram">{sm.node.ram.map(_.toStringMo).getOrElse("-")}</span>
            <span class="glyphicon glyphicon-info-sign icon-info" data-toggle="tooltip" data-placement="right" data-html="true" data-original-title={
>>>>>>> c02538a7
      machineTooltip
    }></span>
        </span>
        {nodeStateIcon}
      </div>
      <div class="header-subtitle">
        <a class="clipboard" title="Copy to clipboard" data-clipboard-text={sm.node.main.id.value}>
          <span id="nodeHeaderId">{sm.node.main.id.value}</span>
          <i class="ion ion-clipboard"></i>
        </a>
      </div>
    </h1>
    <div class="header-buttons">
      {deleteBtn}
    </div>
  </div> ++ Script(OnLoad(JsRaw(s"""new ClipboardJS('[data-clipboard-text]');""")))
  }

  // mimic the content of server_details/ShowNodeDetailsFromNode
  def showNodeDetails(
      nodeFact:            NodeFact,
      globalMode:          GlobalPolicyMode,
      creationDate:        Option[DateTime],
      salt:                String = "",
      isDisplayingInPopup: Boolean = false
  )(implicit qr: QueryContext): NodeSeq = {

    val nodePolicyMode     = {
      (globalMode.overridable, nodeFact.rudderSettings.policyMode) match {
        case (Always, Some(mode)) =>
          (mode, "<p>This mode is an override applied to this node. You can change it in the <i><b>node settings</b></i>.</p>")
        case (Always, None)       =>
          val expl =
            """<p>This mode is the globally defined default. You can change it in <i><b>settings</b></i>.</p><p>You can also override it on this node in the <i><b>node's settings</b></i>.</p>"""
          (globalMode.mode, expl)
        case (Unoverridable, _)   =>
          (globalMode.mode, "<p>This mode is the globally defined default. You can change it in <i><b>Settings</b></i>.</p>")
      }
    }
    val globalScoreApp     = {
      <div id="global-score-app"></div> ++
      Script(OnLoad(JsRaw(s"""
                             |var main = document.getElementById("global-score-app")
                             |var initValues = {
                             |  id : "${nodeFact.id.value}",
                             |  contextPath : contextPath,
                             |};
                             |var globalScoreApp = Elm.Score.init({node: main, flags: initValues});
                             |globalScoreApp.ports.errorNotification.subscribe(function(str) {
                             |  createErrorNotification(str)
                             |});
                             |""".stripMargin)))
    }
    val complianceScoreApp = {
      <div id="compliance-app"></div> ++
      Script(
        OnLoad(JsRaw("""var complianceScoreMain = document.getElementById("compliance-app");
                       |var complianceAppScore = Elm.ComplianceScore.init({node: complianceScoreMain, flags : {}});
                       |scoreDetailsDispatcher["compliance"] = function(value){ complianceAppScore.ports.getValue.send(value) };
                       |complianceAppScore.ports.sendHtml.subscribe(function(html) {
                       |  scoreDetailsApp.ports.receiveDetails.send({name : "compliance",html : html});
                       |});
                       |complianceAppScore.ports.errorNotification.subscribe(function(str) {
                       |  createErrorNotification(str)
                       |});""".stripMargin))
      )
    }
    val systemUpdateApp    = {
      <div id="system-updates-app"></div> ++
      Script(
        OnLoad(
          JsRaw("""var systemUpdatesMain = document.getElementById("system-updates-app");
                  |var systemUpdatesAppScore = Elm.SystemUpdateScore.init({node: systemUpdatesMain, flags : {}});
                  |scoreDetailsDispatcher["system-updates"] = function(value){ systemUpdatesAppScore.ports.getValue.send(value) };
                  |systemUpdatesAppScore.ports.sendHtml.subscribe(function(html) {
                  |  scoreDetailsApp.ports.receiveDetails.send({name : "system-updates",html : html});
                  |});
                  |systemUpdatesAppScore.ports.errorNotification.subscribe(function(str) {
                  |  createErrorNotification(str)
                  |});""".stripMargin)
        )
      )
    }
    val nodeApp            = {
      <div id="system-updates-app"></div> ++
      <div id="node-app"></div> ++
      Script(
        OnLoad(
          JsRaw(s"""
                   |var main = document.getElementById("node-app")
                   |var initValues = {
                   |  id : "${nodeFact.id.value}",
                   |  contextPath : contextPath,
                   |};
                   |scoreDetailsApp = Elm.Node.init({node: main, flags: initValues});
                   |scoreDetailsApp.ports.errorNotification.subscribe(function(str) {
                   |  createErrorNotification(str)
                   |});
                   |scoreDetailsApp.ports.getDetails.subscribe(function(data) {
                   |  var name = data.name
                   |  var value = data.details
                   |  var detailsHandler = scoreDetailsDispatcher[name];
                   |  if (detailsHandler !== undefined) {
                   |    detailsHandler(value)
                   |  }
                   |});""".stripMargin)
        )
      )
    }
    <div id="nodeDetails">
      {globalScoreApp ++ complianceScoreApp ++ systemUpdateApp}
      <div class="row">
        <div class="rudder-info col-xl-6 col-md-7 col-sm-12">
          {nodeApp}
        </div>

        <div class="status-info col-xl-6 col-md-5 col-sm-12">
          <h3>Monitoring</h3>
          <div>
            <label>Inventory created (node local time):</label> {
      nodeFact.lastInventoryDate.map(DateFormaterService.getDisplayDate(_)).getOrElse("Unknown")
    }
          </div>
          <div>
            <label>Inventory received:</label> {
      DateFormaterService.getDisplayDate(nodeFact.factProcessedDate)
    }
          </div>
        </div>
      </div>
      <div class="rudder-info">
        <h3>Rudder information</h3>
        <div>
          {
      nodePolicyMode match {
        case (mode, explanation) =>
          <label>Policy mode:</label><span id="badge-apm"></span> ++
          Script(OnLoad(JsRaw(s"""
<<<<<<< HEAD
                $$('#badge-apm').append(createBadgeAgentPolicyMode('node',"${mode}","${explanation}"));
                //initBsTooltips(getNodeInfo);
              """)))
=======
                $$('#badge-apm').append(createBadgeAgentPolicyMode('node',"${mode}","${explanation}", "body"));
                $$('.rudder-label, .icon-info').bsTooltip();
              """))) // JsRaw ok, no user inputs
>>>>>>> c02538a7
      }
    }
        </div>
        {displayServerRole(nodeFact) ++ displayTenant(nodeFact)}
        <div>
          <label>Agent:</label>
          {
      val capabilities = {
        if (nodeFact.rudderAgent.capabilities.isEmpty) "no extra capabilities"
        else "capabilities: " + nodeFact.rudderAgent.capabilities.map(_.value).toList.sorted.mkString(", ")
      }
      s"${nodeFact.rudderAgent.agentType.displayName} (${nodeFact.rudderAgent.version.value} with ${capabilities})"
    }
            </div>
            {displayPolicyServerInfos(nodeFact.toFullInventory)}
            <div>
              {
      creationDate.map { creation =>
        <xml:group><label>Accepted since:</label> {DateFormaterService.getDisplayDate(creation)}</xml:group>
      }.getOrElse(NodeSeq.Empty)
    }
            </div>
            {displaySecurityInfo(nodeFact)}
      </div>
<<<<<<< HEAD
    </div>
=======
    </div> ++ Script(OnLoad(JsRaw(s"""
        $$(".node-compliance-bar").html(buildComplianceBar(${compliance.toJsCmd}))
      """))) // JsRaw ok, escaped
>>>>>>> c02538a7
  }

  private def htmlId(jsId:   JsNodeId, prefix: String): String = prefix + jsId.toString
  private def htmlId_#(jsId: JsNodeId, prefix: String): String = "#" + prefix + jsId.toString

  /*
   * Display the div with ID `security-info` with cfenfine and curl key/certificate hash,
   * the key/certificate detail, and the button to untrust the key
   */
  private def displaySecurityInfo(nodeFact: NodeFact)(implicit qc: QueryContext): NodeSeq = {

    val checked     = (nodeFact.rudderSettings.status, nodeFact.rudderSettings.keyStatus) match {
      case (AcceptedInventory, CertifiedKey) =>
        <span>
                <span class="fa fa-check text-success" data-bs-toggle="tooltip" title="Inventories for this Node must be signed with this key"></span>
              </span>
      case (AcceptedInventory, UndefinedKey) =>
        <span>
                <span class="fa fa-exclamation-triangle text-warning" data-bs-toggle="tooltip" title="Certificate for this node has been reset, next inventory will be trusted automatically"></span>
              </span>
      case _                                 => // not accepted inventory? Should not get there
        NodeSeq.Empty
    }
    val nodeId      = nodeFact.id
    val publicKeyId = s"publicKey-${nodeId.value}"
    val cfKeyHash   = nodeFactRepository.get(nodeId).either.runNow match {
      case Right(Some(nodeFact_)) if (nodeFact_.keyHashCfengine.nonEmpty) =>
        <div><label>Key hash:</label> <samp>{nodeFact_.keyHashCfengine}</samp></div>
      case _                                                              => NodeSeq.Empty
    }
    val curlHash    = nodeFactRepository.get(nodeId).either.runNow match {
      case Right(Some(nodeFact_)) if (nodeFact_.keyHashCfengine.nonEmpty) =>
        <div><label>Key hash:</label> <samp>sha256//{nodeFact_.keyHashBase64Sha256}</samp></div>
      case _                                                              => NodeSeq.Empty
    }

    val agent     = nodeFact.rudderAgent
    val tokenKind = agent.securityToken match {
      case _: PublicKey   => "Public key"
      case _: Certificate => "Certificate"
    }
    <div class="security-info" id={"security-" + nodeFact.id.value}>{
      agent.securityToken match {
        case _: PublicKey   => NodeSeq.Empty
        case c: Certificate =>
          c.cert.either.runNow match {
            case Left(e)     => <span title={e.fullMsg}>Error while reading certificate information</span>
            case Right(cert) => (
              <div><label>Fingerprint (sha1): </label> <samp>{
                SHA1.hash(cert.getEncoded).grouped(2).mkString(":")
              }</samp></div>
                    <div><label>Expiration date: </label> {
                DateFormaterService.getDisplayDate(new DateTime(cert.getNotAfter))
              }</div>
            )
          }
<<<<<<< HEAD
      }
=======
        }
            {curlHash}
            {cfKeyHash}
            <button type="button" class="toggle-security-info btn btn-default" onclick={
          s"$$('#${publicKeyId}').toggle(300); $$(this).toggleClass('opened'); return false;"
        }> <b>{tokenKind}</b> {checked}</button>
            <div>
              {
          if (CurrentUser.checkRights(AuthorizationType.Node.Write) && node.main.keyStatus == CertifiedKey) {
            SHtml.ajaxButton(
              "Reset status to be able to accept a different key",
              () => resetKeyStatus(node, agent.securityToken)
            ) % ("class", "btn btn-default btn-sm")
          } else NodeSeq.Empty
        }
              <pre id={publicKeyId} class="display-keys" style="display:none;"><div>{agent.securityToken.key}</div></pre>{
          Script(OnLoad(JsRaw(s"""createTooltip();"""))) // JsRaw ok, const
        }
            </div>
          </div>

      case None => NodeSeq.Empty
>>>>>>> c02538a7
    }
        {curlHash}
        {cfKeyHash}
        <button type="button" class="toggle-security-info btn btn-default" onclick={
      s"$$('#${publicKeyId}').toggle(300); $$(this).toggleClass('opened'); return false;"
    }> <b>{tokenKind}</b> {checked} </button>
      <div>
        {
      if (CurrentUser.checkRights(AuthorizationType.Node.Write) && nodeFact.rudderSettings.keyStatus == CertifiedKey) {
        SHtml.ajaxButton(
          "Reset status to be able to accept a different key",
          () => resetKeyStatus(nodeFact, agent.securityToken)
        ) % ("class", "btn btn-default btn-sm")
      } else NodeSeq.Empty
    }
        <pre id={publicKeyId} class="display-keys" style="display:none;"><div>{agent.securityToken.key}</div></pre>{
      Script(OnLoad(JsRaw(s"""initBsTooltips();""")))
    }
      </div>
    </div>
  }

  /*
   * Reset key status for given node and redisplay it's security <div>
   */
  private def resetKeyStatus(nodeFact: NodeFact, st: SecurityToken)(implicit qc: QueryContext): JsCmd = {

    RudderConfig.woNodeRepository
      .updateNodeKeyInfo(
        nodeFact.id,
        None,
        Some(UndefinedKey),
        ModificationId(RudderConfig.stringUuidGenerator.newUuid),
        CurrentUser.actor,
        Some("Trusted key status reset to accept new key (first use)")
      )
      .map { _ =>
        val js: JsCmd = {
<<<<<<< HEAD
          SetHtml(
            s"security-${nodeFact.id.value}",
            displaySecurityInfo(nodeFact.modify(_.rudderSettings.keyStatus).setTo(UndefinedKey))
          ) &
          JsRaw(s"""createSuccessNotification("Key status for node '${nodeFact.id.value}' correctly changed.")""")
=======
          SetHtml(s"security-${node.main.id.value}", displaySecurityInfo(node.modify(_.main.keyStatus).setTo(UndefinedKey))) &
          JsRaw(s"""createSuccessNotification("Key status for node '${StringEscapeUtils.escapeEcmaScript(
              node.main.id.value
            )}' correctly changed.")""")
>>>>>>> c02538a7
        }
        js
      }
      .catchAll { err =>
        val js: JsCmd = JsRaw(
<<<<<<< HEAD
          s"""createErrorNotification("${s"An error happened when trying to change key status of node '${nodeFact.fqdn}' [${nodeFact.id.value}]. " +
            "Please contact your server admin to resolve the problem. " +
            s"Error was: '${err.fullMsg}'"}")"""
        )
=======
          s"""createErrorNotification("${s"An error happened when trying to change key status of node " +
            s"'${StringEscapeUtils.escapeEcmaScript(node.main.hostname)}' [${StringEscapeUtils.escapeEcmaScript(node.main.id.value)}]. " +
            "Please contact your server admin to resolve the problem. Error was: '${err.fullMsg}'"}")"""
        ) // JsRaw ok, escaped
>>>>>>> c02538a7
        js.succeed
      }
      .runNow

  }

<<<<<<< HEAD
=======
  private def htmlId(jsId:   JsNodeId, prefix: String): String = StringEscapeUtils.escapeEcmaScript(prefix + jsId.toString)
  private def htmlId_#(jsId: JsNodeId, prefix: String): String = "#" + htmlId(jsId, prefix)

>>>>>>> c02538a7
  // Display the role of the node
  private def displayServerRole(nodeFact: NodeFact): NodeSeq = {
    nodeFact.rudderSettings.status match {
      case AcceptedInventory =>
        val kind = {
          nodeFact.rudderSettings.kind match {
            case NodeKind.Root  => "server"
            case NodeKind.Relay => "relay server"
            case NodeKind.Node  => "node"
          }
        }

        <div><label>Role:</label> Rudder {kind}</div>
      case RemovedInventory  =>
        <div><label>Role:</label> Deleted node</div>
      case PendingInventory  =>
        <div><label>Role:</label> Pending node</div>
    }
  }

  // Display the node tenant if defined (ie if different from "no tenant"
  private def displayTenant(nodeFact: NodeFact): NodeSeq = {
    nodeFact.rudderSettings.security match {
      case Some(SecurityTag(tenants)) if (tenants.nonEmpty) =>
        <div><label>Tenant:</label> {tenants.map(_.value).mkString(", ")}</div>
      case _                                                =>
        NodeSeq.Empty
    }
  }

  private def displayPolicyServerInfos(sm: FullInventory)(implicit qr: QueryContext): NodeSeq = {
    nodeFactRepository.get(sm.node.main.policyServerId).either.runNow match {
      case Left(err)                        =>
        val e = s"Could not fetch policy server details (id '${sm.node.main.policyServerId.value}') for node '${escapeHTML(
            sm.node.main.hostname
          )}' ('${sm.node.main.id.value}'): ${err.fullMsg}"
        logger.error(e)
        <div class="error"><label>Policy server:</label> Could not fetch details about the policy server</div>
      case Right(Some(policyServerDetails)) =>
        <div><label>Policy server:</label> <a href={linkUtil.baseNodeLink(policyServerDetails.id)}  onclick={
          s"updateNodeIdAndReload('${policyServerDetails.id.value}')"
<<<<<<< HEAD
        }>{escape(policyServerDetails.fqdn)}</a></div>
=======
        }>{escapeHTML(policyServerDetails.hostname)}</a></div>
>>>>>>> c02538a7
      case Right(None)                      =>
        logger.error(
          s"Could not fetch policy server details (id '${sm.node.main.policyServerId.value}') for node '${sm.node.main.hostname}' ('${sm.node.main.id.value}')"
        )
        <div class="error"><label>Policy Server:</label> Could not fetch details about the policy server</div>
    }
  }

  private def displayMachineType(opt: Option[MachineInventory]): NodeSeq = {
    opt match {
      case None          => NodeSeq.Empty
      case Some(machine) => (
        machine.machineType match {
          case UnknownMachineType         => Text("Unknown machine type")
          case PhysicalMachineType        => Text("Physical machine")
          case VirtualMachineType(vmType) => Text(s"Virtual machine (${vmType.displayName})")
        }
      )
    }
  }

  // show a comma separated list with description in tooltip

  private def displayAccounts(node: NodeInventory): String = {
    if (node.accounts.isEmpty) {
      "None"
    } else {
      node.accounts.sortWith(_ < _).mkString(", ")
    }
  }

  private def displayTabGrid[T](
      jsId: JsNodeId
  )(eltName: String, optSeq: Box[Seq[T]], title: Option[String] = None)(columns: List[(String, T => NodeSeq)]) = {
    <div id={htmlId(jsId, "sd_" + eltName + "_")} class="sInventory tab-pane">{
      optSeq match {
        case Empty                                           =>
          <div class="col-sm-12 alert alert-warning">
            <span>No matching components detected on this node</span>
          </div>
        case Failure(m, _, _)                                => <span class="error">Error when trying to fetch file systems. Reported message: {m}</span>
        case Full(seq) if (seq.isEmpty && eltName != "soft") =>
          <div class="col-sm-12 alert alert-warning">
            <span>No matching components detected on this node</span>
          </div>
        case Full(seq)                                       =>
          <table cellspacing="0" id={htmlId(jsId, eltName + "_")} class="tablewidth">
          {
            title match {
              case None        => NodeSeq.Empty
              case Some(title) => <div style="text-align:center"><b>{title}</b></div>
            }
          }
          <thead>
          <tr class="head">
          </tr>
            <tr class="head">{
            columns.map(h => <th>{h._1}</th>).toSeq
          }</tr>
          </thead>
          <tbody class="toggle-color">{
            seq.flatMap(x => <tr>{columns.flatMap { case (header, renderLine) => <td>{renderLine(x)}</td> }}</tr>)
          }</tbody>
          </table>
      }
    }<div id={htmlId(jsId, eltName + "_grid_") + "_paginate_area"} class="paginate"/>
    </div>
  }

  private def displayTabOS(jsId: JsNodeId, sm: FullInventory, node: CoreNodeFact): NodeSeq = {
    displayTabGrid(jsId)(
      "os",
      // special: add name -> value to be displayed as a table
      Full(
        Seq(
          ("Node ID", StringEscapeUtils.escapeHtml4(sm.node.main.id.value)),
          ("Hostname", StringEscapeUtils.escapeHtml4(sm.node.main.hostname)),
          ("Policy server ID", StringEscapeUtils.escapeHtml4(sm.node.main.policyServerId.value)),
          ("Operating system detailed name", StringEscapeUtils.escapeHtml4(sm.node.main.osDetails.fullName)),
          ("Operating system type", StringEscapeUtils.escapeHtml4(sm.node.main.osDetails.os.kernelName)),
          ("Operating system name", StringEscapeUtils.escapeHtml4(S.?("os.name." + sm.node.main.osDetails.os.name))),
          ("Operating system version", StringEscapeUtils.escapeHtml4(sm.node.main.osDetails.version.value)),
          ("Operating system service pack", StringEscapeUtils.escapeHtml4(sm.node.main.osDetails.servicePack.getOrElse("None"))),
          ("Operating system architecture description", StringEscapeUtils.escapeHtml4(sm.node.archDescription.getOrElse("None"))),
          ("Kernel version", StringEscapeUtils.escapeHtml4(sm.node.main.osDetails.kernelVersion.value)),
          ("Total physical memory (RAM)", StringEscapeUtils.escapeHtml4(sm.node.ram.map(_.toStringMo).getOrElse("-"))),
          (
            "Manufacturer",
            StringEscapeUtils.escapeHtml4(sm.machine.flatMap(x => x.manufacturer).map(x => x.name).getOrElse("-"))
          ),
          ("Machine type", displayMachineType(sm.machine).text),
<<<<<<< HEAD
          ("Total swap space (Swap)", escape(sm.node.swap.map(_.toStringMo).getOrElse("-"))),
          ("System serial number", escape(sm.machine.flatMap(x => x.systemSerialNumber).getOrElse("-"))),
          ("Agent type", escape(sm.node.agents.headOption.map(_.agentType.displayName).getOrElse("-"))),
          ("Node state", escape(getNodeState(node.rudderSettings.state))),
          ("Account(s)", displayAccounts(sm.node)),
          ("Administrator account", escape(sm.node.main.rootUser)),
          ("IP addresses", escape(sm.node.serverIps.mkString(", "))),
          (
            "Last inventory date",
            escape(node.lastInventoryDate.map(DateFormaterService.getDisplayDate).getOrElse("-"))
          ),
          ("Policy server ID", escape(sm.node.main.policyServerId.value)),
=======
          ("Total swap space (Swap)", StringEscapeUtils.escapeHtml4(sm.node.swap.map(_.toStringMo).getOrElse("-"))),
          ("System serial number", StringEscapeUtils.escapeHtml4(sm.machine.flatMap(x => x.systemSerialNumber).getOrElse("-"))),
          ("Agent type", StringEscapeUtils.escapeHtml4(sm.node.agents.headOption.map(_.agentType.displayName).getOrElse("-"))),
          ("Node state", StringEscapeUtils.escapeHtml4(optNode.map(n => getNodeState(n.state)).getOrElse("-"))),
          ("Account(s)", displayAccounts(sm.node)),
          ("Administrator account", StringEscapeUtils.escapeHtml4(sm.node.main.rootUser)),
          ("IP addresses", StringEscapeUtils.escapeHtml4(sm.node.serverIps.mkString(", "))),
          (
            "Last inventory date",
            StringEscapeUtils.escapeHtml4(optNode.map(n => DateFormaterService.getDisplayDate(n.inventoryDate)).getOrElse("-"))
          ),
          ("Policy server ID", StringEscapeUtils.escapeHtml4(sm.node.main.policyServerId.value)),
>>>>>>> c02538a7
          (
            "Time zone",
            StringEscapeUtils.escapeHtml4(
              sm.node.timezone
                .map(x => if (x.name.toLowerCase == "utc") "UTC" else s"${x.name} (UTC ${x.offset})")
                .getOrElse("unknown")
            )
          ),
          (
            "Machine ID",
            sm.machine
              .map(x => StringEscapeUtils.escapeHtml4(x.id.value))
              .getOrElse("Machine information is missing for that node")
          )
        )
      )
    ) {
      ("Name", { (x: (String, String)) => Text(x._1) }) ::
      ("Value", { (x: (String, String)) => Text(x._2) }) ::
      Nil
    }
  }

  private def displayTabSoftware(jsId: JsNodeId): NodeSeq = {
    displayTabGrid(jsId)(
      "soft",
      // do not retrieve software here
      Full(Seq())
    ) {
      ("Name", { (x: Software) => ?(x.name) }) ::
      ("Version", { (x: Software) => ?(x.version.map(_.value)) }) ::
      ("Description", { (x: Software) => ?(x.description) }) ::
      Nil
    }
  }

  private def displayTabSoftwareUpdates(jsId: JsNodeId, sm: FullInventory): NodeSeq = {
    displayTabGrid(jsId)("softUpdates", Full(sm.node.softwareUpdates)) {
      ("Name", { (x: SoftwareUpdate) => Text(x.name) }) ::
      ("Version", { (x: SoftwareUpdate) => Text(x.version.getOrElse("-")) }) ::
      ("Architecture", { (x: SoftwareUpdate) => Text(x.arch.getOrElse("-")) }) ::
      ("From", { (x: SoftwareUpdate) => Text(x.from.getOrElse("-")) }) ::
      ("Kind", { (x: SoftwareUpdate) => Text(x.kind.name) }) ::
      ("Source", { (x: SoftwareUpdate) => ?(x.source) }) ::
      Nil
    }
  }

  private def displayTabNetworks(jsId: JsNodeId, sm: FullInventory): NodeSeq = {
    displayTabGrid(jsId)("net", Full(sm.node.networks)) {
      ("Interface", { (x: Network) => escapeHTML(x.name) }) ::
      ("IP address", { (x: Network) => (x.ifAddresses.map(y => (<div>{escapeHTML(y.getHostAddress)}</div>))): NodeSeq }) ::
      ("Mask", { (x: Network) => (x.ifMask.map(y => (<div>{escapeHTML(y.getHostAddress)}</div>))): NodeSeq }) ::
      ("Network", { (x: Network) => (x.ifSubnet.map(y => (<div>{escapeHTML(y.getHostAddress)}</div>))): NodeSeq }) ::
      ("Gateway", { (x: Network) => (x.ifGateway.map(y => (<div>{escapeHTML(y.getHostAddress)}</div>))): NodeSeq }) ::
      ("DHCP server", { (x: Network) => escapeHTML(x.ifDhcp.map(_.getHostAddress).mkString(", ")) }) ::
      ("MAC address", { (x: Network) => ?(x.macAddress) }) ::
      ("Type", { (x: Network) => ?(x.ifType) }) ::
      ("Speed", { (x: Network) => ?(x.speed) }) ::
      ("Status", { (x: Network) => ?(x.status) }) ::
      Nil
    }
  }

  private def displayTabFilesystems(jsId: JsNodeId, sm: FullInventory): NodeSeq = {
    displayTabGrid(jsId)("fs", Full(sm.node.fileSystems)) {
      ("Mount point", { (x: FileSystem) => escapeHTML(x.mountPoint) }) ::
      ("Filesystem", { (x: FileSystem) => ?(x.name) }) ::
      ("Free space", { (x: FileSystem) => ?(x.freeSpace.map(_.toStringMo)) }) ::
      ("Total space", { (x: FileSystem) => ?(x.totalSpace.map(_.toStringMo)) }) ::
      ("File count", { (x: FileSystem) => ?(x.fileCount.map(_.toString)) }) ::
      Nil
    }
  }

  private def displayTabVariable(jsId: JsNodeId, sm: FullInventory): NodeSeq = {

    val title = sm.node.inventoryDate.map(date => s"Environment variable status on ${DateFormaterService.getDisplayDate(date)}")
    displayTabGrid(jsId)("var", Full(sm.node.environmentVariables), title) {
      ("Name", { (x: EnvironmentVariable) => escapeHTML(x.name) }) ::
      ("Value", { (x: EnvironmentVariable) => escapeHTML(x.value.getOrElse("Unspecified")) }) ::
      Nil
    }
  }

  def displayTabProperties(jsId: JsNodeId, node: NodeFact, sm: FullInventory): NodeSeq = {

    val nodeId        = node.id.value
    def tabProperties = ChooseTemplate(List("templates-hidden", "components", "ComponentNodeProperties"), "nodeproperties-tab")
    val tabId         = htmlId(jsId, "sd_props_")
    val css: CssSel = "#tabPropsId [id]" #> tabId &
      "#inventoryVariables *" #> DisplayNode.displayTabInventoryVariable(jsId, node.toCore, sm)

    css(tabProperties) ++ Script(
      OnLoad(
        JsRaw(
          s"""
             |
      var main = document.getElementById("nodeproperties-app")
             |var initValues = {
             |    contextPath    : "${S.contextPath}"
             |  , hasNodeWrite   : CanWriteNode
             |  , hasNodeRead    : CanReadNode
             |  , nodeId         : "${nodeId}"
             |  , objectType     : 'node'
             |};
             |var app = Elm.Nodeproperties.init({node: main, flags: initValues});
             |app.ports.successNotification.subscribe(function(str) {
             |  createSuccessNotification(str)
             |});
             |app.ports.errorNotification.subscribe(function(str) {
             |  createErrorNotification(str)
             |});
             |// Initialize tooltips
             |app.ports.initTooltips.subscribe(function(msg) {
             |  setTimeout(function(){
             |    initBsTooltips();
             |  }, 400);
             |});
             |app.ports.copy.subscribe(function(str) {
             |  navigator.clipboard.writeText(str);
             |});
             |app.ports.initInputs.subscribe(function(str) {
             |  setTimeout(function(){
             |    $$(".auto-resize").on("input", autoResize).each(function(){
             |      autoResize(this);
             |    });
             |  }, 10);
             |});
             |""".stripMargin
        )
      )
    )
  }

  def displayTabInventoryVariable(jsId: JsNodeId, node: CoreNodeFact, sm: FullInventory): NodeSeq = {
    def displayLine(name: String, value: String): NodeSeq = {
      <tr>
        <td>{name}</td>
        <td>
          <span class="ion ion-clipboard copy-actions" data-clipboard-text={s"""$${node.inventory[${name}]}"""}></span>
        </td>
        {
        if (value.strip().isEmpty) {
          <td></td>
        } else {
          <td>
            <pre class="json-inventory-vars">{value}</pre>
          </td>
          <td>
            <span class="ion ion-clipboard copy-actions" data-clipboard-text={value}></span>
          </td>
        }
      }
     </tr>
    }

    val os = (
      ("fullName"          -> StringEscapeUtils.escapeHtml4(sm.node.main.osDetails.fullName))
        ~ ("name"          -> StringEscapeUtils.escapeHtml4(S.?("os.name." + sm.node.main.osDetails.os.name)))
        ~ ("version"       -> StringEscapeUtils.escapeHtml4(sm.node.main.osDetails.version.value))
        ~ ("servicePack"   -> StringEscapeUtils.escapeHtml4(sm.node.main.osDetails.servicePack.getOrElse("None")))
        ~ ("kernelVersion" -> StringEscapeUtils.escapeHtml4(sm.node.main.osDetails.kernelVersion.value))
    )

    val machine = (
      ("manufacturer"    -> StringEscapeUtils.escapeHtml4(sm.machine.flatMap(x => x.manufacturer).map(x => x.name).getOrElse("")))
        ~ ("machineType" -> displayMachineType(sm.machine).text)
    )

    val values = Seq[(String, String)](
      ("localAdministratorAccountName", StringEscapeUtils.escapeHtml4(sm.node.main.rootUser)),
      ("hostname", StringEscapeUtils.escapeHtml4(sm.node.main.hostname)),
      ("policyServerId", StringEscapeUtils.escapeHtml4(sm.node.main.policyServerId.value)),
      ("os", net.liftweb.json.prettyRender(os)),
      ("archDescription", StringEscapeUtils.escapeHtml4(sm.node.archDescription.getOrElse("None"))),
      ("ram", StringEscapeUtils.escapeHtml4(sm.node.ram.map(_.size.toString).getOrElse(""))),
      ("machine", net.liftweb.json.prettyRender(machine)),
      (
        "timezone",
        StringEscapeUtils.escapeHtml4(
          sm.node.timezone
            .map(x => if (x.name.toLowerCase == "utc") "UTC" else s"${x.name} (UTC ${x.offset})")
            .getOrElse("unknown")
        )
      )
    )

    <div>
      <h3 class="page-title foldable" onclick="$('.variables-table-container').toggle(); $(this).toggleClass('folded');">Inventory variables <i class="fa fa-chevron-down"></i></h3>
      <div class="variables-table-container">
        <div class="alert alert-info">
          These are the node inventory variables that can be used in directive inputs with the <b class="code">${{node.inventory[NAME]}}</b> syntax.
        </div>
        <table id="inventoryVariablesTab" class="no-footer dataTable">
          <thead>
            <tr class="head">
              <th class="sorting sorting_desc">Name</th>
              <th></th>
              <th class="sorting">Value</th>
              <th></th>
            </tr>
          </thead>
          <tbody>
            {values.map { case (n, v) => displayLine(n, v) }}
          </tbody>
        </table>
      </div>
    </div>
  }

  private def displayTabProcess(jsId: JsNodeId, sm: FullInventory): NodeSeq = {
    val title = sm.node.inventoryDate.map(date => s"Process status on ${DateFormaterService.getDisplayDate(date)}")
    displayTabGrid(jsId)("process", Full(sm.node.processes), title) {
      ("User", { (x: Process) => ?(x.user) }) ::
      ("PID", { (x: Process) => escapeHTML(x.pid.toString()) }) ::
      ("% CPU", { (x: Process) => ?(x.cpuUsage.map(_.toString())) }) ::
      ("% Memory", { (x: Process) => ?(x.memory.map(_.toString())) }) ::
      ("Virtual memory", { (x: Process) => ?(x.virtualMemory.map(memory => MemorySize(memory.toLong).toStringMo)) }) ::
      ("TTY", { (x: Process) => ?(x.tty) }) ::
      ("Started on", { (x: Process) => ?(x.started) }) ::
      ("Command", { (x: Process) => ?(x.commandName) }) ::
      Nil
    }
  }

  private def displayTabVM(jsId: JsNodeId, sm: FullInventory): NodeSeq = {
    displayTabGrid(jsId)("vm", Full(sm.node.vms)) {
      ("Name", { (x: VirtualMachine) => ?(x.name) }) ::
      ("Type", { (x: VirtualMachine) => ?(x.vmtype) }) ::
      ("SubSystem", { (x: VirtualMachine) => ?(x.subsystem) }) ::
      ("Uuid", { (x: VirtualMachine) => escapeHTML(x.uuid.value) }) ::
      ("Status", { (x: VirtualMachine) => ?(x.status) }) ::
      ("Owner", { (x: VirtualMachine) => ?(x.owner) }) ::
      ("# Cpu", { (x: VirtualMachine) => ?(x.vcpu.map(_.toString())) }) ::
      ("Memory", { (x: VirtualMachine) => ?(x.memory) }) ::
      Nil
    }
  }

  private def displayTabBios(jsId: JsNodeId, sm: FullInventory): NodeSeq = {
    displayTabGrid(jsId)("bios", sm.machine.map(fm => fm.bios)) {
      ("Name", { (x: Bios) => escapeHTML(x.name) }) ::
      ("Editor", { (x: Bios) => ?(x.editor.map(_.name)) }) ::
      ("Version", { (x: Bios) => ?(x.version.map(_.value)) }) ::
      ("Release date", { (x: Bios) => ?(x.releaseDate.map(DateFormaterService.getDisplayDate(_))) }) ::
      Nil
    }
  }

  private def displayTabControllers(jsId: JsNodeId, sm: FullInventory): NodeSeq = {
    displayTabGrid(jsId)("controllers", sm.machine.map(fm => fm.controllers)) {
      ("Name", { (x: Controller) => escapeHTML(x.name) }) ::
      ("Manufacturer", { (x: Controller) => ?(x.manufacturer.map(_.name)) }) ::
      ("Type", { (x: Controller) => ?(x.cType) }) ::
      ("Quantity", { (x: Controller) => escapeHTML(x.quantity.toString) }) ::
      Nil
    }
  }

  private def displayTabMemories(jsId: JsNodeId, sm: FullInventory): NodeSeq = {
    displayTabGrid(jsId)("memories", sm.machine.map(fm => fm.memories)) {
      ("Slot", { (x: MemorySlot) => escapeHTML(x.slotNumber) }) ::
      ("Capacity", { (x: MemorySlot) => ?(x.capacity.map(_.toStringMo)) }) ::
      ("Description", { (x: MemorySlot) => ?(x.description) }) ::
      ("Serial number", { (x: MemorySlot) => ?(x.serialNumber) }) ::
      ("Speed", { (x: MemorySlot) => ?(x.speed) }) ::
      ("Type", { (x: MemorySlot) => ?(x.memType) }) ::
      ("Quantity", { (x: MemorySlot) => escapeHTML(x.quantity.toString) }) ::
      Nil
    }
  }

  private def displayTabPorts(jsId: JsNodeId, sm: FullInventory): NodeSeq = {
    displayTabGrid(jsId)("ports", sm.machine.map(fm => fm.ports)) {
      ("Name", { (x: Port) => escapeHTML(x.name) }) ::
      ("Type", { (x: Port) => ?(x.pType) }) ::
      ("Description", { (x: Port) => ?(x.description) }) ::
      ("Quantity", { (x: Port) => escapeHTML(x.quantity.toString) }) ::
      Nil
    }
  }

  private def displayTabProcessors(jsId: JsNodeId, sm: FullInventory): NodeSeq = {
    displayTabGrid(jsId)("processors", sm.machine.map(fm => fm.processors)) {
      ("Name", { (x: Processor) => escapeHTML(x.name) }) ::
      ("Speed", { (x: Processor) => ?(x.speed.map(_.toString)) }) ::
      ("Model", { (x: Processor) => ?(x.model.map(_.toString())) }) ::
      ("Family", { (x: Processor) => ?(x.family.map(_.toString())) }) ::
      ("Family name", { (x: Processor) => ?(x.familyName) }) ::
      ("Manufacturer", { (x: Processor) => ?(x.manufacturer.map(_.name)) }) ::
      ("Thread", { (x: Processor) => ?(x.thread.map(_.toString())) }) ::
      ("Core", { (x: Processor) => ?(x.core.map(_.toString())) }) ::
      ("CPUID", { (x: Processor) => ?(x.cpuid) }) ::
      ("Architecture", { (x: Processor) => ?(x.arch) }) ::
      ("Stepping", { (x: Processor) => ?(x.stepping.map(_.toString)) }) ::
      ("Quantity", { (x: Processor) => escapeHTML(x.quantity.toString) }) ::
      Nil
    }
  }

  private def displayTabSlots(jsId: JsNodeId, sm: FullInventory): NodeSeq = {
    displayTabGrid(jsId)("slots", sm.machine.map(fm => fm.slots)) {
      ("Name", { (x: Slot) => escapeHTML(x.name) }) ::
      ("Description", { (x: Slot) => ?(x.description) }) ::
      ("Status", { (x: Slot) => ?(x.status) }) ::
      ("Quantity", { (x: Slot) => escapeHTML(x.quantity.toString) }) ::
      Nil
    }
  }

  private def displayTabSounds(jsId: JsNodeId, sm: FullInventory): NodeSeq = {
    displayTabGrid(jsId)("sounds", sm.machine.map(fm => fm.sounds)) {
      ("Name", { (x: Sound) => escapeHTML(x.name) }) ::
      ("Description", { (x: Sound) => ?(x.description) }) ::
      ("Quantity", { (x: Sound) => escapeHTML(x.quantity.toString) }) ::
      Nil
    }
  }

  private def displayTabStorages(jsId: JsNodeId, sm: FullInventory): NodeSeq = {
    displayTabGrid(jsId)("storages", sm.machine.map(fm => fm.storages)) {
      ("Name", { (x: Storage) => escapeHTML(x.name) }) ::
      ("Description", { (x: Storage) => ?(x.description) }) ::
      ("Size", { (x: Storage) => ?(x.size.map(_.toStringMo)) }) ::
      ("Firmware", { (x: Storage) => ?(x.firmware) }) ::
      ("Manufacturer", { (x: Storage) => ?(x.manufacturer.map(_.name)) }) ::
      ("Model", { (x: Storage) => ?(x.model) }) ::
      ("Serial", { (x: Storage) => ?(x.serialNumber) }) ::
      ("Type", { (x: Storage) => ?(x.sType) }) ::
      ("Quantity", { (x: Storage) => escapeHTML(x.quantity.toString) }) ::
      Nil
    }
  }

  private def displayTabVideos(jsId: JsNodeId, sm: FullInventory): NodeSeq = {
    displayTabGrid(jsId)("videos", sm.machine.map(fm => fm.videos)) {
      ("Name", { (x: Video) => escapeHTML(x.name) }) ::
      ("Chipset", { (x: Video) => ?(x.chipset) }) ::
      ("Memory", { (x: Video) => ?(x.memory.map(_.toStringMo)) }) ::
      ("Resolution", { (x: Video) => ?(x.resolution) }) ::
      ("Quantity", { (x: Video) => escapeHTML(x.quantity.toString) }) ::
      Nil
    }
  }
<<<<<<< HEAD
  def showDeleteButton(node: MinimalNodeFactInterface):            NodeSeq = {
=======

  private[this] def showDeleteButton(node: NodeSummary) = {
    def toggleDeletion(): JsCmd = {
      JsRaw(""" $('#deleteButton').toggle(300); $('#confirmDeletion').toggle(300) """) // JsRaw ok, const
    }
>>>>>>> c02538a7
    SHtml.ajaxButton(
      "Confirm",
      () => { removeNode(node) },
      ("class", "btn btn-danger")
    )
  }

  private def removeNode(node: MinimalNodeFactInterface): JsCmd = {
    implicit val cc: ChangeContext = ChangeContext(
      ModificationId(uuidGen.newUuid),
      CurrentUser.actor,
      DateTime.now(),
      None,
      S.request.map(_.remoteAddr).toOption,
      CurrentUser.nodePerms
    )

    // only erase for Rudder 8.0
    removeNodeService.removeNodePure(node.id, DeleteMode.Erase).toBox match {
      case Full(_) =>
        asyncDeploymentAgent ! AutomaticStartDeployment(cc.modId, cc.actor)
        onSuccess(node)
      case eb: EmptyBox =>
        val message = s"There was an error while deleting node '${node.fqdn}' [${node.id.value}]"
        val e       = eb ?~! message
        NodeLoggerPure.Delete.logEffect.error(e.messageChain)
        onFailure(node, message)
    }
  }

  private def onFailure(
      node:    MinimalNodeFactInterface,
      message: String
  ): JsCmd = {
    RegisterToasts.register(
      ToastNotification.Error(
        s"An error happened when trying to delete node '${node.fqdn}' [${node.id.value}]. " +
        "Please contact your server admin to resolve the problem. " +
        s"Error was: '${message}'"
      )
    )
    RedirectTo("/secure/nodeManager/nodes")
  }

  private def onSuccess(node: MinimalNodeFactInterface): JsCmd = {
    RegisterToasts.register(ToastNotification.Success(s"Node '${node.fqdn}' [${node.id.value}] was correctly deleted"))
    RedirectTo("/secure/nodeManager/nodes")
  }

  private def isRootNode(n: NodeId): Boolean = {
    n.value.equals("root");
  }

  import com.normation.rudder.domain.nodes.NodeState
  private def getNodeState(nodeState: NodeState): String = {
    S.?(s"node.states.${nodeState.name}")
  }
}<|MERGE_RESOLUTION|>--- conflicted
+++ resolved
@@ -177,14 +177,8 @@
       "videos"
     )
 
-<<<<<<< HEAD
-    JsRaw("var " + softGridDataId + "= null") &
+    JsRaw("var " + softGridDataId + "= null") & // JsRaw ok, escaped
     OnLoad({
-=======
-    JsRaw("var " + softGridDataId + "= null") & // JsRaw ok, escaped
-    OnLoad(
-      JsRaw("$('#" + detailsId + "').tabs()") & { // JsRaw ok, escaped
->>>>>>> c02538a7
         eltIds.map { i =>
           JsRaw(s"""
               $$('#${htmlId(jsId, i + "_")}').dataTable({
@@ -214,7 +208,7 @@
 
               $$('.dataTables_filter input').attr("placeholder", "Filter");
                    | """.stripMargin('|')): JsCmd
-        }.reduceLeft((i, acc) => acc & i)         // JsRaw ok, escaped
+        }.reduceLeft((i, acc) => acc & i) // JsRaw ok, escaped
       } & {
         eltIdswidth.map {
           case (id, columns, sorting) =>
@@ -253,11 +247,7 @@
       // if the firstChild.id == softGridId, then it hasn't been loaded, otherwise it is softGridId_wrapper
       JsRaw(s"""
         $$("#${softPanelId}").click(function() {
-<<<<<<< HEAD
-            ${SHtml.ajaxCall(JsRaw("'" + nodeId.value + "'"), loadSoftware(jsId))._2.toJsCmd}
-=======
-            ${SHtml.ajaxCall(JsRaw(Str(nodeId.value).toJsCmd), loadSoftware(jsId, softIds))._2.toJsCmd}
->>>>>>> c02538a7
+            ${SHtml.ajaxCall(JsRaw("'" + StringEscapeUtils.escapeEcmaScript(nodeId.value) + "'"), loadSoftware(jsId))._2.toJsCmd}
         });
         """) // JsRaw ok, escaped
     )
@@ -379,18 +369,13 @@
 
     val tabId = htmlId(jsId, "node_details_")
 
-<<<<<<< HEAD
     <div id={tabId} class="sInventory d-flex">
       <ul class="list-tabs-inventory nav flex-column pe-3" aria-orientation="vertical">{mainTabDeclaration}</ul>
       <div class="tab-content">{tabContent.flatten}</div>
-    </div> ++ Script(OnLoad(JsRaw(s"$$('.sInventory .tab-content > .tab-pane:first-child').addClass('active');")))
-
-=======
-    <div id={tabId} class="sInventory ui-tabs-vertical">
-      <ul class="list-tabs-invetory">{mainTabDeclaration}</ul>
-      {tabContent.flatten}
-    </div> ++ Script(OnLoad(JsRaw(s"$$('#${tabId}').tabs()"))) // JsRaw ok, escaped
->>>>>>> c02538a7
+    </div> ++ Script(
+      OnLoad(JsRaw(s"$$('.sInventory .tab-content > .tab-pane:first-child').addClass('active');"))
+    ) // JsRaw OK, const
+
   }
 
   /**
@@ -446,24 +431,24 @@
          |<div class='tooltip-content'>
          |  <ul>
          |    <li><b>Type:</b> ${displayMachineType(sm.machine)}</li>
-         |    <li><b>Total physical memory (RAM):</b> ${xml.Utility.escape(
+         |    <li><b>Total physical memory (RAM):</b> ${StringEscapeUtils.escapeHtml4(
           sm.node.ram.map(_.toStringMo).getOrElse("-")
         )}</li>
-         |    <li><b>Manufacturer:</b> ${xml.Utility.escape(
+         |    <li><b>Manufacturer:</b> ${StringEscapeUtils.escapeHtml4(
           sm.machine.flatMap(x => x.manufacturer).map(x => x.name).getOrElse("-")
         )}</li>
-         |    <li><b>Total swap space:</b> ${xml.Utility.escape(sm.node.swap.map(_.toStringMo).getOrElse("-"))}</li>
-         |    <li><b>System serial number:</b> ${xml.Utility.escape(
+         |    <li><b>Total swap space:</b> ${StringEscapeUtils.escapeHtml4(sm.node.swap.map(_.toStringMo).getOrElse("-"))}</li>
+         |    <li><b>System serial number:</b> ${StringEscapeUtils.escapeHtml4(
           sm.machine.flatMap(x => x.systemSerialNumber).getOrElse("-")
         )}</li>
-         |    <li><b>Time zone:</b> ${xml.Utility.escape(
+         |    <li><b>Time zone:</b> ${StringEscapeUtils.escapeHtml4(
           sm.node.timezone
             .map(x => if (x.name.toLowerCase == "utc") "UTC" else s"${x.name} (UTC ${x.offset})")
             .getOrElse("unknown")
         )}</li>
          |    <li>${sm.machine
           .map(_.id.value)
-          .map(machineId => "<b>Machine ID:</b> " ++ { xml.Utility.escape(machineId) })
+          .map(machineId => "<b>Machine ID:</b> " ++ { StringEscapeUtils.escapeHtml4(machineId) })
           .getOrElse("<span class='error'>Machine Information are missing for that node</span>")}</li>
          |  </ul>
          |</div>
@@ -489,22 +474,23 @@
 
     val osTooltip: String = {
       s"""
-<<<<<<< HEAD
          |<h4>Operating system details</h4>
          |<div class='tooltip-content'>
          |  <ul>
-         |    <li><b>Type:</b> ${xml.Utility.escape(sm.node.main.osDetails.os.kernelName)}</li>
-         |    <li><b>Name:</b> ${xml.Utility.escape(S.?("os.name." + sm.node.main.osDetails.os.name))}</li>
-         |    <li><b>Version:</b> ${xml.Utility.escape(sm.node.main.osDetails.version.value)}</li>
-         |    <li><b>Service pack:</b> ${xml.Utility.escape(sm.node.main.osDetails.servicePack.getOrElse("None"))}</li>
-         |    <li><b>Architecture:</b> ${xml.Utility.escape(sm.node.archDescription.getOrElse("None"))}</li>
-         |    <li><b>Kernel version:</b> ${xml.Utility.escape(sm.node.main.osDetails.kernelVersion.value)}</li>
+         |    <li><b>Type:</b> ${StringEscapeUtils.escapeHtml4(sm.node.main.osDetails.os.kernelName)}</li>
+         |    <li><b>Name:</b> ${StringEscapeUtils.escapeHtml4(S.?("os.name." + sm.node.main.osDetails.os.name))}</li>
+         |    <li><b>Version:</b> ${StringEscapeUtils.escapeHtml4(sm.node.main.osDetails.version.value)}</li>
+         |    <li><b>Service pack:</b> ${StringEscapeUtils.escapeHtml4(sm.node.main.osDetails.servicePack.getOrElse("None"))}</li>
+         |    <li><b>Architecture:</b> ${StringEscapeUtils.escapeHtml4(sm.node.archDescription.getOrElse("None"))}</li>
+         |    <li><b>Kernel version:</b> ${StringEscapeUtils.escapeHtml4(sm.node.main.osDetails.kernelVersion.value)}</li>
          |  </ul>
          |</div>""".stripMargin.replaceAll("\n", " ")
     }
 
     val nodeStateIcon = (
-      <span class={"node-state " ++ escape(getNodeState(node.rudderSettings.state).toLowerCase).replaceAll(" ", "-")}></span>
+      <span class={
+        "node-state " ++ StringEscapeUtils.escapeHtml4(getNodeState(node.rudderSettings.state).toLowerCase).replaceAll(" ", "-")
+      }></span>
     )
 
     <div class="header-title">
@@ -516,69 +502,6 @@
           <span class="machine-info">{sm.node.main.osDetails.fullName}</span>
           <span class="machine-info ram">{sm.node.ram.map(_.toStringMo).getOrElse("-")}</span>
           <span class="fa fa-info-circle icon-info me-1" data-bs-toggle="tooltip" data-bs-placement="bottom" title={
-=======
-        <h4>Operating system details</h4>
-        <div class="tooltip-content">
-          <ul>
-            <li><b>Type:</b> ${escapeHTML(sm.node.main.osDetails.os.kernelName)}</li>
-            <li><b>Name:</b> ${escapeHTML(S.?("os.name." + sm.node.main.osDetails.os.name))}</li>
-            <li><b>Version:</b> ${escapeHTML(sm.node.main.osDetails.version.value)}</li>
-            <li><b>Service pack:</b> ${escapeHTML(sm.node.main.osDetails.servicePack.getOrElse("None"))}</li>
-            <li><b>Architecture:</b> ${escapeHTML(sm.node.archDescription.getOrElse("None"))}</li>
-            <li><b>Kernel version:</b> ${escapeHTML(sm.node.main.osDetails.kernelVersion.value)}</li>
-          </ul>
-        </div>
-      """
-    }
-    val machineTooltip: String = {
-      s"""
-        <h4>Operating system details</h4>
-        <div class="tooltip-content">
-          <ul>
-            <li><b>Total physical memory (RAM):</b> ${escapeHTML(sm.node.ram.map(_.toStringMo).getOrElse("-"))}</li>
-            <li><b>Manufacturer:</b> ${escapeHTML(sm.machine.flatMap(x => x.manufacturer).map(x => x.name).getOrElse("-"))}</li>
-            <li><b>Total swap space:</b> ${escapeHTML(sm.node.swap.map(_.toStringMo).getOrElse("-"))}</li>
-            <li><b>System serial number:</b> ${escapeHTML(sm.machine.flatMap(x => x.systemSerialNumber).getOrElse("-"))}</li>
-            <li><b>Time zone:</b>
-              ${escapeHTML(
-          sm.node.timezone
-            .map(x => if (x.name.toLowerCase == "utc") "UTC" else s"${x.name} (UTC ${x.offset})")
-            .getOrElse("unknown")
-        )}
-            </li>
-            <li>
-              ${sm.machine
-          .map(_.id.value)
-          .map(machineId => s"<b>Machine ID:</b> ${escapeHTML(machineId)}")
-          .getOrElse("""<span class="error">Machine Information are missing for that node</span>""")}
-            </li>
-          </ul>
-        </div>
-      """
-    }
-
-    <div id="nodeDetails">
-      <div class="id-card node">
-        <div class={"card-img " ++ osIcon}></div>
-        <div class="card-info">
-          <div><label>Hostname:         </label>{sm.node.main.hostname}{
-      nodeAndGlobalMode match {
-        case Some((n, _)) => <span class={"node-state " ++ getNodeState(n.state).toLowerCase}></span>
-        case None         => NodeSeq.Empty
-      }
-    }
-          </div>
-          <div><label>Node ID:          </label>{sm.node.main.id.value}</div>
-          <div><label>Operating system: </label>{
-      escapeHTML(sm.node.main.osDetails.fullName)
-    }<span class="glyphicon glyphicon-info-sign icon-info" data-toggle="tooltip" data-placement="right" data-html="true" data-original-title={
-      osTooltip
-    }></span></div>
-          <div>
-            <label>Machine:             </label>{displayMachineType(sm.machine)}
-            <span class="machine-info ram">{sm.node.ram.map(_.toStringMo).getOrElse("-")}</span>
-            <span class="glyphicon glyphicon-info-sign icon-info" data-toggle="tooltip" data-placement="right" data-html="true" data-original-title={
->>>>>>> c02538a7
       machineTooltip
     }></span>
         </span>
@@ -717,15 +640,11 @@
         case (mode, explanation) =>
           <label>Policy mode:</label><span id="badge-apm"></span> ++
           Script(OnLoad(JsRaw(s"""
-<<<<<<< HEAD
-                $$('#badge-apm').append(createBadgeAgentPolicyMode('node',"${mode}","${explanation}"));
+                $$('#badge-apm').append(createBadgeAgentPolicyMode('node',"${mode}","${StringEscapeUtils.escapeEcmaScript(
+              explanation
+            )}"));
                 //initBsTooltips(getNodeInfo);
-              """)))
-=======
-                $$('#badge-apm').append(createBadgeAgentPolicyMode('node',"${mode}","${explanation}", "body"));
-                $$('.rudder-label, .icon-info').bsTooltip();
-              """))) // JsRaw ok, no user inputs
->>>>>>> c02538a7
+              """))) // JsRaw OK, escaped
       }
     }
         </div>
@@ -750,13 +669,7 @@
             </div>
             {displaySecurityInfo(nodeFact)}
       </div>
-<<<<<<< HEAD
     </div>
-=======
-    </div> ++ Script(OnLoad(JsRaw(s"""
-        $$(".node-compliance-bar").html(buildComplianceBar(${compliance.toJsCmd}))
-      """))) // JsRaw ok, escaped
->>>>>>> c02538a7
   }
 
   private def htmlId(jsId:   JsNodeId, prefix: String): String = prefix + jsId.toString
@@ -813,32 +726,7 @@
               }</div>
             )
           }
-<<<<<<< HEAD
       }
-=======
-        }
-            {curlHash}
-            {cfKeyHash}
-            <button type="button" class="toggle-security-info btn btn-default" onclick={
-          s"$$('#${publicKeyId}').toggle(300); $$(this).toggleClass('opened'); return false;"
-        }> <b>{tokenKind}</b> {checked}</button>
-            <div>
-              {
-          if (CurrentUser.checkRights(AuthorizationType.Node.Write) && node.main.keyStatus == CertifiedKey) {
-            SHtml.ajaxButton(
-              "Reset status to be able to accept a different key",
-              () => resetKeyStatus(node, agent.securityToken)
-            ) % ("class", "btn btn-default btn-sm")
-          } else NodeSeq.Empty
-        }
-              <pre id={publicKeyId} class="display-keys" style="display:none;"><div>{agent.securityToken.key}</div></pre>{
-          Script(OnLoad(JsRaw(s"""createTooltip();"""))) // JsRaw ok, const
-        }
-            </div>
-          </div>
-
-      case None => NodeSeq.Empty
->>>>>>> c02538a7
     }
         {curlHash}
         {cfKeyHash}
@@ -855,7 +743,7 @@
       } else NodeSeq.Empty
     }
         <pre id={publicKeyId} class="display-keys" style="display:none;"><div>{agent.securityToken.key}</div></pre>{
-      Script(OnLoad(JsRaw(s"""initBsTooltips();""")))
+      Script(OnLoad(JsRaw(s"""initBsTooltips();"""))) // JsRaw ok, const
     }
       </div>
     </div>
@@ -877,46 +765,29 @@
       )
       .map { _ =>
         val js: JsCmd = {
-<<<<<<< HEAD
           SetHtml(
             s"security-${nodeFact.id.value}",
             displaySecurityInfo(nodeFact.modify(_.rudderSettings.keyStatus).setTo(UndefinedKey))
           ) &
-          JsRaw(s"""createSuccessNotification("Key status for node '${nodeFact.id.value}' correctly changed.")""")
-=======
-          SetHtml(s"security-${node.main.id.value}", displaySecurityInfo(node.modify(_.main.keyStatus).setTo(UndefinedKey))) &
           JsRaw(s"""createSuccessNotification("Key status for node '${StringEscapeUtils.escapeEcmaScript(
-              node.main.id.value
-            )}' correctly changed.")""")
->>>>>>> c02538a7
+              nodeFact.id.value
+            )}' correctly changed.")""") // JsRaw ok, escaped
         }
         js
       }
       .catchAll { err =>
         val js: JsCmd = JsRaw(
-<<<<<<< HEAD
-          s"""createErrorNotification("${s"An error happened when trying to change key status of node '${nodeFact.fqdn}' [${nodeFact.id.value}]. " +
+          s"""createErrorNotification("${s"An error happened when trying to change key status of node '${StringEscapeUtils
+                .escapeEcmaScript(nodeFact.fqdn)}' [${StringEscapeUtils.escapeEcmaScript(nodeFact.id.value)}]. " +
             "Please contact your server admin to resolve the problem. " +
             s"Error was: '${err.fullMsg}'"}")"""
-        )
-=======
-          s"""createErrorNotification("${s"An error happened when trying to change key status of node " +
-            s"'${StringEscapeUtils.escapeEcmaScript(node.main.hostname)}' [${StringEscapeUtils.escapeEcmaScript(node.main.id.value)}]. " +
-            "Please contact your server admin to resolve the problem. Error was: '${err.fullMsg}'"}")"""
         ) // JsRaw ok, escaped
->>>>>>> c02538a7
         js.succeed
       }
       .runNow
 
   }
 
-<<<<<<< HEAD
-=======
-  private def htmlId(jsId:   JsNodeId, prefix: String): String = StringEscapeUtils.escapeEcmaScript(prefix + jsId.toString)
-  private def htmlId_#(jsId: JsNodeId, prefix: String): String = "#" + htmlId(jsId, prefix)
-
->>>>>>> c02538a7
   // Display the role of the node
   private def displayServerRole(nodeFact: NodeFact): NodeSeq = {
     nodeFact.rudderSettings.status match {
@@ -958,11 +829,7 @@
       case Right(Some(policyServerDetails)) =>
         <div><label>Policy server:</label> <a href={linkUtil.baseNodeLink(policyServerDetails.id)}  onclick={
           s"updateNodeIdAndReload('${policyServerDetails.id.value}')"
-<<<<<<< HEAD
-        }>{escape(policyServerDetails.fqdn)}</a></div>
-=======
-        }>{escapeHTML(policyServerDetails.hostname)}</a></div>
->>>>>>> c02538a7
+        }>{escapeHTML(policyServerDetails.fqdn)}</a></div>
       case Right(None)                      =>
         logger.error(
           s"Could not fetch policy server details (id '${sm.node.main.policyServerId.value}') for node '${sm.node.main.hostname}' ('${sm.node.main.id.value}')"
@@ -1054,33 +921,18 @@
             StringEscapeUtils.escapeHtml4(sm.machine.flatMap(x => x.manufacturer).map(x => x.name).getOrElse("-"))
           ),
           ("Machine type", displayMachineType(sm.machine).text),
-<<<<<<< HEAD
-          ("Total swap space (Swap)", escape(sm.node.swap.map(_.toStringMo).getOrElse("-"))),
-          ("System serial number", escape(sm.machine.flatMap(x => x.systemSerialNumber).getOrElse("-"))),
-          ("Agent type", escape(sm.node.agents.headOption.map(_.agentType.displayName).getOrElse("-"))),
-          ("Node state", escape(getNodeState(node.rudderSettings.state))),
-          ("Account(s)", displayAccounts(sm.node)),
-          ("Administrator account", escape(sm.node.main.rootUser)),
-          ("IP addresses", escape(sm.node.serverIps.mkString(", "))),
-          (
-            "Last inventory date",
-            escape(node.lastInventoryDate.map(DateFormaterService.getDisplayDate).getOrElse("-"))
-          ),
-          ("Policy server ID", escape(sm.node.main.policyServerId.value)),
-=======
           ("Total swap space (Swap)", StringEscapeUtils.escapeHtml4(sm.node.swap.map(_.toStringMo).getOrElse("-"))),
           ("System serial number", StringEscapeUtils.escapeHtml4(sm.machine.flatMap(x => x.systemSerialNumber).getOrElse("-"))),
           ("Agent type", StringEscapeUtils.escapeHtml4(sm.node.agents.headOption.map(_.agentType.displayName).getOrElse("-"))),
-          ("Node state", StringEscapeUtils.escapeHtml4(optNode.map(n => getNodeState(n.state)).getOrElse("-"))),
+          ("Node state", StringEscapeUtils.escapeHtml4(getNodeState(node.rudderSettings.state))),
           ("Account(s)", displayAccounts(sm.node)),
           ("Administrator account", StringEscapeUtils.escapeHtml4(sm.node.main.rootUser)),
           ("IP addresses", StringEscapeUtils.escapeHtml4(sm.node.serverIps.mkString(", "))),
           (
             "Last inventory date",
-            StringEscapeUtils.escapeHtml4(optNode.map(n => DateFormaterService.getDisplayDate(n.inventoryDate)).getOrElse("-"))
+            StringEscapeUtils.escapeHtml4(node.lastInventoryDate.map(DateFormaterService.getDisplayDate).getOrElse("-"))
           ),
           ("Policy server ID", StringEscapeUtils.escapeHtml4(sm.node.main.policyServerId.value)),
->>>>>>> c02538a7
           (
             "Time zone",
             StringEscapeUtils.escapeHtml4(
@@ -1426,15 +1278,7 @@
       Nil
     }
   }
-<<<<<<< HEAD
   def showDeleteButton(node: MinimalNodeFactInterface):            NodeSeq = {
-=======
-
-  private[this] def showDeleteButton(node: NodeSummary) = {
-    def toggleDeletion(): JsCmd = {
-      JsRaw(""" $('#deleteButton').toggle(300); $('#confirmDeletion').toggle(300) """) // JsRaw ok, const
-    }
->>>>>>> c02538a7
     SHtml.ajaxButton(
       "Confirm",
       () => { removeNode(node) },
