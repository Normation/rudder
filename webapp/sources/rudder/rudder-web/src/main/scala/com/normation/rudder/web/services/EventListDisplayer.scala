--- conflicted
+++ resolved
@@ -132,9 +132,6 @@
     // Display 2 days of logs before now
     val hoursBeforeNow = 48
 
-<<<<<<< HEAD
-    WithNonce.scriptWithNonce(Script(OnLoad(JsRaw(s"""
-=======
     // Since JS need to have the same time zone as the event log data,
     // the date picker need an initial date in the correct timezone
     val (jsDateWithTimeZone, currentTimezone) = {
@@ -142,8 +139,7 @@
       (now.toString("yyyy-MM-dd'T'HH:mm:ss.SSSZ"), now.getZone.getID)
     }
 
-    Script(OnLoad(JsRaw(s"""
->>>>>>> 6ef2f3b3
+    WithNonce.scriptWithNonce(Script(OnLoad(JsRaw(s"""
      var refreshEventLogs = ${refresh.toJsCmd};
      initDatePickers(
        "#filterLogs",
