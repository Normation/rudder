--- conflicted
+++ resolved
@@ -128,14 +128,10 @@
 
     val refresh = AnonFunc(SHtml.ajaxInvoke(() => getLastEvents))
 
-<<<<<<< HEAD
-    WithNonce.scriptWithNonce(Script(OnLoad(JsRaw(s"""
-=======
     // Display 2 days of logs before now
     val hoursBeforeNow = 48
 
-    Script(OnLoad(JsRaw(s"""
->>>>>>> 4c422b4e
+    WithNonce.scriptWithNonce(Script(OnLoad(JsRaw(s"""
      var refreshEventLogs = ${refresh.toJsCmd};
      initDatePickers("#filterLogs", ${AnonFunc(
         "param",
