/*
 *************************************************************************************
 * Copyright 2011-2013 Normation SAS
 *************************************************************************************
 *
 * This file is part of Rudder.
 *
 * Rudder is free software: you can redistribute it and/or modify
 * it under the terms of the GNU General Public License as published by
 * the Free Software Foundation, either version 3 of the License, or
 * (at your option) any later version.
 *
 * In accordance with the terms of section 7 (7. Additional Terms.) of
 * the GNU General Public License version 3, the copyright holders add
 * the following Additional permissions:
 * Notwithstanding to the terms of section 5 (5. Conveying Modified Source
 * Versions) and 6 (6. Conveying Non-Source Forms.) of the GNU General
 * Public License version 3, when you create a Related Module, this
 * Related Module is not considered as a part of the work and may be
 * distributed under the license agreement of your choice.
 * A "Related Module" means a set of sources files including their
 * documentation that, without modification of the Source Code, enables
 * supplementary functions or services in addition to those offered by
 * the Software.
 *
 * Rudder is distributed in the hope that it will be useful,
 * but WITHOUT ANY WARRANTY; without even the implied warranty of
 * MERCHANTABILITY or FITNESS FOR A PARTICULAR PURPOSE.  See the
 * GNU General Public License for more details.
 *
 * You should have received a copy of the GNU General Public License
 * along with Rudder.  If not, see <http://www.gnu.org/licenses/>.

 *
 *************************************************************************************
 */

package com.normation.rudder.web.components.popup

import bootstrap.liftweb.RudderConfig
import com.normation.cfclerk.domain.TechniqueId
import com.normation.cfclerk.domain.TechniqueName
import com.normation.errors.Inconsistency
import com.normation.errors.IOResult
import com.normation.errors.PureResult
import com.normation.eventlog.ModificationId
import com.normation.rudder.batch.AutomaticStartDeployment
import com.normation.rudder.domain.eventlog.RudderEventActor
import com.normation.rudder.domain.nodes.AddNodeGroupDiff
import com.normation.rudder.domain.nodes.ChangeRequestNodeGroupDiff
import com.normation.rudder.domain.nodes.DeleteNodeGroupDiff
import com.normation.rudder.domain.nodes.ModifyToNodeGroupDiff
import com.normation.rudder.domain.nodes.NodeGroup
import com.normation.rudder.domain.policies.*
import com.normation.rudder.domain.workflows.*
import com.normation.rudder.facts.nodes.ChangeContext
import com.normation.rudder.facts.nodes.QueryContext
import com.normation.rudder.services.workflows.ChangeRequestService
import com.normation.rudder.services.workflows.DGModAction
import com.normation.rudder.services.workflows.DirectiveChangeRequest
import com.normation.rudder.services.workflows.NodeGroupChangeRequest
import com.normation.rudder.services.workflows.WorkflowService
import com.normation.rudder.users.CurrentUser
import com.normation.rudder.web.ChooseTemplate
import com.normation.rudder.web.components.DisplayColumn
import com.normation.rudder.web.components.RuleGrid
import com.normation.rudder.web.model.*
import com.normation.zio.UnsafeRun
import java.time.Instant
import net.liftweb.common.Full
import net.liftweb.common.Loggable
import net.liftweb.http.DispatchSnippet
import net.liftweb.http.SHtml
import net.liftweb.http.js.*
import net.liftweb.http.js.JE.*
import net.liftweb.http.js.JsCmds.*
import net.liftweb.util.FieldError
import net.liftweb.util.Helpers.*
import scala.xml.*
import zio.syntax.*

/**
 * Validation pop-up for modification on group and directive.
 *
 * The validation pop-up contains 3 mains parts, optionnaly empty:
 *
 * - the list of impacted Rules by that modification
 * - the change message
 * - the workflows part (asking what to do if the wf is enable)
 *
 * For Creation or Clone, there is no Workflow, hence no ChangeRequest !
 * On success, we return on the forms with the newly created directive
 * On failure, we return on the form with the error
 *
 *
 */

object ModificationValidationPopup extends Loggable {
  val htmlId_popupContainer = "validationContainer"

  private def html = ChooseTemplate(
    "templates-hidden" :: "Popup" :: "ModificationValidationPopup" :: Nil,
    "component-validationpopup"
  )

  /* Text variation for
   * - Directive and groups,
   * - Enable & disable (for directive), delete, modify (save)
   *
   * Expects "Directive" or "Group" as argument
   */
  private def titles(item: String, name: String, action: DGModAction) = action match {
    case DGModAction.Enable            => s"Enable ${item} '${name}'"
    case DGModAction.Disable           => s"Disable ${item} '${name}'"
    case DGModAction.Delete            => s"Delete ${item} '${name}'"
    case DGModAction.Update            => s"Update ${item} '${name}'"
    case DGModAction.CreateSolo        => s"Create a ${item}"
    case DGModAction.CreateAndModRules => s"Create a ${item}"
  }

  private def explanationMessages(item: String, action: DGModAction, disabled: Boolean) = action match {
    case DGModAction.Enable            =>
      <div class="row">
        <h4 class="col-xl-12 col-md-12 col-sm-12 text-center">
            Are you sure that you want to enable this {item}?
        </h4>
    </div>
        <div id="dialogDisableWarning" class="col-xl-12 col-md-12 col-sm-12 alert alert-info text-center space-top">
            Enabling this {item} will have an impact on the following Rules which apply it.
        </div>
    case DGModAction.Disable           =>
      <div class="row">
        <h4 class="col-xl-12 col-md-12 col-sm-12 text-center">
            Are you sure that you want to disable this {item}?
        </h4>
    </div>
        <div id="dialogDisableWarning" class="col-xl-12 col-md-12 col-sm-12 alert alert-info text-center space-top">
            Disabling this {item} will have an impact on the following Rules which apply it.
        </div>
    case DGModAction.Delete            =>
      <div class="row">
        <h4 class="col-xl-12 col-md-12 col-sm-12 text-center">
            Are you sure that you want to delete this {item}?
        </h4>
    </div>
        <div id="dialogDisableWarning" class="col-xl-12 col-md-12 col-sm-12 alert alert-info text-center space-top">
            Deleting this {item} will have an impact on the following Rules which apply it.
        </div>
    case DGModAction.Update            =>
      <div class="row">
            <h4 class="col-xl-12 col-md-12 col-sm-12 text-center">
                Are you sure that you want to update this {item}?
            </h4>
        </div> ++ {
        if (disabled) {
          <div class="col-xl-12 col-md-12 col-sm-12 alert alert-warning text-center" role="alert" >
                  <div class="col-xl-12 col-md-12 col-sm-12 text-center">
                  <b>Warning:</b> This {item} is currently disabled. Your changes will not take effect until it is enabled.
                  </div>
                </div>
        } else NodeSeq.Empty
      } ++
      <div id="dialogDisableWarning" class="col-xl-12 col-md-12 col-sm-12 alert alert-info text-center">
            Updating this {item} will have an impact on the following Rules which apply it.
        </div>
    case DGModAction.CreateSolo        =>
      <div class="row">
        <h4 class="col-xl-12 col-md-12 col-sm-12 text-center">
            Are you sure you want to create this {item}?
        </h4>
    </div>
    case DGModAction.CreateAndModRules =>
      <div class="row">
        <h4 class="col-xl-12 col-md-12 col-sm-12 text-center">
            Are you sure that you want to create this {item}?
        </h4>
    </div> ++ {
        if (disabled) {
          <div class="alert alert-warning col-xl-12 col-md-12 col-sm-12 text-center">
            <div class="col-xl-12 col-md-12 col-sm-12 text-center">
              <b>Warning:</b> This {item} is currently disabled. Your changes will not take effect until it is enabled.
            </div>
          </div>
        } else NodeSeq.Empty
      } ++
      <div id="dialogDisableWarning" class="alert alert-info col-xl-12 col-md-12 col-sm-12 text-center space-bottom">
      <b>Info:</b> Updating this {item} will have an impact on the following Rules which apply it.
    </div>
  }
}

/*
 * Pop-up logic:
 * - popupContent allow the pop-up to process a lot of thing and choose
 *   if it should be displayed (Some(node seq)) or not (None)
 * - in all case, the logic is OK and the pop-up can be displayed, even
 *   if the user won't be any choice
 * - in all case, the user can try to submit directly submitted
 *   with the call to onSubmit (but in some case, it can fail)
 */
class ModificationValidationPopup(
    // if we are creating a new item, then None, else Some(x)
    item:            Either[DirectiveChangeRequest, NodeGroupChangeRequest],
    workflowService: WorkflowService, // workflow used to validate that change request

    onSuccessCallback:       ChangeRequestId => JsCmd = { x => Noop },
    onFailureCallback:       NodeSeq => JsCmd = { x => Noop },
    onCreateSuccessCallBack: (Either[Directive, ChangeRequestId]) => JsCmd = { x => Noop },
    onCreateFailureCallBack: () => JsCmd = { () => Noop },
    parentFormTracker:       FormTracker
) extends DispatchSnippet with Loggable {

  import ModificationValidationPopup.*

  private val userPropertyService   = RudderConfig.userPropertyService
  private val dependencyService     = RudderConfig.dependencyAndDeletionService
  private val uuidGen               = RudderConfig.stringUuidGenerator
  private val techniqueRepo         = RudderConfig.techniqueRepository
  private val asyncDeploymentAgent  = RudderConfig.asyncDeploymentAgent
  private val woNodeGroupRepository = RudderConfig.woNodeGroupRepository
  private val woDirectiveRepository = RudderConfig.woDirectiveRepository

  // function to read state of things
  private val getGroupLib = RudderConfig.roNodeGroupRepository.getFullGroupLibrary _

  def dispatch: PartialFunction[String, NodeSeq => NodeSeq] = {
    case "popupContent" =>
      _ => {
        implicit val qc: QueryContext = CurrentUser.queryContext // bug https://issues.rudder.io/issues/26605
        popupContent()
      }
  }

  private val disabled = item match {
    case Left(item)  => !item.newDirective.isEnabled
    case Right(item) => !item.newGroup.isEnabled
  }

  private val validationRequired                               = workflowService.needExternalValidation()
  private val (defaultRequestName, itemType, itemName, action) = {
    item match {
      case Left(DirectiveChangeRequest(action, t, a, r, d, opt, add, remove)) =>
        (s"${action.name} Directive ${d.name}", "Directive", d.name, action)
      case Right(NodeGroupChangeRequest(action, g, _, _))                     =>
        (s"${action.name} Group ${g.name}", "Group", g.name, action)
    }
  }

  private val explanation: NodeSeq = explanationMessages(itemType, action, disabled)
  // When there is no rules, we need to remove the warning message
  private val explanationNoWarning = ("#dialogDisableWarning" #> NodeSeq.Empty).apply(explanation)
  private val groupLib             = getGroupLib()

  private def rules: IOResult[Set[Rule]] = {
    action match {
      case DGModAction.CreateSolo =>
        Set[Rule]().succeed
      case _                      =>
        item match {
          case Left(directiveChange) =>
            dependencyService
              .directiveDependencies(directiveChange.newDirective.id.uid, groupLib)
              .map(_.rules ++ directiveChange.baseRules)

          case Right(nodeGroupChange) =>
            dependencyService.targetDependencies(GroupTarget(nodeGroupChange.newGroup.id)).map(_.rules)
        }
    }
  }

  // must be here because used in val popupWarningMessages
  private val crReasons = {
    import com.normation.rudder.config.ReasonBehavior.*
    userPropertyService.reasonsFieldBehavior match {
      case Disabled  => None
      case Mandatory => Some(buildReasonField(true, "px-1"))
      case Optional  => Some(buildReasonField(false, "px-1"))
    }
  }

  def popupWarningMessages(implicit qc: QueryContext): Option[(NodeSeq, NodeSeq)] = {

    rules.either.runNow match {
      // Error while fetching dependent Rules => display message and error
      case Left(_)                                   =>
        val error = <div class="error">An error occurred while trying to find dependent item</div>
        Some((explanation, error))
      // Nothing to display, but if workflows are disabled or if this is a new Item, display the explanation message
      case Right(emptyRules) if emptyRules.size == 0 =>
        // if there is nothing to validate and no workflows,
        action match {
          case DGModAction.CreateSolo =>
            if (crReasons.isDefined) {
              Some((explanationNoWarning, NodeSeq.Empty))
            } else {
              // new item, no reason, and it's creation so no wf no rules
              // => no pop-up
              None
            }
          case _                      => // item update
            if (crReasons.isDefined || validationRequired) {
              Some((explanationNoWarning, NodeSeq.Empty))
            } else { // no wf, no message => the user can't do anything
              None
            }
        }
      case Right(rules)                              =>
        Some((explanation, showDependentRules(rules)))
    }
  }

  // _1 is explanation message, _2 is dependant rules
  def popupContent()(implicit qc: QueryContext): NodeSeq = {

    def workflowMessage(directiveCreation: Boolean): NodeSeq = (
      <h4 class="col-xl-12 col-md-12 col-sm-12 audit-title">Change Request</h4>
      <hr class="css-fix"/>
      <div class="col-xl-12 col-md-12 col-sm-12 alert alert-info text-center">
        <span class="fa fa-info-circle"></span>
        Workflows are enabled in Rudder, your change has to be validated in a Change request
        {
        if (directiveCreation)
          <p>The directive will be directly created, only rule changes have to been validated.</p>
        else
          NodeSeq.Empty
      }
      </div>
    )
    val (buttonName, classForButton, titleWorkflow) = (validationRequired, action) match {
      case (false, DGModAction.CreateSolo)        => ("Create", "btn-success", NodeSeq.Empty)
      case (false, DGModAction.CreateAndModRules) => ("Create", "btn-success", NodeSeq.Empty)
      case (false, DGModAction.Delete)            => ("Delete", "btn-danger", NodeSeq.Empty)
      case (false, DGModAction.Update)            => ("Update", "btn-success", NodeSeq.Empty)
      case (false, DGModAction.Enable)            => ("Enable", "btn-primary", NodeSeq.Empty)
      case (false, DGModAction.Disable)           => ("Disable", "btn-primary", NodeSeq.Empty)
      case (true, DGModAction.CreateSolo)         => ("Create", "btn-success", NodeSeq.Empty)
      case (true, DGModAction.CreateAndModRules)  => ("Open request", "btn-primary", workflowMessage(true))
      case (true, DGModAction.Delete)             => ("Open request", "btn-primary", workflowMessage(false))
      case (true, DGModAction.Update)             => ("Open request", "btn-primary", workflowMessage(false))
      case (true, DGModAction.Enable)             => ("Open request", "btn-primary", workflowMessage(false))
      case (true, DGModAction.Disable)            => ("Open request", "btn-primary", workflowMessage(false))
    }
    (
      "#validationForm" #> { (xml: NodeSeq) => SHtml.ajaxForm(xml) } andThen
      "#dialogTitle *" #> titles(itemType, itemName, action) &
      "#explanationMessageZone" #> popupWarningMessages.map(_._1).getOrElse(explanationNoWarning) &
      "#disableItemDependencies" #> popupWarningMessages.map(_._2).getOrElse(NodeSeq.Empty) &
      ".reasonsFieldsetPopup" #> {
        crReasons.map { f =>
          <div>
              {
            (validationRequired, action) match {
              case (true, DGModAction.CreateSolo) => <h4 class="col-xl-12 col-md-12 col-sm-12 audit-title">Change Audit Log</h4>
              case (true, _)                      => NodeSeq.Empty
              case _                              => <h4 class="col-xl-12 col-md-12 col-sm-12 audit-title">Change Audit Log</h4>
            }
          }
              {f.toForm_!}
          </div>
        }
      } &
      "#titleWorkflow" #> titleWorkflow &
      "#changeRequestName" #> {
        (validationRequired, action) match {
          case (true, DGModAction.CreateSolo) => Full(NodeSeq.Empty)
          case (true, _)                      => changeRequestName.toForm
          case _                              => Full(NodeSeq.Empty)
        }
      } &
      "#saveStartWorkflow" #> (SHtml.ajaxSubmit(
        buttonName,
        () => onSubmitStartWorkflow(),
        ("class" -> classForButton)
      ) % ("id" -> "createDirectiveSaveButton") % ("tabindex" -> "3")) andThen
      ".notifications *" #> updateAndDisplayNotifications()
    )(html)
  }

  private def showDependentRules(rules: Set[Rule])(implicit qc: QueryContext): NodeSeq = {
    action match {
      case DGModAction.CreateSolo => NodeSeq.Empty
      case _ if (rules.size <= 0) => NodeSeq.Empty
      case _                      =>
        val noDisplay = DisplayColumn.Force(display = false)
        val cmp       = new RuleGrid(
          "remove_popup_grid",
          None,
          showCheckboxColumn = false,
          directiveApplication = None,
          columnCompliance = noDisplay,
          graphRecentChanges = noDisplay
        )
        cmp.rulesGridWithUpdatedInfo(Some(rules.toSeq), showActionsColumn = false, isPopup = true)
    }
  }

  ///////////// fields for category settings ///////////////////

  def buildReasonField(mandatory: Boolean, containerClass: String = "twoCol"): WBTextAreaField = {
    new WBTextAreaField("Change audit message", "") {
      override def setFilter   = notNull _ :: trim _ :: Nil
      override def inputField  = super.inputField % ("style" -> "height:8em;") % ("tabindex" -> "2") % ("placeholder" -> {
        userPropertyService.reasonsFieldExplanation
      })
      override def validations = {
        if (mandatory) {
          valMinLen(5, "The reason must have at least 5 characters.") _ :: Nil
        } else {
          Nil
        }
      }
    }
  }

  private val changeRequestName = new WBTextField("Change request title", defaultRequestName) {
    override def setFilter      = notNull _ :: trim _ :: Nil
    override def errorClassName = "col-xl-12 errors-container"
    override def inputField     =
      super.inputField % ("onkeydown" -> "return processKey(event , 'createDirectiveSaveButton')") % ("tabindex" -> "1")
    override def validations =
      valMinLen(1, "Name must not be empty") _ :: Nil
  }

  private val changeRequestDescription = new WBTextAreaField("Description", "") {
    override def setFilter      = notNull _ :: trim _ :: Nil
    override def inputField     = super.inputField % ("style" -> "height:7em") % ("tabindex" -> "2") % ("class" -> "d-none")
    override def errorClassName = "col-xl-12 errors-container"
    override def validations: List[String => List[FieldError]] = Nil

  }

  // The formtracker needs to check everything only if its not a creation and there is workflow
  private val formTracker = {
    (validationRequired, action) match {
      case (false, _)                     => new FormTracker(crReasons.toList)
      case (true, DGModAction.CreateSolo) => new FormTracker(crReasons.toList)
      case (true, _)                      =>
        new FormTracker(
          crReasons.toList
          ::: changeRequestName
          :: changeRequestDescription
          :: Nil
        )
    }
  }

  private def error(msg: String) = <span class="col-xl-12 errors-container">{msg}</span>

  private def closePopup(): JsCmd = {
    JsRaw("""hideBsModal('confirmUpdateActionDialog');
            |hideBsModal('basePopup');""".stripMargin) // JsRaw ok, const
  }

  /**
   * Update the form when something happened
   */
  private def updateFormClientSide()(implicit qc: QueryContext): JsCmd = {
    SetHtml(htmlId_popupContainer, popupContent())
  }

  private def onSubmitStartWorkflow()(implicit qc: QueryContext): JsCmd = {
    onSubmit()
  }

  private def DirectiveDiffFromAction(
      techniqueName: TechniqueName,
      directive:     Directive,
      initialState:  Option[Directive]
  ): PureResult[Option[ChangeRequestDirectiveDiff]] = {

    techniqueRepo.get(TechniqueId(techniqueName, directive.techniqueVersion)).map(_.rootSection) match {
      case None              =>
        Left(
          Inconsistency(
            s"Could not get root section for technique ${techniqueName.value} version ${directive.techniqueVersion.debugString}"
          )
        )
      case Some(rootSection) =>
        initialState match {
          case None    =>
            action match {
              case DGModAction.Update | DGModAction.CreateAndModRules | DGModAction.CreateSolo =>
                Right(Some(AddDirectiveDiff(techniqueName, directive)))
              case _                                                                           =>
                Left(Inconsistency(s"Action ${action} is not possible on a new directive"))
            }
          case Some(d) =>
            action match {
              case DGModAction.Delete => Right(Some(DeleteDirectiveDiff(techniqueName, directive)))
              case DGModAction.Update | DGModAction.Disable | DGModAction.Enable | DGModAction.CreateSolo |
                  DGModAction.CreateAndModRules =>
                if (d == directive) {
                  Right(None)
                } else {
                  Right(Some(ModifyToDirectiveDiff(techniqueName, directive, Some(rootSection))))
                }
            }
        }
    }
  }

  private def groupDiffFromAction(
      group:        NodeGroup,
      initialState: Option[NodeGroup]
  ): PureResult[ChangeRequestNodeGroupDiff] = {
    initialState match {
      case None    =>
        action match {
          case DGModAction.Update | DGModAction.CreateSolo | DGModAction.CreateAndModRules =>
            Right(AddNodeGroupDiff(group))
          case _                                                                           =>
            Left(Inconsistency(s"Action ${action} is not possible on a new group"))
        }
      case Some(d) =>
        action match {
<<<<<<< HEAD
          case DGModAction.Delete                                                          => Right(DeleteNodeGroupDiff(group))
          case DGModAction.Update | DGModAction.CreateSolo | DGModAction.CreateAndModRules => Right(ModifyToNodeGroupDiff(group))
          case _                                                                           =>
            Left(Inconsistency(s"Action ${action} is not possible on a existing directive"))
=======
          case DGModAction.Delete => Full(DeleteNodeGroupDiff(group))
          case DGModAction.Update | DGModAction.CreateSolo | DGModAction.CreateAndModRules | DGModAction.Enable |
              DGModAction.Disable =>
            Full(ModifyToNodeGroupDiff(group))
          case _                  => Failure(s"Action ${action} is not possible on an existing group")
>>>>>>> 047e6ed9
        }
    }
  }

  private def saveChangeRequest(): JsCmd = scala.util.boundary {
    // we only have quick change request now
    val purecr = item match {
      case Left(
            DirectiveChangeRequest(
              action,
              techniqueName,
              activeTechniqueId,
              oldRootSection,
              directive,
              optOriginal,
              baseRules,
              updatedRules
            )
          ) =>
        // a def to avoid repetition in the following pattern matching
        def ruleCr() = {
          ChangeRequestService.createChangeRequestFromRules(
            changeRequestName.get,
            crReasons.map(_.get).getOrElse(""),
            CurrentUser.actor,
            crReasons.map(_.get),
            baseRules,
            updatedRules
          )
        }

        DirectiveDiffFromAction(techniqueName, directive, optOriginal).map {
          case None                                                 => ruleCr()
          case Some(_) if (action == DGModAction.CreateAndModRules) => ruleCr()
          case Some(diff)                                           =>
            ChangeRequestService.createChangeRequestFromDirectiveAndRules(
              changeRequestName.get,
              crReasons.map(_.get).getOrElse(""),
              techniqueName,
              Some(oldRootSection),
              directive.id,
              optOriginal,
              diff,
              CurrentUser.actor,
              crReasons.map(_.get),
              baseRules,
              updatedRules
            )
        }

      case Right(NodeGroupChangeRequest(action, nodeGroup, optParentCategory, optOriginal)) =>
        // if we have a optParentCategory, that means that we
        // have to start to move the group, and then create/save the cr.

        optParentCategory.foreach { parentCategoryId =>
          woNodeGroupRepository
            .move(
              nodeGroup.id,
              parentCategoryId
            )(
              ChangeContext(
                ModificationId(uuidGen.newUuid),
                CurrentUser.actor,
                Instant.now(),
                crReasons.map(_.get),
                None,
                CurrentUser.nodePerms
              )
            )
            .chainError("Error when moving the group (no change request was created)")
            .either
            .runNow match {
            case Right(_)  =>
            case Left(err) =>
              // early return here
              logger.error(s"Exception when trying to update a change request:" + err.fullMsg)
              parentFormTracker.addFormError(error(err.fullMsg))
              scala.util.boundary.break(onFailureCallback(Text(err.fullMsg)))
          }
        }

        val action = groupDiffFromAction(nodeGroup, optOriginal)
        action.map(
          ChangeRequestService.createChangeRequestFromNodeGroup(
            changeRequestName.get,
            crReasons.map(_.get).getOrElse(""),
            nodeGroup,
            optOriginal,
            _,
            CurrentUser.actor,
            crReasons.map(_.get)
          )
        )
    }

    (for {
      cr <- purecr.toIO
      id <- workflowService
              .startWorkflow(cr)(
                ChangeContext(
                  ModificationId(uuidGen.newUuid),
                  CurrentUser.actor,
                  Instant.now(),
                  crReasons.map(_.get),
                  None,
                  CurrentUser.nodePerms
                )
              )
    } yield {
      id
    }).chainError("Error when trying to save your modification").either.runNow match {
      case Right(id) => onSuccessCallback(id)
      case Left(err) =>
        logger.error(s"Exception when trying to update a change request:" + err.fullMsg)
        parentFormTracker.addFormError(error(err.fullMsg))
        onFailureCallback(Text(err.fullMsg))
    }
  }

  def onSubmit()(implicit qc: QueryContext): JsCmd = {
    if (formTracker.hasErrors) {
      onFailure
    } else {
      // we create a CR only if we are not creating
      action match {
        case DGModAction.CreateSolo | DGModAction.CreateAndModRules =>
          // if creation or clone, we create directive immediately and deploy if needed
          item match {
            case Left(
                  DirectiveChangeRequest(
                    action,
                    techniqueName,
                    activeTechniqueId,
                    oldRootSection,
                    directive,
                    optOriginal,
                    baseRules,
                    remRules
                  )
                ) =>
              saveAndDeployDirective(directive, activeTechniqueId, crReasons.map(_.get))

            case _ =>
              // no change request for group creation/clone
              logger.error("This feature is not implemented. Please ask developers for change requests with group creation")
              formTracker.addFormError(Text("System error: feature missing"))
              onFailure
          }
        case _                                                      =>
          saveChangeRequest()
      }
    }
  }

  private def saveAndDeployDirective(
      directive:         Directive,
      activeTechniqueId: ActiveTechniqueId,
      why:               Option[String]
  ): JsCmd = {
    val modId = ModificationId(uuidGen.newUuid)
    woDirectiveRepository.saveDirective(activeTechniqueId, directive, modId, CurrentUser.actor, why).either.runNow match {
      case Right(optChanges) =>
        optChanges match {
          case Some(diff) if diff.needDeployment =>
            // There is a modification diff that required deployment, launch a deployment.
            asyncDeploymentAgent ! AutomaticStartDeployment(modId, RudderEventActor)
          case _                                 => // No change worthy of deployment, don't launch a deployment
        }

        // now, if rules were modified, also create a CR
        action match {
          case DGModAction.CreateAndModRules => saveChangeRequest()
          case _                             => closePopup() & onCreateSuccessCallBack(Left(directive))
        }

      case Left(err) =>
        parentFormTracker.addFormError(Text("An error occurred while creating this directive : " + err.msg))
        closePopup() & onCreateFailureCallBack()
    }
  }

  private def onFailure(implicit qc: QueryContext): JsCmd = {
    formTracker.addFormError(error("There was a problem with your request"))
    updateFormClientSide() & JsRaw(
      """scrollToElementPopup('#notifications', 'confirmUpdateActionDialogconfirmUpdateActionDialog')"""
    ) // JsRaw ok, const
  }

  private def updateAndDisplayNotifications(): NodeSeq = {
    val notifications = formTracker.formErrors
    formTracker.cleanErrors
    if (notifications.isEmpty) NodeSeq.Empty
    else {
      val html = {
        <div id="notifications" class="alert alert-danger text-center col-xl-12 col-sm-12 col-md-12" role="alert"><ul class="text-danger">{
          notifications.map(n => <li>{n}</li>)
        }</ul></div>
      }
      html
    }
  }
}<|MERGE_RESOLUTION|>--- conflicted
+++ resolved
@@ -513,18 +513,12 @@
         }
       case Some(d) =>
         action match {
-<<<<<<< HEAD
-          case DGModAction.Delete                                                          => Right(DeleteNodeGroupDiff(group))
-          case DGModAction.Update | DGModAction.CreateSolo | DGModAction.CreateAndModRules => Right(ModifyToNodeGroupDiff(group))
-          case _                                                                           =>
-            Left(Inconsistency(s"Action ${action} is not possible on a existing directive"))
-=======
-          case DGModAction.Delete => Full(DeleteNodeGroupDiff(group))
+          case DGModAction.Delete => Right(DeleteNodeGroupDiff(group))
           case DGModAction.Update | DGModAction.CreateSolo | DGModAction.CreateAndModRules | DGModAction.Enable |
               DGModAction.Disable =>
-            Full(ModifyToNodeGroupDiff(group))
-          case _                  => Failure(s"Action ${action} is not possible on an existing group")
->>>>>>> 047e6ed9
+            Right(ModifyToNodeGroupDiff(group))
+          case _                  =>
+            Left(Inconsistency(s"Action ${action} is not possible on a existing group"))
         }
     }
   }
