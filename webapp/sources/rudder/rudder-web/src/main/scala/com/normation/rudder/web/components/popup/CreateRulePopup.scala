--- conflicted
+++ resolved
@@ -193,13 +193,8 @@
 
   private def error(msg: String) = <span class="col-xl-12 errors-container">{msg}</span>
 
-<<<<<<< HEAD
   private def closePopup(): JsCmd = {
-    JsRaw("""hideBsModal('createRulePopup');""")
-=======
-  private[this] def closePopup(): JsCmd = {
-    JsRaw("""$('#createRulePopup').bsModal('hide');""") // JsRaw ok, const
->>>>>>> c02538a7
+    JsRaw("""hideBsModal('createRulePopup');""") // JsRaw ok, const
   }
 
   /**
