/*
 *************************************************************************************
 * Copyright 2011 Normation SAS
 *************************************************************************************
 *
 * This file is part of Rudder.
 *
 * Rudder is free software: you can redistribute it and/or modify
 * it under the terms of the GNU General Public License as published by
 * the Free Software Foundation, either version 3 of the License, or
 * (at your option) any later version.
 *
 * In accordance with the terms of section 7 (7. Additional Terms.) of
 * the GNU General Public License version 3, the copyright holders add
 * the following Additional permissions:
 * Notwithstanding to the terms of section 5 (5. Conveying Modified Source
 * Versions) and 6 (6. Conveying Non-Source Forms.) of the GNU General
 * Public License version 3, when you create a Related Module, this
 * Related Module is not considered as a part of the work and may be
 * distributed under the license agreement of your choice.
 * A "Related Module" means a set of sources files including their
 * documentation that, without modification of the Source Code, enables
 * supplementary functions or services in addition to those offered by
 * the Software.
 *
 * Rudder is distributed in the hope that it will be useful,
 * but WITHOUT ANY WARRANTY; without even the implied warranty of
 * MERCHANTABILITY or FITNESS FOR A PARTICULAR PURPOSE.  See the
 * GNU General Public License for more details.
 *
 * You should have received a copy of the GNU General Public License
 * along with Rudder.  If not, see <http://www.gnu.org/licenses/>.

 *
 *************************************************************************************
 */

package com.normation.rudder.web.snippet.node

import bootstrap.liftweb.RudderConfig
import com.normation.box.*
import com.normation.eventlog.EventActor
import com.normation.eventlog.ModificationId
import com.normation.inventory.domain.NodeId
import com.normation.inventory.domain.PendingInventory
import com.normation.rudder.domain.logger.TimingDebugLogger
import com.normation.rudder.domain.servers.Srv
import com.normation.rudder.users.CurrentUser
import com.normation.rudder.web.ChooseTemplate
import com.normation.rudder.web.components.popup.ExpectedPolicyPopup
import com.normation.utils.DateFormaterService
import net.liftweb.common.*
import net.liftweb.http.*
import net.liftweb.http.js.*
import net.liftweb.http.js.JE.*
import net.liftweb.http.js.JsCmds.*
import net.liftweb.json.*
import net.liftweb.util.Helpers.*
import org.joda.time.DateTime
import org.springframework.security.core.context.SecurityContextHolder
import org.springframework.security.core.userdetails.UserDetails
import scala.xml.*

/**
 * Check for server in the pending repository and propose to
 * accept or refuse them.
 *
 */
class AcceptNode extends Loggable {

  val newNodeManager       = RudderConfig.newNodeManager
  val rudderDit            = RudderConfig.rudderDit
  val serverGrid           = RudderConfig.nodeGrid
  val serverSummaryService = RudderConfig.nodeSummaryService

  val historyRepos     = RudderConfig.inventoryHistoryJdbcRepository
  val logRepository    = RudderConfig.eventLogRepository
  val acceptedNodesDit = RudderConfig.acceptedNodesDit
  val pendingNodeDit   = RudderConfig.pendingNodesDit
  val uuidGen          = RudderConfig.stringUuidGenerator

  val gridHtmlId = "acceptNodeGrid"

  def authedUser: EventActor = {
    SecurityContextHolder.getContext.getAuthentication.getPrincipal match {
      case u: UserDetails => EventActor(u.getUsername)
      case _ =>
        logger.error("No authenticated user !")
        EventActor("Unknown user")
    }
  }

  def acceptTemplate: NodeSeq = ChooseTemplate(
    List("templates-hidden", "Popup", "accept_new_server"),
    "accept_new_server-template"
  )

  def refuseTemplate: NodeSeq = ChooseTemplate(
    List("templates-hidden", "Popup", "refuse_new_server"),
    "refuse_new_server-template"
  )

  /*
   * List all server that have there isAccpeted tag to pending.
   * For all servers, provides an Accept / Refuse link.
   *
   * On refuse, the server is banned (isAccepted = refused )
   * and it's moved to the Banned Node branch.
   * On accept, isAccepted = accepted
   */

  var errors: Option[String] = None

  def list(html: NodeSeq): NodeSeq = {

    newNodeManager.listNewNodes match {
      case Empty                => <div>Error, no server found</div>
      case f @ Failure(_, _, _) => <div>Error while retrieving pending nodes list</div>
      case Full(seq)            => display(html, seq)
    }
  }

  // Retrieve the list of selected server when submiting
  def nodeIdsFromClient(): Seq[NodeId] = {
    S.params("serverids").map(x => NodeId(x))
  }

  /**
   * Retrieve the last inventory for the selected server
   */
  def retrieveLastVersions(uuid: NodeId): Option[DateTime] = {
    historyRepos.versions(uuid).toBox match {
      case Full(list) if (list.nonEmpty) => Some(list.head)
      case _                             => None
    }
  }

  def addNodes(listNode: Seq[NodeId]): Unit = {

    val modId = ModificationId(uuidGen.newUuid)
    // TODO : manage error message
    S.clearCurrentNotices
    listNode.foreach { id =>
      val now    = System.currentTimeMillis
      val accept = newNodeManager.accept(id, modId, CurrentUser.actor)
      if (TimingDebugLogger.isDebugEnabled) {
        TimingDebugLogger.debug(s"Accepting node ${id.value}: ${System.currentTimeMillis - now}ms")
      }
      accept match {
        case f: Failure  =>
          S.error(
            <span>
            {f.messageChain}
          </span>
          )
        case e: EmptyBox =>
          logger.error(s"Add new node '$id.value' lead to Failure.", e)
          S.error(<span class="error">Error while accepting node(s).</span>)
        case Full(inventory) =>
          logger.debug(s"Successfully added node '${id.value}'")
      }
    }

  }

  def refuseNodes(listNode: Seq[NodeId]): Unit = {
    // TODO : manage error message
    S.clearCurrentNotices
    val modId = ModificationId(uuidGen.newUuid)
    listNode.foreach { id =>
      newNodeManager.refuse(id, modId, CurrentUser.actor) match {
        case e: EmptyBox =>
          logger.error(s"Refuse node '${id.value}' lead to Failure.", e)
          S.error(<span class="error">Error while refusing node(s).</span>)
        case Full(srv) =>
          logger.debug(s"Successfully refused node '${id.value}'")
      }
    }
  }

  /**
   * Display the details of the server to confirm the accept/refuse
   * s : the javascript selected list
   * template : the template that will be used (accept, or refuse)
   * popuId : the id of the popup
   */
  def details(jsonArrayOfIds: String, template: NodeSeq, popupId: String): JsCmd = {
    implicit val formats = DefaultFormats
    val serverList       = parse(jsonArrayOfIds).extract[List[String]].map(x => NodeId(x))

    if (serverList.isEmpty) {
      Alert("You didn't select any nodes")
    } else {
      SetHtml("manageNewNode", listNode(serverList, template)) & OnLoad(
        JsRaw("""
          /* Set the table layout */
          $('#pendingNodeConfirm').dataTable({
            "asStripeClasses": [ 'color1', 'color2' ],
            "bAutoWidth": false,
            "bFilter" :true,
            "bLengthChange": true,
            "bPaginate": false,
            "bJQueryUI": false,
            "aaSorting": [[ 0, "asc" ]],
            "aoColumns": [
              { "sWidth": "180px" },
              { "sWidth": "300px" }
            ],
            "lengthMenu": [ [10, 25, 50, 100, 500, 1000, -1], [10, 25, 50, 100, 500, 1000, "All"] ],
            "pageLength": 25
          });""") & JsRaw(s"""
              createPopup("${popupId}");
        $$('#pendingNodeConfirm_info').remove();""")
      )
    }
  }

  /**
   * Display the list of selected server, and the accept/refuse button
   */

  def listNode(listNode: Seq[NodeId], template: NodeSeq): NodeSeq = {

    val serverLine = {
      <tr>
       <td id="server_hostname"></td>
       <td id="server_os"></td>
      </tr>
    }

    def displayServerLine(srv: Srv): NodeSeq = {
      ("#server_hostname *" #> srv.hostname &
      "#server_os *" #> srv.osFullName)(serverLine)
    }

<<<<<<< HEAD
    serverSummaryService.find(PendingInventory, listNode: _*) match {
=======
    serverSummaryService.find(pendingNodeDit, listNode*) match {
>>>>>>> 8d6c265f
      case Full(servers) =>
        val lines: NodeSeq = servers.flatMap(displayServerLine)
        ("#server_lines" #> lines).apply(
          (
            "servergrid-accept" #>
            SHtml.submit(
              "Accept",
              { () =>
                {
                  addNodes(listNode)
                  S.redirectTo(S.uri)
                }
              },
              ("class", "btn btn-success")
            )
            & "servergrid-refuse" #>
            SHtml.submit(
              "Refuse",
              { () =>
                {
                  refuseNodes(listNode)
                  S.redirectTo(S.uri)
                }
              },
              ("class", "btn btn-danger")
            )
            & "servergrid-close" #>
            SHtml.ajaxButton(
              "Cancel",
              () => JsRaw(" $('#confirmPopup').bsModal('hide');$('#refusePopup').bsModal('hide');"): JsCmd,
              ("class", "btn btn-default")
            )
          )(template)
        )
      case e: EmptyBox =>
        val error = e ?~! "An error occured when trying to get server details for displaying them in the popup"
        logger.debug(error.messageChain, e)
        NodeSeq.Empty
    }
  }

  /**
   * retrieve the list of all checked servers with JS
   * and then show the popup
   */
  def showConfirmPopup(template: NodeSeq, popupId: String): JsCmd = {
    net.liftweb.http.js.JE.JsRaw("""
        var selectedNode = JSON.stringify($('input[name="serverids"]:checkbox:checked').map(function() {
          return $(this).val();
        }).get())
      """) & SHtml.ajaxCall(JsVar("selectedNode"), details(_, template, popupId))._2
  }

  /**
   * Display the expected Directives for a machine
   */
  def showExpectedPolicyPopup(node: Srv): JsCmd = {
    SetHtml("expectedPolicyZone", (new ExpectedPolicyPopup("expectedPolicyZone", node)).display) &
    OnLoad(JsRaw("""createPopup("expectedPolicyPopup")"""))
  }

  def display(html: NodeSeq, nodes: Seq[Srv]): NodeSeq = {
    val servers = {
      serverGrid.displayAndInit(
        nodes,
        "acceptNodeGrid",
        Seq(
          (Text("Since"), { e => Text(DateFormaterService.getDisplayDate(e.creationDate)) }),
          (
            Text("Directive"),
            { e =>
              SHtml.ajaxButton(
                <span><i class="glyphicon glyphicon-search"></i></span>,
                () => showExpectedPolicyPopup(e),
                ("class", "smallButton")
              )
            }
          ),
          (selectAll, { e => <input type="checkbox" name="serverids" value={e.id.value.toString}/> })
        ),
        """,{ "sWidth": "10%" },{ "sWidth": "11%", "bSortable":false },{ "sWidth": "2%", "bSortable":false }""",
        true
      )
    }

    (
      "pending-servers" #> servers
      & "pending-accept" #>
      SHtml.ajaxButton("Accept", () => showConfirmPopup(acceptTemplate, "confirmPopup"), ("class", "btn btn-success"))
      & "pending-refuse" #>
      SHtml.ajaxButton("Refuse", () => showConfirmPopup(refuseTemplate, "refusePopup"), ("class", "btn btn-danger"))
      & "pending-errors" #> (errors match {
        case None    => NodeSeq.Empty
        case Some(x) =>
          <div>x</div>
      })
    )(html)
  }

  /**
   *
   * @return
   */
  val selectAll: Node =
    <input type="checkbox" id="selectAll" onClick="jqCheckAll('selectAll', 'serverids')"/>
}<|MERGE_RESOLUTION|>--- conflicted
+++ resolved
@@ -233,11 +233,7 @@
       "#server_os *" #> srv.osFullName)(serverLine)
     }
 
-<<<<<<< HEAD
-    serverSummaryService.find(PendingInventory, listNode: _*) match {
-=======
-    serverSummaryService.find(pendingNodeDit, listNode*) match {
->>>>>>> 8d6c265f
+    serverSummaryService.find(PendingInventory, listNode*) match {
       case Full(servers) =>
         val lines: NodeSeq = servers.flatMap(displayServerLine)
         ("#server_lines" #> lines).apply(
