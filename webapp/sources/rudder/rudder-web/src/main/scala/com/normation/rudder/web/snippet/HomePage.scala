--- conflicted
+++ resolved
@@ -209,11 +209,6 @@
       // log global compliance info (useful for metrics on number of components and log data analysis)
       ComplianceLogger.info(s"[metrics] global compliance (number of components): ${global.map(g => g._1.total.toString + " "+ g._1.toString).getOrElse("undefined")}")
 
-<<<<<<< HEAD
-      val reportsByNode = reports.view.mapValues { status => ComplianceLevel.sum(status.report.reports.map(_.compliance)) }
-
-=======
->>>>>>> 8723a342
       /*
        * Here, for the compliance by node, we want to distinguish (but NOT ignore, like in globalCompliance) the
        * case where the node is pending.
