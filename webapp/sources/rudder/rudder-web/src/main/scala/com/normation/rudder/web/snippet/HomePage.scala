--- conflicted
+++ resolved
@@ -335,20 +335,12 @@
           , ${globalCompliance}
           , ${data.toJsCmd}
           , ${pendingNodes.toJsCmd}
-<<<<<<< HEAD
           , ${scoreDetailsData.toJsCmd}
-        )""")))
+        )"""))) // JsRaw ok, escaped
     }).either.runNow match {
       case Right(homePageCompliance) => homePageCompliance
       case Left(err)                 =>
         ApplicationLogger.error(err.fullMsg)
-=======
-        )"""))) // JsRaw ok, escaped
-    }) match {
-      case Full(homePageCompliance) => homePageCompliance
-      case eb: EmptyBox =>
-        logger.error(eb)
->>>>>>> c02538a7
         NodeSeq.Empty
     }
   }
@@ -384,28 +376,13 @@
         case ((labels, values), (label, value)) => (label :: labels, value :: values)
       }
 
-<<<<<<< HEAD
     val osArray = JsObj("labels" -> JsArray(osLabels), "values" -> JsArray(osValues))
     Script(OnLoad(JsRaw(s"""
       homePageInventory(
           ${machinesArray.toJsCmd}
         , ${osArray.toJsCmd}
         , ${osNames.toJsCmd}
-      )""")))
-=======
-      val osArray = JsObj("labels" -> JsArray(osLabels), "values" -> JsArray(osValues))
-      Script(OnLoad(JsRaw(s"""
-        homePageInventory(
-            ${machinesArray.toJsCmd}
-          , ${osArray.toJsCmd}
-          , ${nodeInfos.size}
-          , ${osNames.toJsCmd}
-        )"""))) // JsRaw ok, escaped
-    }) match {
-      case Full(inventory) => inventory
-      case _               => NodeSeq.Empty
-    }
->>>>>>> c02538a7
+      )"""))) // JsRaw ok, escaped
   }
 
   def rudderAgentVersion(): Node = {
@@ -422,12 +399,7 @@
     Script(OnLoad(JsRaw(s"""
         homePageSoftware(
             ${agentsData.toJsCmd}
-<<<<<<< HEAD
-     )""")))
-=======
-          , ${agents.map(_._2).sum}
      )"""))) // JsRaw ok, escaped
->>>>>>> c02538a7
   }
 
   /**
