/*
 *************************************************************************************
 * Copyright 2011 Normation SAS
 *************************************************************************************
 *
 * This file is part of Rudder.
 *
 * Rudder is free software: you can redistribute it and/or modify
 * it under the terms of the GNU General Public License as published by
 * the Free Software Foundation, either version 3 of the License, or
 * (at your option) any later version.
 *
 * In accordance with the terms of section 7 (7. Additional Terms.) of
 * the GNU General Public License version 3, the copyright holders add
 * the following Additional permissions:
 * Notwithstanding to the terms of section 5 (5. Conveying Modified Source
 * Versions) and 6 (6. Conveying Non-Source Forms.) of the GNU General
 * Public License version 3, when you create a Related Module, this
 * Related Module is not considered as a part of the work and may be
 * distributed under the license agreement of your choice.
 * A "Related Module" means a set of sources files including their
 * documentation that, without modification of the Source Code, enables
 * supplementary functions or services in addition to those offered by
 * the Software.
 *
 * Rudder is distributed in the hope that it will be useful,
 * but WITHOUT ANY WARRANTY; without even the implied warranty of
 * MERCHANTABILITY or FITNESS FOR A PARTICULAR PURPOSE.  See the
 * GNU General Public License for more details.
 *
 * You should have received a copy of the GNU General Public License
 * along with Rudder.  If not, see <http://www.gnu.org/licenses/>.

 *
 *************************************************************************************
 */

package com.normation.rudder.web.snippet.configuration

import bootstrap.liftweb.RudderConfig
import com.normation.GitVersion
import com.normation.GitVersion.ParseRev
import com.normation.box.*
import com.normation.cfclerk.domain.Technique
import com.normation.cfclerk.domain.TechniqueGenerationMode.*
import com.normation.cfclerk.domain.TechniqueId
import com.normation.cfclerk.domain.TechniqueVersion
import com.normation.errors
import com.normation.eventlog.ModificationId
import com.normation.rudder.domain.policies.ActiveTechnique
import com.normation.rudder.domain.policies.Directive
import com.normation.rudder.domain.policies.DirectiveId
import com.normation.rudder.domain.policies.DirectiveUid
import com.normation.rudder.domain.policies.GlobalPolicyMode
import com.normation.rudder.domain.policies.Rule
import com.normation.rudder.domain.workflows.ChangeRequestId
import com.normation.rudder.repository.FullActiveTechnique
import com.normation.rudder.repository.FullActiveTechniqueCategory
import com.normation.rudder.users.CurrentUser
import com.normation.rudder.web.components.DirectiveEditForm
import com.normation.rudder.web.services.AgentCompat
import com.normation.rudder.web.services.DisplayDirectiveTree
import com.normation.utils.DateFormaterService
import com.normation.zio.*
import net.liftweb.common.*
import net.liftweb.common.Box.*
import net.liftweb.http.*
import net.liftweb.http.js.*
import net.liftweb.http.js.JE.*
import net.liftweb.http.js.JE.JsArray
import net.liftweb.http.js.JsCmds.*
import net.liftweb.util.Helpers.*
import net.liftweb.util.Helpers.TimeSpan
import org.apache.commons.text.StringEscapeUtils
import org.joda.time.DateTime
import scala.xml.*
import zio.json.*

final case class JsonDirectiveRId(directiveId: String, rev: Option[String])

object JsonDirectiveRId {
  implicit val decoder: JsonDecoder[JsonDirectiveRId] = DeriveJsonDecoder.gen[JsonDirectiveRId]
}

/**
 * Snippet for managing the System and Active Technique libraries.
 *
 * It allow to see what Techniques are available in the
 * system library, choose and configure which one to use in
 * the user private library.
 *
 * Techniques are classify by categories in a tree.
 *
 */
class DirectiveManagement extends DispatchSnippet with Loggable {
  import DirectiveManagement.*

  private val techniqueRepository = RudderConfig.techniqueRepository
  private val getDirectiveLib     = () => RudderConfig.roDirectiveRepository.getFullDirectiveLibrary()
  private val getRules            = () => RudderConfig.roRuleRepository.getAll()
  private val uuidGen             = RudderConfig.stringUuidGenerator
  private val linkUtil            = RudderConfig.linkUtil
  private val configService       = RudderConfig.configService
  private val configRepo          = RudderConfig.configurationRepository

  def dispatch: PartialFunction[String, NodeSeq => NodeSeq] = {
    case "head"                 => { _ => head() }
    case "userLibrary"          => { _ => displayDirectiveLibrary() }
    case "showDirectiveDetails" => { _ => initDirectiveDetails() }
    case "techniqueDetails"     => { xml =>
      techniqueDetails = initTechniqueDetails()
      techniqueDetails.apply(xml)
    }
  }

  // must be initialized on first call of "techniqueDetails"
  private var techniqueDetails: MemoizeTransform = null

  // the current DirectiveEditForm component
  val currentDirectiveSettingForm = new LocalSnippet[DirectiveEditForm]

  // we specify here what is the technique we are working on
  // technique version must be in the map of techniques in the fullActiveTechnique
  var currentTechnique: Option[(FullActiveTechnique, TechniqueVersion)] = None

  // the state of the directive library.
  // must be reloaded "updateDirectiveLibrary()"
  // when information change (directive added/removed/modified, etc)
  var directiveLibrary: errors.IOResult[FullActiveTechniqueCategory] = getDirectiveLib()
  var rules:            errors.IOResult[Seq[Rule]]                   = getRules()

  private val directiveId: Box[String] = S.param("directiveId")

  /**
   * Head information (JsTree dependencies,...)
   */
  def head(): NodeSeq = {
    (
      <head>
        {Script(OnLoad(parseJsArg()))}
      </head>
    )
  }

  /**
   * If a query is passed as argument, try to dejoniffy-it, in a best effort
   * way - just don't take of errors.
   *
   * We want to look for #{ "directiveId":"XXXXXXXXXXXX" , "rev":"XXXX" }
   */
  private def parseJsArg(): JsCmd = {

    def displayDetails(jsonId: String) = {
      jsonId.fromJson[JsonDirectiveRId].toOption match {
        case None     =>
          Noop
        case Some(id) =>
          updateDirectiveForm(Right(DirectiveId(DirectiveUid(id.directiveId), ParseRev(id.rev))), None)
      }
    }

    JsRaw(s"""
        var directiveId = null;
        try {
          var directiveId = decodeURI(window.location.hash.substring(1)) ;
        } catch(e) {
          directiveId = null;
        }
        if( directiveId != null && directiveId.length > 0) {
          ${SHtml.ajaxCall(JsVar("directiveId"), displayDetails _)._2.toJsCmd};
        }
        removeBsTooltips();
    """) // JsRaw ok, escaped
  }

  /**
   * Almost same as Technique/activeTechniquesTree
   * TODO : factor out that part
   */
  def displayDirectiveLibrary(): NodeSeq = {
    (
      <div id={htmlId_activeTechniquesTree} class="col-sm-12">{
        (directiveLibrary.toBox, rules.toBox, configService.rudder_global_policy_mode().toBox) match {
          case (Full(activeTechLib), Full(allRules), Full(globalMode)) =>
            val usedDirectives = allRules.flatMap {
              case r =>
                r.directiveIds.map(id => (id.uid -> r.id))
            }.groupMapReduce(_._1)(_ => 1)(_ + _).toSeq

            <ul>{
              DisplayDirectiveTree.displayTree(
                activeTechLib,
                globalMode,
                usedDirectives,
                None,
                Some(onClickActiveTechnique),
                Some(onClickDirective),
                Some(newDirective),
                addEditLink = false,
                addActionBtns = false
              )
            }</ul>

          case (x, y, z) =>
            (x :: y :: z :: Nil).foreach {
              case eb: EmptyBox =>
                val f = eb ?~! "Error when trying to get the root category of active techniques"
                logger.error(f.messageChain)
                f.rootExceptionCause.foreach(ex => logger.error("Exception causing the error was:", ex))

              case _ => //
            }

            <span class="error">An error occured when trying to get information from the database. Please contact your administrator or retry latter.</span>
        }
      }</div>: NodeSeq
    ) ++ Script(OnLoad(buildJsTree()))
  }

  private def buildJsTree(): JsCmd = {

    JsRaw(s"""
        var directiveId = null;
        try {
          directiveId = "jsTree-" + JSON.parse(decodeURI(window.location.hash.substring(1))).directiveId ;
        } catch(e) {
          directiveId = '';
        }
        buildDirectiveTree('#${htmlId_activeTechniquesTree}', [ directiveId ], '${S.contextPath}', 1);
        removeBsTooltips();
        initBsTooltips();
        $$('.sidebar-body').on('scroll', function(){
          removeBsTooltips();
        });
    """) // JsRaw ok, const
  }

  def initDirectiveDetails(): NodeSeq = directiveId match {
    case Full(id) =>
      (<div id={htmlId_policyConf} />: NodeSeq) ++
      // Here, we MUST add a Noop because of a Lift bug that add a comment on the last JsLine.
      Script(OnLoad(updateDirectiveForm(Right(DirectiveId(DirectiveUid(id))), None)))
    case _        => <div id={htmlId_policyConf}></div>
  }

  def initTechniqueDetails(): MemoizeTransform = SHtml.memoize {
    "#techniqueDetails *" #> (currentTechnique match {
      case None =>
        ".main-header [class+]" #> "no-header" &
        "#details *" #> {
          <div>
            <style>
              #policyConfiguration{{
              display:none;
              }}
            </style>
            <div class="jumbotron">
              <h1>Directives</h1>
              <p>A directive is an instance of a technique, which allows to set values for the parameters of the latter.</p>
              <p>Each directive can have a unique name, and should be completed with a short and a long description, and a collection of parameters for the variables defined by the technique.</p>
              <p>Techniques are often available in several versions, numbered X.Y, X being the major version number and Y the minor version number:</p>
              <ol>
                <li><b>Bugs</b> are fixed in all existing versions of Rudder techniques. Make sure you update your Rudder packages frequently.</li>
                <li>A new <b>minor</b> technique version is created for any new features</li>
                <li>A new <b>major</b> version is created for any <b>architectural change</b> (such as refactoring)</li>
              </ol>
              <p>You can find your own techniques written in the technique editor in the <b>User Techniques</b> category.</p>
            </div>
            </div>
        }

      case Some((fullActiveTechnique, version)) =>
        fullActiveTechnique.techniques.get(version) match {
          case None =>
            val m = s"There was an error when trying to read version ${version.debugString} of the technique." +
              "Please check if that version exists on the filesystem and is correctly registered in the technique library."

            logger.error(m)

            "*" #> {
              <div id="techniqueDetails">
              <div class="deca">
              <p class="error">{m}</p>
              </div>
              </div>
            }

          case Some(technique) =>
            /*
             * We want to filter technique to only show the one
             * with registered acceptation date time.
             * Also sort by version, reverse
             */

            val validTechniqueVersions = fullActiveTechnique.techniques.map {
              case (v, t) =>
                fullActiveTechnique.acceptationDatetimes.get(v) match {
                  case Some(timeStamp) => Some((v, t, timeStamp))
                  case None            =>
                    logger.error(
                      "Inconsistent technique version state for technique with ID '%s' and its version '%s': ".format(
                        fullActiveTechnique.techniqueName,
                        v.debugString
                      ) +
                      "that version was not correctly registered into Rudder and can not be use for now."
                    )
                    logger.info(
                      "A workaround is to remove that version manually from Rudder (move the directory for that version of the technique out " +
                      "of your configuration-repository directory (for example in /tmp) and 'git commit' the modification), " +
                      "reload the technique library, then add back the version back (move it back at its place, 'git add' the directory, 'git commit' the" +
                      "modification), and reload the technique library again."
                    )

                    None
                }
            }.toSeq.flatten.sortBy(_._1)
            ".main-container [class-]" #> "no-header" &
            "#directiveIntro " #> {
              currentDirectiveSettingForm.get.map(piForm => (".directive *" #> piForm.directive.name))
            } &
            "#techniqueName" #> <span>{technique.name} {
              if (fullActiveTechnique.isEnabled) NodeSeq.Empty
              else <span class="badge-disabled"></span>
            }</span> &
            "#techniqueID *" #> technique.id.name.value &
            "#techniqueLongDescription *" #> Script(
              JsRaw(
                s"""generateMarkdown(${Str(technique.longDescription).toJsCmd}, "#techniqueLongDescription");"""
              ) // JsRaw ok, escaped
            ) &
            "#techniqueDescription" #> technique.description &
            "#isSingle *" #> showIsSingle(technique) &
            "#isDisabled" #> {
              if (!fullActiveTechnique.isEnabled) {
                <div class="main-alert alert alert-warning">
                 <i class="fa fa-exclamation-triangle" aria-hidden="true"></i>
                 This Technique is disabled.
                 <a class="btn btn-sm btn-default" href={
                  s"/secure/administration/techniqueLibraryManagement/#${fullActiveTechnique.techniqueName.value}"
                }>Edit Technique</a>
               </div>
              } else NodeSeq.Empty
            } &
            "#techniqueversion-app *+" #> showVersions(fullActiveTechnique, validTechniqueVersions)
        }
    })
  }
  private val (monoMessage, multiMessage, limitedMessage) = {
    (
      "A unique directive derived from that technique can be deployed on a given server.",
      """Several directives derived from that technique can be deployed on a given server.
      Those directives can be deployed at the same time even if they have a different policy mode.
      Directives from this technique version can also be used with other directives from a single limited multi instance technique version.
      """,
      "Several directives derived from that technique can be deployed on a given server if they are based on the same technique version and have the same policy mode."
    )
  }

  private def showIsSingle(technique: Technique): NodeSeq = {
    <span>
      {
      if (technique.isMultiInstance) {
        { <b>Multi instance</b> } ++
        Text(s": ${multiMessage}")
      } else {
        { <b>Mono instance</b> } ++
        Text(s": ${monoMessage}")
      }
      (technique.generationMode, technique.isMultiInstance) match {
        case (_, false)           =>
          { <b>Mono instance</b> } ++
          Text(s": ${monoMessage}")
        case (MergeDirectives, _) =>
          { <b>Limited Multi instance</b> } ++
          Text(s": ${limitedMessage}")
        case (_, _)               =>
          { <b>Multi instance</b> } ++
          Text(s": ${multiMessage}")
      }

    }
    </span>
  }

  private def showVersions(
      activeTechnique: FullActiveTechnique,
      validTechniques: Seq[(TechniqueVersion, Technique, DateTime)]
  ): NodeSeq = {

    val techniqueVersionInfo    = validTechniques.map {
      case (v, t, timeStamp) =>
        val isDeprecated                      = t.deprecrationInfo.isDefined
        val deprecationMessage                = t.deprecrationInfo.map(_.message).getOrElse("")
        val acceptationDate                   = DateFormaterService.getDisplayDate(timeStamp)
        val agentTypes                        = t.agentConfigs.map(_.agentType).toSet
        val (dscSupport, classicSupport)      = AgentCompat(agentTypes) match {
          case AgentCompat.Windows => (true, false)
          case AgentCompat.Linux   => (false, true)
          case AgentCompat.All     => (true, true)
          case AgentCompat.NoAgent => (false, false)
        }
        val (multiVersionSupport, mvsMessage) = (t.generationMode, t.isMultiInstance) match {
          case (_, false)           => ("Mono instance", monoMessage)
          case (MergeDirectives, _) => ("Limited multi instance", limitedMessage)
          case (_, _)               => ("Multi instance", multiMessage)
        }
        JsObj(
          ("version" -> v.serialize),
          ("isDeprecated"        -> isDeprecated),
          ("deprecationMessage"  -> deprecationMessage),
          ("acceptationDate"     -> acceptationDate),
          ("dscSupport"          -> dscSupport),
          ("classicSupport"      -> classicSupport),
          ("multiVersionSupport" -> multiVersionSupport),
          ("mvsMessage"          -> mvsMessage)
        )
    }
    val techniqueVersionActions = validTechniques.map {
      case (v, t, timeStamp) =>
        val action = {
          val ajax = SHtml.ajaxCall(JsNull, (_) => newDirective(t, activeTechnique))
          AnonFunc("", ajax)
        }
        JsObj(
          ("version" -> v.serialize),
          ("action" -> action)
        )
    }
    val dataArray               = JsArray(techniqueVersionInfo.toList)
    val actionsArray            = JsArray(techniqueVersionActions.toList)

    Script(
      OnLoad(
        JsRaw(
          s"""
             |var main = document.getElementById("techniqueversion-app");
             |var initValues = {
             |    contextPath    : "${S.contextPath}"
             |  , hasWriteRights : hasWriteRights
             |  , versions       : ${dataArray.toJsCmd}
             |};
             |var app = Elm.Techniqueversion.init({node: main , flags: initValues});
             |// Initialize tooltips
             |app.ports.initTooltips.subscribe(function(msg) {
             |  setTimeout(function(){
             |    initBsTooltips();
             |  }, 800);
             |});
             |app.ports.errorNotification.subscribe(function(msg) {
             |  createErrorNotification(msg);
             |});
             |app.ports.createDirective.subscribe(function(version) {
             |  var versions = ${actionsArray.toJsCmd}
             |  var getVersion = versions.find(v => v.version === version)
             |  if (getVersion === undefined) {
             |    createErrorNotification("Error while creating directive based on technique version '"+version+"'. Reason: Unknown version")
             |  }else{
             |    getVersion.action();
             |  }
             |  removeBsTooltips();
             |});
             |removeBsTooltips();
          """.stripMargin
        )
      ) // JsRaw ok, escaped
    )
  }

  ///////////// finish migration pop-up ///////////////
<<<<<<< HEAD
  private def displayFinishMigrationPopup: JsCmd = {
    JsRaw(""" callPopupWithTimeout(200,"finishMigrationPopup") """)
=======
  private[this] def displayFinishMigrationPopup: JsCmd = {
    JsRaw(""" callPopupWithTimeout(200,"finishMigrationPopup") """) // JsRaw ok, const
>>>>>>> c02538a7
  }

  /**
   * Configure a Rudder internal Technique to be usable in the
   * user Technique (private) library.
   */
  private def showDirectiveDetails(): NodeSeq = {
    currentDirectiveSettingForm.get match {
      case Failure(m, ex, _) =>
        <div id={htmlId_policyConf} class="col-lg-offset-2 col-lg-8" style="margin-top:50px">
          <h4 class="text-warning">An error happened when trying to load directive configuration.</h4>
          <div class="bs-callout bs-callout-danger">
            <strong>Error message was:</strong>
            <p>{m}</p>{
          ex match {
            case Full(MissingTechniqueException(directive)) =>
              // in that case, we bypass workflow because we don't have the information to create a valid one (technique is missing)
              val deleteButton = SHtml.ajaxButton(
                "Delete",
                () => {
                  RudderConfig.woDirectiveRepository
                    .delete(
                      directive.id.uid,
                      ModificationId(RudderConfig.stringUuidGenerator.newUuid),
                      CurrentUser.actor,
                      Some(
                        s"Deleting directive '${directive.name}' (${directive.id.debugString}) because its technique isn't available anymore"
                      ).toBox
                    )
                    .toBox match {
                    case Full(diff) =>
                      currentDirectiveSettingForm.set(Empty)
                      Replace(htmlId_policyConf, showDirectiveDetails()) & JsRaw(
<<<<<<< HEAD
                        """initBsTooltips();"""
                      ) & onRemoveSuccessCallBack()
=======
                        """createTooltip();"""
                      ) & onRemoveSuccessCallBack() // JsRaw ok, const
>>>>>>> c02538a7
                    case eb: EmptyBox =>
                      val msg =
                        (eb ?~! s"Error when trying to delete directive '${directive.name}' (${directive.id.debugString})").messageChain
                      // redisplay this form with the new error
                      currentDirectiveSettingForm.set(Failure(msg))
<<<<<<< HEAD
                      Replace(htmlId_policyConf, showDirectiveDetails()) & JsRaw("""initBsTooltips();""")
=======
                      Replace(htmlId_policyConf, showDirectiveDetails()) & JsRaw("""createTooltip();""") // JsRaw ok, const
>>>>>>> c02538a7
                  }
                },
                ("class", "dangerButton")
              )

              <div><p>Do you want to <strong>delete directive</strong> '{directive.name}' ({directive.id.uid.value})?</p>{
                deleteButton
              }</div>

            case _ => NodeSeq.Empty
          }
        }
          </div>
        </div>

      case Empty               => <div id={htmlId_policyConf}></div>
      // here we CAN NOT USE <lift:DirectiveEditForm.showForm /> because lift seems to cache things
      // strangely, and if so, after an form save, clicking on tree node does nothing
      // (or more exactly, the call to "onclicknode" is correct, the currentDirectiveSettingForm
      // has the good Directive, but the <lift:DirectiveEditForm.showForm /> is called on
      // an other component (the one which did the submit). Strange.
      case Full(formComponent) => formComponent.showForm()
    }
  }

  private def newDirective(technique: Technique, activeTechnique: FullActiveTechnique) = {
    configService.rudder_global_policy_mode().toBox match {
      case Full(globalMode) =>
        val allDefaults          = techniqueRepository.getTechniquesInfo().directivesDefaultNames
        val directiveDefaultName =
          allDefaults.get(technique.id.serialize).orElse(allDefaults.get(technique.id.name.value)).getOrElse(technique.name)
        val directive            = {
          Directive(
            DirectiveId(DirectiveUid(uuidGen.newUuid), GitVersion.DEFAULT_REV),
            technique.id.version,
            Map(),
            directiveDefaultName,
            "",
            None,
            "",
            5,
            _isEnabled = true
          )
        }
        updateDirectiveSettingForm(
          activeTechnique.techniques.toMap,
          activeTechnique.toActiveTechnique(),
          directive,
          None,
          isADirectiveCreation = true,
          globalMode = globalMode
        )
        // Update UI
        Replace(htmlId_policyConf, showDirectiveDetails()) &
        SetHtml(html_techniqueDetails, NodeSeq.Empty) &
<<<<<<< HEAD
        JsRaw("""initBsTooltips();""")
=======
        JsRaw("""createTooltip();""") // JsRaw ok, const
>>>>>>> c02538a7
      case eb: EmptyBox =>
        val fail      = eb ?~! "Could not get global policy mode while creating new directive"
        logger.error(fail.messageChain)
        val errorHtml = {
          <div class="deca">
              <p class="error">{fail.messageChain}</p>
              </div>
        }
        SetHtml(htmlId_policyConf, errorHtml)
    }
  }

  /* Update Directive form,
   * either from the directive Id (when it comes from the url )
   * or from the full directive info ( callbacks, click on directive tree ...)
   */
  def updateDirectiveForm(
      directiveInfo: Either[Directive, DirectiveId],
      oldDirective:  Option[Directive]
  ): JsCmd = {
    val directiveId = directiveInfo match {
      case Left(directive)    => directive.id
      case Right(directiveId) => directiveId
    }
    (for {
      globalMode <- configService.rudder_global_policy_mode()
      ad         <- RudderConfig.configurationRepository
                      .getDirective(directiveId)
                      .notOptional(s"Directive with id '${directiveId.debugString}' was not found")
      techniques  = RudderConfig.techniqueRepository.getByName(ad.activeTechnique.techniqueName)
    } yield {
      (globalMode, techniques, ad.activeTechnique, ad.directive)
    }).toBox match {
      case Full((globalMode, techniques, activeTechnique, directive)) =>
        // In priority, use the directive passed as parameter
        val newDirective = directiveInfo match {
          case Left(updatedDirective) => updatedDirective
          case _                      => directive // Only the id, get it from the library
        }
        updateDirectiveSettingForm(
          techniques,
          activeTechnique,
          newDirective,
          oldDirective,
          isADirectiveCreation = false,
          globalMode = globalMode
        )
      case eb: EmptyBox =>
        currentDirectiveSettingForm.set(eb)
    }

    val json = directiveId.rev match {
      case GitVersion.DEFAULT_REV => s"""{"directiveId":"${StringEscapeUtils.escapeEcmaScript(directiveId.uid.value)}"}"""
      case r                      =>
        s"""{"directiveId":"${StringEscapeUtils.escapeEcmaScript(directiveId.uid.value)}", "rev":"${StringEscapeUtils
            .escapeEcmaScript(r.value)}"}"""
    }
    SetHtml(html_techniqueDetails, NodeSeq.Empty) &
    Replace(htmlId_policyConf, showDirectiveDetails()) &
    JsRaw(s"""
        removeBsTooltips();
        this.window.location.hash = "#" + JSON.stringify(${json})
        sessionStorage.removeItem('tags-${directiveId.uid.value}');
      """.stripMargin) &
    After(TimeSpan(0), JsRaw("""removeBsTooltips();initBsTooltips();"""))
  }

  private case class MissingTechniqueException(directive: Directive) extends Exception(
        s"Directive ${directive.name} (${directive.id.uid.value}) is bound to a technique without any valid version available"
      )

  private def updateDirectiveSettingForm(
      techniques:           Map[TechniqueVersion, Technique],
      activeTechnique:      ActiveTechnique,
      directive:            Directive,
      oldDirective:         Option[Directive],
      isADirectiveCreation: Boolean,
      globalMode:           GlobalPolicyMode
  ): Unit = {

    def createForm(dir: Directive, oldDir: Option[Directive], technique: Technique, errorMsg: Option[String]) = {
      new DirectiveEditForm(
        htmlId_policyConf,
        technique,
        activeTechnique,
        techniques,
        dir,
        oldDir,
        globalMode,
        isADirectiveCreation = isADirectiveCreation,
        onSuccessCallback = directiveEditFormSuccessCallBack(),
        onMigrationCallback = (dir, optDir) => updateDirectiveForm(Left(dir), optDir) & displayFinishMigrationPopup,
        onRemoveSuccessCallBack = () => onRemoveSuccessCallBack()
      )
    }

    configRepo.getTechnique(TechniqueId(activeTechnique.techniqueName, directive.techniqueVersion)).runNow match {
      case Some(technique) =>
        val dirEditForm = createForm(directive, oldDirective, technique._2, None)
        currentDirectiveSettingForm.set(Full(dirEditForm))
      case None            =>
        // do we have at least one version for that technique ? We can then try to migrate towards it
        techniques.toSeq.sortBy(_._1).lastOption match {
          case Some((version, technique)) =>
            val dirEditForm = createForm(directive.copy(techniqueVersion = version), Some(directive), technique, None)
            currentDirectiveSettingForm.set(Full(dirEditForm))
            dirEditForm.addFormMsg(
              <div style="margin: 40px">
                <h4 class="text-danger"><u>Important information: directive migration towards version {version} of '{
                technique.name
              }'</u></h4>
                <div class="bs-callout bs-callout-danger text-left">
                <p>This directive was linked to version '{
                directive.techniqueVersion.debugString
              }' of the technique which is not available anymore. It was automatically
                migrated to version '{version}' but the change is not commited yet.</p>
                <p>You can now delete the directive or save it to confirm migration. If you keep that directive without commiting changes, Rudder will not be
                able to generate policies for rules which use it.</p>
                </div>
              </div>
            )
          case None                       =>
            // no version ! propose deletion to the directive along with an error message.
            val msg = s"Can not display directive edit form: missing information about technique with " +
              s"name='${activeTechnique.techniqueName.value}' and version='${directive.techniqueVersion.debugString}'"
            logger.warn(msg)
            currentDirectiveSettingForm.set(Failure(msg, Full(MissingTechniqueException(directive)), Empty))
        }
    }
  }

  /**
   * Callback used to update the form when the edition of the directive have
   * been done
   * If it is given a directive, it updated the form, else goes to the changerequest page
   */

  private def directiveEditFormSuccessCallBack()(returns: Either[Directive, ChangeRequestId]): JsCmd = {

    returns match {
      case Left(dir) => // ok, we've received a directive, show it
        updateDirectiveLibrary() &
        updateDirectiveForm(Left(dir), None)

      case Right(changeRequestId) => // oh, we have a change request, go to it
        linkUtil.redirectToChangeRequestLink(changeRequestId)
    }
  }

  private def onRemoveSuccessCallBack(): JsCmd = {
    updateDirectiveLibrary()
  }

  private def updateDirectiveLibrary(): JsCmd = {
    directiveLibrary = getDirectiveLib()
    rules = getRules()
    Replace(htmlId_activeTechniquesTree, displayDirectiveLibrary())
  }

  //////////////// display trees ////////////////////////

  private def onClickDirective(cat: FullActiveTechniqueCategory, at: FullActiveTechnique, directive: Directive): JsCmd = {
    updateDirectiveForm(Left(directive), None)
  }

  private def onClickActiveTechnique(cat: FullActiveTechniqueCategory, fullActiveTechnique: FullActiveTechnique): JsCmd = {
    currentTechnique = fullActiveTechnique.newestAvailableTechnique.map(fat => (fullActiveTechnique, fat.id.version))
    currentDirectiveSettingForm.set(Empty)
    // Update UI
    Replace(html_techniqueDetails, techniqueDetails.applyAgain()) &
    Replace(htmlId_policyConf, showDirectiveDetails()) &
<<<<<<< HEAD
    JsRaw("""initBsTooltips();""")
=======
    JsRaw("""createTooltip();""") // JsRaw ok, const
>>>>>>> c02538a7
  }

}

object DirectiveManagement {

  /*
   * HTML id for zones with Ajax / snippet output
   */
  val htmlId_activeTechniquesTree          = "activeTechniquesTree"
  val htmlId_policyConf                    = "policyConfiguration"
  val htmlId_currentActiveTechniqueActions = "currentActiveTechniqueActions"
  val html_addPiInActiveTechnique          = "addNewDirective"
  val html_techniqueDetails                = "techniqueDetails"
}<|MERGE_RESOLUTION|>--- conflicted
+++ resolved
@@ -467,13 +467,8 @@
   }
 
   ///////////// finish migration pop-up ///////////////
-<<<<<<< HEAD
   private def displayFinishMigrationPopup: JsCmd = {
-    JsRaw(""" callPopupWithTimeout(200,"finishMigrationPopup") """)
-=======
-  private[this] def displayFinishMigrationPopup: JsCmd = {
     JsRaw(""" callPopupWithTimeout(200,"finishMigrationPopup") """) // JsRaw ok, const
->>>>>>> c02538a7
   }
 
   /**
@@ -507,23 +502,14 @@
                     case Full(diff) =>
                       currentDirectiveSettingForm.set(Empty)
                       Replace(htmlId_policyConf, showDirectiveDetails()) & JsRaw(
-<<<<<<< HEAD
                         """initBsTooltips();"""
-                      ) & onRemoveSuccessCallBack()
-=======
-                        """createTooltip();"""
                       ) & onRemoveSuccessCallBack() // JsRaw ok, const
->>>>>>> c02538a7
                     case eb: EmptyBox =>
                       val msg =
                         (eb ?~! s"Error when trying to delete directive '${directive.name}' (${directive.id.debugString})").messageChain
                       // redisplay this form with the new error
                       currentDirectiveSettingForm.set(Failure(msg))
-<<<<<<< HEAD
-                      Replace(htmlId_policyConf, showDirectiveDetails()) & JsRaw("""initBsTooltips();""")
-=======
-                      Replace(htmlId_policyConf, showDirectiveDetails()) & JsRaw("""createTooltip();""") // JsRaw ok, const
->>>>>>> c02538a7
+                      Replace(htmlId_policyConf, showDirectiveDetails()) & JsRaw("""initBsTooltips();""") // JsRaw ok, const
                   }
                 },
                 ("class", "dangerButton")
@@ -579,11 +565,7 @@
         // Update UI
         Replace(htmlId_policyConf, showDirectiveDetails()) &
         SetHtml(html_techniqueDetails, NodeSeq.Empty) &
-<<<<<<< HEAD
-        JsRaw("""initBsTooltips();""")
-=======
-        JsRaw("""createTooltip();""") // JsRaw ok, const
->>>>>>> c02538a7
+        JsRaw("""initBsTooltips();""") // JsRaw ok, const
       case eb: EmptyBox =>
         val fail      = eb ?~! "Could not get global policy mode while creating new directive"
         logger.error(fail.messageChain)
@@ -755,11 +737,7 @@
     // Update UI
     Replace(html_techniqueDetails, techniqueDetails.applyAgain()) &
     Replace(htmlId_policyConf, showDirectiveDetails()) &
-<<<<<<< HEAD
-    JsRaw("""initBsTooltips();""")
-=======
-    JsRaw("""createTooltip();""") // JsRaw ok, const
->>>>>>> c02538a7
+    JsRaw("""initBsTooltips();""") // JsRaw ok, const
   }
 
 }
