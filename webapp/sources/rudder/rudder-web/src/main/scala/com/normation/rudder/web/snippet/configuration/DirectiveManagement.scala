--- conflicted
+++ resolved
@@ -273,19 +273,6 @@
       "#techniqueDetails *" #> (
         currentTechnique match {
           case None =>
-<<<<<<< HEAD
-            val m = s"There was an error when trying to read version ${version.debugString} of the technique." +
-              "Please check if that version exists on the filesystem and is correctly registered in the technique library."
-
-            logger.error(m)
-
-            "*" #> {
-              <div id="techniqueDetails">
-              <div class="p-2">
-              <p class="error">{m}</p>
-              </div>
-              </div>
-=======
             ".main-header [class+]" #> "no-header" &
             "#details *" #> {
               <div>
@@ -317,7 +304,6 @@
                       category.</p>
                   </div>
                 </div>
->>>>>>> 7a3b3196
             }
 
           case Some((fullActiveTechnique, version)) =>
@@ -330,7 +316,7 @@
 
                 "*" #> {
                   <div id="techniqueDetails">
-                    <div class="deca">
+                    <div class="deca p-2">
                       <p class="error">
                         {m}
                       </p>
@@ -376,41 +362,9 @@
                   if (fullActiveTechnique.isEnabled) NodeSeq.Empty
                   else <span class="badge-disabled"></span>
                 }
-<<<<<<< HEAD
-            }.toSeq.flatten.sortBy(_._1)
-            ".main-container [class-]" #> "no-header" &
-            "#directiveIntro " #> {
-              currentDirectiveSettingForm.get.map(piForm => (".directive *" #> piForm.directive.name))
-            } &
-            "#techniqueName" #> <span>{technique.name} {
-              if (fullActiveTechnique.isEnabled) NodeSeq.Empty
-              else <span class="badge-disabled"></span>
-            }</span> &
-            "#techniqueID *" #> technique.id.name.value &
-            "#techniqueDocumentation [class]" #> (if (technique.longDescription.isEmpty) "d-none" else "") &
-            "#techniqueLongDescription *" #> Script(
-              JsRaw(
-                s"""generateMarkdown(${Str(technique.longDescription).toJsCmd}, "#techniqueLongDescription");"""
-              ) // JsRaw ok, escaped
-            ) &
-            "#techniqueDescription" #> technique.description &
-            "#isSingle *" #> showIsSingle(technique) &
-            "#isDisabled" #> {
-              if (!fullActiveTechnique.isEnabled) {
-                <div class="main-alert alert alert-warning">
-                 <i class="fa fa-exclamation-triangle" aria-hidden="true"></i>
-                 This Technique is disabled.
-                 <a class="btn btn-sm btn-default" href={
-                  s"/secure/administration/techniqueLibraryManagement/#${fullActiveTechnique.techniqueName.value}"
-                }>Edit Technique</a>
-               </div>
-              } else NodeSeq.Empty
-            } &
-            "#techniqueversion-app *+" #> showVersions(fullActiveTechnique, validTechniqueVersions)
-=======
                   </span> &
                 "#techniqueID *" #> technique.id.name.value &
-                "#techniqueDocumentation [class]" #> (if (technique.longDescription.isEmpty) "visually-hidden" else "") &
+            "#techniqueDocumentation [class]" #> (if (technique.longDescription.isEmpty) "d-none" else "") &
                 "#techniqueLongDescription *" #> Script(
                   JsRaw(
                     s"""generateMarkdown(${Str(technique.longDescription).toJsCmd}, "#techniqueLongDescription");"""
@@ -446,7 +400,6 @@
                 } &
                 "#techniqueversion-app *+" #> showVersions(fullActiveTechnique, validTechniqueVersions)
             }
->>>>>>> 7a3b3196
         }
       )
     }
