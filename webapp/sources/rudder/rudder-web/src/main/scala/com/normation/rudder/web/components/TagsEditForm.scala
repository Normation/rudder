--- conflicted
+++ resolved
@@ -12,13 +12,9 @@
 import com.normation.rudder.repository.json.DataExtractor.CompleteJson
 import com.normation.rudder.web.ChooseTemplate
 
-<<<<<<< HEAD
 import scala.xml.NodeSeq
 
-class TagsEditForm(tags : Tags) extends Loggable {
-=======
 class TagsEditForm(tags : Tags, objectId : String) extends Loggable {
->>>>>>> 7d4e1de8
 
   val templatePath = List("templates-hidden", "components", "ComponentTags")
   def tagsTemplate: NodeSeq = ChooseTemplate(templatePath, "tags-form")
