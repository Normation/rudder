--- conflicted
+++ resolved
@@ -14,15 +14,8 @@
 
 class TagsEditForm(tags: Tags, objectId: String) extends Loggable {
 
-<<<<<<< HEAD
-  val templatePath = List("templates-hidden", "components", "ComponentTags")
-  def tagsTemplate: NodeSeq = ChooseTemplate(templatePath, "tag-form")
-=======
   val templatePath: List[String] = List("templates-hidden", "components", "ComponentTags")
-  def tagsTemplate: NodeSeq      = ChooseTemplate(templatePath, "tags-form")
-
-  def editTagsTemplate: NodeSeq = ChooseTemplate(templatePath, "tags-editform")
->>>>>>> c81b0160
+  def tagsTemplate: NodeSeq      = ChooseTemplate(templatePath, "tag-form")
 
   val jsTags: String = net.liftweb.json.compactRender(JsonTagSerialisation.serializeTags(tags))
 
