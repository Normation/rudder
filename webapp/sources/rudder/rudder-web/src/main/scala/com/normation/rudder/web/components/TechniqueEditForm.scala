/*
 *************************************************************************************
 * Copyright 2011 Normation SAS
 *************************************************************************************
 *
 * This file is part of Rudder.
 *
 * Rudder is free software: you can redistribute it and/or modify
 * it under the terms of the GNU General Public License as published by
 * the Free Software Foundation, either version 3 of the License, or
 * (at your option) any later version.
 *
 * In accordance with the terms of section 7 (7. Additional Terms.) of
 * the GNU General Public License version 3, the copyright holders add
 * the following Additional permissions:
 * Notwithstanding to the terms of section 5 (5. Conveying Modified Source
 * Versions) and 6 (6. Conveying Non-Source Forms.) of the GNU General
 * Public License version 3, when you create a Related Module, this
 * Related Module is not considered as a part of the work and may be
 * distributed under the license agreement of your choice.
 * A "Related Module" means a set of sources files including their
 * documentation that, without modification of the Source Code, enables
 * supplementary functions or services in addition to those offered by
 * the Software.
 *
 * Rudder is distributed in the hope that it will be useful,
 * but WITHOUT ANY WARRANTY; without even the implied warranty of
 * MERCHANTABILITY or FITNESS FOR A PARTICULAR PURPOSE.  See the
 * GNU General Public License for more details.
 *
 * You should have received a copy of the GNU General Public License
 * along with Rudder.  If not, see <http://www.gnu.org/licenses/>.

 *
 *************************************************************************************
 */

package com.normation.rudder.web.components

import bootstrap.liftweb.RudderConfig
import com.normation.box.*
import com.normation.cfclerk.domain.Technique
import com.normation.cfclerk.domain.TechniqueCategory
import com.normation.eventlog.ModificationId
import com.normation.rudder.batch.AutomaticStartDeployment
import com.normation.rudder.domain.eventlog.RudderEventActor
import com.normation.rudder.domain.policies.*
import com.normation.rudder.services.policies.*
import com.normation.rudder.users.CurrentUser
import com.normation.rudder.web.ChooseTemplate
import com.normation.rudder.web.model.*
import net.liftweb.common.*
import net.liftweb.http.*
import net.liftweb.http.js.*
import net.liftweb.http.js.JE.*
import net.liftweb.http.js.JsCmds.*
import net.liftweb.util.*
import net.liftweb.util.Helpers.*
import org.joda.time.DateTime
import scala.xml.*

object TechniqueEditForm {

  val componentTechniqueEditForm: List[String] = "templates-hidden" :: "components" :: "ComponentTechniqueEditForm" :: Nil

  /**
   * This is part of component static initialization.
   * Any page which contains (or may contains after an ajax request)
   * that component have to add the result of that method in it.
   */
  def staticInit: NodeSeq = ChooseTemplate(componentTechniqueEditForm, "component-staticinit")

  private def body: NodeSeq = ChooseTemplate(componentTechniqueEditForm, "component-body")

  private def popupRemoveForm: NodeSeq = ChooseTemplate(componentTechniqueEditForm, "component-popupremoveform")

  private def popupDisactivateForm: NodeSeq = ChooseTemplate(componentTechniqueEditForm, "component-popupdisableform")

  private def crForm: NodeSeq = ChooseTemplate(componentTechniqueEditForm, "component-form")

  val htmlId_techniqueConf         = "techniqueConfiguration"
  val htmlId_addPopup              = "addPopup"
  val htmlId_addToActiveTechniques = "addToActiveTechniques"
  val htmlId_userCategoryDetails   = "userCategoryDetails"
  val htmlId_addUserCategoryForm   = "addUserCategoryForm"

}

/**
 * showTechnique(technique, policyPackageCategoryService.getReferenceTechniqueLibrary, activeTechniqueCategoryRepository.getActiveTechniqueLibrary)
 */
class TechniqueEditForm(
    htmlId_technique:    String, // HTML id for the div around the form
    val technique:       Option[Technique],
    val activeTechnique: Option[ActiveTechnique],
    userCategoryLibrary: Option[ActiveTechniqueCategory],
    // JS to execute on form success (update UI parts)
    // there are call by name to have the context matching their execution when called
    onSuccessCallback:   () => JsCmd = { () => Noop },
    onFailureCallback:   () => JsCmd = { () => Noop }
) extends DispatchSnippet with Loggable {
  import TechniqueEditForm.*

  // find Technique
  private val techniqueRepository         = RudderConfig.techniqueRepository
  private val roActiveTechniqueRepository = RudderConfig.roDirectiveRepository
  private val rwActiveTechniqueRepository = RudderConfig.woDirectiveRepository
  private val uuidGen                     = RudderConfig.stringUuidGenerator
  // transform Technique variable to human viewable HTML fields
  private val directiveEditorService      = RudderConfig.directiveEditorService
  private val dependencyService           = RudderConfig.dependencyAndDeletionService
  private val asyncDeploymentAgent        = RudderConfig.asyncDeploymentAgent
  private val userPropertyService         = RudderConfig.userPropertyService

  private var currentActiveTechnique: Box[ActiveTechnique] = Box(activeTechnique).or {
    for {
      tech          <- Box(technique)
      optActiveTech <- roActiveTechniqueRepository.getActiveTechnique(tech.id.name).toBox
      activeTech    <- optActiveTech
    } yield {
      activeTech
    }
  }

  currentActiveTechnique match {
    case f: Failure =>
      logger.warn(s"An error was encountered when trying to find a technique in user library: ${f.messageChain}")
      f.rootExceptionCause.foreach(ex => logger.warn("Root exception was: ", ex))
    case _ => //
  }

  //////////////////////////// public methods ////////////////////////////

  def dispatch: PartialFunction[String, NodeSeq => NodeSeq] = { case "showForm" => { (_: NodeSeq) => showForm() } }

  def showForm(): NodeSeq = {
    (
      "#editForm" #> showCrForm() &
      "#removeActionDialog" #> showRemovePopupForm() &
      "#disactivateActionDialog" #> showDisactivatePopupForm()
    )(body)
  }

  def showRemovePopupForm(): NodeSeq = {
    currentActiveTechnique match {
      case e: EmptyBox => NodeSeq.Empty
      case Full(activeTechnique_) =>
        (
          "#deleteActionDialog *" #> { (n: NodeSeq) => SHtml.ajaxForm(n) } andThen
          "#dialogDeleteButton" #> { deleteButton(activeTechnique_.id) % ("id" -> "deleteButton") } &
          "#deleteItemDependencies *" #> dialogDeleteTree("deleteItemDependencies", activeTechnique_) &
          ".reasonsFieldset" #> {
            crReasonsDisablePopup.map { f =>
              "#explanationMessage" #> <h4 class="col-xl-12 col-md-12 col-sm-12 audit-title">Change Audit Log</h4> &
              "#reasonsField" #> f.toForm_!
            }
          } &
          "#errorDisplay" #> { updateAndDisplayNotifications(formTrackerRemovePopup) }
        )(popupRemoveForm)
    }
  }

  def showDisactivatePopupForm(): NodeSeq = {
    currentActiveTechnique match {
      case e: EmptyBox => NodeSeq.Empty
      case Full(activeTechnique_) =>
        (
          "#disableActionDialog *" #> { (n: NodeSeq) => SHtml.ajaxForm(n) } andThen
          "#dialogDisableButton" #> { disableButton(activeTechnique_) % ("id" -> "disableButton") } &
          "#dialogDisableTitle" #> { if (activeTechnique_.isEnabled) "Disable" else "Enable" } &
          "#dialogDisableLabel" #> { if (activeTechnique_.isEnabled) "disable" else "enable" } &
          "#disableItemDependencies *" #> dialogDisableTree("disableItemDependencies", activeTechnique_) &
          ".reasonsFieldset" #> {
            crReasonsDisablePopup.map { f =>
              "#explanationMessage" #> <h4 class="col-xl-12 col-md-12 col-sm-12 audit-title">Change Audit Log</h4> &
              "#reasonsField" #> f.toForm_!
            }
          } &
          "#time" #> <div>{DateTime.now} </div> &
          "#errorDisplay" #> { updateAndDisplayNotifications(formTrackerDisactivatePopup) }
        )(popupDisactivateForm)
    }
  }

  def showCrForm(): NodeSeq = {
    (
      ClearClearable &
      // all the top level action are displayed only if the template is on the user library
      "#userTemplateAction" #> { (xml: NodeSeq) =>
        currentActiveTechnique match {
          case e: EmptyBox => NodeSeq.Empty
          case Full(activeTechnique) =>
            (
              ClearClearable &
              // if no technique, no disable button
              "#disableButton" #> ((button: NodeSeq) => if (technique.isDefined) button else NodeSeq.Empty) andThen
              // activation button: show disable if activated
              "#disableButtonLabel" #> { if (activeTechnique.isEnabled) "Disable" else "Enable" } &
              "#dialogDisableTitle" #> { if (activeTechnique.isEnabled) "Disable" else "Enable" } &
              "#dialogdisableWarning" #> dialogDisableWarning(activeTechnique) &
              ".reasonsFieldset" #> {
                crReasonsDisablePopup.map { f =>
                  "#explanationMessage" #> <h4 class="col-xl-12 col-md-12 col-sm-12 audit-title">Change Audit Log</h4> &
                  "#reasonsField" #> f.toForm_!
                }
              }
            )(xml)
        }
      } &
      ".groupedEditZone" #> ((div: NodeSeq) => {
        technique match {
          case None    =>
            <div class="groupedEditZone">
            No technique were found in the file system for the selection.
            This most likelly mean that the technique was deleted on the it.
          </div>
          case Some(t) =>
            (
              "#techniqueName" #> t.name &
              "#techniqueDescription *" #> Script(
                OnLoad(
                  JsRaw(s"""generateMarkdown(${Str(t.description).toJsCmd}, "#techniqueDescription")""")
                ) // JsRaw ok, escaped
              ) &
              "#techniqueLongDescription" #> t.longDescription &
              "#isSingle *" #> showIsSingle(t)
            )(div)
        }
      }) &
      ".editZone" #> ((div: NodeSeq) => {
        technique match {
          case None    => NodeSeq.Empty
          case Some(t) =>
            (
              "#breadcrumpReferenceCategory" #> showReferenceLibBreadcrump(t) &
              "#templateParameters" #> showParameters(t) &
              "#clientCategoryZone" #> showTechniqueUserCategory(t)
            )(div)
        }
      }) &
      "#editForm [id]" #> htmlId_technique
    )(crForm) ++
    Script(OnLoad(JsRaw("""
      $('#deleteButton').click(function() {
        initBsModal("deleteActionDialog");
        return false;
      });

      $('#disableButton').click(function() {
        initBsModal("disableActionDialog");
        return false;
      });

      //Scroll to details section
      $([document.documentElement, document.body]).animate({
        scrollTop: $("#bottomPanel").offset().top-50
      }, 400);
    """))) // JsRaw ok, const
  }

  private val crReasons = {
    import com.normation.rudder.web.services.ReasonBehavior.*
    (userPropertyService.reasonsFieldBehavior: @unchecked) match {
      case Disabled  => None
      case Mandatory => Some(buildReasonField(true, "subContainerReasonField"))
      case Optionnal => Some(buildReasonField(false, "subContainerReasonField"))
    }
  }

  private val crReasonsRemovePopup = {
    import com.normation.rudder.web.services.ReasonBehavior.*
    (userPropertyService.reasonsFieldBehavior: @unchecked) match {
      case Disabled  => None
      case Mandatory => Some(buildReasonField(true, "subContainerReasonField"))
      case Optionnal => Some(buildReasonField(false, "subContainerReasonField"))
    }
  }

  private val crReasonsDisablePopup = {
    import com.normation.rudder.web.services.ReasonBehavior.*
    (userPropertyService.reasonsFieldBehavior: @unchecked) match {
      case Disabled  => None
      case Mandatory => Some(buildReasonField(true, "subContainerReasonField"))
      case Optionnal => Some(buildReasonField(false, "subContainerReasonField"))
    }
  }

  def buildReasonField(mandatory: Boolean, containerClass: String = "twoCol"): WBTextAreaField = {
    new WBTextAreaField("Change audit message", "") {
      override def setFilter             = notNull _ :: trim _ :: Nil
      override def inputField            = super.inputField % ("placeholder" -> { userPropertyService.reasonsFieldExplanation })
      override def subContainerClassName = containerClass
      override def validations           = {
        if (mandatory) {
          valMinLen(5, "The reason must have at least 5 characters.") _ :: Nil
        } else {
          Nil
        }
      }
    }
  }

  private val formTracker = {
    new FormTracker(crReasons.toList)
  }

  private val formTrackerRemovePopup = {
    new FormTracker(crReasonsRemovePopup.toList)
  }

  private val formTrackerDisactivatePopup = {
    new FormTracker(crReasonsDisablePopup.toList)
  }

  ////////////// Callbacks //////////////

  private def onSuccess(): JsCmd = {
    // MUST BE THIS WAY, because the parent may change some reference to JsNode
    // and so, our AJAX could be broken
    cleanTrackers()
    onSuccessCallback() & updateFormClientSide() &
    // show success popup
    successPopup
  }

  private def cleanTrackers(): Unit = {
    formTracker.clean
    formTrackerRemovePopup.clean
    formTrackerDisactivatePopup.clean
  }

  private def onFailure(): JsCmd = {
    formTracker.addFormError(error("There was a problem with your request"))
    updateFormClientSide()
  }

  private def onFailureRemovePopup(): JsCmd = {
    formTrackerRemovePopup.addFormError(error("There was a problem with your request"))
    updateRemoveFormClientSide()
  }

  private def onFailureDisablePopup(): JsCmd = {
    formTrackerDisactivatePopup.addFormError(error("There was a problem with your request"))
    updateDisableFormClientSide()
  }

<<<<<<< HEAD
  private def updateRemoveFormClientSide(): JsCmd = {
    val jsDisplayRemoveDiv = JsRaw("""initBsModal("deleteActionDialog");""")
=======
  private[this] def updateRemoveFormClientSide(): JsCmd = {
    val jsDisplayRemoveDiv = JsRaw("""$("#deleteActionDialog").bsModal('show')""") // JsRaw ok, const
>>>>>>> c02538a7
    Replace("deleteActionDialog", this.showRemovePopupForm()) &
    jsDisplayRemoveDiv
  }

<<<<<<< HEAD
  private def updateDisableFormClientSide(): JsCmd = {
    val jsDisplayRemoveDiv = JsRaw("""initBsModal("disableActionDialog")""")
=======
  private[this] def updateDisableFormClientSide(): JsCmd = {
    val jsDisplayRemoveDiv = JsRaw("""$("#disableActionDialog").bsModal('show')""") // JsRaw ok, const
>>>>>>> c02538a7
    Replace("disableActionDialog", this.showDisactivatePopupForm()) &
    jsDisplayRemoveDiv
  }

  ///////////// Delete /////////////

  private def deleteButton(id: ActiveTechniqueId): Elem = {

    def deleteActiveTechnique(): JsCmd = {
      if (formTrackerRemovePopup.hasErrors) {
        onFailureRemovePopup()
      } else {
<<<<<<< HEAD
        JsRaw("hideBsModal('deleteActionDialog');") & {
=======
        JsRaw("$('#deleteActionDialog').bsModal('hide');") & { // JsRaw ok, const
>>>>>>> c02538a7
          val modId = ModificationId(uuidGen.newUuid)
          (for {
            deleted <- dependencyService.cascadeDeleteTechnique(id, modId, CurrentUser.actor, crReasonsRemovePopup.map(_.get))
            deploy  <- {
              asyncDeploymentAgent ! AutomaticStartDeployment(modId, RudderEventActor)
              Full("Policy update request sent")
            }
          } yield {
            deploy
          }) match {
            case Full(_)          =>
              formTrackerRemovePopup.clean
              onSuccessCallback() &
              SetHtml(htmlId_technique, <div id={htmlId_technique}>Technique successfully deleted</div>) &
              // show success popup
              successPopup
            case Empty            => // arg.
              formTrackerRemovePopup.addFormError(error("An error occurred while deleting the Technique."))
              onFailure()
            case Failure(m, _, _) =>
              formTrackerRemovePopup.addFormError(error("An error occurred while deleting the Technique: " + m))
              onFailure()
          }
        }
      }
    }

    SHtml.ajaxSubmit("Delete", deleteActiveTechnique _)
  }

  private def dialogDeleteTree(htmlId: String, activeTechnique: ActiveTechnique): NodeSeq = {
    (new TechniqueTree(htmlId, activeTechnique.id, DontCare)).tree()
  }

  ///////////// Enable / disable /////////////

  private def disableButton(activeTechnique: ActiveTechnique): Elem = {
    def switchActivation(status: Boolean)(): JsCmd = {
      if (formTrackerDisactivatePopup.hasErrors) {
        onFailureDisablePopup()
      } else {
        currentActiveTechnique = currentActiveTechnique.map(activeTechnique => activeTechnique.copy(_isEnabled = status))
<<<<<<< HEAD
        JsRaw("hideBsModal('disableActionDialog');") &
=======
        JsRaw("$('#disableActionDialog').bsModal('hide');") & // JsRaw ok, const
>>>>>>> c02538a7
        statusAndDeployTechnique(activeTechnique.id, status)
      }
    }

    if (activeTechnique.isEnabled) {
      SHtml.ajaxSubmit("Disable", switchActivation(false) _)
    } else {
      SHtml.ajaxSubmit("Enable", switchActivation(true) _)
    }
  }

  private def dialogDisableWarning(activeTechnique: ActiveTechnique): NodeSeq = {
    if (activeTechnique.isEnabled) {
      <h2>Disabling this Technique will also affect the following Directives and Rules.</h2>
    } else {
      <h2>Enabling this Technique will also affect the following Directives and Rules.</h2>
    }
  }

  private def dialogDisableTree(htmlId: String, activeTechnique: ActiveTechnique): NodeSeq = {
    val switchFilterStatus = if (activeTechnique.isEnabled) OnlyDisableable else OnlyEnableable
    (new TechniqueTree(htmlId, activeTechnique.id, switchFilterStatus)).tree()
  }

  /////////////////////////////////////////////////////////////////////////

  def showReferenceLibBreadcrump(technique: Technique): NodeSeq = {
    <ul class="inlinenotop">{findBreadCrump(technique).map(cat => <li class="inlineml">&#187; {cat.name}</li>)}
    </ul>
  }

  /**
   * Display user library category information in the details of a Technique.
   * That detail has its own snippet because it is multi-stated and state are
   * updated by ajax:
   * - display the category breadcrump if Technique is already in user lib;
   * - display a "click on a category" message if not set in user lib and no category previously chosen
   * - else display an add button to add in the current category
   */
  def showTechniqueUserCategory(technique: Technique): NodeSeq = {
    <div id={htmlId_addToActiveTechniques}>Client category: {
      findUserBreadCrump(technique) match {
        case Some(listCat) =>
          <ul class="inlinenotop">
                {listCat.map(cat => <li class="inlineml">&#187; {cat.name}</li>)}
            </ul>
        case None          => // display the add button if a user lib category is defined
          userCategoryLibrary match {
            case None           => <span class="greenscala">Click on a category in the user library</span>
            case Some(category) => {
              /*
               * Actually add the Technique to category:
               * - add it in the backend storage
               * - trigger user lib js tree update
               * - trigger Technique details update
               */
              def onClickAddTechniqueToCategory(): JsCmd = {
                // back-end action
                rwActiveTechniqueRepository.addTechniqueInUserLibrary(
                  category.id,
                  technique.id.name,
                  techniqueRepository.getTechniqueVersions(technique.id.name).toSeq,
                  technique.isSystem,
                  ModificationId(uuidGen.newUuid),
                  CurrentUser.actor,
                  Some("User added a technique from UI")
                )

                // update UI
                Replace(htmlId_addToActiveTechniques, showTechniqueUserCategory(technique)) &
                onSuccessCallback()
              }

              SHtml.ajaxButton(
                Text("Add this Technique to user library category ") ++ <b>{category.name}</b>,
                onClickAddTechniqueToCategory _
              )
            }
          }
      }
    }</div>
  }

  private def showParameters(technique: Technique): NodeSeq = {
    directiveEditorService.get(technique.id, DirectiveUid("just-for-read-only")) match {
      case Full(pe) => pe.toHtmlNodeSeq
      case e: EmptyBox =>
        val msg = "Error when fetching parameter of Technique."
        logger.error(msg, e)
        <span class="error">{msg}</span>
    }
  }

  private def showIsSingle(technique: Technique): NodeSeq = {
    <span>
      {
      if (technique.isMultiInstance) {
        { <b>Multi instance</b> } ++ Text(": several Directives derived from that template can be deployed on a given node")
      } else {
        { <b>Unique</b> } ++ Text(": an unique Directive derived from that template can be deployed on a given node")
      }
    }
    </span>
  }

  /**
   * Build the breadcrump of categories that leads to given target Technique in the context
   * of given root Technique library.
   * The template must be in the library.
   * @throws
   *   RuntimeException if the library does not contain the Technique
   */
  @throws(classOf[RuntimeException])
  private def findBreadCrump(target: Technique): Seq[TechniqueCategory] = {
    techniqueRepository.getTechniqueCategoriesBreadCrump(target.id).toBox match {
      case Full(b) => b
      case e: EmptyBox =>
        logger.debug("Bread crumb error: %s".format(e))
        throw new RuntimeException("The reference Technique category does not hold target node %s".format(target.name))
    }
  }

  /**
   * Build the breadcrump of categories that leads to given target Technique in the context
   * of given root Active Technique library.
   * The template may not be present in the library.
   */
  private def findUserBreadCrump(target: Technique): Option[List[ActiveTechniqueCategory]] = {
    // find the potential WBUsreTechnique for given WBTechnique
    (for {
      activeTechnique <- roActiveTechniqueRepository.getActiveTechnique(target.id.name).toBox.flatMap(Box(_))
      crump           <- roActiveTechniqueRepository.activeTechniqueBreadCrump(activeTechnique.id).toBox
    } yield {
      crump.reverse
    }) match {
      case Full(b) => Some(b)
      case e: EmptyBox =>
        logger.debug("User bread crumb error: %s".format(e))
        None
    }
  }

  /////////////////////////////////////////////////////////////////////////
  /////////////////////////////// Edit form ///////////////////////////////
  /////////////////////////////////////////////////////////////////////////

  private def updateFormClientSide(): JsCmd = {
    SetHtml(htmlId_technique, this.showCrForm())
  }

  private def error(msg: String) = <span class="error">{msg}</span>

  private def statusAndDeployTechnique(uactiveTechniqueId: ActiveTechniqueId, status: Boolean): JsCmd = {
    val modId = ModificationId(uuidGen.newUuid)
    (for {
      save   <- rwActiveTechniqueRepository
                  .changeStatus(uactiveTechniqueId, status, modId, CurrentUser.actor, crReasonsDisablePopup.map(_.get))
                  .toBox
      deploy <- {
        asyncDeploymentAgent ! AutomaticStartDeployment(modId, RudderEventActor)
        Full("Policy update request sent")
      }
    } yield {
      save
    }) match {
      case Full(_) => onSuccess()
      case Empty   =>
        formTracker.addFormError(error("An error occurred while saving the Technique"))
        onFailure()
      case f: Failure =>
        formTracker.addFormError(error("An error occurred while saving the Technique: " + f.messageChain))
        onFailure()
    }
  }

  private def updateAndDisplayNotifications(formTracker: FormTracker): NodeSeq = {
    val notifications = formTracker.formErrors
    formTracker.cleanErrors
    if (notifications.isEmpty) {
      NodeSeq.Empty
    } else {
      val html = <div id="notifications">
        <ul class="field_errors">{notifications.map(n => <li>{n}</li>)}</ul></div>
      html
    }
  }

  ///////////// success pop-up ///////////////
<<<<<<< HEAD
  private def successPopup: JsCmd = {
    JsRaw("""createSuccessNotification()""")
=======
  private[this] def successPopup: JsCmd = {
    JsRaw("""createSuccessNotification()""") // JsRaw ok, const
>>>>>>> c02538a7
  }

}<|MERGE_RESOLUTION|>--- conflicted
+++ resolved
@@ -344,24 +344,14 @@
     updateDisableFormClientSide()
   }
 
-<<<<<<< HEAD
   private def updateRemoveFormClientSide(): JsCmd = {
-    val jsDisplayRemoveDiv = JsRaw("""initBsModal("deleteActionDialog");""")
-=======
-  private[this] def updateRemoveFormClientSide(): JsCmd = {
-    val jsDisplayRemoveDiv = JsRaw("""$("#deleteActionDialog").bsModal('show')""") // JsRaw ok, const
->>>>>>> c02538a7
+    val jsDisplayRemoveDiv = JsRaw("""initBsModal("deleteActionDialog");""") // JsRaw ok, const
     Replace("deleteActionDialog", this.showRemovePopupForm()) &
     jsDisplayRemoveDiv
   }
 
-<<<<<<< HEAD
   private def updateDisableFormClientSide(): JsCmd = {
-    val jsDisplayRemoveDiv = JsRaw("""initBsModal("disableActionDialog")""")
-=======
-  private[this] def updateDisableFormClientSide(): JsCmd = {
-    val jsDisplayRemoveDiv = JsRaw("""$("#disableActionDialog").bsModal('show')""") // JsRaw ok, const
->>>>>>> c02538a7
+    val jsDisplayRemoveDiv = JsRaw("""initBsModal("disableActionDialog")""") // JsRaw ok, const
     Replace("disableActionDialog", this.showDisactivatePopupForm()) &
     jsDisplayRemoveDiv
   }
@@ -374,11 +364,7 @@
       if (formTrackerRemovePopup.hasErrors) {
         onFailureRemovePopup()
       } else {
-<<<<<<< HEAD
-        JsRaw("hideBsModal('deleteActionDialog');") & {
-=======
-        JsRaw("$('#deleteActionDialog').bsModal('hide');") & { // JsRaw ok, const
->>>>>>> c02538a7
+        JsRaw("hideBsModal('deleteActionDialog');") & { // JsRaw ok, const
           val modId = ModificationId(uuidGen.newUuid)
           (for {
             deleted <- dependencyService.cascadeDeleteTechnique(id, modId, CurrentUser.actor, crReasonsRemovePopup.map(_.get))
@@ -421,11 +407,7 @@
         onFailureDisablePopup()
       } else {
         currentActiveTechnique = currentActiveTechnique.map(activeTechnique => activeTechnique.copy(_isEnabled = status))
-<<<<<<< HEAD
-        JsRaw("hideBsModal('disableActionDialog');") &
-=======
-        JsRaw("$('#disableActionDialog').bsModal('hide');") & // JsRaw ok, const
->>>>>>> c02538a7
+        JsRaw("hideBsModal('disableActionDialog');") & // JsRaw ok, const
         statusAndDeployTechnique(activeTechnique.id, status)
       }
     }
@@ -614,13 +596,8 @@
   }
 
   ///////////// success pop-up ///////////////
-<<<<<<< HEAD
   private def successPopup: JsCmd = {
-    JsRaw("""createSuccessNotification()""")
-=======
-  private[this] def successPopup: JsCmd = {
     JsRaw("""createSuccessNotification()""") // JsRaw ok, const
->>>>>>> c02538a7
   }
 
 }