/*
 *************************************************************************************
 * Copyright 2011 Normation SAS
 *************************************************************************************
 *
 * This file is part of Rudder.
 *
 * Rudder is free software: you can redistribute it and/or modify
 * it under the terms of the GNU General Public License as published by
 * the Free Software Foundation, either version 3 of the License, or
 * (at your option) any later version.
 *
 * In accordance with the terms of section 7 (7. Additional Terms.) of
 * the GNU General Public License version 3, the copyright holders add
 * the following Additional permissions:
 * Notwithstanding to the terms of section 5 (5. Conveying Modified Source
 * Versions) and 6 (6. Conveying Non-Source Forms.) of the GNU General
 * Public License version 3, when you create a Related Module, this
 * Related Module is not considered as a part of the work and may be
 * distributed under the license agreement of your choice.
 * A "Related Module" means a set of sources files including their
 * documentation that, without modification of the Source Code, enables
 * supplementary functions or services in addition to those offered by
 * the Software.
 *
 * Rudder is distributed in the hope that it will be useful,
 * but WITHOUT ANY WARRANTY; without even the implied warranty of
 * MERCHANTABILITY or FITNESS FOR A PARTICULAR PURPOSE.  See the
 * GNU General Public License for more details.
 *
 * You should have received a copy of the GNU General Public License
 * along with Rudder.  If not, see <http://www.gnu.org/licenses/>.

 *
 *************************************************************************************
 */

package com.normation.rudder.web.components.popup

import bootstrap.liftweb.RudderConfig
import com.normation.box.*
import com.normation.eventlog.ModificationId
import com.normation.rudder.rule.category.RuleCategory
import com.normation.rudder.rule.category.RuleCategoryId
import com.normation.rudder.users.CurrentUser
import com.normation.rudder.web.ChooseTemplate
import com.normation.rudder.web.model.FormTracker
import com.normation.rudder.web.model.WBSelectField
import com.normation.rudder.web.model.WBTextAreaField
import com.normation.rudder.web.model.WBTextField
import net.liftweb.common.*
import net.liftweb.http.DispatchSnippet
import net.liftweb.http.SHtml
import net.liftweb.http.js.*
import net.liftweb.http.js.JE.*
import net.liftweb.http.js.JsCmds.*
import net.liftweb.util.FieldError
import net.liftweb.util.Helpers.*
import scala.xml.*

/**
 * Create a group or a category
 * This is a popup that allows for the creation of a group or a category, or
 * if a group is passed as an argument, will force the creation of a new group based on the query
 * contained
 */
class RuleCategoryPopup(
    rootCategory:      RuleCategory,
    targetCategory:    Option[RuleCategory],
    selectedCategory:  RuleCategoryId,
    onSuccessCategory: (RuleCategory) => JsCmd,
    onSuccessCallback: (String) => JsCmd = { _ => Noop },
    onFailureCallback: () => JsCmd = { () => Noop }
) extends DispatchSnippet with Loggable {

  // Load the template from the popup
  private def html: NodeSeq = ChooseTemplate(
    "templates-hidden" :: "Popup" :: "RuleCategoryPopup" :: Nil,
    "component-creationpopup"
  )

  private def deleteHtml: NodeSeq = ChooseTemplate(
    "templates-hidden" :: "Popup" :: "RuleCategoryPopup" :: Nil,
    "component-deletepopup"
  )

  private val woRulecategoryRepository   = RudderConfig.woRuleCategoryRepository
  private val categoryHierarchyDisplayer = RudderConfig.categoryHierarchyDisplayer
  private val uuidGen                    = RudderConfig.stringUuidGenerator

  def dispatch: PartialFunction[String, NodeSeq => NodeSeq] = { case "popupContent" => { _ => popupContent() } }

  val title:         String = {
    targetCategory match {
      case None    => "Create new Rule category"
      case Some(c) => s"Update category '${c.name}'"
    }
  }
  val TextForButton: String = {
    targetCategory match {
      case None    => "Create"
      case Some(c) => s"Update"
    }
  }

  val parentCategory: Option[String] = targetCategory.flatMap(rootCategory.findParent(_)).map(_.id.value)
  def popupContent(): NodeSeq        = {
    (
      "#creationForm *" #> { (xml: NodeSeq) => SHtml.ajaxForm(xml) } andThen
      "#dialogTitle *" #> title &
      "#categoryName * " #> categoryName.toForm_! &
      "#categoryParent *" #> categoryParent.toForm_! &
      "#categoryDescription *" #> categoryDescription.toForm_! &
      "#categoryId *" #> (targetCategory match {
        case None    => NodeSeq.Empty
        case Some(c) =>
          <div class="row form-group">
                                        <label class="wbBaseFieldLabel">Rudder ID</label>
                                        <input class="form-control" type="text" value={c.id.value} disabled="true"/>
                                      </div>
      }) &
      "#saveCategory" #> SHtml.ajaxSubmit(
        TextForButton,
        () => onSubmit(),
        ("id", "createRuleCategorySaveButton"),
        ("tabindex", "5"),
        ("style", "margin-left:5px;")
      ) andThen
      ".notifications *" #> updateAndDisplayNotifications()
    )(html)
  }

  def deletePopupContent(canBeDeleted: Boolean): NodeSeq = {
    val action   = () => if (canBeDeleted) onSubmitDelete() else closePopup()
    val disabled = if (canBeDeleted) ("", "") else ("disabled", "true")
    (
      "#dialogTitle *" #> s"Delete Rule category ${s"'${targetCategory.map(_.name).getOrElse("")}'"}" &
      "#text * " #> (if (canBeDeleted) "Are you sure you want to delete this Rule category?"
                     else "This Rule category is not empty and therefore cannot be deleted") &
      "#deleteCategoryButton" #> SHtml.ajaxButton(
        "Delete",
        action,
        ("id", "createRuleCategorySaveButton"),
        ("tabindex", "1"),
        ("class", "btn-danger"),
        disabled
      )
    )(deleteHtml)
  }

  ///////////// fields for category settings ///////////////////

  private val categoryName = new WBTextField("Name", targetCategory.map(_.name).getOrElse("")) {
    override def setFilter             = notNull _ :: trim _ :: Nil
    override def subContainerClassName = "col-xl-9 col-md-12 col-sm-12"
    override def errorClassName        = "col-xl-12 errors-container"
    override def inputField            =
      super.inputField % ("onkeydown" -> "return processKey(event , 'createRuleCategorySaveButton')") % ("tabindex" -> "2")
    override def validations =
      valMinLen(1, "The name must not be empty.") _ :: Nil
  }

  private val categoryDescription = new WBTextAreaField("Description", targetCategory.map(_.description).getOrElse("")) {
    override def subContainerClassName = "col-xl-9 col-md-12 col-sm-12"
    override def setFilter             = notNull _ :: trim _ :: Nil
    override def inputField            = super.inputField % ("tabindex" -> "4")
    override def errorClassName        = "col-xl-12 errors-container"
    override def validations: List[String => List[FieldError]] = Nil

  }

  val categories: RuleCategory = targetCategory.map(rootCategory.filter(_)).getOrElse(rootCategory)

  private val categoryParent = {
    new WBSelectField(
      "Parent",
      categoryHierarchyDisplayer.getRuleCategoryHierarchy(categories, None).map { case (id, name) => (id.value -> name) },
      parentCategory.getOrElse(selectedCategory.value)
    ) {
      override def subContainerClassName = "col-xl-9 col-md-12 col-sm-12"
      override def inputField            = super.inputField % ("tabindex" -> "3")
      override def className             = "col-xl-12 col-md-12 col-sm-12 form-select"
      override def validations           =
        valMinLen(1, "Please select a category") _ :: Nil
    }
  }

  private val formTracker = new FormTracker(categoryName, categoryDescription, categoryParent)

  private var notifications = List.empty[NodeSeq]

  private def error(msg: String) = <span class="col-xl-12 errors-container">{msg}</span>

<<<<<<< HEAD
  private def closePopup(): JsCmd = {
    JsRaw("""hideBsModal('createRuleCategoryPopup');""")
=======
  private[this] def closePopup(): JsCmd = {
    JsRaw(""" $('#createRuleCategoryPopup').bsModal('hide');""") // JsRaw ok, const
>>>>>>> c02538a7
  }

  /**
   * Update the form when something happened
   */
  private def updateFormClientSide(): JsCmd = {
    SetHtml("RuleCategoryCreationContainer", popupContent())
  }

  private def onSubmitDelete(): JsCmd = {
    targetCategory match {
      case Some(category) =>
        val modId = new ModificationId(uuidGen.newUuid)
        woRulecategoryRepository.delete(category.id, modId, CurrentUser.actor, None, checkEmpty = true).toBox match {
          case Full(x) =>
            closePopup() &
            onSuccessCallback(x.value) &
            onSuccessCategory(category)
          case eb: EmptyBox =>
            val fail = eb ?~! s"An error occurred while deleting category '${category.name}'"
            logger.error(s"An error occurred while deleting the category: ${fail.msg}")
            formTracker.addFormError(error(fail.msg))
            onFailure & onFailureCallback()
        }
      case None           =>
        // Should not happen, close popup
        closePopup()
    }
  }

  private def onSubmit(): JsCmd = {

    if (formTracker.hasErrors) {
      onFailure & onFailureCallback()
    } else {
      (targetCategory match {
        case None           =>
          val newCategory = RuleCategory(
            RuleCategoryId(uuidGen.newUuid),
            categoryName.get,
            categoryDescription.get,
            Nil,
            isSystem = false
          )

          val parent = RuleCategoryId(categoryParent.get)
          val modId  = new ModificationId(uuidGen.newUuid)
          woRulecategoryRepository.create(newCategory, parent, modId, CurrentUser.actor, None).toBox
        case Some(category) =>
          val updated = category.copy(
            name = categoryName.get,
            description = categoryDescription.get
          )
          val parent  = RuleCategoryId(categoryParent.get)

          if (updated == category && parentCategory.exists(_ == parent.value)) {
            Failure("There are no modifications to save")
          } else {
            val modId = new ModificationId(uuidGen.newUuid)
            woRulecategoryRepository.updateAndMove(updated, parent, modId, CurrentUser.actor, None).toBox
          }
      }) match {
        case Full(x)          => closePopup() & onSuccessCallback(x.id.value) & onSuccessCategory(x)
        case Empty            =>
          logger.error("An error occurred while saving the category")
          formTracker.addFormError(error("An error occurred while saving the category"))
          onFailure & onFailureCallback()
        case Failure(m, _, _) =>
          logger.error("An error occurred while saving the category:" + m)
          formTracker.addFormError(error(m))
          onFailure & onFailureCallback()
      }
    }
  }

  private def onFailure: JsCmd = {
    updateFormClientSide()
  }

  private def updateAndDisplayNotifications(): NodeSeq = {
    notifications :::= formTracker.formErrors
    formTracker.cleanErrors

    if (notifications.isEmpty) NodeSeq.Empty
    else {
      val html = {
        <div id="notifications" class="alert alert-danger text-center col-xl-12 col-sm-12 col-md-12" role="alert"><ul class="text-danger">{
          notifications.map(n => <li>{n}</li>)
        }</ul></div>
      }
      notifications = Nil
      html
    }
  }
}<|MERGE_RESOLUTION|>--- conflicted
+++ resolved
@@ -191,13 +191,8 @@
 
   private def error(msg: String) = <span class="col-xl-12 errors-container">{msg}</span>
 
-<<<<<<< HEAD
   private def closePopup(): JsCmd = {
-    JsRaw("""hideBsModal('createRuleCategoryPopup');""")
-=======
-  private[this] def closePopup(): JsCmd = {
-    JsRaw(""" $('#createRuleCategoryPopup').bsModal('hide');""") // JsRaw ok, const
->>>>>>> c02538a7
+    JsRaw("""hideBsModal('createRuleCategoryPopup');""") // JsRaw ok, const
   }
 
   /**
