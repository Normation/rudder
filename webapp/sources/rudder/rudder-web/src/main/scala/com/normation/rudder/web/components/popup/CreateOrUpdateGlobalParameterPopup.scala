--- conflicted
+++ resolved
@@ -152,39 +152,6 @@
 
       val savedChangeRequest = {
         for {
-<<<<<<< HEAD
-          value <- parseValue(parameterValue.get, jsonCheck).toIO
-          param  = GlobalParameter(
-                     parameterName.get,
-                     GitVersion.DEFAULT_REV,
-                     value,
-                     InheritMode.parseString(parameterInheritMode.get).toOption,
-                     parameterDescription.get,
-                     None,
-                     Visibility.default
-                   )
-          diff  <- globalParamDiffFromAction(param)
-          cr     = ChangeRequestService.createChangeRequestFromGlobalParameter(
-                     changeRequestName.get,
-                     paramReasons.map(_.get).getOrElse(""),
-                     param,
-                     change.previousGlobalParam,
-                     diff,
-                     CurrentUser.actor,
-                     paramReasons.map(_.get)
-                   )
-          id    <- workflowService
-                     .startWorkflow(cr)(
-                       ChangeContext(
-                         ModificationId(uuidGen.newUuid),
-                         qc.actor,
-                         Instant.now(),
-                         paramReasons.map(_.get),
-                         None,
-                         qc.nodePerms
-                       )
-                     )
-=======
           value           <- parseValue(parameterValue.get, jsonCheck).toIO
           param            = GlobalParameter(
                                parameterName.get,
@@ -212,14 +179,13 @@
                                  ChangeContext(
                                    ModificationId(uuidGen.newUuid),
                                    qc.actor,
-                                   new DateTime(),
+                                   Instant.now(),
                                    paramReasons.map(_.get),
                                    None,
                                    qc.nodePerms
                                  )
                                )
 
->>>>>>> 132e2915
         } yield {
           if (workflowEnabled) {
             closePopup() & onSuccessCallback(Right(id), workflowService, contextPath)
