/*
 *************************************************************************************
 * Copyright 2013 Normation SAS
 *************************************************************************************
 *
 * This file is part of Rudder.
 *
 * Rudder is free software: you can redistribute it and/or modify
 * it under the terms of the GNU General Public License as published by
 * the Free Software Foundation, either version 3 of the License, or
 * (at your option) any later version.
 *
 * In accordance with the terms of section 7 (7. Additional Terms.) of
 * the GNU General Public License version 3, the copyright holders add
 * the following Additional permissions:
 * Notwithstanding to the terms of section 5 (5. Conveying Modified Source
 * Versions) and 6 (6. Conveying Non-Source Forms.) of the GNU General
 * Public License version 3, when you create a Related Module, this
 * Related Module is not considered as a part of the work and may be
 * distributed under the license agreement of your choice.
 * A "Related Module" means a set of sources files including their
 * documentation that, without modification of the Source Code, enables
 * supplementary functions or services in addition to those offered by
 * the Software.
 *
 * Rudder is distributed in the hope that it will be useful,
 * but WITHOUT ANY WARRANTY; without even the implied warranty of
 * MERCHANTABILITY or FITNESS FOR A PARTICULAR PURPOSE.  See the
 * GNU General Public License for more details.
 *
 * You should have received a copy of the GNU General Public License
 * along with Rudder.  If not, see <http://www.gnu.org/licenses/>.

 *
 *************************************************************************************
 */
package com.normation.rudder.web.components.popup

import bootstrap.liftweb.RudderConfig
import com.normation.GitVersion
import com.normation.errors.IOResult
import com.normation.errors.PureResult
import com.normation.eventlog.EventActor
import com.normation.eventlog.ModificationId
import com.normation.inventory.domain.InventoryError.Inconsistency
import com.normation.rudder.domain.properties.AddGlobalParameterDiff
import com.normation.rudder.domain.properties.ChangeRequestGlobalParameterDiff
import com.normation.rudder.domain.properties.DeleteGlobalParameterDiff
import com.normation.rudder.domain.properties.GenericProperty
import com.normation.rudder.domain.properties.GlobalParameter
import com.normation.rudder.domain.properties.InheritMode
import com.normation.rudder.domain.properties.ModifyToGlobalParameterDiff
import com.normation.rudder.domain.properties.Visibility
import com.normation.rudder.domain.workflows.ChangeRequestId
import com.normation.rudder.facts.nodes.ChangeContext
import com.normation.rudder.facts.nodes.QueryContext
import com.normation.rudder.services.workflows.ChangeRequestService
import com.normation.rudder.services.workflows.GlobalParamChangeRequest
import com.normation.rudder.services.workflows.GlobalParamModAction
import com.normation.rudder.services.workflows.WorkflowService
import com.normation.rudder.users.CurrentUser
import com.normation.rudder.web.model.*
import com.normation.zio.UnsafeRun
import com.typesafe.config.ConfigValue
import com.typesafe.config.ConfigValueType
import java.time.Instant
import net.liftweb.common.*
import net.liftweb.http.*
import net.liftweb.http.js.*
import net.liftweb.http.js.JE.*
import net.liftweb.http.js.JsCmds.*
import net.liftweb.util.FieldError
import net.liftweb.util.Helpers.*
import scala.xml.*
import zio.syntax.*

class CreateOrUpdateGlobalParameterPopup(
    change:            GlobalParamChangeRequest,
    onSuccessCallback: (Either[GlobalParameter, ChangeRequestId], WorkflowService, String) => JsCmd,
    onFailureCallback: () => JsCmd = { () => Noop }
) extends DispatchSnippet with Loggable {

  private val workflowLevelService = RudderConfig.workflowLevelService
  private val userPropertyService  = RudderConfig.userPropertyService
  private val uuidGen              = RudderConfig.stringUuidGenerator
  implicit private val qc: QueryContext = CurrentUser.queryContext // bug https://issues.rudder.io/issues/26605
  private val actor:       EventActor   = CurrentUser.actor
  private val contextPath: String       = S.contextPath

  def dispatch: PartialFunction[String, NodeSeq => NodeSeq] = { case "popupContent" => { _ => popupContent() } }

  /* Text variation for
   * - Global Parameter
   * - Create, delete, modify (save)
   */
  private def titles = change.action match {
    case GlobalParamModAction.Delete => "Delete a global property"
    case GlobalParamModAction.Update => "Update a global property"
    case GlobalParamModAction.Create => "Add a global property"
  }

  private val workflowEnabled = workflowLevelService.getWorkflowService().needExternalValidation()
  private val titleWorkflow   = workflowEnabled match {
    case true  =>
      <h4 class="col-xl-12 col-md-12 col-sm-12 audit-title">Change Request</h4>
              <hr class="css-fix"/>
              <div class="text-center alert alert-info">
                <span class="fa fa-info-circle"></span>
                Workflows are enabled, your change has to be validated in a Change request
              </div>
    case false => NodeSeq.Empty
  }

  private def globalParamDiffFromAction(newParameter: GlobalParameter): IOResult[ChangeRequestGlobalParameterDiff] = {
    change.previousGlobalParam match {
      case None    =>
        if ((change.action == GlobalParamModAction.Update) || (change.action == GlobalParamModAction.Create))
          AddGlobalParameterDiff(newParameter).succeed
        else
          Inconsistency(s"Action ${change.action.name} is not possible on a new global property").fail
      case Some(d) =>
        change.action match {
          case GlobalParamModAction.Delete                               => DeleteGlobalParameterDiff(d).succeed
          case GlobalParamModAction.Update | GlobalParamModAction.Create => ModifyToGlobalParameterDiff(newParameter).succeed
        }
    }
  }

  private def parseValue(value: String, jsonRequired: Boolean): PureResult[ConfigValue] = {
    import GenericProperty.*
    for {
      // in case of string, we need to force parse as string
      v <- if (jsonRequired) GenericProperty.parseValue(value) else Right(value.toConfigValue)
      _ <- if (jsonRequired && v.valueType() == ConfigValueType.STRING) {
             Left(
               Inconsistency(
                 "JSON check is enabled, but the value appears to be a String. Please select the String format instead."
               )
             )
           } else Right(())
    } yield {
      v
    }
  }

  private def onSubmit()(implicit qc: QueryContext): JsCmd = {
    if (formTracker.hasErrors) {
      onFailure
    } else {
      val jsonCheck = parameterFormat.get match {
        case "json" => true
        case _      => false
      }

      val savedChangeRequest = {
        for {
          value           <- parseValue(parameterValue.get, jsonCheck).toIO
          param            = GlobalParameter(
                               parameterName.get,
                               GitVersion.DEFAULT_REV,
                               value,
                               InheritMode.parseString(parameterInheritMode.get).toOption,
                               parameterDescription.get,
                               None,
                               Visibility.default
                             )
          diff            <- globalParamDiffFromAction(param)
          cr               = ChangeRequestService.createChangeRequestFromGlobalParameter(
                               changeRequestName.get,
                               paramReasons.map(_.get).getOrElse(""),
                               param,
                               change.previousGlobalParam,
                               diff,
                               CurrentUser.actor,
                               paramReasons.map(_.get)
                             )
          workflowService <- workflowLevelService.getForGlobalParam(actor, change)
          id              <- workflowLevelService
                               .getWorkflowService()
                               .startWorkflow(cr)(using
                                 ChangeContext(
                                   ModificationId(uuidGen.newUuid),
                                   qc.actor,
                                   Instant.now(),
                                   paramReasons.map(_.get),
                                   None,
                                   qc.nodePerms
                                 )
                               )

        } yield {
          if (workflowEnabled) {
            closePopup() & onSuccessCallback(Right(id), workflowService, contextPath)
          } else {
            closePopup() & onSuccessCallback(Left(param), workflowService, contextPath)
          }
        }
      }
<<<<<<< HEAD

      savedChangeRequest
        .chainError("An error occurred while updating the parameter")
        .either
        .runNow match {
        case Right(jsCmd) => jsCmd
        case Left(err)    =>
          logger.error(err.fullMsg)
          formTracker.addFormError(error(err.fullMsg))
=======
      savedChangeRequest match {
        case Full(res) =>
          res
        case eb: EmptyBox =>
          val msg = (eb ?~! s"An error occurred while attempting to ${change.action.name} the parameter").messageChain
          logger.error(msg)
          formTracker.addFormError(error(msg))
>>>>>>> ab3220ca
          onFailure
      }
    }
  }

  private def onFailure(implicit qc: QueryContext): JsCmd = {
    formTracker.addFormError(error("The form contains some errors, please correct them"))
    updateFormClientSide()
  }

  private def closePopup(): JsCmd = {
    JsRaw("""hideBsModal('createGlobalParameterPopup');""") // JsRaw ok, const
  }

  /**
   * Update the form when something happened
   */
  private def updateFormClientSide()(implicit qc: QueryContext): JsCmd = {
    SetHtml(CreateOrUpdateGlobalParameterPopup.htmlId_popupContainer, popupContent())
  }

  private def updateAndDisplayNotifications(formTracker: FormTracker): NodeSeq = {
    val notifications = formTracker.formErrors
    formTracker.cleanErrors

    if (notifications.isEmpty) {
      NodeSeq.Empty
    } else {
      <div id="notifications" class="alert alert-danger text-center col-xl-12 col-sm-12 col-md-12" role="alert">
        <ul class="text-danger">{notifications.map(n => <li>{n}</li>)}</ul>
      </div>
    }
  }

  ////////////////////////// fields for form ////////////////////////

  private val parameterName = new WBTextField("Name", change.previousGlobalParam.map(_.name).getOrElse("")) {
    override def setFilter      = notNull :: trim :: Nil
    override def errorClassName = "col-xl-12 errors-container"
    override def inputField     = (change.previousGlobalParam match {
      case Some(entry) => super.inputField % ("disabled" -> "true")
      case None        => super.inputField
    }) % ("onkeydown" -> "return processKey(event , 'createParameterSaveButton')") % ("tabindex" -> "1")
    override def validations    = {
      valMinLen(1, "The name must not be empty") :: Nil
    }
  }

  // The value may be empty
  private val parameterFormat = {

    val defaultMode = change.previousGlobalParam.map { p =>
      if (p.value.valueType() == ConfigValueType.STRING) "string" else "json"
    }.getOrElse("string")

    // in delete mode, only show the actual value used by the prop
    val l = change.action match {
      case GlobalParamModAction.Delete => Seq(defaultMode)
      case _                           => Seq("string", "json")
    }

    new WBRadioField(
      "Format",
      l,
      defaultMode,
      {
        case "string" => <span class="audit-btn" > String </span>
        case "json"   => <span class="global-btn"> JSON   </span>
        case _        => NodeSeq.Empty
      }
    ) {
      override def setFilter = notNull :: trim :: Nil
      override def className = "checkbox-group"
    }
  }

  // The value may be empty
  private val parameterValue = {
    new WBTextAreaField("Value", change.previousGlobalParam.map(p => p.valueAsString).getOrElse("")) {
      override def setFilter      = trim :: Nil
      override def inputField     = (change.action match {
        case GlobalParamModAction.Delete => super.inputField % ("disabled" -> "true")
        case _                           => super.inputField
      }) % ("style" -> "height:4em") % ("tabindex" -> "2")
      override def errorClassName = "col-xl-12 errors-container"
      override def validations: List[String => List[FieldError]] = Nil
    }
  }

  private val parameterDescription = {
    new WBTextAreaField("Description", change.previousGlobalParam.map(_.description).getOrElse("")) {
      override def setFilter      = notNull :: trim :: Nil
      override def inputField     = (change.action match {
        case GlobalParamModAction.Delete => super.inputField % ("disabled" -> "true")
        case _                           => super.inputField
      }) % ("tabindex" -> "3")
      override def errorClassName = "col-xl-12 errors-container"
      override def validations: List[String => List[FieldError]] = Nil
    }
  }

  private val parameterInheritMode = {
    new WBTextField("Inherit Mode", change.previousGlobalParam.flatMap(_.inheritMode.map(_.value)).getOrElse("")) {
      override val maxLen         = 3
      override def setFilter      = trim :: Nil
      override def inputField     = ((change.action match {
        case GlobalParamModAction.Delete => super.inputField % ("disabled" -> "true")
        case _                           => super.inputField
      }) % ("tabindex" -> "4"))
      override def errorClassName = "col-xl-12 errors-container"
      override def validations: List[String => List[FieldError]] = Nil
      override val helpAsHtml:  Box[NodeSeq]                     = Full(
        <div class="text-muted small">Define inheritance behavior for the value with 3 chars: first for
      json object (m=merge, o=override), 2nd for array and 3rd for string (o=override, a=append, p=prepend). Default to 'moo'.</div>
      )
    }
  }

  private def defaultClassName = change.action match {
    case GlobalParamModAction.Update => "btn-success"
    case GlobalParamModAction.Create => "btn-success"
    case GlobalParamModAction.Delete => "btn-danger"
  }

  private val defaultRequestName =
    s"${change.action.name.capitalize} Global Parameter " + change.previousGlobalParam.map(_.name).getOrElse("")
  private val changeRequestName  = new WBTextField("Change request title", defaultRequestName) {
    override def setFilter      = notNull :: trim :: Nil
    override def errorClassName = "col-xl-12 errors-container"
    override def inputField     =
      super.inputField % ("onkeydown" -> "return processKey(event , 'createDirectiveSaveButton')") % ("tabindex" -> "5")
    override def validations =
      valMinLen(1, "Name must not be empty") :: Nil
  }

  val parameterOverridable = true

  private val paramReasons = {
    import com.normation.rudder.config.ReasonBehavior.*
    userPropertyService.reasonsFieldBehavior match {
      case Disabled  => None
      case Mandatory => Some(buildReasonField(true, "px-1"))
      case Optional  => Some(buildReasonField(false, "px-1"))
    }
  }

  def buildReasonField(mandatory: Boolean, containerClass: String = "twoCol"): WBTextAreaField = {
    new WBTextAreaField("Change audit message", "") {
      override def setFilter  = notNull :: trim :: Nil
      override def inputField = super.inputField %
        ("style" -> "height:5em;") % ("tabindex" -> "6") % ("placeholder" -> { userPropertyService.reasonsFieldExplanation })
      override def errorClassName = "col-xl-12 errors-container"
      override def validations    = {
        if (mandatory) {
          valMinLen(5, "The reason must have at least 5 characters.") :: Nil
        } else {
          Nil
        }
      }
    }
  }

  private val formTracker = {
    val fields = parameterName :: parameterValue :: paramReasons.toList ::: {
      if (workflowEnabled) changeRequestName :: Nil
      else Nil
    }
    new FormTracker(fields)
  }

  private def error(msg: String) = Text(msg)

  def popupContent()(implicit qc: QueryContext): NodeSeq = {
    val (buttonName, classForButton) = workflowEnabled match {
      case true  =>
        ("Open Request", "wideButton btn-primary")
      case false => (change.action.name.capitalize, defaultClassName)
    }

    (
      "#title *" #> titles &
      ".name" #> parameterName.toForm_! &
      ".value" #> parameterValue.toForm_! &
      ".format" #> parameterFormat.toForm_! &
      ".description *" #> parameterDescription.toForm_! &
      ".inheritMode *" #> parameterInheritMode.toForm_! &
      "#titleWorkflow *" #> titleWorkflow &
      "#changeRequestName" #> {
        if (workflowEnabled) {
          changeRequestName.toForm
        } else {
          Full(NodeSeq.Empty)
        }
      } &
      "#delete *" #> {
        if (change.action == GlobalParamModAction.Delete) {
          <div class="row">
        </div>
        } else {
          NodeSeq.Empty
        }
      } &
      ".itemReason *" #> {
        // if (buttonName=="Delete")
        paramReasons.map { f =>
          <div>
          {
            if (!workflowEnabled) {
              <h4 class="col-xl-12 col-md-12 col-sm-12 audit-title">Change Audit Log</h4>
            }
          }
            {f.toForm_!}
        </div>
        }
      } &

      "#cancel" #> (SHtml.ajaxButton("Cancel", () => closePopup()) % ("tabindex" -> "7")                         % ("class"    -> "btn btn-default")) &
      "#save" #> (SHtml.ajaxSubmit(
        buttonName,
        onSubmit
      )                                                            % ("id"       -> "createParameterSaveButton") % ("tabindex" -> "8") % ("class" -> s"btn ${classForButton}")) andThen
      ".notifications *" #> { updateAndDisplayNotifications(formTracker) }
    ).apply(formXml())

  }
  private def formXml(): NodeSeq = {
    SHtml.ajaxForm(
      <div class="modal-dialog">
        <div class="modal-content">
            <div class="modal-header">
              <h5 class="modal-title" id="title">Here come title</h5>
              <button type="button" class="btn-close" data-bs-dismiss="modal" aria-label="Close"></button>
            </div>
            <div class="modal-body">
                <div class="notifications">Here comes validation messages</div>
                <div class="name"/>
                <div class="value"/>
                <div class="format"/>
                <div class="description"/>
                <div class="inheritMode"/>
                <div id="changeRequestZone">
                    <div id="titleWorkflow"/>
                    <input type="text" id="changeRequestName" />
                </div>
                <div class="itemReason"/>
                <div id="delete" />
            </div>
            <div class="modal-footer">
                <div id="cancel"/>
                <div id="save"/>
            </div>
        <!-- TODO: migration-scala3 - bug: https://github.com/lampepfl/dotty/issues/16458 -->
        </div>
    </div>
    )
  }
}

object CreateOrUpdateGlobalParameterPopup {
  val htmlId_popupContainer = "createGlobalParameterContainer"
  val htmlId_popup          = "createGlobalParameterPopup"
}<|MERGE_RESOLUTION|>--- conflicted
+++ resolved
@@ -196,25 +196,15 @@
           }
         }
       }
-<<<<<<< HEAD
 
       savedChangeRequest
-        .chainError("An error occurred while updating the parameter")
+        .chainError(s"An error occurred while attempting to ${change.action.name} the parameter")
         .either
         .runNow match {
         case Right(jsCmd) => jsCmd
         case Left(err)    =>
           logger.error(err.fullMsg)
           formTracker.addFormError(error(err.fullMsg))
-=======
-      savedChangeRequest match {
-        case Full(res) =>
-          res
-        case eb: EmptyBox =>
-          val msg = (eb ?~! s"An error occurred while attempting to ${change.action.name} the parameter").messageChain
-          logger.error(msg)
-          formTracker.addFormError(error(msg))
->>>>>>> ab3220ca
           onFailure
       }
     }
