--- conflicted
+++ resolved
@@ -233,23 +233,13 @@
                 </div>
                 <div class="box-body">
                   <div class="row">
-<<<<<<< HEAD
                     <div class="col-sm-12">
-                      <div id="showFiltersRules" ng-controller="filterTagCtrl" ng-init="initRule()" class="filters" ng-cloak="">
+                      <div id="showFiltersRules" class="filters">
                         <div>
                           <div class="filterTag">
                             <div class="input-group search-addon">
                               <label for="searchStr" class="input-group-text search-addon"><span class="ion ion-search"></span></label>
-                              <input type="text" id="searchStr" class="input-sm form-control" placeholder="Filter" ng-model="strSearch" ng-keyup="filterGlobal(strSearch)"/>
-=======
-                    <div class="col-xs-12">
-                      <div id="showFiltersRules" class="filters">
-                        <div>
-                          <div class="filterTag">
-                            <div class="input-group search-addon">
-                              <label for="searchStr" class="input-group-addon search-addon"><span class="ion ion-search"></span></label>
                               <input type="text" id="searchStr" class="input-sm form-control" placeholder="Filter" onkeyup="searchTargetRules(this)"/>
->>>>>>> d053473c
                             </div>
                             <!--
                             <div class="form-group">
