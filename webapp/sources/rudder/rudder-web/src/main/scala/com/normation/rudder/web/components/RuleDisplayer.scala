/*
 *************************************************************************************
 * Copyright 2013 Normation SAS
 *************************************************************************************
 *
 * This file is part of Rudder.
 *
 * Rudder is free software: you can redistribute it and/or modify
 * it under the terms of the GNU General Public License as published by
 * the Free Software Foundation, either version 3 of the License, or
 * (at your option) any later version.
 *
 * In accordance with the terms of section 7 (7. Additional Terms.) of
 * the GNU General Public License version 3, the copyright holders add
 * the following Additional permissions:
 * Notwithstanding to the terms of section 5 (5. Conveying Modified Source
 * Versions) and 6 (6. Conveying Non-Source Forms.) of the GNU General
 * Public License version 3, when you create a Related Module, this
 * Related Module is not considered as a part of the work and may be
 * distributed under the license agreement of your choice.
 * A "Related Module" means a set of sources files including their
 * documentation that, without modification of the Source Code, enables
 * supplementary functions or services in addition to those offered by
 * the Software.
 *
 * Rudder is distributed in the hope that it will be useful,
 * but WITHOUT ANY WARRANTY; without even the implied warranty of
 * MERCHANTABILITY or FITNESS FOR A PARTICULAR PURPOSE.  See the
 * GNU General Public License for more details.
 *
 * You should have received a copy of the GNU General Public License
 * along with Rudder.  If not, see <http://www.gnu.org/licenses/>.

 *
 *************************************************************************************
 */

package com.normation.rudder.web.components

import bootstrap.liftweb.RudderConfig
import com.normation.box.*
import com.normation.rudder.domain.policies.Rule
import com.normation.rudder.domain.policies.RuleId
import com.normation.rudder.rule.category.*
import com.normation.rudder.web.components.popup.CreateOrCloneRulePopup
import com.normation.rudder.web.components.popup.RuleCategoryPopup
import net.liftweb.common.*
import net.liftweb.http.DispatchSnippet
import net.liftweb.http.SHtml
import net.liftweb.http.js.*
import net.liftweb.http.js.JE.*
import net.liftweb.http.js.JsCmds.*
import org.apache.commons.text.StringEscapeUtils
import scala.xml.*

/**
 * the component in charge of displaying the rule grid, with category tree
 * and one line by rule.
 */
class RuleDisplayer(
    directive:           Option[DirectiveApplicationManagement],
    gridId:              String,
    detailsCallbackLink: (Rule, String) => JsCmd,
    onCreateRule:        (Rule) => JsCmd,
    showRulePopup:       (Option[Rule]) => JsCmd,
    columnCompliance:    DisplayColumn,
    graphRecentChanges:  DisplayColumn
) extends DispatchSnippet with Loggable {

  private val ruleRepository       = RudderConfig.roRuleRepository
  private val roCategoryRepository = RudderConfig.roRuleCategoryRepository

  private val htmlId_popup = "createRuleCategoryPopup"

  def getRootCategory(): Box[RuleCategory] = {
    directive match {
      case Some(appManagement) =>
        Full(appManagement.rootCategory)
      case None                =>
        roCategoryRepository.getRootCategory().toBox
    }
  }

  private var root: Box[RuleCategory] = {
    getRootCategory()
  }

  def dispatch: PartialFunction[String, NodeSeq => NodeSeq] = { case "display" => { _ => NodeSeq.Empty } }

  // Update Rule displayer after a Rule has changed ( update / creation )
  def onRuleChange(selectedCategoryUpdate: RuleCategoryId): JsCmd = {
    refreshGrid & refreshTree & ruleCategoryTree.map(_.updateSelectedCategory(selectedCategoryUpdate)).getOrElse(Noop)
  }

  // refresh the rule grid
  private def refreshGrid = {
    SetHtml(gridId, viewRules)
  }

  // refresh the rule category Tree
  private def refreshTree = {
    root = getRootCategory()
    ruleCategoryTree.map(tree => SetHtml("categoryTreeParent", viewCategories(tree))).getOrElse(Noop)
  }

  private val ruleCategoryTree = {
    root.map(
      new RuleCategoryTree(
        "categoryTree",
        _,
        directive,
        (() => check()),
        ((c: RuleCategory) => showCategoryPopup(Some(c))),
        ((c: RuleCategory) => showDeleteCategoryPopup(c)),
        () => refreshGrid
      )
    )
  }

  def includeSubCategory:   Elem    = {
    SHtml.ajaxCheckbox(
      true,
      value => OnLoad(JsRaw(s"""
        include=${value};
        filterTableInclude('#grid_rules_grid_zone',filter,include); """)) & check(),
      ("id", "includeCheckbox")
    ) // JsRaw ok, no user inputs
  }
  def actionButtonCategory: NodeSeq = {
    if (directive.isEmpty) {
      SHtml.ajaxButton(
        "Add category",
        () => showCategoryPopup(None),
        ("class" -> "new-icon category btn btn-success btn-outline btn-sm")
      )
    } else {
      NodeSeq.Empty
    }
  }

  def displaySubcategories:                               NodeSeq = {
    <ul class="form-group list-sm">
      <li class="rudder-form">
        <div class="input-group">
          <label for="includeCheckbox" class="input-group-text" id="includeSubCategory">
            {includeSubCategory}
            <label class="label-radio" for="includeCheckbox">
              <span class="ion ion-checkmark-round"></span>
            </label>
            <span class="ion ion-checkmark-round check-icon"></span>
          </label>
          <label for="includeCheckbox" class="form-control">
            Display Rules from subcategories
          </label>
        </div>
      </li>
    </ul>
  }
  def viewCategories(ruleCategoryTree: RuleCategoryTree): NodeSeq = {
    <div id="treeParent">
      {displaySubcategories}
      <div id="categoryTree">
        {ruleCategoryTree.tree()}
      </div>
    </div>
  }

  def check(): JsCmd = {
    def action(ruleId: RuleId, status: Boolean) = {
      JsRaw(s"""$$('#${StringEscapeUtils.escapeEcmaScript(ruleId.serialize)}Checkbox').prop("checked",${status}); """)
    } // JsRaw ok, escaped

    directive match {
      case Some(d) =>
        d.checkRules match {
          case (toCheck, toUncheck) =>
            (toCheck.map(r => action(r.id, status = true)) ++ toUncheck.map(r => action(r.id, status = false)))
              .foldLeft(Noop)(_ & _)
        }
      case None    => Noop
    }
  }

  def actionButtonRule: NodeSeq = {
    if (directive.isDefined) {
      NodeSeq.Empty
    } else {
      SHtml.ajaxButton("Create Rule", () => showRulePopup(None), ("class" -> "new-icon btn btn-sm btn-success"))
    }
  }

  def viewRules: NodeSeq = {

    val callbackLink = {
      if (directive.isDefined) {
        None
      } else {
        Some(detailsCallbackLink)
      }
    }
    val ruleGrid     = {
      new RuleGrid(
        "rules_grid_zone",
        callbackLink,
        directive.isDefined,
        directive,
        columnCompliance,
        graphRecentChanges
      )
    }

    <div>
      {
      ruleGrid.rulesGridWithUpdatedInfo(None, showActionsColumn = !directive.isDefined, isPopup = false) ++
      Script(OnLoad(ruleGrid.asyncDisplayAllRules(None).applied))
    }
    </div>

  }

  def display: NodeSeq = {
    val columnToFilter = {
      if (directive.isDefined) 3 else 2
    }

    ruleCategoryTree match {
      case Full(ruleCategoryTree) =>
        <div>
          <div class="row col-small-padding">
            <div class="col-sm-12 col-xl-3 col-lg-4">
              <div class="box">
                <div class="box-header with-border">
                  <h3 class="box-title"><i class="fa fa-filter" aria-hidden="true"></i>Filters</h3>
                </div>
                <div class="box-body">
                  <div class="row">
                    <div class="col-sm-12">
                      <div id="showFiltersRules" class="filters">
                        <div>
                          <div class="filterTag">
                            <div class="input-group search-addon">
                              <label for="searchStr" class="input-group-text search-addon"><span class="ion ion-search"></span></label>
                              <input type="text" id="searchStr" class="input-sm form-control" placeholder="Filter" onkeyup="searchTargetRules(this)"/>
                            </div>
                            <!--
                            <div class="form-group">
                              <label>Tags</label>
                              <div class="input-group">
                                <div id="ruleFilterKeyInput" angucomplete-alt="" placeholder="key" minlength="1" maxlength="100"
                                     pause="500" selected-object="selectTag" remote-url="{{contextPath}}/secure/api/completion/tags/rule/key/"
                                     remote-url-data-field="data" title-field="value" input-class="form-control input-sm input-key"
                                     match-class="highlight" input-changed="updateTag" override-suggestions="true">
                                </div>
                                <span class="input-group-text addon-json">=</span>
                                <div id="ruleFilterValueInput" angucomplete-alt="" placeholder="value" minlength="1" maxlength="100"
                                     pause="500" selected-object="selectValue" remote-url="{{contextPath}}/secure/api/completion/tags/rule/value/{{newTag.key}}/"
                                     remote-url-data-field="data" title-field="value" input-class="form-control input-sm input-value" match-class="highlight"
                                     input-changed="updateValue" override-suggestions="true">
                                </div>
                                <button type="button" ng-click="addTag(newTag)" class="btn btn-default btn-sm" ng-disabled=" (isEmptyOrBlank(newTag.key) &amp;&amp; isEmptyOrBlank(newTag.value)); ">
                                  <span class="fa fa-plus"></span>
                                </button>
                              </div>
                            </div>
                            <div class="only-tags">
                              <button class="btn btn-default btn-xs pull-right" ng-click="clearAllTags()" ng-hide="tags.length==0">
                                Clear all tags
                                <i class="fa fa-trash" aria-hidden="true"></i>
                              </button>
                            </div>
                            <div class="tags-container">
                              <div class="btn-group btn-group-xs" role="group"  ng-repeat="tag in tags track by $index">
                                <button class="btn btn-default tags-label" ng-class="{'onlyKey':only.key, 'onlyValue':only.value, 'already-exist':tag.alreadyExist}" ng-click="modifyTag(tag,'ruleFilterKeyInput','ruleFilterValueInput')" >
                                  <i class="fa fa-tag"></i>
                                  <span class="tag-key">
                                    <span ng-show="tag.key!=''">{{{{tag.key}}}}</span>
                                    <i class='fa fa-asterisk' aria-hidden='true' ng-show="tag.key==''"></i>
                                  </span>
                                  <span class="tag-separator">=</span>
                                  <span class="tag-value">
                                    <span ng-show="tag.value!=''">{{{{tag.value}}}}</span>
                                    <i class='fa fa-asterisk' aria-hidden='true' ng-show="tag.value==''"></i>
                                  </span>
                                </button>
                                <button type="button" class="btn btn-default" ng-click="removeTag($index)">
                                  <span class="fa fa-times"></span>
                                </button>
                              </div>
                            </div>
                            -->
                          </div>
                        </div>
                      </div>
                    </div>
                  </div>
                </div>
              </div>
              <div class="box">
                <div class="box-header with-border">
                  <h3 class="box-title"><i class="fa fa-list" aria-hidden="true"></i>Categories</h3>
                  <div class="box-tools pull-right">
                    <lift:authz role="rule_write">
                      {actionButtonCategory}
                    </lift:authz>
                  </div>
                </div>
                <div class="box-body" id="boxTreeRules">
                  <div class="row">
                    <div class="col-sm-12" id="categoryTreeParent">
                      {viewCategories(ruleCategoryTree)}
                    </div>
                  </div>
                </div>
              </div>
            </div>
            <div class="col-xl-9 col-sm-12 col-lg-8">
              <div class="box">
                <div class="box-header with-border">
                  <h3 class="box-title"><i class="fa fa-gears" aria-hidden="true"></i>Rules</h3>
                  <div class="box-tools pull-right">
                    <button class="btn btn-box-tool btn-default toggleTabFilter updateTable btn-sm" id="updateRuleTable">Refresh<span class="fa fa-refresh"></span></button>
                    <lift:authz role="rule_write">
                      {actionButtonRule}
                    </lift:authz>
                  </div>
                </div>
                <div class="box-body">
                  <div class="row">
                    <div class="col-sm-12" id={gridId}>
                      {viewRules}
                    </div>
                  </div>
                </div>
              </div>
            </div>
          </div>
        </div> ++ Script(JsRaw(s"""
                  var include = true;
                  var filter = "";
                  var column = ${columnToFilter};""")) // JsRaw ok, no user inputs
      case eb: EmptyBox =>
        val fail = eb ?~! "Could not get root category"
        val msg  = s"An error occured while fetching Rule categories , cause is ${fail.messageChain}"
        logger.error(msg)
        <div style="padding:10px;">
         <div class="error">{msg}</div>
       </div>
    }
  }

  def ruleCreationPopup(ruleToClone: Option[Rule]): NodeSeq = {
    ruleCategoryTree match {
      case Full(ruleCategoryTree) =>
        val root = ruleCategoryTree.getRoot
        new CreateOrCloneRulePopup(
          root,
          ruleToClone,
          ruleCategoryTree.getSelected,
          onSuccessCallback = onCreateRule
        ).popupContent()
      case eb: EmptyBox =>
        val fail = eb ?~! "Could not get root category"
        val msg  = s"An error occured while fetching Rule categories , cause is ${fail.messageChain}"
        logger.error(msg)
        <div style="padding:10px;">
         <div class="error">{msg}</div>
       </div>
    }
  }

  // Popup
  private def creationPopup(category: Option[RuleCategory], ruleCategoryTree: RuleCategoryTree) = {
    val rootCategory = ruleCategoryTree.getRoot
    new RuleCategoryPopup(
      rootCategory,
      category,
      ruleCategoryTree.getSelected,
      { (r: RuleCategory) =>
        root = roCategoryRepository.getRootCategory().toBox
        ruleCategoryTree.refreshTree(root) & refreshGrid
      }
    )
  }

  /**
    * Create the popup
    */
  private def showCategoryPopup(category: Option[RuleCategory]): JsCmd = {
    val popupHtml = {
      ruleCategoryTree match {
        case Full(ruleCategoryTree) =>
          creationPopup(category, ruleCategoryTree).popupContent()
        case eb: EmptyBox =>
          // Should not happen, the function will be called only if the rootCategory is Set
          val fail = eb ?~! "Could not get root category"
          val msg  = s"An error occured while fetching Rule categories , cause is ${fail.messageChain}"
          logger.error(msg)
          <div style="padding:10px;">
            <div class="error">{msg}</div>
          </div>
      }
    }
    SetHtml(htmlId_popup, popupHtml) &
<<<<<<< HEAD
    JsRaw(s""" initBsModal("${htmlId_popup}") """)
=======
    JsRaw(s""" createPopup("${htmlId_popup}") """) // JsRaw ok, no user inputs
>>>>>>> c02538a7
  }

  /**
    * Create the delete popup
    */
  private def showDeleteCategoryPopup(category: RuleCategory): JsCmd = {
    val popupHtml = {
      ruleCategoryTree match {
        case Full(ruleCategoryTree) =>
          val rules = directive.map(_.rules).getOrElse(ruleRepository.getAll().toBox.openOr(Seq())).toList
          creationPopup(Some(category), ruleCategoryTree).deletePopupContent(category.canBeDeleted(rules))
        case eb: EmptyBox =>
          // Should not happen, the function will be called only if the rootCategory is Set
          val fail = eb ?~! "Could not get root category"
          val msg  = s"An error occured while fetching Rule categories , cause is ${fail.messageChain}"
          logger.error(msg)
          <div style="padding:10px;">
            <div class="error">{msg}</div>
          </div>
      }
    }
    SetHtml(htmlId_popup, popupHtml) &
<<<<<<< HEAD
    JsRaw(s"""initBsModal("${htmlId_popup}");""")
=======
    JsRaw(s"""createPopup("${htmlId_popup}");""") // JsRaw ok, no user inputs
>>>>>>> c02538a7
  }
}<|MERGE_RESOLUTION|>--- conflicted
+++ resolved
@@ -401,11 +401,7 @@
       }
     }
     SetHtml(htmlId_popup, popupHtml) &
-<<<<<<< HEAD
-    JsRaw(s""" initBsModal("${htmlId_popup}") """)
-=======
-    JsRaw(s""" createPopup("${htmlId_popup}") """) // JsRaw ok, no user inputs
->>>>>>> c02538a7
+    JsRaw(s""" initBsModal("${htmlId_popup}") """) // JsRaw ok, const
   }
 
   /**
@@ -428,10 +424,6 @@
       }
     }
     SetHtml(htmlId_popup, popupHtml) &
-<<<<<<< HEAD
-    JsRaw(s"""initBsModal("${htmlId_popup}");""")
-=======
-    JsRaw(s"""createPopup("${htmlId_popup}");""") // JsRaw ok, no user inputs
->>>>>>> c02538a7
+    JsRaw(s"""initBsModal("${htmlId_popup}");""") // JsRaw ok, const
   }
 }