--- conflicted
+++ resolved
@@ -250,11 +250,7 @@
                                      input-changed="updateValue" override-suggestions="true">
                                 </div>
                                 <span class="input-group-btn">
-<<<<<<< HEAD
-                                 <button type="button" ng-click="addTag(newTag)" class="btn btn-default btn-sm" ng-disabled=" (isEmptyOrBlank(newTag.key) && isEmptyOrBlank(newTag.value)); ">
-=======
-                                 <button type="button" ng-click="addTag(newTag)" class="btn btn-success btn-sm" ng-disabled=" (isEmptyOrBlank(newTag.key) &amp;&amp; isEmptyOrBlank(newTag.value)); ">
->>>>>>> 0654cfab
+                                 <button type="button" ng-click="addTag(newTag)" class="btn btn-default btn-sm" ng-disabled=" (isEmptyOrBlank(newTag.key) &amp;&amp; isEmptyOrBlank(newTag.value)); ">
                                     <span class="fa fa-plus"></span>
                                   </button>
                                 </span>
