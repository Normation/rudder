--- conflicted
+++ resolved
@@ -291,10 +291,6 @@
       "reportsDetails",
       "reportsGrid",
       RudderConfig.reportingService.findUserNodeStatusReport(_).toBox,
-<<<<<<< HEAD
-      addOverridden = true,
-=======
->>>>>>> cd401236
       onlySystem = false
     ) &
     "#systemStatus *" #> reportDisplayer.asyncDisplay(
@@ -303,10 +299,6 @@
       "systemStatus",
       "systemStatusGrid",
       RudderConfig.reportingService.findSystemNodeStatusReport(_).toBox,
-<<<<<<< HEAD
-      addOverridden = false,
-=======
->>>>>>> cd401236
       onlySystem = true
     ) &
     "#nodeProperties *" #> DisplayNode.displayTabProperties(id, nodeFact, sm) &
