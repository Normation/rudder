/*
 *************************************************************************************
 * Copyright 2024 Normation SAS
 *************************************************************************************
 *
 * This file is part of Rudder.
 *
 * Rudder is free software: you can redistribute it and/or modify
 * it under the terms of the GNU General Public License as published by
 * the Free Software Foundation, either version 3 of the License, or
 * (at your option) any later version.
 *
 * In accordance with the terms of section 7 (7. Additional Terms.) of
 * the GNU General Public License version 3, the copyright holders add
 * the following Additional permissions:
 * Notwithstanding to the terms of section 5 (5. Conveying Modified Source
 * Versions) and 6 (6. Conveying Non-Source Forms.) of the GNU General
 * Public License version 3, when you create a Related Module, this
 * Related Module is not considered as a part of the work and may be
 * distributed under the license agreement of your choice.
 * A "Related Module" means a set of sources files including their
 * documentation that, without modification of the Source Code, enables
 * supplementary functions or services in addition to those offered by
 * the Software.
 *
 * Rudder is distributed in the hope that it will be useful,
 * but WITHOUT ANY WARRANTY; without even the implied warranty of
 * MERCHANTABILITY or FITNESS FOR A PARTICULAR PURPOSE.  See the
 * GNU General Public License for more details.
 *
 * You should have received a copy of the GNU General Public License
 * along with Rudder.  If not, see <http://www.gnu.org/licenses/>.

 *
 *************************************************************************************
 */

package bootstrap.liftweb.checks.earlyconfig.db

import bootstrap.liftweb.BootstrapChecks
import bootstrap.liftweb.BootstrapLogger
import com.normation.errors.*
import com.normation.rudder.users.UserFileHashTypeMigration
import com.normation.rudder.users.UserManagementIO
import com.normation.zio.UnsafeRun
<<<<<<< HEAD
import zio.*
=======
import zio.Duration
import zio.ZIO
>>>>>>> d70b809c

class CheckUsersFile(migration: UserFileHashTypeMigration) extends BootstrapChecks {

  override def description: String = "Check if hash algorithm for user password is a modern one, if not enable unsafe_hashes"

  override def checks(): Unit = {
    prog
      .catchAll(err => BootstrapLogger.Early.DB.error(s"Error when trying to check users file: ${err.fullMsg}"))
      .forkDaemon
      .runNow
  }

  def prog: IOResult[Unit] = {
<<<<<<< HEAD
=======
    // at start-up we need to read the file that may need to be migrated
    UserManagementIO
      .inUserFileSemaphore(for {
        xml               <- UserFileProcessing.readUserFile(migration.userFile)
        parsedHash        <- UserFileProcessing.parseXmlHash(xml)
        parsedUnsafeHashes = UserFileProcessing.parseXmlUnsafeHashes(xml)

        // invalid hash also need to be renamed to modern one
        securityLevel <- (parsedHash, parsedUnsafeHashes) match {
                           case (Right(hash), Right(_)) =>
                             allChecks(SecurityLevel.fromPasswordEncoderType(hash))

                           case (Left(unknownValue), _) =>
                             BootstrapLogger.Early.DB.warn(
                               s"Error when reading users file hash in ${migration.userFile.name}, value '${unknownValue}' is unknown, falling back to secure authentication method"
                             ) *>
                             migration.enforceModern(userFile)
                           case (_, Left(unknownValue)) =>
                             BootstrapLogger.Early.DB.warn(
                               s"Error when reading users file unsafe-hashes in ${migration.userFile.name}, value '${unknownValue}' is unknown, falling back to safe hashes"
                             ) *>
                             migration.enforceModern(userFile)
                         }
      } yield {})
      .timeoutFail(Unexpected("User file semaphore timeout (migration)"))(Duration.fromMillis(1000))
  }

  def allChecks(currentSecurityLevel: SecurityLevel): IOResult[Unit] = {
>>>>>>> d70b809c
    for {
      _ <- migration.enforceModern(userFile)
    } yield {}
  }

<<<<<<< HEAD
  private def userFile = UserManagementIO.getUserFilePath(migration.file)

=======
  private def userFile = UserManagementIO.getUserFilePath(migration.userFile)
>>>>>>> d70b809c
}<|MERGE_RESOLUTION|>--- conflicted
+++ resolved
@@ -43,12 +43,7 @@
 import com.normation.rudder.users.UserFileHashTypeMigration
 import com.normation.rudder.users.UserManagementIO
 import com.normation.zio.UnsafeRun
-<<<<<<< HEAD
 import zio.*
-=======
-import zio.Duration
-import zio.ZIO
->>>>>>> d70b809c
 
 class CheckUsersFile(migration: UserFileHashTypeMigration) extends BootstrapChecks {
 
@@ -62,46 +57,11 @@
   }
 
   def prog: IOResult[Unit] = {
-<<<<<<< HEAD
-=======
-    // at start-up we need to read the file that may need to be migrated
-    UserManagementIO
-      .inUserFileSemaphore(for {
-        xml               <- UserFileProcessing.readUserFile(migration.userFile)
-        parsedHash        <- UserFileProcessing.parseXmlHash(xml)
-        parsedUnsafeHashes = UserFileProcessing.parseXmlUnsafeHashes(xml)
-
-        // invalid hash also need to be renamed to modern one
-        securityLevel <- (parsedHash, parsedUnsafeHashes) match {
-                           case (Right(hash), Right(_)) =>
-                             allChecks(SecurityLevel.fromPasswordEncoderType(hash))
-
-                           case (Left(unknownValue), _) =>
-                             BootstrapLogger.Early.DB.warn(
-                               s"Error when reading users file hash in ${migration.userFile.name}, value '${unknownValue}' is unknown, falling back to secure authentication method"
-                             ) *>
-                             migration.enforceModern(userFile)
-                           case (_, Left(unknownValue)) =>
-                             BootstrapLogger.Early.DB.warn(
-                               s"Error when reading users file unsafe-hashes in ${migration.userFile.name}, value '${unknownValue}' is unknown, falling back to safe hashes"
-                             ) *>
-                             migration.enforceModern(userFile)
-                         }
-      } yield {})
-      .timeoutFail(Unexpected("User file semaphore timeout (migration)"))(Duration.fromMillis(1000))
-  }
-
-  def allChecks(currentSecurityLevel: SecurityLevel): IOResult[Unit] = {
->>>>>>> d70b809c
     for {
       _ <- migration.enforceModern(userFile)
     } yield {}
   }
 
-<<<<<<< HEAD
-  private def userFile = UserManagementIO.getUserFilePath(migration.file)
+  private def userFile = UserManagementIO.getUserFilePath(migration.userFile)
 
-=======
-  private def userFile = UserManagementIO.getUserFilePath(migration.userFile)
->>>>>>> d70b809c
 }