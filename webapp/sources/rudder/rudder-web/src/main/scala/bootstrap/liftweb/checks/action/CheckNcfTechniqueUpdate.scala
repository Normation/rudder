/*
 *************************************************************************************
 * Copyright 2017 Normation SAS
 *************************************************************************************
 *
 * This file is part of Rudder.
 *
 * Rudder is free software: you can redistribute it and/or modify
 * it under the terms of the GNU General Public License as published by
 * the Free Software Foundation, either version 3 of the License, or
 * (at your option) any later version.
 *
 * In accordance with the terms of section 7 (7. Additional Terms.) of
 * the GNU General Public License version 3, the copyright holders add
 * the following Additional permissions:
 * Notwithstanding to the terms of section 5 (5. Conveying Modified Source
 * Versions) and 6 (6. Conveying Non-Source Forms.) of the GNU General
 * Public License version 3, when you create a Related Module, this
 * Related Module is not considered as a part of the work and may be
 * distributed under the license agreement of your choice.
 * A "Related Module" means a set of sources files including their
 * documentation that, without modification of the Source Code, enables
 * supplementary functions or services in addition to those offered by
 * the Software.
 *
 * Rudder is distributed in the hope that it will be useful,
 * but WITHOUT ANY WARRANTY; without even the implied warranty of
 * MERCHANTABILITY or FITNESS FOR A PARTICULAR PURPOSE.  See the
 * GNU General Public License for more details.
 *
 * You should have received a copy of the GNU General Public License
 * along with Rudder.  If not, see <http://www.gnu.org/licenses/>.

 *
 *************************************************************************************
 */

package bootstrap.liftweb.checks.action

import better.files.File
import bootstrap.liftweb.BootstrapChecks
import bootstrap.liftweb.BootstrapLogger
import com.normation.cfclerk.services.UpdateTechniqueLibrary
import com.normation.errors.RudderError
import com.normation.eventlog.EventActor
import com.normation.eventlog.ModificationId
import com.normation.rudder.api.ApiAccount
import com.normation.rudder.ncf.EditorTechniqueReader
import com.normation.rudder.ncf.ResourceFileService
import com.normation.rudder.ncf.ResourceFileState
import com.normation.rudder.ncf.ResourceFileState.Untouched
import com.normation.rudder.ncf.TechniqueWriter
import com.normation.utils.StringUuidGenerator
import com.normation.zio._
import zio._
<<<<<<< HEAD
import zio.syntax.ToZio
=======
import zio.syntax._
>>>>>>> 4a6b62ec

sealed trait NcfTechniqueUpgradeError extends RudderError {
  def msg:       String
  def exception: Option[Throwable]
}
object NcfTechniqueUpgradeError {
  final case class NcfApiAuthFailed(msg: String, exception: Option[Throwable])     extends NcfTechniqueUpgradeError
  final case class NcfApiRequestFailed(msg: String, exception: Option[Throwable])  extends NcfTechniqueUpgradeError
  final case class JsonExtractionError(msg: String, exception: Option[Throwable])  extends NcfTechniqueUpgradeError
  final case class TechniqueUpdateError(msg: String, exception: Option[Throwable]) extends NcfTechniqueUpgradeError
  final case class WriteTechniqueError(msg: String, exception: Option[Throwable])  extends NcfTechniqueUpgradeError
  final case class FlagFileError(msg: String, exception: Option[Throwable])        extends NcfTechniqueUpgradeError

  type Result[T] = Either[NcfTechniqueUpgradeError, T]

}

/**
 * Check at webapp startup if ncf Technique needs to be rewritten by Rudder
 * Controlled by presence of flag file /opt/rudder/etc/force_ncf_technique_update
 */
class CheckNcfTechniqueUpdate(
    techniqueWrite:      TechniqueWriter,
    systemApiToken:      ApiAccount,
    uuidGen:             StringUuidGenerator,
    techLibUpdate:       UpdateTechniqueLibrary,
    techniqueReader:     EditorTechniqueReader,
    resourceFileService: ResourceFileService
) extends BootstrapChecks {

  override val description = "Regenerate all ncf techniques"

  override def checks(): Unit = {

    val ncfTechniqueUpdateFlag = File("/opt/rudder/etc/force_ncf_technique_update")

    import com.normation.errors._

    def updateNcfTechniques = {
      for {
<<<<<<< HEAD
        _                            <- BootstrapLogger.info("started")
        _                            <- BootstrapLogger.info("techniques - update")
        res                          <- techniqueReader.readTechniquesMetadataFile
        (techniques, methods, errors) = res
        _                            <- if (errors.isEmpty) ().succeed
                                        else {
                                          BootstrapLogger.error(
                                            s"An error occurred while reading techniques during update bootstrap: ${errors.map(_.msg).mkString("\n ->", "\n ->", "")}"
                                          )
                                        }

        _                       <- BootstrapLogger.info("techniques - read")
=======
        _                       <- BootstrapLogger.info("Started editor techniques update")
        res                     <- techniqueReader.readTechniquesMetadataFile
        (techniques, methods)    = res
>>>>>>> 4a6b62ec
        techniquesWithResources <-
          ZIO.foreach(techniques) { technique =>
            // Keep only non New Resources
            resourceFileService
              .getResources(technique)
              .map(r => technique.copy(resources = r.filterNot(_.state == ResourceFileState.New).map(_.copy(state = Untouched))))
          }
        // Actually write techniques
        written                 <- ZIO.foreach(techniquesWithResources) { t =>
                                     techniqueWrite
<<<<<<< HEAD
                                       .writeTechnique(t, ModificationId(uuidGen.newUuid), EventActor(systemApiToken.name.value))
                                       .chainError(s"An error occured while writing technique '${t.id.value}'")
=======
                                       .writeTechnique(t, methods, ModificationId(uuidGen.newUuid), EventActor(systemApiToken.name.value))
                                       .chainError(s"An error occurred while writing technique ${t.bundleName.value}")
                                       .either
>>>>>>> 4a6b62ec
                                   }
        _                       <- ZIO.foreach(written) {
                                     case Right(_)  => ().succeed
                                     case Left(err) => BootstrapLogger.error(err.fullMsg)
                                   }

        _         <-
          BootstrapLogger.info(
            s"${written.filter(_.isRight).size} techniques migrated, ${written.filter(_.isLeft).size} have an error. check errors above if any"
          )
        // Update technique library once all technique are updated
        libUpdate <- techLibUpdate
                       .update(
                         ModificationId(uuidGen.newUuid),
                         EventActor(systemApiToken.name.value),
                         Some(s"Update Technique library after updating all techniques at start up")
                       )
                       .toIO
                       .chainError(s"An error occurred during techniques update after update of all techniques from the editor")

        flagDeleted <- IOResult.attempt(ncfTechniqueUpdateFlag.delete())
        _           <- BootstrapLogger.info("Ended editor techniques update")
      } yield {
        techniques
      }
    }

    val prog = (for {
      _          <- techniqueReader.updateMethodsMetadataFile
      flagExists <- IOResult.attempt(s"An error occurred while accessing flag file '${ncfTechniqueUpdateFlag.pathAsString}'")(
                      ncfTechniqueUpdateFlag.exists
                    )
      _          <- if (flagExists) updateNcfTechniques
                    else {
                      BootstrapLogger.info(
                        s"Flag file '${ncfTechniqueUpdateFlag.pathAsString}' does not exist, do not regenerate ncf Techniques"
                      )
                    }
    } yield ())

    ZioRuntime.runNowLogError(err => {
      BootstrapLogger.logEffect.error(
        s"An error occurred while updating techniques based on ncf; error message is: ${err.fullMsg}"
      )
    })(prog)
  }
}<|MERGE_RESOLUTION|>--- conflicted
+++ resolved
@@ -53,11 +53,7 @@
 import com.normation.utils.StringUuidGenerator
 import com.normation.zio._
 import zio._
-<<<<<<< HEAD
 import zio.syntax.ToZio
-=======
-import zio.syntax._
->>>>>>> 4a6b62ec
 
 sealed trait NcfTechniqueUpgradeError extends RudderError {
   def msg:       String
@@ -98,9 +94,7 @@
 
     def updateNcfTechniques = {
       for {
-<<<<<<< HEAD
-        _                            <- BootstrapLogger.info("started")
-        _                            <- BootstrapLogger.info("techniques - update")
+        _                            <- BootstrapLogger.info("Started editor techniques update")
         res                          <- techniqueReader.readTechniquesMetadataFile
         (techniques, methods, errors) = res
         _                            <- if (errors.isEmpty) ().succeed
@@ -110,12 +104,6 @@
                                           )
                                         }
 
-        _                       <- BootstrapLogger.info("techniques - read")
-=======
-        _                       <- BootstrapLogger.info("Started editor techniques update")
-        res                     <- techniqueReader.readTechniquesMetadataFile
-        (techniques, methods)    = res
->>>>>>> 4a6b62ec
         techniquesWithResources <-
           ZIO.foreach(techniques) { technique =>
             // Keep only non New Resources
@@ -126,14 +114,9 @@
         // Actually write techniques
         written                 <- ZIO.foreach(techniquesWithResources) { t =>
                                      techniqueWrite
-<<<<<<< HEAD
                                        .writeTechnique(t, ModificationId(uuidGen.newUuid), EventActor(systemApiToken.name.value))
-                                       .chainError(s"An error occured while writing technique '${t.id.value}'")
-=======
-                                       .writeTechnique(t, methods, ModificationId(uuidGen.newUuid), EventActor(systemApiToken.name.value))
-                                       .chainError(s"An error occurred while writing technique ${t.bundleName.value}")
+                                       .chainError(s"An error occurred while writing technique '${t.id.value}'")
                                        .either
->>>>>>> 4a6b62ec
                                    }
         _                       <- ZIO.foreach(written) {
                                      case Right(_)  => ().succeed
