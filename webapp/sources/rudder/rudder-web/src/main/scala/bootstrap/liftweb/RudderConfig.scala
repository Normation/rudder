--- conflicted
+++ resolved
@@ -1801,12 +1801,8 @@
       roNodeGroupRepository,
       reportingService,
       roDirectiveRepository,
-<<<<<<< HEAD
-      globalComplianceModeService.getGlobalComplianceMode.toIO
-=======
-      () => globalComplianceModeService.getGlobalComplianceMode,
-      () => configService.rudder_global_policy_mode()
->>>>>>> aef91b39
+      globalComplianceModeService.getGlobalComplianceMode.toIO,
+      configService.rudder_global_policy_mode()
     )
 
     lazy val techniqueArchiver = new TechniqueArchiverImpl(
