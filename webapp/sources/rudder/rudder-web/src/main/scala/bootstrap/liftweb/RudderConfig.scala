/*
 *************************************************************************************
 * Copyright 2011 Normation SAS
 *************************************************************************************
 *
 * This file is part of Rudder.
 *
 * Rudder is free software: you can redistribute it and/or modify
 * it under the terms of the GNU General Public License as published by
 * the Free Software Foundation, either version 3 of the License, or
 * (at your option) any later version.
 *
 * In accordance with the terms of section 7 (7. Additional Terms.) of
 * the GNU General Public License version 3, the copyright holders add
 * the following Additional permissions:
 * Notwithstanding to the terms of section 5 (5. Conveying Modified Source
 * Versions) and 6 (6. Conveying Non-Source Forms.) of the GNU General
 * Public License version 3, when you create a Related Module, this
 * Related Module is not considered as a part of the work and may be
 * distributed under the license agreement of your choice.
 * A "Related Module" means a set of sources files including their
 * documentation that, without modification of the Source Code, enables
 * supplementary functions or services in addition to those offered by
 * the Software.
 *
 * Rudder is distributed in the hope that it will be useful,
 * but WITHOUT ANY WARRANTY; without even the implied warranty of
 * MERCHANTABILITY or FITNESS FOR A PARTICULAR PURPOSE.  See the
 * GNU General Public License for more details.
 *
 * You should have received a copy of the GNU General Public License
 * along with Rudder.  If not, see <http://www.gnu.org/licenses/>.

 *
 *************************************************************************************
 */

package bootstrap.liftweb

import better.files.File.root
import bootstrap.liftweb.checks.action.*
import bootstrap.liftweb.checks.consistency.*
import bootstrap.liftweb.checks.migration.*
import bootstrap.liftweb.checks.onetimeinit.*
import com.normation.appconfig.*
import com.normation.box.*
import com.normation.cfclerk.services.*
import com.normation.cfclerk.services.impl.*
import com.normation.cfclerk.xmlparsers.*
import com.normation.cfclerk.xmlwriters.*
import com.normation.errors.*
import com.normation.inventory.domain.*
import com.normation.inventory.ldap.core.*
import com.normation.inventory.ldap.provisioning.*
import com.normation.inventory.provisioning.fusion.*
import com.normation.inventory.services.core.*
import com.normation.inventory.services.provisioning.*
import com.normation.ldap.sdk.*
import com.normation.plugins.*
import com.normation.rudder.api.*
import com.normation.rudder.apidata.*
import com.normation.rudder.batch.*
import com.normation.rudder.campaigns.*
import com.normation.rudder.configuration.*
import com.normation.rudder.db.Doobie
import com.normation.rudder.domain.*
import com.normation.rudder.domain.logger.*
import com.normation.rudder.domain.nodes.NodeGroupId
import com.normation.rudder.domain.queries.*
import com.normation.rudder.domain.reports.NodeStatusReport
import com.normation.rudder.facts.nodes.*
import com.normation.rudder.git.GitRepositoryProvider
import com.normation.rudder.git.GitRepositoryProviderImpl
import com.normation.rudder.git.GitRevisionProvider
import com.normation.rudder.inventory.*
import com.normation.rudder.metrics.*
import com.normation.rudder.ncf
import com.normation.rudder.ncf.*
import com.normation.rudder.ncf.ParameterType.PlugableParameterTypeService
import com.normation.rudder.ncf.yaml.YamlTechniqueSerializer
import com.normation.rudder.properties.*
import com.normation.rudder.reports.*
import com.normation.rudder.reports.execution.*
import com.normation.rudder.repository.*
import com.normation.rudder.repository.jdbc.*
import com.normation.rudder.repository.ldap.*
import com.normation.rudder.repository.xml.*
import com.normation.rudder.repository.xml.GitParseTechniqueLibrary
import com.normation.rudder.rest.*
import com.normation.rudder.rest.internal.*
import com.normation.rudder.rest.lift
import com.normation.rudder.rest.lift.*
import com.normation.rudder.rule.category.*
import com.normation.rudder.rule.category.GitRuleCategoryArchiverImpl
import com.normation.rudder.score.*
import com.normation.rudder.services.*
import com.normation.rudder.services.eventlog.*
import com.normation.rudder.services.healthcheck.*
import com.normation.rudder.services.marshalling.*
import com.normation.rudder.services.modification.*
import com.normation.rudder.services.nodes.*
import com.normation.rudder.services.nodes.history.impl.*
import com.normation.rudder.services.policies.*
import com.normation.rudder.services.policies.nodeconfig.*
import com.normation.rudder.services.policies.write.*
import com.normation.rudder.services.queries.*
import com.normation.rudder.services.quicksearch.FullQuickSearchService
import com.normation.rudder.services.reports.*
import com.normation.rudder.services.servers.*
import com.normation.rudder.services.system.*
import com.normation.rudder.services.user.*
import com.normation.rudder.services.workflows.*
import com.normation.rudder.tenants.*
import com.normation.rudder.users.*
import com.normation.rudder.web.model.*
import com.normation.rudder.web.services.*
import com.normation.templates.FillTemplatesService
import com.normation.utils.CronParser.*
import com.normation.utils.StringUuidGenerator
import com.normation.utils.StringUuidGeneratorImpl
import com.normation.zio.*
import com.typesafe.config.Config
import com.typesafe.config.ConfigException
import com.typesafe.config.ConfigFactory
import com.unboundid.ldap.sdk.DN
import com.unboundid.ldap.sdk.RDN
import cron4s.CronExpr
import java.io.File
import java.nio.file.attribute.PosixFilePermission
import java.security.Security
import java.util.concurrent.TimeUnit
import net.liftweb.common.*
import org.apache.commons.io.FileUtils
import org.bouncycastle.jce.provider.BouncyCastleProvider
import org.joda.time.DateTimeZone
import scala.collection.mutable.Buffer
import scala.concurrent.duration
import scala.concurrent.duration.FiniteDuration
import scala.util.Try
import zio.{Scheduler as _, System as _, *}
import zio.syntax.*

object RUDDER_CHARSET {
  import java.nio.charset.StandardCharsets
  def name  = "UTF-8"
  def value = StandardCharsets.UTF_8
}

/**
 * Define a resource for configuration.
 * For now, config properties can only be loaded from either
 * a file in the classpath, or a file in the file system.
 */
sealed trait ConfigResource                      extends Any
final case class ClassPathResource(name: String) extends AnyVal with ConfigResource
final case class FileSystemResource(file: File)  extends AnyVal with ConfigResource

/**
 * User defined configuration variable
 * (from properties file or alike)
 */
object RudderProperties {

  // extension used in overriding files
  val configFileExtensions: Set[String] = Set("properties", "prop", "config")

  // by default, used and configured to /opt/rudder/etc/rudder-web.properties
  val JVM_CONFIG_FILE_KEY = "rudder.configFile"

  // We have config overrides in a directory whose named is based on JVM_CONFIG_FILE_KEY
  // if defined, with a ".d" after it. It can be overridden with that key.
  // File in dir are sorted by name and the latter override the former.
  // Default: ${JVM_CONFIG_FILE_KEY}.d
  val JVM_CONFIG_DIR_KEY = "rudder.configDir"

  val DEFAULT_CONFIG_FILE_NAME = "configuration.properties"

  // Set security provider with bouncy castle one
  Security.addProvider(new BouncyCastleProvider())

  /**
   * Where to go to look for properties
   */
  val (configResource, overrideDir) = java.lang.System.getProperty(JVM_CONFIG_FILE_KEY) match {
    case null | "" => // use default location in classpath
      ApplicationLogger.info(s"JVM property -D${JVM_CONFIG_FILE_KEY} is not defined, use configuration file in classpath")
      (ClassPathResource(DEFAULT_CONFIG_FILE_NAME), None)

    case x => // so, it should be a full path, check it
      val config = new File(x)
      if (config.exists && config.canRead) {
        ApplicationLogger.info(
          s"Rudder application parameters are read from file defined by JVM property -D${JVM_CONFIG_FILE_KEY}: ${config.getPath}"
        )
        val configFile = FileSystemResource(config)

        val overrideDir = System.getProperty(JVM_CONFIG_DIR_KEY) match {
          case null | "" =>
            val path = configFile.file.getPath + ".d"
            ApplicationLogger.info(
              s"-> files for overriding configuration parameters are read from directory ${path} (that path can be overridden with JVM property -D${JVM_CONFIG_DIR_KEY})"
            )
            Some(path)
          case path      =>
            val d = better.files.File(path)
            if (d.exists) {
              if (d.isDirectory) {
                Some(d.pathAsString)
              } else {
                ApplicationLogger.warn(
                  s"JVM property -D${JVM_CONFIG_DIR_KEY} is defined to '${d.pathAsString}' which is not a directory: ignoring directory for overriding configurations"
                )
                None
              }
            } else {
              // we will create it
              Some(d.pathAsString)
            }
        }
        (configFile, overrideDir)
      } else {
        ApplicationLogger.error(
          s"Can not find configuration file specified by JVM property '${JVM_CONFIG_FILE_KEY}': '${config.getPath}' ; abort"
        )
        throw new jakarta.servlet.UnavailableException(s"Configuration file not found: ${config.getPath}")
      }
  }

  // Sorting is done here for meaningful debug log, but we need to reverse it
  // because in typesafe Config, we have "withDefault" (ie the opposite of overrides)
  val overrideConfigs: List[FileSystemResource] = overrideDir match {
    case None       => // no additional config to add
      Nil
    case Some(path) =>
      val d = better.files.File(path)
      try {
        d.createDirectoryIfNotExists(true)
        d.setPermissions(Set(PosixFilePermission.OWNER_READ, PosixFilePermission.OWNER_WRITE, PosixFilePermission.OWNER_EXECUTE))
      } catch {
        case ex: Exception =>
          ApplicationLogger.error(
            s"The configuration directory '${d.pathAsString}' for overriding file config can't be created: ${ex.getMessage}"
          )
      }
      val overrides = d.children.collect {
        case f if (configFileExtensions.contains(f.extension(includeDot = false, includeAll = false).getOrElse(""))) =>
          FileSystemResource(f.toJava)
      }.toList.sortBy(_.file.getPath)
      ApplicationLogger.debug(
        s"Overriding configuration files in '${d.pathAsString}': ${overrides.map(_.file.getName).mkString(", ")}"
      )
      overrides
  }

  // some value used as defaults for migration
  val migrationConfig: String = {
    s"""rudder.batch.reportscleaner.compliancelevels.delete.TTL=15
    """
  }

  // the Config lib does not define overriding but fallback, so we are starting with the directory, sorted last first
  // then default file, then migration things.
  val empty: Config = ConfigFactory.empty()

  val config: Config = {
    (
      (overrideConfigs.reverse :+ configResource)
        .foldLeft(ConfigFactory.empty()) {
          case (current, fallback) =>
            ApplicationLogger.debug(s"loading configuration from " + fallback)
            val conf = fallback match {
              case ClassPathResource(name)  => ConfigFactory.load(name)
              case FileSystemResource(file) => ConfigFactory.load(ConfigFactory.parseFile(file))
            }
            current.withFallback(conf)
        }
      )
      .withFallback(ConfigFactory.parseString(migrationConfig))
  }

  if (ApplicationLogger.isDebugEnabled) {
    // if override Dir is non empty, add the resolved config file with debug info in it
    overrideDir.foreach { d =>
      val dest = better.files.File(d) / "rudder-web.properties-resolved-debug"
      ApplicationLogger.debug(s"Writing resolved configuration file to ${dest.pathAsString}")
      import java.nio.file.attribute.PosixFilePermission.*
      try {
        dest.writeText(config.root().render()).setPermissions(Set(OWNER_READ))
      } catch {
        case ex: Exception =>
          ApplicationLogger.error(
            s"The debug file for configuration resolution '${dest.pathAsString}' can't be created: ${ex.getClass.getName}: ${ex.getMessage}"
          )
      }
    }
  }

  def splitProperty(s: String): List[String] = {
    s.split(",").toList.flatMap { s =>
      s.trim match {
        case "" => None
        case x  => Some(x)
      }
    }
  }

}

object RudderParsedProperties {
  import RudderConfigInit.*
  import RudderProperties.config

  val logger = ApplicationLogger.Properties

  // set the file location that contains mime info
  java.lang.System
    .setProperty(
      "content.types.user.table",
      this.getClass.getClassLoader.getResource("content-types.properties").getPath
    )

  //
  // Public properties
  // Here, we define static nouns for all theses properties
  //

  val filteredPasswords: Buffer[String] = scala.collection.mutable.Buffer[String]()

  def logRudderParsedProperties(): Unit = {
    import scala.jdk.CollectionConverters.*
    val config = RudderProperties.config
    if (ApplicationLogger.isInfoEnabled) {
      // sort properties by key name
      val properties = config.entrySet.asScala.toSeq.sortBy(_.getKey).flatMap { x =>
        // the log line: registered property: property_name=property_value
        if (hiddenRegisteredProperties.contains(x.getKey)) None
        else {
          Some(
            s"registered property: ${x.getKey}=${if (filteredPasswords.contains(x.getKey)) "**********" else x.getValue.render}"
          )
        }
      }
      ApplicationLogger.info("List of registered properties:")
      properties.foreach(p => ApplicationLogger.info(p))
      ApplicationLogger.info("Plugin's license directory: '/opt/rudder/etc/plugins/licenses/'")
    }
  }

  // the LDAP password used for authentication is not used here, but should not appear nonetheless
  filteredPasswords += "rudder.auth.ldap.connection.bind.password"
  // filter the fallback admin password
  filteredPasswords += "rudder.auth.admin.password"

  // list of configuration properties that we want to totally hide
  val hiddenRegisteredProperties: Buffer[String] = scala.collection.mutable.Buffer[String]()
  hiddenRegisteredProperties += "rudder.dir.licensesFolder"

  // auth backend is init too late to have a chance to hide its values, which is a bit sad.
  // We still need to make invisible all oauth/oidc client secret
  hiddenRegisteredProperties ++= {
    import scala.jdk.CollectionConverters.*
    config
      .entrySet()
      .asScala
      .map(_.getKey)
      .filter(s => s.startsWith("rudder.auth.oauth2.provider") && s.endsWith("client.secret"))
  }
  // other values

  val LDAP_HOST:   String = config.getString("ldap.host")
  val LDAP_PORT:   Int    = config.getInt("ldap.port")
  val LDAP_AUTHDN: String = config.getString("ldap.authdn")
  val LDAP_AUTHPW: String = config.getString("ldap.authpw");
  filteredPasswords += "ldap.authpw"

  // Define the increased minimum pool size following https://issues.rudder.io/issues/25892
  // 7 was tested in our load server (10k nodes, 7 load-test for node property change in parallel) and should
  // be enough even for big environments. More connection has a negative impact on startup time.
  val MIN_LDAP_MAX_POOL_SIZE = 7
  val LDAP_MAX_POOL_SIZE:                     Int      = {
    try {
      val poolSize = config.getInt("ldap.maxPoolSize")
      if (poolSize < MIN_LDAP_MAX_POOL_SIZE) {
        ApplicationLogger.warn(
          s"Property 'ldap.maxPoolSize' value is below ${MIN_LDAP_MAX_POOL_SIZE}, setting value to ${MIN_LDAP_MAX_POOL_SIZE} connections. see https://issues.rudder.io/issues/25892"
        )
        MIN_LDAP_MAX_POOL_SIZE
      } else {
        poolSize
      }

    } catch {
      case _: ConfigException =>
        ApplicationLogger.info(
          s"Property 'ldap.maxPoolSize' is missing or empty in rudder.configFile. Default to ${MIN_LDAP_MAX_POOL_SIZE} connections."
        )
        MIN_LDAP_MAX_POOL_SIZE
    }
  }
  val LDAP_MINIMUM_AVAILABLE_CONNECTION_GOAL: Int      = {
    try {
      val min = config.getInt("ldap.minimumAvailableConnectionGoal")
      if (min < 1) {
        ApplicationLogger.warn(
          "Property 'ldap.minimumAvailableConnectionGoal' value is below 1, setting value to 1"
        )
        1
      } else {
        min
      }
    } catch {
      case _: ConfigException =>
        ApplicationLogger.info(
          "Property 'ldap.minimumAvailableConnectionGoal' is missing or empty in rudder.configFile. Default to 2 always alive connections."
        )
        2
    }
  }
  val LDAP_CREATE_IF_NECESSARY:               Boolean  = {
    try {
      config.getBoolean("ldap.createIfNecessary")
    } catch {
      case ex: ConfigException =>
        ApplicationLogger.info(
          "Property 'ldap.createIfNecessary' is missing or empty in rudder.configFile. Default to true."
        )
        true
    }
  }
  val LDAP_MAX_WAIT_TIME:                     Duration = {
    try {
      val age = config.getString("ldap.maxWaitTime")
      Duration.fromScala(scala.concurrent.duration.Duration.apply(age))
    } catch {
      case _: Exception =>
        ApplicationLogger.info(
          "Property 'ldap.maxWaitTime' is missing or empty in rudder.configFile. Default to 30 seconds."
        )
        30.seconds
    }
  }
  val LDAP_MAX_CONNECTION_AGE:                Duration = {
    try {
      val age = config.getString("ldap.maxConnectionAge")
      Duration.fromScala(scala.concurrent.duration.Duration.apply(age))
    } catch {
      case _: ConfigException =>
        ApplicationLogger.info(
          "Property 'ldap.maxConnectionAge' is missing or empty in rudder.configFile. Default to 3O minutes."
        )
        30.minutes
    }
  }
  val LDAP_MIN_DISCONNECT_INTERVAL:           Duration = {
    try {
      val age = config.getString("ldap.minDisconnectInterval")
      Duration.fromScala(scala.concurrent.duration.Duration.apply(age))
    } catch {
      case _: ConfigException =>
        ApplicationLogger.info(
          "Property 'ldap.minDisconnectInterval' is missing or empty in rudder.configFile. Default to 5 seconds."
        )
        5.seconds
    }
  }

  val LDAP_CACHE_NODE_INFO_MIN_INTERVAL: Duration       = {
    val x = {
      try {
        config.getInt("ldap.nodeinfo.cache.min.interval")
      } catch {
        case ex: ConfigException =>
          ApplicationLogger.debug(
            "Property 'ldap.nodeinfo.cache.min.interval' is absent or empty in rudder.configFile. Default to 100 ms."
          )
          100
      }
    }
    if (x < 0) { // 0 is ok, it means "always check"
      100.millis
    } else {
      x.millis
    }
  }
  val RUDDER_DIR_BACKUP:                 Option[String] = {
    try {
      config.getString("rudder.dir.backup").trim match {
        case ""    => None
        case value => Some(value)
      }
    } catch {
      case ex: ConfigException => None
    }
  }
  val RUDDER_DIR_DEPENDENCIES:           String         = config.getString("rudder.dir.dependencies")
  val RUDDER_DIR_LOCK:                   String         = config.getString("rudder.dir.lock") // TODO no more used ?
  val RUDDER_DIR_SHARED_FILES_FOLDER:    String         = config.getString("rudder.dir.shared.files.folder")
  val RUDDER_WEBDAV_USER:                String         = config.getString("rudder.webdav.user")
  val RUDDER_WEBDAV_PASSWORD:            String         = config.getString("rudder.webdav.password");
  filteredPasswords += "rudder.webdav.password"
  val CFENGINE_POLICY_DISTRIBUTION_PORT: Int            = {
    try {
      config.getInt("rudder.policy.distribution.port.cfengine")
    } catch {
      case ex: ConfigException =>
        try {
          config.getInt("rudder.community.port") // for compat
        } catch {
          case ex: ConfigException =>
            ApplicationLogger.info(
              "Property 'rudder.policy.distribution.port.cfengine' is absent or empty in Rudder configuration file. Default to 5309"
            )
            5309
        }
    }
  }
  val HTTPS_POLICY_DISTRIBUTION_PORT:    Int            = {
    try {
      config.getInt("rudder.policy.distribution.port.https")
    } catch {
      case ex: ConfigException =>
        ApplicationLogger.info(
          "Property 'rudder.policy.distribution.port.https' is absent or empty in Rudder configuration file. Default to 443"
        )
        443
    }
  }

  val POSTGRESQL_IS_LOCAL: Boolean = {
    try {
      config.getBoolean("rudder.postgresql.local")
    } catch {
      case ex: ConfigException => true
    }
  }

  val RUDDER_JDBC_DRIVER:        String = config.getString("rudder.jdbc.driver")
  val RUDDER_JDBC_URL:           String = config.getString("rudder.jdbc.url")
  val RUDDER_JDBC_USERNAME:      String = config.getString("rudder.jdbc.username")
  val RUDDER_JDBC_PASSWORD:      String = config.getString("rudder.jdbc.password");
  filteredPasswords += "rudder.jdbc.password"
  val RUDDER_JDBC_MAX_POOL_SIZE: Int    = config.getInt("rudder.jdbc.maxPoolSize")

  val RUDDER_JDBC_BATCH_MAX_SIZE: Int = {
    val x = {
      try {
        config.getInt("rudder.jdbc.batch.max.size")
      } catch {
        case ex: ConfigException =>
          ApplicationLogger.debug(
            "Property 'rudder.jdbc.batch.max.size' is absent or empty in rudder.configFile. Default to 500."
          )
          500
      }
    }
    if (x < 0) { // 0 is ok, it means "always check"
      500
    } else {
      x
    }
  }

  // `connectionTimeout` is the time hikari wait when there is no connection available or base down before telling
  // upward that there is no connection. It makes Rudder slow, and we prefer to be notified quickly that it was
  // impossible to get a connection. Must be >=250ms. Rudder knows how to handle that gracefully.
  val MIN_JDBC_GET_CONNECTION_TIMEOUT = 250.millis
  val JDBC_GET_CONNECTION_TIMEOUT: Duration = {
    try {
      val age = config.getString("rudder.jdbc.getConnectionTimeout")
      val a   = Duration.fromScala(scala.concurrent.duration.Duration.apply(age))
      if (a.toMillis < MIN_JDBC_GET_CONNECTION_TIMEOUT.toMillis) {
        ApplicationLogger.info(
          s"Property 'rudder.jdbc.getConnectionTimeout' must be greater than ${MIN_JDBC_GET_CONNECTION_TIMEOUT.toMillis} ms in rudder.configFile. Default to ${MIN_JDBC_GET_CONNECTION_TIMEOUT.toMillis} ms."
        )
        MIN_JDBC_GET_CONNECTION_TIMEOUT
      } else {
        a
      }
    } catch {
      case _: ConfigException =>
        ApplicationLogger.info(
          s"Property 'rudder.jdbc.getConnectionTimeout' is missing or empty in rudder.configFile. Default to ${MIN_JDBC_GET_CONNECTION_TIMEOUT.toMillis} ms."
        )
        MIN_JDBC_GET_CONNECTION_TIMEOUT
    }
  }

  val RUDDER_GIT_GC: Option[CronExpr] = (
    try {
      config.getString("rudder.git.gc")
    } catch {
      // missing key, perhaps due to migration, use default
      case ex: Exception => {
        val default = "0 42 3 * * ?"
        logger.info(s"`rudder.git.gc` property is absent, using default schedule: ${default}")
        default
      }
    }
  ).toOptCron match {
    case Left(err)  =>
      logger.error(s"Error when parsing cron for 'rudder.git.gc', it will be disabled: ${err.fullMsg}")
      None
    case Right(opt) => opt
  }

  val RUDDER_INVENTORIES_CLEAN_CRON: Option[CronExpr] = (
    try {
      config.getString("rudder.inventories.cleanup.old.files.cron")
    } catch {
      // missing key, perhaps due to migration, use default
      case ex: Exception => {
        val default = "0 32 3 * * ?"
        logger.info(s"`rudder.inventories.cleanup.old.files.cron` property is absent, using default schedule: ${default}")
        default
      }
    }
  ).toOptCron match {
    case Left(err)  =>
      logger.error(
        s"Error when parsing cron for 'rudder.inventories.cleanup.old.files.cron', it will be disabled: ${err.fullMsg}"
      )
      None
    case Right(opt) => opt
  }

  val RUDDER_INVENTORIES_CLEAN_AGE: Duration = {
    try {
      val age = config.getString("rudder.inventories.cleanup.old.files.age")
      Duration.fromScala(scala.concurrent.duration.Duration.apply(age))
    } catch {
      case ex: Exception => 30.days
    }
  }

  /*
   * Root directory for git config-repo et fact-repo.
   * We should homogeneize naming here, ie s/rudder.dir.gitRoot/rudder.dir.gitRootConfigRepo/
   */
  val RUDDER_GIT_ROOT_CONFIG_REPO: String = config.getString("rudder.dir.gitRoot")
  val RUDDER_GIT_ROOT_FACT_REPO:   String = {
    try {
      config.getString("rudder.dir.gitRootFactRepo")
    } catch {
      case ex: Exception => "/var/rudder/fact-repository"
    }
  }

  val RUDDER_GIT_FACT_WRITE_NODES:  Boolean = {
    try {
      config.getBoolean("rudder.facts.repo.writeNodeState")
    } catch {
      case ex: Exception => false
    }
  }
  val RUDDER_GIT_FACT_COMMIT_NODES: Boolean = {
    try {
      config.getBoolean("rudder.facts.repo.historizeNodeChange")
    } catch {
      case ex: Exception => false
    }
  }

  val RUDDER_DIR_TECHNIQUES:                        String = RUDDER_GIT_ROOT_CONFIG_REPO + "/techniques"
  val RUDDER_BATCH_DYNGROUP_UPDATEINTERVAL:         Int    = config.getInt("rudder.batch.dyngroup.updateInterval") // in minutes
  val RUDDER_BATCH_TECHNIQUELIBRARY_UPDATEINTERVAL: Int    =
    config.getInt("rudder.batch.techniqueLibrary.updateInterval") // in minutes
  val RUDDER_BATCH_REPORTSCLEANER_ARCHIVE_TTL: Int =
    config.getInt("rudder.batch.reportscleaner.archive.TTL") // AutomaticReportsCleaning.defaultArchiveTTL
  val RUDDER_BATCH_REPORTSCLEANER_DELETE_TTL: Int =
    config.getInt("rudder.batch.reportscleaner.delete.TTL") // AutomaticReportsCleaning.defaultDeleteTTL
  val RUDDER_BATCH_REPORTSCLEANER_COMPLIANCE_DELETE_TTL: Int =
    config.getInt("rudder.batch.reportscleaner.compliancelevels.delete.TTL") // AutomaticReportsCleaning.defaultDeleteTTL
  val RUDDER_BATCH_REPORTSCLEANER_LOG_DELETE_TTL: String = {
    (Try {
      config.getString("rudder.batch.reportsCleaner.deleteLogReport.TTL")
    } orElse Try {
      config.getString("rudder.batch.reportscleaner.deleteReportLog.TTL")
    }.map { res =>
      ApplicationLogger.warn(
        "Config property 'rudder.batch.reportscleaner.deleteReportLog.TTL' is deprecated, please rename it to 'rudder.batch.reportsCleaner.deleteLogReport.TTL'"
      )
      res
    }).getOrElse("2x")
  }
  val RUDDER_BATCH_REPORTSCLEANER_FREQUENCY:      String =
    config.getString("rudder.batch.reportscleaner.frequency") // AutomaticReportsCleaning.defaultDay
  val RUDDER_BATCH_DATABASECLEANER_RUNTIME_HOUR: Int =
    config.getInt("rudder.batch.databasecleaner.runtime.hour") // AutomaticReportsCleaning.defaultHour
  val RUDDER_BATCH_DATABASECLEANER_RUNTIME_MINUTE: Int =
    config.getInt("rudder.batch.databasecleaner.runtime.minute") // AutomaticReportsCleaning.defaultMinute
  val RUDDER_BATCH_DATABASECLEANER_RUNTIME_DAY: String = config.getString("rudder.batch.databasecleaner.runtime.day") // "sunday"
  val RUDDER_BATCH_REPORTS_LOGINTERVAL:         Int    = config.getInt("rudder.batch.reports.logInterval")            // 1 //one minute
  val RUDDER_TECHNIQUELIBRARY_GIT_REFS_PATH = "refs/heads/master"
  // THIS ONE IS STILL USED FOR USERS USING GIT REPLICATION
  val RUDDER_AUTOARCHIVEITEMS: Boolean = config.getBoolean("rudder.autoArchiveItems") // true

  val RUDDER_REPORTS_EXECUTION_INTERVAL: duration.Duration =
    config.getInt("rudder.batch.storeAgentRunTimes.updateInterval").seconds.asScala

  val HISTORY_INVENTORIES_ROOTDIR: String = config.getString("history.inventories.rootdir")

  val RUDDER_DEBUG_NODE_CONFIGURATION_PATH: String = config.getString("rudder.debug.nodeconfiguration.path")

  val RUDDER_BATCH_PURGE_DELETED_INVENTORIES: Int = {
    try {
      config.getInt("rudder.batch.purge.inventories.delete.TTL")
    } catch {
      case ex: ConfigException =>
        ApplicationLogger.info(
          "Property 'rudder.batch.purge.inventories.delete.TTL' is absent or empty in rudder.configFile. Default to 7 days."
        )
        7
    }
  }

  val RUDDER_BCRYPT_COST: Int = {
    try {
      config.getInt("rudder.bcrypt.cost")
    } catch {
      case ex: ConfigException =>
        ApplicationLogger.debug(
          "Property 'rudder.bcrypt.cost' is absent or empty in rudder.configFile. Default cost to 12."
        )
        12
    }
  }

  val RUDDER_BATCH_PURGE_DELETED_INVENTORIES_INTERVAL: Int = {
    try {
      config.getInt("rudder.batch.purge.inventories.delete.interval")
    } catch {
      case ex: ConfigException =>
        ApplicationLogger.info(
          "Property 'rudder.batch.purge.inventories.delete.interval' is absent or empty in rudder.configFile. Default to 24 hours."
        )
        24
    }
  }

  val RUDDER_BATCH_DELETE_SOFTWARE_INTERVAL: Int = {
    try {
      config.getInt("rudder.batch.delete.software.interval")
    } catch {
      case ex: ConfigException =>
        ApplicationLogger.info(
          "Property 'rudder.batch.delete.software.interval' is absent or empty in rudder.configFile. Default to 24 hours."
        )
        24
    }
  }

  val RUDDER_BATCH_CHECK_NODE_CACHE_INTERVAL: Duration = {
    try {
      Duration.fromScala(scala.concurrent.duration.Duration(config.getString("rudder.batch.check.node.cache.interval")))
    } catch {
      case ex: Exception =>
        ApplicationLogger.info(
          "Property 'rudder.batch.check.node.cache.interval' is absent or empty in rudder.configFile. Default to '15 s'."
        )
        Duration(15, TimeUnit.SECONDS)
    }
  }
  val RUDDER_GROUP_OWNER_CONFIG_REPO:         String   = {
    try {
      config.getString("rudder.config.repo.new.file.group.owner")
    } catch {
      case ex: Exception =>
        ApplicationLogger.info(
          "Property 'rudder.config.repo.new.file.group.owner' is absent or empty in rudder.configFile. Default to 'rudder'."
        )
        "rudder"
    }
  }
  val RUDDER_GROUP_OWNER_GENERATED_POLICIES:  String   = {
    try {
      config.getString("rudder.generated.policies.group.owner")
    } catch {
      case ex: Exception =>
        ApplicationLogger.info(
          "Property 'rudder.generated.policies.group.owner' is absent or empty in rudder.configFile. Default to 'rudder-policy-reader'."
        )
        "rudder-policy-reader"
    }
  }

  val RUDDER_RELAY_API: String = config.getString("rudder.server.relay.api")

  val RUDDER_SERVER_HSTS: Boolean = {
    try {
      config.getBoolean("rudder.server.hsts")
    } catch {
      // by default, if property is missing
      case ex: ConfigException => false
    }
  }

  val RUDDER_SERVER_HSTS_SUBDOMAINS: Boolean = {
    try {
      config.getBoolean("rudder.server.hstsIncludeSubDomains")
    } catch {
      // by default, if property is missing
      case ex: ConfigException => false
    }
  }

  val RUDDER_RELAY_RELOAD: String = {
    try {
      config.getString("rudder.relayd.reload")
    } catch {
      // by default, if property is missing
      case ex: ConfigException => "/opt/rudder/bin/rudder relay reload -p"
    }
  }

  // The base directory for hooks. I'm not sure it needs to be configurable
  // as we only use it in generation.
  val HOOKS_D                     = "/opt/rudder/etc/hooks.d"
  val UPDATED_NODE_IDS_PATH       = "/var/rudder/policy-generation-info/last-updated-nodeids"
  val GENERATION_FAILURE_MSG_PATH = "/var/rudder/policy-generation-info/last-failure-message"
  /*
   * This is a parameter for compatibility mode for Rudder 5.0.
   * It should be removed in 5.1 and up.
   */
  val UPDATED_NODE_IDS_COMPABILITY: Option[Boolean] = {
    try {
      Some(config.getBoolean("rudder.hooks.policy-generation-finished.nodeids.compability"))
    } catch {
      case ex: ConfigException => None
    }
  }

  val HOOKS_IGNORE_SUFFIXES: List[String] = RudderProperties.splitProperty(config.getString("rudder.hooks.ignore-suffixes"))

  val logentries                  = "logentries.xml"
  val prettyPrinter               = new RudderPrettyPrinter(Int.MaxValue, 2)
  val userLibraryDirectoryName    = "directives"
  val groupLibraryDirectoryName   = "groups"
  val rulesDirectoryName          = "rules"
  val ruleCategoriesDirectoryName = "ruleCategories"
  val parametersDirectoryName     = "parameters"

  // properties from version.properties file,
  val (
    rudderMajorVersion,
    rudderFullVersion,
    currentYear,
    builtTimestamp
  ) = {
    val p = new java.util.Properties
    p.load(this.getClass.getClassLoader.getResourceAsStream("version.properties"))
    (
      p.getProperty("rudder-major-version"),
      p.getProperty("rudder-full-version"),
      p.getProperty("current-year"),
      p.getProperty("build-timestamp")
    )
  }

  val LDIF_TRACELOG_ROOT_DIR: String = {
    try {
      config.getString("ldif.tracelog.rootdir")
    } catch {
      case ex: ConfigException => "/var/rudder/inventories/debug"
    }
  }

  // don't parse some elements in inventories: processes
  val INVENTORIES_IGNORE_PROCESSES:                   Boolean = {
    try {
      config.getBoolean("inventory.parse.ignore.processes")
    } catch {
      case ex: ConfigException => false
    }
  }
  // the limit above which processes need an individual LDAP write request
  val INVENTORIES_THRESHOLD_PROCESSES_ISOLATED_WRITE: Int     = {
    try {
      config.getInt("inventory.threshold.processes.isolatedWrite")
    } catch {
      case ex: ConfigException => 1
    }
  }

  // the number of inventories parsed and saved in parallel.
  // That number should be small, LDAP doesn't like lots of write
  // Minimum 1, 1x mean "0.5x number of cores"
  val MAX_PARSE_PARALLEL: String = {
    try {
      config.getString("inventory.parse.parallelization")
    } catch {
      case ex: ConfigException => "2"
    }
  }

  val INVENTORY_ROOT_DIR: String = {
    try {
      config.getString("inventories.root.directory")
    } catch {
      case ex: ConfigException => "/var/rudder/inventories"
    }
  }

  val INVENTORY_DIR_INCOMING: String = INVENTORY_ROOT_DIR + "/incoming"
  val INVENTORY_DIR_FAILED:   String = INVENTORY_ROOT_DIR + "/failed"
  val INVENTORY_DIR_RECEIVED: String = INVENTORY_ROOT_DIR + "/received"
  val INVENTORY_DIR_UPDATE:   String = INVENTORY_ROOT_DIR + "/accepted-nodes-updates"

  val WATCHER_ENABLE: Boolean = {
    try {
      config.getBoolean("inventories.watcher.enable")
    } catch {
      case ex: ConfigException => true
    }
  }

  val WATCHER_GARBAGE_OLD_INVENTORIES_PERIOD: Duration = {
    try {
      Duration.fromScala(
        scala.concurrent.duration.Duration.apply(
          config.getString(
            "inventories.watcher.period.garbage.old"
          )
        )
      )
    } catch {
      case ex: Exception => 5.minutes
    }
  }

  val WATCHER_DELETE_OLD_INVENTORIES_AGE: Duration = {
    try {
      Duration.fromScala(
        scala.concurrent.duration.Duration.apply(config.getString("inventories.watcher.max.age.before.deletion"))
      )
    } catch {
      case _: Exception => 3.days
    }
  }

  val METRICS_NODES_DIRECTORY_GIT_ROOT = "/var/rudder/metrics/nodes"

  val METRICS_NODES_MIN_PERIOD: Duration = {
    try {
      Duration.fromScala(scala.concurrent.duration.Duration(config.getString("metrics.node.scheduler.period.min")))
    } catch {
      case ex: ConfigException       => // default
        15.minutes
      case ex: NumberFormatException =>
        ApplicationLogger.error(
          s"Error when reading key: 'metrics.node.scheduler.period.min', defaulting to 15min: ${ex.getMessage}"
        )
        15.minutes
    }
  }
  val METRICS_NODES_MAX_PERIOD: Duration = {
    try {
      Duration.fromScala(scala.concurrent.duration.Duration(config.getString("metrics.node.scheduler.period.max")))
    } catch {
      case ex: ConfigException       => // default
        4.hours
      case ex: NumberFormatException =>
        ApplicationLogger.error(
          s"Error when reading key: 'metrics.node.scheduler.period.max', defaulting to 4h: ${ex.getMessage}"
        )
        4.hours
    }
  }
  if (METRICS_NODES_MAX_PERIOD <= METRICS_NODES_MIN_PERIOD) {
    throw new IllegalArgumentException(
      s"Value for 'metrics.node.scheduler.period.max' (${METRICS_NODES_MAX_PERIOD.render}) must " +
      s"be bigger than for 'metrics.node.scheduler.period.max' (${METRICS_NODES_MIN_PERIOD.render})"
    )
  }

  val RUDDER_HEALTHCHECK_PERIOD: Duration = {
    try {
      Duration.fromScala(scala.concurrent.duration.Duration(config.getString("metrics.healthcheck.scheduler.period")))
    } catch {
      case ex: ConfigException       =>
        ApplicationLogger.info(
          "Property 'metrics.healthcheck.scheduler.period' is absent or empty in rudder.configFile. Default to 6 hours."
        )
        6.hours
      case ex: NumberFormatException =>
        ApplicationLogger.error(
          s"Error when reading key: 'metrics.node.scheduler.period.max', defaulting to 6 hours: ${ex.getMessage}"
        )
        6.hours
    }
  }

  // Store it an a Box as it's only used in Lift
  val AUTH_IDLE_TIMEOUT: Box[Duration] = {
    try {
      val timeout = config.getString("rudder.auth.idle-timeout")
      if (timeout.isEmpty) {
        Empty
      } else {
        Full(Duration.fromScala(scala.concurrent.duration.Duration.apply(timeout)))
      }
    } catch {
      case ex: Exception => Full(30.minutes)
    }
  }

  val RUDDERC_CMD: String = {
    try {
      config.getString("rudder.technique.compiler.rudderc.cmd")
    } catch {
      case ex: ConfigException => "/opt/rudder/bin/rudderc"
    }
  }

  // Comes with the rudder-server packages
  val GENERIC_METHODS_SYSTEM_LIB: String = {
    try {
      config.getString("rudder.technique.methods.systemLib")
    } catch {
      case ex: ConfigException => "/usr/share/ncf/tree/30_generic_methods"
    }
  }

  // User-defined methods + plugin methods (including windows)
  val GENERIC_METHODS_LOCAL_LIB: String = {
    try {
      config.getString("rudder.technique.methods.localLib")
    } catch {
      case ex: ConfigException => "/var/rudder/configuration-repository/ncf/30_generic_methods"
    }
  }

  /*
   * inventory accept/refuse history information clean-up.
   * These properties manage how long we keep inventory that we store when a node is accepted.
   * There is:
   * - one absolute time: duration we keep info even if the node is still present in rudder.
   * - a time after deletion: how many time we keep the inventory info after node was refused / deleted.
   */

  // how long we keep accept/refuse inventory (even if the node is still present). O means "forever if the node is node deleted"
  val KEEP_ACCEPTATION_NODE_FACT_DURATION: Duration = {
    val configKey = "rudder.inventories.pendingChoiceHistoryCleanupLatency.acceptedNode"
    try {
      Duration.fromScala(
        scala.concurrent.duration.Duration(config.getString(configKey))
      )
    } catch {
      case ex: ConfigException       => 0.days // forever
      case ex: NumberFormatException =>
        throw InitConfigValueError(
          configKey,
          "value is not formatted as a long digit and time unit (ms, s, m, h, d), example: 5 days or 5d. Leave it empty to keep forever",
          Some(ex)
        )
    }
  }

  /*
   * Duration for which a node which was refused/deleted will have its nodefact
   * available (and so viewable in the history tab of pending node).
   * 0 means "delete immediately when node is deleted or refused"
   */
  val KEEP_DELETED_NODE_FACT_DURATION: Duration = {
    val configKey = "rudder.inventories.pendingChoiceHistoryCleanupLatency.deletedNode"
    try {
      Duration.fromScala(
        scala.concurrent.duration.Duration(
          config.getString(configKey)
        )
      )
    } catch {
      case ex: ConfigException       => 30.days
      case ex: NumberFormatException =>
        throw InitConfigValueError(
          configKey,
          "value is not formatted as a long digit and time unit (ms, s, m, h, d), example: 5 days or 5d. Leave it empty to keep forever",
          Some(ex)
        )
    }
  }

  // user clean-up
  val RUDDER_USERS_CLEAN_CRON:               Option[CronExpr] = (
    try {
      config.getString("rudder.users.cleanup.cron")
    } catch {
      // missing key, perhaps due to migration, use default
      case ex: Exception => {
        val default = "0 17 1 * * ?"
        logger.info(s"`rudder.users.cleanup.cron` property is absent, using default schedule: ${default}")
        default
      }
    }
  ).toOptCron match {
    case Left(err)  =>
      logger.error(
        s"Error when parsing cron for 'rudder.users.cleanup.cron', it will be disabled: ${err.fullMsg}"
      )
      None
    case Right(opt) => opt
  }
  val RUDDER_USERS_CLEAN_LAST_LOGIN_DISABLE: Duration         =
    parseDuration("rudder.users.cleanup.account.disableAfterLastLogin", 90.days)
  val RUDDER_USERS_CLEAN_LAST_LOGIN_DELETE:  Duration         =
    parseDuration("rudder.users.cleanup.account.deleteAfterLastLogin", 120.days)
  val RUDDER_USERS_CLEAN_DELETED_PURGE:      Duration         = parseDuration("rudder.users.cleanup.purgeDeletedAfter", 30.days)
  val RUDDER_USERS_CLEAN_SESSIONS_PURGE:     Duration         = parseDuration("rudder.users.cleanup.sessions.purgeAfter", 30.days)

  def parseDuration(propName: String, default: Duration): Duration = {
    try {
      val configValue = config.getString(propName)
      configValue.toLowerCase match {
        case "never" => Duration.Infinity
        case _       => Duration.fromScala(scala.concurrent.duration.Duration(configValue))
      }
    } catch {
      case ex: ConfigException       => // default
        default
      case ex: NumberFormatException =>
        ApplicationLogger.error(
          s"Error when reading key: '${propName}', defaulting to ${default}: ${ex.getMessage}"
        )
        default
    }
  }

}

/**
 * Static initialization of Rudder services.
 * This is not a cake-pattern, just a plain object with load of lazy vals.
 */
object RudderConfig extends Loggable {

  ApplicationLogger.info(
    s"Starting Rudder ${RudderParsedProperties.rudderFullVersion} web application [build timestamp: ${RudderParsedProperties.builtTimestamp}]"
  )

  // For compatibility. We keep properties that we accessed by other services.
  // They should be class parameters.
  def rudderFullVersion                            = RudderParsedProperties.rudderFullVersion
  def RUDDER_SERVER_HSTS                           = RudderParsedProperties.RUDDER_SERVER_HSTS
  def RUDDER_SERVER_HSTS_SUBDOMAINS                = RudderParsedProperties.RUDDER_SERVER_HSTS_SUBDOMAINS
  def AUTH_IDLE_TIMEOUT                            = RudderParsedProperties.AUTH_IDLE_TIMEOUT
  def WATCHER_ENABLE                               = RudderParsedProperties.WATCHER_ENABLE
  def RUDDER_BATCH_DYNGROUP_UPDATEINTERVAL         = RudderParsedProperties.RUDDER_BATCH_DYNGROUP_UPDATEINTERVAL
  def RUDDER_GIT_ROOT_CONFIG_REPO                  = RudderParsedProperties.RUDDER_GIT_ROOT_CONFIG_REPO
  def RUDDER_BCRYPT_COST                           = RudderParsedProperties.RUDDER_BCRYPT_COST
  def RUDDER_BATCH_TECHNIQUELIBRARY_UPDATEINTERVAL = RudderParsedProperties.RUDDER_BATCH_TECHNIQUELIBRARY_UPDATEINTERVAL

  //
  // Theses services can be called from the outer world
  // They must be typed with there abstract interface, as
  // such service must not expose implementation details
  //

  // we need that to be the first thing, and take care of Exception so that the error is
  // human understandable when the directory is not up
  val rci: RudderServiceApi = RudderConfigInit.init()

  val ApiVersions:                         List[ApiVersion]                           = rci.apiVersions
  val acceptedNodeQueryProcessor:          QueryProcessor                             = rci.acceptedNodeQueryProcessor
  val acceptedNodesDit:                    InventoryDit                               = rci.acceptedNodesDit
  val agentRegister:                       AgentRegister                              = rci.agentRegister
  val aggregateReportScheduler:            FindNewReportsExecution                    = rci.aggregateReportScheduler
  val apiAuthorizationLevelService:        DefaultApiAuthorizationLevel               = rci.apiAuthorizationLevelService
  val apiDispatcher:                       RudderEndpointDispatcher                   = rci.apiDispatcher
  val asyncComplianceService:              AsyncComplianceService                     = rci.asyncComplianceService
  val asyncDeploymentAgent:                AsyncDeploymentActor                       = rci.asyncDeploymentAgent
  val asyncWorkflowInfo:                   AsyncWorkflowInfo                          = rci.asyncWorkflowInfo
  val authenticationProviders:             AuthBackendProvidersManager                = rci.authenticationProviders
  val authorizationApiMapping:             ExtensibleAuthorizationApiMapping          = rci.authorizationApiMapping
  val automaticReportLogger:               AutomaticReportLogger                      = rci.automaticReportLogger
  val automaticReportsCleaning:            AutomaticReportsCleaning                   = rci.automaticReportsCleaning
  val campaignEventRepo:                   CampaignEventRepositoryImpl                = rci.campaignEventRepo
  val campaignSerializer:                  CampaignSerializer                         = rci.campaignSerializer
  val categoryHierarchyDisplayer:          CategoryHierarchyDisplayer                 = rci.categoryHierarchyDisplayer
  val changeRequestChangesSerialisation:   ChangeRequestChangesSerialisation          = rci.changeRequestChangesSerialisation
  val changeRequestChangesUnserialisation: ChangeRequestChangesUnserialisation        = rci.changeRequestChangesUnserialisation
  val changeRequestEventLogService:        ChangeRequestEventLogService               = rci.changeRequestEventLogService
  val checkTechniqueLibrary:               CheckTechniqueLibrary                      = rci.checkTechniqueLibrary
  val clearCacheService:                   ClearCacheService                          = rci.clearCacheService
  val cmdbQueryParser:                     CmdbQueryParser                            = rci.cmdbQueryParser
  val commitAndDeployChangeRequest:        CommitAndDeployChangeRequestService        = rci.commitAndDeployChangeRequest
  val complianceService:                   ComplianceAPIService                       = rci.complianceService
  val configService:                       ReadConfigService with UpdateConfigService = rci.configService
  val configurationRepository:             ConfigurationRepository                    = rci.configurationRepository
  val databaseManager:                     DatabaseManager                            = rci.databaseManager
  val debugScript:                         DebugInfoService                           = rci.debugScript
  val dependencyAndDeletionService:        DependencyAndDeletionService               = rci.dependencyAndDeletionService
  val deploymentService:                   PromiseGeneration_Hooks                    = rci.deploymentService
  val diffDisplayer:                       DiffDisplayer                              = rci.diffDisplayer
  val diffService:                         DiffService                                = rci.diffService
  val directiveEditorService:              DirectiveEditorService                     = rci.directiveEditorService
  val ditQueryData:                        DitQueryData                               = rci.ditQueryData
  val doobie:                              Doobie                                     = rci.doobie
  val dynGroupService:                     DynGroupService                            = rci.dynGroupService
  val eventListDisplayer:                  EventListDisplayer                         = rci.eventListDisplayer
  val eventLogApi:                         EventLogAPI                                = rci.eventLogApi
  val systemApiService:                    SystemApiService11                         = rci.systemApiService
  val eventLogDeploymentService:           EventLogDeploymentService                  = rci.eventLogDeploymentService
  val eventLogDetailsService:              EventLogDetailsService                     = rci.eventLogDetailsService
  val eventLogRepository:                  EventLogRepository                         = rci.eventLogRepository
  val findExpectedReportRepository:        FindExpectedReportRepository               = rci.findExpectedReportRepository
  val gitModificationRepository:           GitModificationRepository                  = rci.gitModificationRepository
  val gitRepo:                             GitRepositoryProvider                      = rci.gitRepo
  val gitRevisionProvider:                 GitRevisionProvider                        = rci.gitRevisionProvider
  val healthcheckNotificationService:      HealthcheckNotificationService             = rci.healthcheckNotificationService
  val historizeNodeCountBatch:             IOResult[Unit]                             = rci.historizeNodeCountBatch
  val interpolationCompiler:               InterpolatedValueCompilerImpl              = rci.interpolationCompiler
  val inventoryEventLogService:            InventoryEventLogService                   = rci.inventoryEventLogService
  val inventoryHistoryJdbcRepository:      InventoryHistoryJdbcRepository             = rci.inventoryHistoryJdbcRepository
  val inventoryWatcher:                    InventoryFileWatcher                       = rci.inventoryWatcher
  val itemArchiveManager:                  ItemArchiveManager                         = rci.itemArchiveManager
  val jsTreeUtilService:                   JsTreeUtilService                          = rci.jsTreeUtilService
  val jsonPluginDefinition:                ReadPluginPackageInfo                      = rci.jsonPluginDefinition
  val jsonReportsAnalyzer:                 JSONReportsAnalyser                        = rci.jsonReportsAnalyzer
  val linkUtil:                            LinkUtil                                   = rci.linkUtil
  val logDisplayer:                        LogDisplayer                               = rci.logDisplayer
  val mainCampaignService:                 MainCampaignService                        = rci.mainCampaignService
  val ncfTechniqueReader:                  ncf.EditorTechniqueReader                  = rci.ncfTechniqueReader
  val newNodeManager:                      NewNodeManager                             = rci.newNodeManager
  val nodeDit:                             NodeDit                                    = rci.nodeDit
  val nodeFactRepository:                  NodeFactRepository                         = rci.nodeFactRepository
  val nodeGrid:                            NodeGrid                                   = rci.nodeGrid
  val nodeInfoService:                     NodeInfoService                            = rci.nodeInfoService
  val pendingNodeCheckGroup:               CheckPendingNodeInDynGroups                = rci.pendingNodeCheckGroup
  val pendingNodesDit:                     InventoryDit                               = rci.pendingNodesDit
  val personIdentService:                  PersonIdentService                         = rci.personIdentService
  val pluginSettingsService:               PluginSettingsService                      = rci.pluginSettingsService
  val policyGenerationBootGuard:           zio.Promise[Nothing, Unit]                 = rci.policyGenerationBootGuard
  val policyServerManagementService:       PolicyServerManagementService              = rci.policyServerManagementService
  val propertyEngineService:               PropertyEngineService                      = rci.propertyEngineService
  val propertiesRepository:                PropertiesRepository                       = rci.propertiesRepository
  val propertiesService:                   NodePropertiesService                      = rci.propertiesService
  val purgeDeletedInventories:             PurgeDeletedInventories                    = rci.purgeDeletedInventories
  val purgeUnreferencedSoftwares:          PurgeUnreferencedSoftwares                 = rci.purgeUnreferencedSoftwares
  val readOnlySoftwareDAO:                 ReadOnlySoftwareDAO                        = rci.readOnlySoftwareDAO
  val recentChangesService:                NodeChangesService                         = rci.recentChangesService
  val removeNodeService:                   RemoveNodeService                          = rci.removeNodeService
  val reportDisplayer:                     ReportDisplayer                            = rci.reportDisplayer
  val reportingService:                    ReportingService                           = rci.reportingService
  val reportsRepository:                   ReportsRepository                          = rci.reportsRepository
  val restApiAccounts:                     RestApiAccounts                            = rci.restApiAccounts
  val restCompletion:                      RestCompletion                             = rci.restCompletion
  val restDataSerializer:                  RestDataSerializer                         = rci.restDataSerializer
  val restExtractorService:                RestExtractorService                       = rci.restExtractorService
  val restQuicksearch:                     RestQuicksearch                            = rci.restQuicksearch
  val roleApiMapping:                      RoleApiMapping                             = rci.roleApiMapping
  val roAgentRunsRepository:               RoReportsExecutionRepository               = rci.roAgentRunsRepository
  val roApiAccountRepository:              RoApiAccountRepository                     = rci.roApiAccountRepository
  val roDirectiveRepository:               RoDirectiveRepository                      = rci.roDirectiveRepository
  val roLDAPConnectionProvider:            LDAPConnectionProvider[RoLDAPConnection]   = rci.roLDAPConnectionProvider
  val roLDAPParameterRepository:           RoLDAPParameterRepository                  = rci.roLDAPParameterRepository
  val woLDAPParameterRepository:           WoLDAPParameterRepository                  = rci.woLDAPParameterRepository
  val roNodeGroupRepository:               RoNodeGroupRepository                      = rci.roNodeGroupRepository
  val roParameterService:                  RoParameterService                         = rci.roParameterService
  val roRuleCategoryRepository:            RoRuleCategoryRepository                   = rci.roRuleCategoryRepository
  val roRuleRepository:                    RoRuleRepository                           = rci.roRuleRepository
  val rudderApi:                           LiftHandler                                = rci.rudderApi
  val rudderDit:                           RudderDit                                  = rci.rudderDit
  val rudderUserListProvider:              FileUserDetailListProvider                 = rci.rudderUserListProvider
  val ruleApplicationStatus:               RuleApplicationStatusService               = rci.ruleApplicationStatus
  val ruleCategoryService:                 RuleCategoryService                        = rci.ruleCategoryService
  val rwLdap:                              LDAPConnectionProvider[RwLDAPConnection]   = rci.rwLdap
  val secretEventLogService:               SecretEventLogService                      = rci.secretEventLogService
  val sharedFileApi:                       SharedFilesAPI                             = rci.sharedFileApi
  val snippetExtensionRegister:            SnippetExtensionRegister                   = rci.snippetExtensionRegister
  val srvGrid:                             SrvGrid                                    = rci.srvGrid
  val stringUuidGenerator:                 StringUuidGenerator                        = rci.stringUuidGenerator
  val techniqueRepository:                 TechniqueRepository                        = rci.techniqueRepository
  val tenantService:                       TenantService                              = rci.tenantService
  val tokenGenerator:                      TokenGeneratorImpl                         = rci.tokenGenerator
  val updateDynamicGroups:                 UpdateDynamicGroups                        = rci.updateDynamicGroups
  val updateDynamicGroupsService:          DynGroupUpdaterService                     = rci.updateDynamicGroupsService
  val updateTechniqueLibrary:              UpdateTechniqueLibrary                     = rci.updateTechniqueLibrary
  val userPropertyService:                 UserPropertyService                        = rci.userPropertyService
  val userRepository:                      UserRepository                             = rci.userRepository
  val userService:                         UserService                                = rci.userService
  val woApiAccountRepository:              WoApiAccountRepository                     = rci.woApiAccountRepository
  val woDirectiveRepository:               WoDirectiveRepository                      = rci.woDirectiveRepository
  val woNodeGroupRepository:               WoNodeGroupRepository                      = rci.woNodeGroupRepository
  val woNodeRepository:                    WoNodeRepository                           = rci.woNodeRepository
  val woRuleCategoryRepository:            WoRuleCategoryRepository                   = rci.woRuleCategoryRepository
  val woRuleRepository:                    WoRuleRepository                           = rci.woRuleRepository
  val workflowEventLogService:             WorkflowEventLogService                    = rci.workflowEventLogService
  val workflowLevelService:                DefaultWorkflowLevel                       = rci.workflowLevelService

  /**
   * A method to call to force initialisation of all object and services.
   * This is a good place to check boottime things, and throws
   * "application broken - can not start" exception
   *
   * Important: if that method is not called, RudderConfig will be
   * lazy and will only be initialised on the first call to one
   * of its (public) methods.
   */
  def init(): IO[SystemError, Unit] = {

    IOResult.attempt {

      RudderParsedProperties.logRudderParsedProperties()
      ////////// bootstraps checks //////////
      // they must be out of Lift boot() because that method
      // is encapsulated in a try/catch ( see net.liftweb.http.provider.HTTPProvider.bootLift )
      rci.allBootstrapChecks.checks()
    }
  }

  def postPluginInitActions: Unit = {
    // todo: scheduler interval should be a property
    ZioRuntime.unsafeRun(
      ZIO.collectAllParDiscard(
        List(
          jsonReportsAnalyzer.start(5.seconds).forkDaemon.provideLayer(ZioRuntime.layers),
          MainCampaignService.start(mainCampaignService),
          rci.scoreService.clean()
        )
      )
    )
  }

}

/*
 * A case class holder used to transfer services from the init method in RudderConfigInit
 * to RudderConfig
 */
case class RudderServiceApi(
    roLDAPConnectionProvider:            LDAPConnectionProvider[RoLDAPConnection],
    pendingNodesDit:                     InventoryDit,
    acceptedNodesDit:                    InventoryDit,
    nodeDit:                             NodeDit,
    rudderDit:                           RudderDit,
    roRuleRepository:                    RoRuleRepository,
    woRuleRepository:                    WoRuleRepository,
    woNodeRepository:                    WoNodeRepository,
    roNodeGroupRepository:               RoNodeGroupRepository,
    woNodeGroupRepository:               WoNodeGroupRepository,
    techniqueRepository:                 TechniqueRepository,
    updateTechniqueLibrary:              UpdateTechniqueLibrary,
    roDirectiveRepository:               RoDirectiveRepository,
    woDirectiveRepository:               WoDirectiveRepository,
    readOnlySoftwareDAO:                 ReadOnlySoftwareDAO,
    eventLogRepository:                  EventLogRepository,
    eventLogDetailsService:              EventLogDetailsService,
    reportingService:                    ReportingService,
    complianceService:                   ComplianceAPIService,
    asyncComplianceService:              AsyncComplianceService,
    debugScript:                         DebugInfoService,
    cmdbQueryParser:                     CmdbQueryParser,
    inventoryHistoryJdbcRepository:      InventoryHistoryJdbcRepository,
    inventoryEventLogService:            InventoryEventLogService,
    ruleApplicationStatus:               RuleApplicationStatusService,
    propertyEngineService:               PropertyEngineService,
    newNodeManager:                      NewNodeManager,
    nodeGrid:                            NodeGrid,
    jsTreeUtilService:                   JsTreeUtilService,
    directiveEditorService:              DirectiveEditorService,
    userPropertyService:                 UserPropertyService,
    eventListDisplayer:                  EventListDisplayer,
    asyncDeploymentAgent:                AsyncDeploymentActor,
    policyServerManagementService:       PolicyServerManagementService,
    updateDynamicGroupsService:          DynGroupUpdaterService,
    updateDynamicGroups:                 UpdateDynamicGroups,
    purgeDeletedInventories:             PurgeDeletedInventories,
    purgeUnreferencedSoftwares:          PurgeUnreferencedSoftwares,
    databaseManager:                     DatabaseManager,
    automaticReportsCleaning:            AutomaticReportsCleaning,
    checkTechniqueLibrary:               CheckTechniqueLibrary,
    automaticReportLogger:               AutomaticReportLogger,
    removeNodeService:                   RemoveNodeService,
    nodeInfoService:                     NodeInfoService,
    reportDisplayer:                     ReportDisplayer,
    dependencyAndDeletionService:        DependencyAndDeletionService,
    itemArchiveManager:                  ItemArchiveManager,
    personIdentService:                  PersonIdentService,
    gitRevisionProvider:                 GitRevisionProvider,
    logDisplayer:                        LogDisplayer,
    acceptedNodeQueryProcessor:          QueryProcessor,
    categoryHierarchyDisplayer:          CategoryHierarchyDisplayer,
    dynGroupService:                     DynGroupService,
    ditQueryData:                        DitQueryData,
    reportsRepository:                   ReportsRepository,
    eventLogDeploymentService:           EventLogDeploymentService,
    srvGrid:                             SrvGrid,
    findExpectedReportRepository:        FindExpectedReportRepository,
    roApiAccountRepository:              RoApiAccountRepository,
    woApiAccountRepository:              WoApiAccountRepository,
    roAgentRunsRepository:               RoReportsExecutionRepository,
    pendingNodeCheckGroup:               CheckPendingNodeInDynGroups,
    allBootstrapChecks:                  BootstrapChecks,
    authenticationProviders:             AuthBackendProvidersManager,
    rudderUserListProvider:              FileUserDetailListProvider,
    restApiAccounts:                     RestApiAccounts,
    restQuicksearch:                     RestQuicksearch,
    restCompletion:                      RestCompletion,
    sharedFileApi:                       SharedFilesAPI,
    eventLogApi:                         EventLogAPI,
    systemApiService:                    SystemApiService11,
    stringUuidGenerator:                 StringUuidGenerator,
    inventoryWatcher:                    InventoryFileWatcher,
    configService:                       ReadConfigService with UpdateConfigService,
    historizeNodeCountBatch:             IOResult[Unit],
    policyGenerationBootGuard:           zio.Promise[Nothing, Unit],
    healthcheckNotificationService:      HealthcheckNotificationService,
    jsonPluginDefinition:                ReadPluginPackageInfo,
    pluginSettingsService:               PluginSettingsService,
    rudderApi:                           LiftHandler,
    authorizationApiMapping:             ExtensibleAuthorizationApiMapping,
    roleApiMapping:                      RoleApiMapping,
    roRuleCategoryRepository:            RoRuleCategoryRepository,
    woRuleCategoryRepository:            WoRuleCategoryRepository,
    workflowLevelService:                DefaultWorkflowLevel,
    ncfTechniqueReader:                  EditorTechniqueReader,
    recentChangesService:                NodeChangesService,
    ruleCategoryService:                 RuleCategoryService,
    restExtractorService:                RestExtractorService,
    snippetExtensionRegister:            SnippetExtensionRegister,
    clearCacheService:                   ClearCacheService,
    linkUtil:                            LinkUtil,
    userRepository:                      UserRepository,
    userService:                         UserService,
    apiVersions:                         List[ApiVersion],
    apiDispatcher:                       RudderEndpointDispatcher,
    configurationRepository:             ConfigurationRepository,
    roParameterService:                  RoParameterService,
    agentRegister:                       AgentRegister,
    asyncWorkflowInfo:                   AsyncWorkflowInfo,
    commitAndDeployChangeRequest:        CommitAndDeployChangeRequestService,
    doobie:                              Doobie,
    restDataSerializer:                  RestDataSerializer,
    workflowEventLogService:             WorkflowEventLogService,
    changeRequestEventLogService:        ChangeRequestEventLogService,
    changeRequestChangesUnserialisation: ChangeRequestChangesUnserialisation,
    diffService:                         DiffService,
    diffDisplayer:                       DiffDisplayer,
    rwLdap:                              LDAPConnectionProvider[RwLDAPConnection],
    apiAuthorizationLevelService:        DefaultApiAuthorizationLevel,
    tokenGenerator:                      TokenGeneratorImpl,
    roLDAPParameterRepository:           RoLDAPParameterRepository,
    woLDAPParameterRepository:           WoLDAPParameterRepository,
    interpolationCompiler:               InterpolatedValueCompilerImpl,
    deploymentService:                   PromiseGeneration_Hooks,
    campaignEventRepo:                   CampaignEventRepositoryImpl,
    mainCampaignService:                 MainCampaignService,
    campaignSerializer:                  CampaignSerializer,
    jsonReportsAnalyzer:                 JSONReportsAnalyser,
    aggregateReportScheduler:            FindNewReportsExecution,
    secretEventLogService:               SecretEventLogService,
    changeRequestChangesSerialisation:   ChangeRequestChangesSerialisation,
    gitRepo:                             GitRepositoryProvider,
    gitModificationRepository:           GitModificationRepository,
    inventorySaver:                      NodeFactInventorySaver,
    inventoryDitService:                 InventoryDitService,
    nodeFactRepository:                  NodeFactRepository,
    scoreServiceManager:                 ScoreServiceManager,
    scoreService:                        ScoreService,
    tenantService:                       TenantService,
    computeNodeStatusReportService:      ComputeNodeStatusReportService & HasNodeStatusReportUpdateHook,
    scoreRepository:                     ScoreRepository,
    propertiesRepository:                PropertiesRepository,
    propertiesService:                   NodePropertiesService
)

/*
 * This object is in charge of class instantiation in a method to avoid dead lock.
 * See: https://issues.rudder.io/issues/22645
 */
object RudderConfigInit {
  import RudderParsedProperties.*

  /**
   * Catch all exception during initialization that would prevent initialization.
   * All exception are catched and will stop the application on boot.
   *
   * Throwing this is more transparent, otherwise the raw error could be unclear
   */
  sealed abstract class InitError(val msg: String, val cause: Option[Throwable])
      extends Throwable(msg, cause.orNull, false, false)

  final case class InitConfigValueError(configKey: String, errMsg: String, override val cause: Option[Throwable])
      extends InitError(
        s"Config value error for '$configKey': $errMsg",
        cause
      )

  def init(): RudderServiceApi = {

    // a buffer to store (init) effects that need to be run before end of init, and we want to
    // have only one "runNow" for them
    val deferredEffects: scala.collection.mutable.Buffer[IOResult[?]] = scala.collection.mutable.Buffer()

    // test connection is up and try to make an human understandable error message.
    ApplicationLogger.debug(s"Test if LDAP connection is active")

    lazy val writeAllAgentSpecificFiles = new WriteAllAgentSpecificFiles(agentRegister)

    // all cache that need to be cleared are stored here
    lazy val clearableCache: Seq[CachedRepository] = Seq(
      cachedAgentRunRepository,
      recentChangesService
    )

    lazy val pluginSettingsService = new FilePluginSettingsService(
      root / "opt" / "rudder" / "etc" / "rudder-pkg" / "rudder-pkg.conf",
      configService.rudder_setup_done().chainError("Could not get 'setup done' property"),
      (done: Boolean) => configService.set_rudder_setup_done(value = done).chainError("Could not get 'setup done' property")
    )

    /////////////////////////////////////////////////
    ////////// pluggable service providers //////////
    /////////////////////////////////////////////////

    /*
     * Pluggable service:
     * - Rudder Agent (agent type, agent os)
     * - API ACL
     * - Change Validation workflow
     * - User authentication backends
     * - User authorization capabilities
     */
    // Pluggable agent register
    lazy val agentRegister = new AgentRegister()

    // Plugin input interface to
    lazy val apiAuthorizationLevelService = new DefaultApiAuthorizationLevel(LiftApiProcessingLogger)

    // Plugin input interface for alternative workflow
    lazy val workflowLevelService = new DefaultWorkflowLevel(
      new NoWorkflowServiceImpl(
        commitAndDeployChangeRequest
      )
    )

    // Plugin input interface for alternative authentication providers
    lazy val authenticationProviders = new AuthBackendProvidersManager()

    // Plugin input interface for Authorization for API
    lazy val authorizationApiMapping = new ExtensibleAuthorizationApiMapping(AuthorizationApiMapping.Core :: Nil)

    ////////// end pluggable service providers //////////

    lazy val roleApiMapping = new RoleApiMapping(authorizationApiMapping)

    lazy val passwordEncoderDispatcher = new PasswordEncoderDispatcher(RUDDER_BCRYPT_COST)

    // rudder user list
    lazy val rudderUserListProvider: FileUserDetailListProvider = {
      UserFileProcessing.getUserResourceFile().either.runNow match {
        case Right(resource) =>
          new FileUserDetailListProvider(roleApiMapping, resource, passwordEncoderDispatcher)
        case Left(err)       =>
          ApplicationLogger.error(err.fullMsg)
          // make the application not available
          throw new jakarta.servlet.UnavailableException(s"Error when trying to parse Rudder users file, aborting.")
      }
    }

    lazy val roRuleCategoryRepository: RoRuleCategoryRepository = roLDAPRuleCategoryRepository
    lazy val ruleCategoryService:      RuleCategoryService      = new RuleCategoryService()
    lazy val woRuleCategoryRepository: WoRuleCategoryRepository = woLDAPRuleCategoryRepository

    lazy val changeRequestEventLogService: ChangeRequestEventLogService = new ChangeRequestEventLogServiceImpl(eventLogRepository)
    lazy val secretEventLogService:        SecretEventLogService        = new SecretEventLogServiceImpl(eventLogRepository)

    lazy val xmlSerializer = XmlSerializerImpl(
      ruleSerialisation,
      directiveSerialisation,
      nodeGroupSerialisation,
      globalParameterSerialisation,
      ruleCategorySerialisation
    )

    lazy val xmlUnserializer         = XmlUnserializerImpl(
      ruleUnserialisation,
      directiveUnserialisation,
      nodeGroupUnserialisation,
      globalParameterUnserialisation,
      ruleCategoryUnserialisation
    )
    lazy val workflowEventLogService = new WorkflowEventLogServiceImpl(eventLogRepository, uuidGen)
    lazy val diffService: DiffService = new DiffServiceImpl()
    lazy val diffDisplayer = new DiffDisplayer(linkUtil)
    lazy val commitAndDeployChangeRequest: CommitAndDeployChangeRequestService = {
      new CommitAndDeployChangeRequestServiceImpl(
        uuidGen,
        roDirectiveRepository,
        woDirectiveRepository,
        roNodeGroupRepository,
        woNodeGroupRepository,
        roRuleRepository,
        woRuleRepository,
        roLDAPParameterRepository,
        woLDAPParameterRepository,
        asyncDeploymentAgent,
        dependencyAndDeletionService,
        configService.rudder_workflow_enabled _,
        xmlSerializer,
        xmlUnserializer,
        sectionSpecParser,
        dynGroupUpdaterService
      )
    }

    lazy val roParameterService: RoParameterService = roParameterServiceImpl

    //////////////////////////////////////////////////////////////////////////////////////////
    ///////////////////////////////////////// REST ///////////////////////////////////////////
    //////////////////////////////////////////////////////////////////////////////////////////

    lazy val restExtractorService = {
      RestExtractorService(
        roRuleRepository,
        roDirectiveRepository,
        roNodeGroupRepository,
        techniqueRepository,
        queryParser,
        userPropertyService,
        workflowLevelService,
        stringUuidGenerator,
        typeParameterService
      )
    }

    lazy val zioJsonExtractor = new ZioJsonExtractor(queryParser)

    lazy val tokenGenerator = new TokenGeneratorImpl(32)

    implicit lazy val userService = new UserService {
      def getCurrentUser: AuthenticatedUser = CurrentUser
    }

    lazy val userRepository:   UserRepository = new JdbcUserRepository(doobie)
    // batch for cleaning users
    lazy val userCleanupBatch: CleanupUsers   = new CleanupUsers(
      userRepository,
      IOResult.attempt(rudderUserListProvider.authConfig.users.filter(!_._2.isAdmin).keys.toList),
      RUDDER_USERS_CLEAN_CRON,
      RUDDER_USERS_CLEAN_LAST_LOGIN_DISABLE,
      RUDDER_USERS_CLEAN_LAST_LOGIN_DELETE,
      RUDDER_USERS_CLEAN_DELETED_PURGE,
      RUDDER_USERS_CLEAN_SESSIONS_PURGE,
      List(DefaultAuthBackendProvider.FILE, DefaultAuthBackendProvider.ROOT_ADMIN)
    )

    lazy val ncfTechniqueReader = new EditorTechniqueReaderImpl(
      stringUuidGenerator,
      personIdentService,
      gitConfigRepo,
      prettyPrinter,
      gitModificationRepository,
      RUDDER_CHARSET.name,
      RUDDER_GROUP_OWNER_CONFIG_REPO,
      yamlTechniqueSerializer,
      typeParameterService,
      RUDDERC_CMD,
      GENERIC_METHODS_SYSTEM_LIB,
      GENERIC_METHODS_LOCAL_LIB
    )

    lazy val techniqueSerializer = new TechniqueSerializer(typeParameterService)

    lazy val yamlTechniqueSerializer = new YamlTechniqueSerializer(resourceFileService)

    lazy val linkUtil           = new LinkUtil(roRuleRepository, roNodeGroupRepository, roDirectiveRepository, nodeFactInfoService)
    // REST API
    lazy val restApiAccounts    = new RestApiAccounts(
      roApiAccountRepository,
      woApiAccountRepository,
      restExtractorService,
      tokenGenerator,
      uuidGen,
      userService,
      apiAuthorizationLevelService,
      tenantService
    )
    lazy val restDataSerializer = RestDataSerializerImpl(techniqueRepository, diffService)

    lazy val restQuicksearch = new RestQuicksearch(
      new FullQuickSearchService()(
        roLDAPConnectionProvider,
        nodeDit,
        acceptedNodesDit,
        rudderDit,
        roDirectiveRepository,
        nodeFactRepository,
        ncfTechniqueReader
      ),
      userService,
      linkUtil
    )
    lazy val restCompletion  = new RestCompletion(new RestCompletionService(roDirectiveRepository, roRuleRepository))

    lazy val ruleApiService2 = {
      new RuleApiService2(
        roRuleRepository,
        woRuleRepository,
        uuidGen,
        asyncDeploymentAgent,
        workflowLevelService,
        restExtractorService,
        restDataSerializer
      )
    }

    lazy val ruleApiService6  = {
      new RuleApiService6(
        roRuleCategoryRepository,
        roRuleRepository,
        woRuleCategoryRepository,
        restDataSerializer
      )
    }
    lazy val ruleApiService13 = {
      new RuleApiService14(
        roRuleRepository,
        woRuleRepository,
        configurationRepository,
        uuidGen,
        asyncDeploymentAgent,
        workflowLevelService,
        roRuleCategoryRepository,
        woRuleCategoryRepository,
        roDirectiveRepository,
        roNodeGroupRepository,
        nodeFactRepository,
        configService.rudder_global_policy_mode _,
        ruleApplicationStatus
      )
    }

    lazy val directiveApiService2 = {
      new DirectiveApiService2(
        roDirectiveRepository,
        woDirectiveRepository,
        uuidGen,
        asyncDeploymentAgent,
        workflowLevelService,
        restExtractorService,
        directiveEditorService,
        restDataSerializer,
        techniqueRepositoryImpl
      )
    }

    lazy val directiveApiService14 = {
      new DirectiveApiService14(
        roDirectiveRepository,
        configurationRepository,
        woDirectiveRepository,
        uuidGen,
        asyncDeploymentAgent,
        workflowLevelService,
        directiveEditorService,
        restDataSerializer,
        techniqueRepositoryImpl
      )
    }

    lazy val techniqueApiService6 = {
      new TechniqueAPIService6(
        roDirectiveRepository,
        restDataSerializer
      )
    }

    lazy val techniqueApiService14 = {
      new TechniqueAPIService14(
        roDirectiveRepository,
        gitParseTechniqueLibrary,
        ncfTechniqueReader,
        techniqueSerializer,
        restDataSerializer,
        techniqueCompiler
      )
    }

    lazy val groupApiService2 = {
      new GroupApiService2(
        roNodeGroupRepository,
        woNodeGroupRepository,
        uuidGen,
        asyncDeploymentAgent,
        workflowLevelService,
        restExtractorService,
        queryProcessor,
        restDataSerializer
      )
    }

    lazy val groupApiService6 = {
      new GroupApiService6(
        roNodeGroupRepository,
        woNodeGroupRepository,
        restDataSerializer
      )
    }

    lazy val groupApiService14 = {
      new GroupApiService14(
        nodeFactRepository,
        roNodeGroupRepository,
        woNodeGroupRepository,
        propertiesRepository,
        propertiesService,
        uuidGen,
        asyncDeploymentAgent,
        workflowLevelService,
        queryParser,
        queryProcessor,
        restDataSerializer
      )
    }

    lazy val nodeApiService = new NodeApiService(
      rwLdap,
      nodeFactRepository,
      propertiesRepository,
      roAgentRunsRepository,
      ldapEntityMapper,
      stringUuidGenerator,
      nodeDit,
      pendingNodesDit,
      acceptedNodesDit,
      newNodeManagerImpl,
      removeNodeServiceImpl,
      restExtractorService,
      reportingService,
      queryProcessor,
      inventoryQueryChecker,
      () => configService.rudder_global_policy_mode().toBox,
      RUDDER_RELAY_API,
      scoreService
    )

    lazy val parameterApiService2  = {
      new ParameterApiService2(
        roLDAPParameterRepository,
        woLDAPParameterRepository,
        uuidGen,
        workflowLevelService,
        restExtractorService,
        restDataSerializer
      )
    }
    lazy val parameterApiService14 = {
      new ParameterApiService14(
        roLDAPParameterRepository,
        woLDAPParameterRepository,
        uuidGen,
        workflowLevelService
      )
    }

    // System API

    lazy val clearCacheService = new ClearCacheServiceImpl(
      nodeConfigurationHashRepo,
      asyncDeploymentAgent,
      eventLogRepository,
      uuidGen,
      clearableCache
    )

    lazy val hookApiService = new HookApiService(HOOKS_D, HOOKS_IGNORE_SUFFIXES)

    lazy val systemApiService11 = new SystemApiService11(
      updateTechniqueLibrary,
      debugScript,
      clearCacheService,
      asyncDeploymentAgent,
      uuidGen,
      updateDynamicGroups,
      itemArchiveManager,
      personIdentService,
      gitConfigRepo
    )

    lazy val systemApiService13 = new SystemApiService13(
      healthcheckService,
      healthcheckNotificationService,
      restDataSerializer,
      deprecated.softwareService
    )

    lazy val ruleInternalApiService =
      new RuleInternalApiService(roRuleRepository, roNodeGroupRepository, roRuleCategoryRepository, nodeFactRepository)

    lazy val groupInternalApiService = new GroupInternalApiService(roNodeGroupRepository)

    lazy val complianceAPIService = new ComplianceAPIService(
      roRuleRepository,
      nodeFactRepository,
      roNodeGroupRepository,
      reportingService,
      roDirectiveRepository,
      globalComplianceModeService.getGlobalComplianceMode,
      configService.rudder_global_policy_mode()
    )

    lazy val techniqueArchiver = new TechniqueArchiverImpl(
      gitConfigRepo,
      prettyPrinter,
      gitModificationRepository,
      personIdentService,
      techniqueParser,
      techniqueCompiler,
      RUDDER_GROUP_OWNER_CONFIG_REPO
    )
    lazy val techniqueCompiler: TechniqueCompiler = new RuddercTechniqueCompiler(
      new RuddercServiceImpl(RUDDERC_CMD, 5.seconds),
      _.path,
      RUDDER_GIT_ROOT_CONFIG_REPO
    )

    lazy val techniqueCompilationStatusService: ReadEditorTechniqueCompilationResult = new TechniqueCompilationStatusService(
      ncfTechniqueReader,
      techniqueCompiler
    )

    lazy val techniqueCompilationCache: TechniqueCompilationStatusSyncService =
      TechniqueCompilationErrorsActorSync.make(asyncDeploymentAgent, techniqueCompilationStatusService).runNow

    lazy val ncfTechniqueWriter: TechniqueWriter = new TechniqueWriterImpl(
      techniqueArchiver,
      updateTechniqueLibrary,
      new DeleteEditorTechniqueImpl(
        techniqueArchiver,
        updateTechniqueLibrary,
        roDirectiveRepository,
        woDirectiveRepository,
        techniqueRepository,
        workflowLevelService,
        RUDDER_GIT_ROOT_CONFIG_REPO
      ),
      techniqueCompiler,
      techniqueCompilationCache,
      RUDDER_GIT_ROOT_CONFIG_REPO
    )

    lazy val pipelinedInventoryParser: InventoryParser = {
      val fusionReportParser = {
        new FusionInventoryParser(
          uuidGen,
          rootParsingExtensions = Nil,
          contentParsingExtensions = Nil,
          ignoreProcesses = INVENTORIES_IGNORE_PROCESSES
        )
      }

      new DefaultInventoryParser(
        fusionReportParser,
        Seq(
          new PreInventoryParserCheckConsistency
        )
      )
    }

    lazy val gitFactRepoProvider = GitRepositoryProviderImpl
      .make(RUDDER_GIT_ROOT_FACT_REPO)
      .runOrDie(err => new RuntimeException(s"Error when initializing git configuration repository: " + err.fullMsg))
    lazy val gitFactRepoGC       = new GitGC(gitFactRepoProvider, RUDDER_GIT_GC)
    gitFactRepoGC.start()
    lazy val gitFactStorage      = if (RUDDER_GIT_FACT_WRITE_NODES) {
      val r = new GitNodeFactStorageImpl(gitFactRepoProvider, Some(RUDDER_GROUP_OWNER_CONFIG_REPO), RUDDER_GIT_FACT_COMMIT_NODES)
      r.checkInit().runOrDie(err => new RuntimeException(s"Error when checking fact repository init: " + err.fullMsg))
      r
    } else NoopFactStorage

    // TODO WARNING POC: this can't work on a machine with lots of node
    lazy val ldapNodeFactStorage = new LdapNodeFactStorage(
      rwLdap,
      nodeDit,
      inventoryDitService,
      ldapEntityMapper,
      inventoryMapper,
      nodeReadWriteMutex,
      deprecated.ldapFullInventoryRepository,
      deprecated.softwareInventoryDAO,
      deprecated.ldapSoftwareSave,
      uuidGen
    )

    lazy val getNodeBySoftwareName = new SoftDaoGetNodesBySoftwareName(deprecated.softwareInventoryDAO)

    lazy val tenantService = DefaultTenantService.make(Nil).runNow

    lazy val nodeFactRepository = {

      val callbacks = Chunk[NodeFactChangeEventCallback](
        new AppLogNodeFactChangeEventCallback(),
        new EventLogsNodeFactChangeEventCallback(eventLogRepository),
        new HistorizeNodeState(
          inventoryHistoryJdbcRepository,
          ldapNodeFactStorage,
          gitFactStorage,
          (KEEP_DELETED_NODE_FACT_DURATION.getSeconds == 0)
        )
      )

      val repo = CoreNodeFactRepository.make(ldapNodeFactStorage, getNodeBySoftwareName, tenantService, callbacks).runNow
      repo
    }

<<<<<<< HEAD
    lazy val propertiesRepository: PropertiesRepository = InMemoryPropertiesRepository.make(nodeFactRepository).runNow

    lazy val propertiesService: NodePropertiesService =
      new NodePropertiesServiceImpl(roLDAPParameterRepository, roNodeGroupRepository, nodeFactRepository, propertiesRepository)

    lazy val propertiesSyncService: NodePropertiesSyncService =
      new NodePropertiesSyncServiceImpl(propertiesService, propertiesRepository, asyncDeploymentAgent)
=======
    // need to be done here to avoid cyclic dependencies
    deferredEffects.append(
      nodeFactRepository.registerChangeCallbackAction(
        new GenerationOnChange(updateDynamicGroups, asyncDeploymentAgent, uuidGen)
      )
    )
    deferredEffects.append(
      nodeFactRepository.registerChangeCallbackAction(
        new CacheInvalidateNodeFactEventCallback(cachedNodeConfigurationService, reportingServiceImpl, Nil)
      )
    )
>>>>>>> 20433aaf

    lazy val inventorySaver = new NodeFactInventorySaver(
      nodeFactRepository,
      (
        CheckOsType
        // removed: noe and machine go together, and we have UUIDs for nodes
        // :: automaticMerger
        // :: CheckMachineName
        :: new LastInventoryDate()
        :: AddIpValues
        // removed: we only store the files, not LDIF of changes
        // :: new LogInventoryPreCommit(inventoryMapper, ldifInventoryLogger)
        :: Nil
      ),
      (
        // removed: nodes are fully deleted now
//      new PendingNodeIfNodeWasRemoved(fullInventoryRepository)
        // already commited in fact repos
//      new FactRepositoryPostCommit[Unit](factRepo, nodeFactInfoService)
        // deprecated: we use fact repo now
//      :: new PostCommitLogger(ldifInventoryLogger)
        new TriggerInventoryScorePostCommit[Unit](scoreServiceManager) ::
        new PostCommitInventoryHooks[Unit](HOOKS_D, HOOKS_IGNORE_SUFFIXES, nodeFactRepository)
        // removed: this is done as a callback of CoreNodeFactRepos
        // :: new TriggerPolicyGenerationPostCommit[Unit](asyncDeploymentAgent, uuidGen)
        :: Nil
      )
    )

    lazy val inventoryProcessorInternal = {
      val checkLdapAlive: () => IOResult[Unit] = { () =>
        for {
          con <- rwLdap
          res <- con.get(pendingNodesDit.NODES.dn, "1.1")
        } yield {
          ()
        }
      }
      val maxParallel = {
        try {
          val user = if (MAX_PARSE_PARALLEL.endsWith("x")) {
            val xx = MAX_PARSE_PARALLEL.substring(0, MAX_PARSE_PARALLEL.size - 1)
            java.lang.Double.parseDouble(xx) * java.lang.Runtime.getRuntime.availableProcessors()
          } else {
            java.lang.Double.parseDouble(MAX_PARSE_PARALLEL)
          }
          Math.max(1, user).toLong
        } catch {
          case ex: Exception =>
            // logs are not available here
            println(
              s"ERROR Error when parsing configuration properties for the parallelization of inventory processing. " +
              s"Expecting a positive integer or number of time the available processors. Default to '0.5x': " +
              s"inventory.parse.parallelization=${MAX_PARSE_PARALLEL}"
            )
            Math.max(1, Math.ceil(java.lang.Runtime.getRuntime.availableProcessors().toDouble / 2).toLong)
        }
      }
      new InventoryProcessor(
        pipelinedInventoryParser,
        inventorySaver,
        maxParallel,
        // it's always rudder doing these checking queries
        new InventoryDigestServiceV1((id: NodeId) =>
          nodeFactRepository.get(id)(QueryContext.systemQC, SelectNodeStatus.Accepted)
        ),
        checkLdapAlive
      )
    }

    lazy val inventoryProcessor = {
      val mover = new InventoryMover(
        INVENTORY_DIR_RECEIVED,
        INVENTORY_DIR_FAILED,
        new InventoryFailedHook(
          HOOKS_D,
          HOOKS_IGNORE_SUFFIXES
        )
      )
      new DefaultProcessInventoryService(inventoryProcessorInternal, mover)
    }

    lazy val inventoryWatcher = {
      val fileProcessor = new ProcessFile(inventoryProcessor, INVENTORY_DIR_INCOMING)

      new InventoryFileWatcher(
        fileProcessor,
        INVENTORY_DIR_INCOMING,
        INVENTORY_DIR_UPDATE,
        WATCHER_DELETE_OLD_INVENTORIES_AGE,
        WATCHER_GARBAGE_OLD_INVENTORIES_PERIOD
      )
    }

    lazy val cleanOldInventoryBatch = {
      new PurgeOldInventoryData(
        RUDDER_INVENTORIES_CLEAN_CRON,
        RUDDER_INVENTORIES_CLEAN_AGE,
        List(better.files.File(INVENTORY_DIR_FAILED), better.files.File(INVENTORY_DIR_RECEIVED)),
        inventoryHistoryJdbcRepository,
        KEEP_ACCEPTATION_NODE_FACT_DURATION,
        KEEP_DELETED_NODE_FACT_DURATION
      )
    }

    lazy val archiveApi = {
      val archiveBuilderService = {
        new ZipArchiveBuilderService(
          new FileArchiveNameService(),
          configurationRepository,
          gitParseTechniqueLibrary,
          roLdapNodeGroupRepository
        )
      }
      // fixe archive name to make it simple to test
      val rootDirName           = "archive".succeed
      new com.normation.rudder.rest.lift.ArchiveApi(
        archiveBuilderService,
        rootDirName,
        new ZipArchiveReaderImpl(queryParser, techniqueParser),
        new SaveArchiveServicebyRepo(
          techniqueArchiver,
          techniqueReader,
          roDirectiveRepository,
          woDirectiveRepository,
          roNodeGroupRepository,
          woNodeGroupRepository,
          roRuleRepository,
          woRuleRepository,
          updateTechniqueLibrary,
          asyncDeploymentAgent,
          stringUuidGenerator
        ),
        new CheckArchiveServiceImpl(techniqueRepository)
      )
    }

    /*
     * API versions are incremented each time incompatible changes are made (like adding or deleting endpoints - modification
     * of an existing endpoint, if done in a purely compatible way, don't change api version).
     * It may happen that some rudder branches don't have a version bump, and other have several (in case of
     * horrible breaking bugs). We avoid the case where a previous release need a version bump.
     * For ex:
     * - 5.0: 14
     * - 5.1: 14 (no change)
     * - 5.2[.0~.4]: 15
     * - 5.2.5: 16
     */
    lazy val ApiVersions: List[ApiVersion] = {
      ApiVersion(14, deprecated = true) ::  // rudder 7.0
      ApiVersion(15, deprecated = true) ::  // rudder 7.1 - system update on node details
      ApiVersion(16, deprecated = true) ::  // rudder 7.2 - create node api, import/export archive, hooks & campaigns internal API
      ApiVersion(17, deprecated = true) ::  // rudder 7.3 - directive compliance, campaign API is public
      ApiVersion(18, deprecated = false) :: // rudder 8.0 - allowed network
      ApiVersion(19, deprecated = false) :: // rudder 8.1 - (score), tenants
      ApiVersion(20, deprecated = false) :: // rudder 8.2 - zio-json
      Nil
    }

    lazy val jsonPluginDefinition = new ReadPluginPackageInfo("/var/rudder/packages/index.json")

    lazy val resourceFileService = new GitResourceFileService(gitConfigRepo)
    lazy val apiDispatcher       = new RudderEndpointDispatcher(LiftApiProcessingLogger)
    lazy val rudderApi           = {
      import com.normation.rudder.rest.lift.*

      val nodeInheritedProperties  = new NodeApiInheritedProperties(propertiesRepository)
      val groupInheritedProperties = new GroupApiInheritedProperties(propertiesRepository)

      val campaignApi = new lift.CampaignApi(
        campaignRepo,
        campaignSerializer,
        campaignEventRepo,
        mainCampaignService,
        restExtractorService,
        stringUuidGenerator
      )
      val modules     = List(
        new ComplianceApi(restExtractorService, complianceAPIService, roDirectiveRepository),
        new GroupsApi(
          roLdapNodeGroupRepository,
          propertiesService,
          restExtractorService,
          zioJsonExtractor,
          stringUuidGenerator,
          groupApiService2,
          groupApiService6,
          groupApiService14,
          groupInheritedProperties
        ),
        new DirectiveApi(
          roDirectiveRepository,
          restExtractorService,
          zioJsonExtractor,
          stringUuidGenerator,
          directiveApiService2,
          directiveApiService14
        ),
        new NodeApi(
          zioJsonExtractor,
          propertiesService,
          restDataSerializer,
          nodeApiService,
          userPropertyService,
          nodeInheritedProperties,
          uuidGen,
          DeleteMode.Erase // only supported mode for Rudder 8.0
        ),
        new ParameterApi(restExtractorService, zioJsonExtractor, parameterApiService2, parameterApiService14),
        new SettingsApi(
          restExtractorService,
          configService,
          asyncDeploymentAgent,
          stringUuidGenerator,
          policyServerManagementService,
          nodeFactInfoService
        ),
        new TechniqueApi(
          restExtractorService,
          techniqueApiService6,
          techniqueApiService14,
          ncfTechniqueWriter,
          ncfTechniqueReader,
          techniqueRepository,
          techniqueSerializer,
          stringUuidGenerator,
          resourceFileService,
          RUDDER_GIT_ROOT_CONFIG_REPO
        ),
        new RuleApi(
          restExtractorService,
          zioJsonExtractor,
          ruleApiService2,
          ruleApiService6,
          ruleApiService13,
          stringUuidGenerator
        ),
        new SystemApi(
          restExtractorService,
          systemApiService11,
          systemApiService13,
          rudderMajorVersion,
          rudderFullVersion,
          builtTimestamp
        ),
        new UserManagementApiImpl(
          userRepository,
          rudderUserListProvider,
          new UserManagementService(
            userRepository,
            rudderUserListProvider,
            passwordEncoderDispatcher,
            UserFileProcessing.getUserResourceFile()
          ),
          roleApiMapping,
          tenantService,
          () => authenticationProviders.getProviderProperties().view.mapValues(_.providerRoleExtension).toMap,
          () => authenticationProviders.getConfiguredProviders().map(_.name).toSet
        ),
        new InventoryApi(restExtractorService, inventoryWatcher, better.files.File(INVENTORY_DIR_INCOMING)),
        new PluginApi(restExtractorService, pluginSettingsService, PluginsInfo.pluginInfos.succeed),
        new RecentChangesAPI(recentChangesService, restExtractorService),
        new RulesInternalApi(ruleInternalApiService, ruleApiService13),
        new GroupsInternalApi(groupInternalApiService),
        campaignApi,
        new HookApi(hookApiService),
        archiveApi,
        new ScoreApiImpl(restExtractorService, scoreService)
        // info api must be resolved latter, because else it misses plugin apis !
      )

      val api = new LiftHandler(
        apiDispatcher,
        ApiVersions,
        new AclApiAuthorization(LiftApiProcessingLogger, userService, () => apiAuthorizationLevelService.aclEnabled),
        None
      )
      modules.foreach(module => api.addModules(module.getLiftEndpoints()))
      api
    }

    // Internal APIs
    lazy val sharedFileApi     =
      new SharedFilesAPI(restExtractorService, userService, RUDDER_DIR_SHARED_FILES_FOLDER, RUDDER_GIT_ROOT_CONFIG_REPO)
    lazy val eventLogApi       = new EventLogAPI(eventLogRepository, restExtractorService, eventLogDetailsGenerator, personIdentService)
    lazy val asyncWorkflowInfo = new AsyncWorkflowInfo
    lazy val configService: ReadConfigService with UpdateConfigService = {
      new GenericConfigService(
        RudderProperties.config,
        new LdapConfigRepository(rudderDit, rwLdap, ldapEntityMapper, eventLogRepository, stringUuidGenerator),
        asyncWorkflowInfo,
        workflowLevelService
      )
    }

    lazy val recentChangesService = new CachedNodeChangesServiceImpl(
      new NodeChangesServiceImpl(reportsRepository),
      () => configService.rudder_compute_changes().toBox
    )

    //////////////////////////////////////////////////////////////////////////////////////////
    //////////////////////////////////////////////////////////////////////////////////////////

    //
    // Concrete implementation.
    // They are private to that object, and they can refer to other
    // private implementation as long as they conform to interface.
    //

    lazy val gitParseTechniqueLibrary = new GitParseTechniqueLibrary(
      techniqueParser,
      gitConfigRepo,
      gitRevisionProvider,
      "techniques",
      "metadata.xml"
    )
    lazy val configurationRepository  = new ConfigurationRepositoryImpl(
      roLdapDirectiveRepository,
      techniqueRepository,
      roLdapRuleRepository,
      roNodeGroupRepository,
      parseActiveTechniqueLibrary,
      gitParseTechniqueLibrary,
      parseRules,
      parseGroupLibrary
    )

    /////////////////////////////////////////////////////////////////////
    //// everything was private
    ////////////////////////////////////////////////////////////////////

    lazy val roLDAPApiAccountRepository = new RoLDAPApiAccountRepository(
      rudderDitImpl,
      roLdap,
      ldapEntityMapper,
      tokenGenerator,
      ApiAuthorization.allAuthz.acl // for system token
    )
    lazy val roApiAccountRepository: RoApiAccountRepository = roLDAPApiAccountRepository

    lazy val woLDAPApiAccountRepository = new WoLDAPApiAccountRepository(
      rudderDitImpl,
      rwLdap,
      ldapEntityMapper,
      ldapDiffMapper,
      logRepository,
      personIdentServiceImpl
    )
    lazy val woApiAccountRepository: WoApiAccountRepository = woLDAPApiAccountRepository

    lazy val ruleApplicationStatusImpl: RuleApplicationStatusService = new RuleApplicationStatusServiceImpl()
    lazy val ruleApplicationStatus = ruleApplicationStatusImpl
    lazy val propertyEngineServiceImpl: PropertyEngineService = new PropertyEngineServiceImpl(
      List.empty
    )
    lazy val propertyEngineService = propertyEngineServiceImpl

    def DN(rdn: String, parent: DN) = new DN(new RDN(rdn), parent)
    lazy val LDAP_BASEDN                      = new DN("cn=rudder-configuration")
    lazy val LDAP_INVENTORIES_BASEDN          = DN("ou=Inventories", LDAP_BASEDN)
    lazy val LDAP_INVENTORIES_SOFTWARE_BASEDN = LDAP_INVENTORIES_BASEDN

    lazy val acceptedNodesDitImpl: InventoryDit = new InventoryDit(
      DN("ou=Accepted Inventories", LDAP_INVENTORIES_BASEDN),
      LDAP_INVENTORIES_SOFTWARE_BASEDN,
      "Accepted inventories"
    )
    lazy val acceptedNodesDit = acceptedNodesDitImpl
    lazy val pendingNodesDitImpl: InventoryDit = new InventoryDit(
      DN("ou=Pending Inventories", LDAP_INVENTORIES_BASEDN),
      LDAP_INVENTORIES_SOFTWARE_BASEDN,
      "Pending inventories"
    )
    lazy val pendingNodesDit     = pendingNodesDitImpl
    lazy val removedNodesDitImpl =
      new InventoryDit(DN("ou=Removed Inventories", LDAP_INVENTORIES_BASEDN), LDAP_INVENTORIES_SOFTWARE_BASEDN, "Removed Servers")
    lazy val rudderDitImpl: RudderDit = new RudderDit(DN("ou=Rudder", LDAP_BASEDN))
    lazy val rudderDit = rudderDitImpl
    lazy val nodeDitImpl: NodeDit = new NodeDit(LDAP_BASEDN)
    lazy val nodeDit = nodeDitImpl
    lazy val inventoryDitService: InventoryDitService =
      new InventoryDitServiceImpl(pendingNodesDitImpl, acceptedNodesDitImpl, removedNodesDitImpl)
    lazy val stringUuidGenerator: StringUuidGenerator = new StringUuidGeneratorImpl
    lazy val uuidGen                   = stringUuidGenerator
    lazy val systemVariableSpecService = new SystemVariableSpecServiceImpl()
    lazy val ldapEntityMapper: LDAPEntityMapper =
      new LDAPEntityMapper(rudderDitImpl, nodeDitImpl, acceptedNodesDitImpl, queryParser, inventoryMapper)

    ///// items serializer - service that transforms items to XML /////
    lazy val ruleSerialisation:                    RuleSerialisation                    = new RuleSerialisationImpl(
      Constants.XML_CURRENT_FILE_FORMAT.toString
    )
    lazy val ruleCategorySerialisation:            RuleCategorySerialisation            = new RuleCategorySerialisationImpl(
      Constants.XML_CURRENT_FILE_FORMAT.toString
    )
    lazy val rootSectionSerialisation:             SectionSpecWriter                    = new SectionSpecWriterImpl()
    lazy val activeTechniqueCategorySerialisation: ActiveTechniqueCategorySerialisation =
      new ActiveTechniqueCategorySerialisationImpl(Constants.XML_CURRENT_FILE_FORMAT.toString)
    lazy val activeTechniqueSerialisation:         ActiveTechniqueSerialisation         =
      new ActiveTechniqueSerialisationImpl(Constants.XML_CURRENT_FILE_FORMAT.toString)
    lazy val directiveSerialisation:               DirectiveSerialisation               =
      new DirectiveSerialisationImpl(Constants.XML_CURRENT_FILE_FORMAT.toString)
    lazy val nodeGroupCategorySerialisation:       NodeGroupCategorySerialisation       =
      new NodeGroupCategorySerialisationImpl(Constants.XML_CURRENT_FILE_FORMAT.toString)
    lazy val nodeGroupSerialisation:               NodeGroupSerialisation               =
      new NodeGroupSerialisationImpl(Constants.XML_CURRENT_FILE_FORMAT.toString)
    lazy val deploymentStatusSerialisation:        DeploymentStatusSerialisation        =
      new DeploymentStatusSerialisationImpl(Constants.XML_CURRENT_FILE_FORMAT.toString)
    lazy val globalParameterSerialisation:         GlobalParameterSerialisation         =
      new GlobalParameterSerialisationImpl(Constants.XML_CURRENT_FILE_FORMAT.toString)
    lazy val apiAccountSerialisation:              APIAccountSerialisation              =
      new APIAccountSerialisationImpl(Constants.XML_CURRENT_FILE_FORMAT.toString)
    lazy val propertySerialization:                GlobalPropertySerialisation          =
      new GlobalPropertySerialisationImpl(Constants.XML_CURRENT_FILE_FORMAT.toString)
    lazy val changeRequestChangesSerialisation:    ChangeRequestChangesSerialisation    = {
      new ChangeRequestChangesSerialisationImpl(
        Constants.XML_CURRENT_FILE_FORMAT.toString,
        nodeGroupSerialisation,
        directiveSerialisation,
        ruleSerialisation,
        globalParameterSerialisation,
        techniqueRepositoryImpl,
        rootSectionSerialisation
      )
    }

    lazy val eventLogFactory = new EventLogFactoryImpl(
      ruleSerialisation,
      directiveSerialisation,
      nodeGroupSerialisation,
      activeTechniqueSerialisation,
      globalParameterSerialisation,
      apiAccountSerialisation,
      propertySerialization,
      new SecretSerialisationImpl(Constants.XML_CURRENT_FILE_FORMAT.toString)
    )
    lazy val pathComputer    = new PathComputerImpl(
      Constants.NODE_PROMISES_PARENT_DIR_BASE,
      Constants.NODE_PROMISES_PARENT_DIR,
      RUDDER_DIR_BACKUP,
      Constants.CFENGINE_COMMUNITY_PROMISES_PATH,
      Constants.CFENGINE_NOVA_PROMISES_PATH
    )

    /*
     * For now, we don't want to query server other
     * than the accepted ones.
     */
    lazy val getSubGroupChoices = new DefaultSubGroupComparatorRepository(roLdapNodeGroupRepository)
    lazy val nodeQueryData      = new NodeQueryCriteriaData(() => getSubGroupChoices)
    lazy val ditQueryDataImpl   = new DitQueryData(acceptedNodesDitImpl, nodeDit, rudderDit, nodeQueryData)
    lazy val queryParser        = new CmdbQueryParser with DefaultStringQueryParser with JsonQueryLexer {
      override val criterionObjects = Map[String, ObjectCriterion]() ++ ditQueryDataImpl.criteriaMap
    }
    lazy val inventoryMapper: InventoryMapper =
      new InventoryMapper(inventoryDitService, pendingNodesDitImpl, acceptedNodesDitImpl, removedNodesDitImpl)

    lazy val ldapDiffMapper = new LDAPDiffMapper(ldapEntityMapper, queryParser)

    lazy val activeTechniqueCategoryUnserialisation = new ActiveTechniqueCategoryUnserialisationImpl
    lazy val activeTechniqueUnserialisation         = new ActiveTechniqueUnserialisationImpl
    lazy val directiveUnserialisation               = new DirectiveUnserialisationImpl
    lazy val nodeGroupCategoryUnserialisation       = new NodeGroupCategoryUnserialisationImpl
    lazy val nodeGroupUnserialisation               = new NodeGroupUnserialisationImpl(queryParser)
    lazy val ruleUnserialisation                    = new RuleUnserialisationImpl
    lazy val ruleCategoryUnserialisation            = new RuleCategoryUnserialisationImpl
    lazy val globalParameterUnserialisation         = new GlobalParameterUnserialisationImpl
    lazy val changeRequestChangesUnserialisation    = new ChangeRequestChangesUnserialisationImpl(
      nodeGroupUnserialisation,
      directiveUnserialisation,
      ruleUnserialisation,
      globalParameterUnserialisation,
      techniqueRepository,
      sectionSpecParser
    )

    lazy val eventLogDetailsServiceImpl = new EventLogDetailsServiceImpl(
      queryParser,
      new DirectiveUnserialisationImpl,
      new NodeGroupUnserialisationImpl(queryParser),
      new RuleUnserialisationImpl,
      new ActiveTechniqueUnserialisationImpl,
      new DeploymentStatusUnserialisationImpl,
      new GlobalParameterUnserialisationImpl,
      new ApiAccountUnserialisationImpl,
      new SecretUnserialisationImpl
    )

    //////////////////////////////////////////////////////////
    //  non success services that could perhaps be
    //////////////////////////////////////////////////////////

    // => rwLdap is only used to repair an error, that could be repaired elsewhere.

    // => because of systemVariableSpecService
    // metadata.xml parser

    lazy val variableSpecParser = new VariableSpecParser
    lazy val sectionSpecParser  = new SectionSpecParser(variableSpecParser)
    lazy val techniqueParser    = {
      new TechniqueParser(variableSpecParser, sectionSpecParser, systemVariableSpecService)
    }

    lazy val userPropertyServiceImpl = new StatelessUserPropertyService(
      configService.rudder_ui_changeMessage_enabled _,
      configService.rudder_ui_changeMessage_mandatory _,
      configService.rudder_ui_changeMessage_explanation _
    )
    lazy val userPropertyService     = userPropertyServiceImpl

    ////////////////////////////////////
    //  non success services
    ////////////////////////////////////

    ///// end /////

    lazy val logRepository                = {
      val eventLogRepo = new EventLogJdbcRepository(doobie, eventLogFactory)
      techniqueRepositoryImpl.registerCallback(
        new LogEventOnTechniqueReloadCallback(
          "LogEventTechnique",
          100, // must be before most of other

          eventLogRepo
        )
      )
      eventLogRepo
    }
    lazy val eventLogRepository           = logRepository
    lazy val inventoryLogEventServiceImpl = new InventoryEventLogServiceImpl(logRepository)
    lazy val gitConfigRepo                = GitRepositoryProviderImpl
      .make(RUDDER_GIT_ROOT_CONFIG_REPO)
      .runOrDie(err => new RuntimeException(s"Error when creating git configuration repository: " + err.fullMsg))
    lazy val gitConfigRepoGC              = new GitGC(gitConfigRepo, RUDDER_GIT_GC)
    lazy val gitRevisionProviderImpl      = {
      new LDAPGitRevisionProvider(rwLdap, rudderDitImpl, gitConfigRepo, RUDDER_TECHNIQUELIBRARY_GIT_REFS_PATH)
    }
    lazy val gitRevisionProvider: GitRevisionProvider = gitRevisionProviderImpl

    lazy val techniqueReader: TechniqueReader = {
      // find the relative path from gitConfigRepo to the ptlib root
      val gitSlash = new File(RUDDER_GIT_ROOT_CONFIG_REPO).getPath + "/"
      if (!RUDDER_DIR_TECHNIQUES.startsWith(gitSlash)) {
        ApplicationLogger.error(
          "The Technique library root directory must be a sub-directory of '%s', but it is configured to be: '%s'".format(
            RUDDER_GIT_ROOT_CONFIG_REPO,
            RUDDER_DIR_TECHNIQUES
          )
        )
        throw new RuntimeException(
          "The Technique library root directory must be a sub-directory of '%s', but it is configured to be: '%s'".format(
            RUDDER_GIT_ROOT_CONFIG_REPO,
            RUDDER_DIR_TECHNIQUES
          )
        )
      }

      // create a demo default-directive-names.conf if none exists
      val defaultDirectiveNames = new File(RUDDER_DIR_TECHNIQUES, "default-directive-names.conf")
      if (!defaultDirectiveNames.exists) {
        FileUtils.writeStringToFile(
          defaultDirectiveNames,
          """
            |#
            |# This file contains the default name that a directive gets in Rudder UI creation pop-up.
            |# The file format is a simple key=value file, with key being the techniqueName
            |# or techniqueName/version and the value being the name to use.
            |# An empty value will lead to an empty default name.
            |# For a new Directive, we will try to lookup "TechniqueName/version" and if not
            |# available "TechniqueName" from this file. If neither key is available, the
            |# pop-up will use the actual Technique name as default.
            |# Don't forget to commit the file to have modifications seen by Rudder.
            |#
            |
            |# Default pattern for new directive from "userManagement" technique:
            |userManagement=User: <name> Login: <login>
            |# For userManagement version 2.0, prefer that pattern in new Directives:
            |userManagement/2.0: User 2.0 [LOGIN]
            |""".stripMargin,
          RUDDER_CHARSET.value
        )
      }

      val relativePath = RUDDER_DIR_TECHNIQUES.substring(gitSlash.size, RUDDER_DIR_TECHNIQUES.size)
      new GitTechniqueReader(
        techniqueParser,
        gitRevisionProviderImpl,
        gitConfigRepo,
        "metadata.xml",
        "category.xml",
        Some(relativePath),
        "default-directive-names.conf"
      )
    }

    lazy val roLdap                   = {
      new ROPooledSimpleAuthConnectionProvider(
        host = LDAP_HOST,
        port = LDAP_PORT,
        authDn = LDAP_AUTHDN,
        authPw = LDAP_AUTHPW,
        poolSize = LDAP_MAX_POOL_SIZE,
        createIfNecessary = LDAP_CREATE_IF_NECESSARY,
        minimumAvailableConnectionGoal = LDAP_MINIMUM_AVAILABLE_CONNECTION_GOAL,
        maxWaitTime = LDAP_MAX_WAIT_TIME,
        maxConnectionAge = LDAP_MAX_CONNECTION_AGE,
        minDisconnectInterval = LDAP_MIN_DISCONNECT_INTERVAL
      )
    }
    lazy val roLDAPConnectionProvider = roLdap
    lazy val rwLdap                   = {
      new RWPooledSimpleAuthConnectionProvider(
        host = LDAP_HOST,
        port = LDAP_PORT,
        authDn = LDAP_AUTHDN,
        authPw = LDAP_AUTHPW,
        poolSize = LDAP_MAX_POOL_SIZE,
        createIfNecessary = LDAP_CREATE_IF_NECESSARY,
        minimumAvailableConnectionGoal = LDAP_MINIMUM_AVAILABLE_CONNECTION_GOAL,
        maxWaitTime = LDAP_MAX_WAIT_TIME,
        maxConnectionAge = LDAP_MAX_CONNECTION_AGE,
        minDisconnectInterval = LDAP_MIN_DISCONNECT_INTERVAL
      )
    }

    // query processor for accepted nodes
    lazy val queryProcessor = new NodeFactQueryProcessor(
      nodeFactRepository,
      new DefaultSubGroupComparatorRepository(roNodeGroupRepository),
      deprecated.internalAcceptedQueryProcessor,
      AcceptedInventory
    )

    // we need a roLdap query checker for nodes in pending
    lazy val inventoryQueryChecker = new NodeFactQueryProcessor(
      nodeFactRepository,
      new DefaultSubGroupComparatorRepository(roNodeGroupRepository),
      deprecated.internalPendingQueryProcessor,
      PendingInventory
    )

    lazy val dynGroupServiceImpl = new DynGroupServiceImpl(rudderDitImpl, roLdap, ldapEntityMapper)

    lazy val pendingNodeCheckGroup = new CheckPendingNodeInDynGroups(inventoryQueryChecker)

    lazy val unitRefuseGroup: UnitRefuseInventory =
      new RefuseGroups("refuse_node:delete_id_in_groups", roLdapNodeGroupRepository, woLdapNodeGroupRepository)

    lazy val acceptHostnameAndIp: UnitCheckAcceptInventory = new AcceptHostnameAndIp(
      "accept_new_server:check_hostname_unicity",
      queryProcessor,
      ditQueryDataImpl,
      configService.node_accept_duplicated_hostname()
    )

    lazy val defaultStateAndPolicyMode = new DefaultStateAndPolicyMode(
      "accept_new_node:setup_default_settings",
      nodeFactRepository,
      configService.rudder_node_onaccept_default_policy_mode(),
      configService.rudder_node_onaccept_default_state()
    )

    // used in accept node to see & store inventories on acceptation
    lazy val inventoryHistoryLogRepository: InventoryHistoryLogRepository = {
      val fullInventoryFromLdapEntries: FullInventoryFromLdapEntries =
        new FullInventoryFromLdapEntriesImpl(inventoryDitService, inventoryMapper)

      new InventoryHistoryLogRepository(
        HISTORY_INVENTORIES_ROOTDIR,
        new FullInventoryFileParser(fullInventoryFromLdapEntries, inventoryMapper)
      )
    }

    lazy val nodeGridImpl = new NodeGrid(nodeFactRepository, configService)

    lazy val modificationService      =
      new ModificationService(logRepository, gitModificationRepository, itemArchiveManagerImpl, uuidGen)
    lazy val eventListDisplayerImpl   = new EventListDisplayer(logRepository)
    lazy val eventLogDetailsGenerator = new EventLogDetailsGenerator(
      eventLogDetailsServiceImpl,
      logRepository,
      roLdapNodeGroupRepository,
      roLdapDirectiveRepository,
      nodeFactInfoService,
      roLDAPRuleCategoryRepository,
      modificationService,
      personIdentServiceImpl,
      linkUtil,
      diffDisplayer
    )

    lazy val databaseManagerImpl = new DatabaseManagerImpl(reportsRepositoryImpl, updateExpectedRepo)

    lazy val inventoryHistoryJdbcRepository = new InventoryHistoryJdbcRepository(doobie)

    lazy val personIdentServiceImpl: PersonIdentService = new TrivialPersonIdentService
    lazy val personIdentService = personIdentServiceImpl

    lazy val roParameterServiceImpl = new RoParameterServiceImpl(roLDAPParameterRepository)

    ///// items archivers - services that allows to transform items to XML and save then on a Git FS /////
    lazy val gitModificationRepository = new GitModificationRepositoryImpl(doobie)
    lazy val gitRuleArchiver:                    GitRuleArchiver                    = new GitRuleArchiverImpl(
      gitConfigRepo,
      ruleSerialisation,
      rulesDirectoryName,
      prettyPrinter,
      gitModificationRepository,
      RUDDER_CHARSET.name,
      RUDDER_GROUP_OWNER_CONFIG_REPO
    )
    lazy val gitRuleCategoryArchiver:            GitRuleCategoryArchiver            = new GitRuleCategoryArchiverImpl(
      gitConfigRepo,
      ruleCategorySerialisation,
      ruleCategoriesDirectoryName,
      prettyPrinter,
      gitModificationRepository,
      RUDDER_CHARSET.name,
      "category.xml",
      RUDDER_GROUP_OWNER_CONFIG_REPO
    )
    lazy val gitActiveTechniqueCategoryArchiver: GitActiveTechniqueCategoryArchiver = {
      new GitActiveTechniqueCategoryArchiverImpl(
        gitConfigRepo,
        activeTechniqueCategorySerialisation,
        userLibraryDirectoryName,
        prettyPrinter,
        gitModificationRepository,
        RUDDER_CHARSET.name,
        "category.xml",
        RUDDER_GROUP_OWNER_CONFIG_REPO
      )
    }
    lazy val gitActiveTechniqueArchiver:         GitActiveTechniqueArchiverImpl     = new GitActiveTechniqueArchiverImpl(
      gitConfigRepo,
      activeTechniqueSerialisation,
      userLibraryDirectoryName,
      prettyPrinter,
      gitModificationRepository,
      Buffer(),
      RUDDER_CHARSET.name,
      "activeTechniqueSettings.xml",
      RUDDER_GROUP_OWNER_CONFIG_REPO
    )
    lazy val gitDirectiveArchiver:               GitDirectiveArchiver               = new GitDirectiveArchiverImpl(
      gitConfigRepo,
      directiveSerialisation,
      userLibraryDirectoryName,
      prettyPrinter,
      gitModificationRepository,
      RUDDER_CHARSET.name,
      RUDDER_GROUP_OWNER_CONFIG_REPO
    )
    lazy val gitNodeGroupArchiver:               GitNodeGroupArchiver               = new GitNodeGroupArchiverImpl(
      gitConfigRepo,
      nodeGroupSerialisation,
      nodeGroupCategorySerialisation,
      groupLibraryDirectoryName,
      prettyPrinter,
      gitModificationRepository,
      RUDDER_CHARSET.name,
      "category.xml",
      RUDDER_GROUP_OWNER_CONFIG_REPO
    )
    lazy val gitParameterArchiver:               GitParameterArchiver               = new GitParameterArchiverImpl(
      gitConfigRepo,
      globalParameterSerialisation,
      parametersDirectoryName,
      prettyPrinter,
      gitModificationRepository,
      RUDDER_CHARSET.name,
      RUDDER_GROUP_OWNER_CONFIG_REPO
    )
    ////////////// MUTEX FOR rwLdap REPOS //////////////

    lazy val uptLibReadWriteMutex    = new ZioTReentrantLock("directive-lock")
    lazy val groupLibReadWriteMutex  = new ZioTReentrantLock("group-lock")
    lazy val nodeReadWriteMutex      = new ZioTReentrantLock("node-lock")
    lazy val parameterReadWriteMutex = new ZioTReentrantLock("parameter-lock")
    lazy val ruleReadWriteMutex      = new ZioTReentrantLock("rule-lock")
    lazy val ruleCatReadWriteMutex   = new ZioTReentrantLock("rule-cat-lock")

    lazy val roLdapDirectiveRepository =
      new RoLDAPDirectiveRepository(rudderDitImpl, roLdap, ldapEntityMapper, techniqueRepositoryImpl, uptLibReadWriteMutex)
    lazy val roDirectiveRepository: RoDirectiveRepository = roLdapDirectiveRepository
    lazy val woLdapDirectiveRepository = {
      val repo = new WoLDAPDirectiveRepository(
        roLdapDirectiveRepository,
        rwLdap,
        ldapDiffMapper,
        logRepository,
        uuidGen,
        gitDirectiveArchiver,
        gitActiveTechniqueArchiver,
        gitActiveTechniqueCategoryArchiver,
        personIdentServiceImpl,
        RUDDER_AUTOARCHIVEITEMS
      )

      gitActiveTechniqueArchiver.uptModificationCallback += new UpdatePiOnActiveTechniqueEvent(
        gitDirectiveArchiver,
        techniqueRepositoryImpl,
        roLdapDirectiveRepository
      )

      techniqueRepositoryImpl.registerCallback(
        new SaveDirectivesOnTechniqueCallback(
          "SaveDirectivesOnTechniqueCallback",
          100,
          directiveEditorServiceImpl,
          roLdapDirectiveRepository,
          repo
        )
      )

      repo
    }
    lazy val woDirectiveRepository: WoDirectiveRepository = woLdapDirectiveRepository

    lazy val roLdapRuleRepository =
      new RoLDAPRuleRepository(rudderDitImpl, roLdap, ldapEntityMapper, ruleReadWriteMutex)
    lazy val roRuleRepository: RoRuleRepository = roLdapRuleRepository

    lazy val woLdapRuleRepository: WoRuleRepository = new WoLDAPRuleRepository(
      roLdapRuleRepository,
      rwLdap,
      ldapDiffMapper,
      roLdapNodeGroupRepository,
      logRepository,
      gitRuleArchiver,
      personIdentServiceImpl,
      RUDDER_AUTOARCHIVEITEMS
    )
    lazy val woRuleRepository = woLdapRuleRepository

    lazy val woFactNodeRepository: WoNodeRepository = new WoFactNodeRepositoryProxy(nodeFactRepository)

    lazy val roLdapNodeGroupRepository = new RoLDAPNodeGroupRepository(
      rudderDitImpl,
      roLdap,
      ldapEntityMapper,
      nodeFactRepository,
      groupLibReadWriteMutex
    )
    lazy val roNodeGroupRepository: RoNodeGroupRepository = roLdapNodeGroupRepository

    lazy val woLdapNodeGroupRepository = new WoLDAPNodeGroupRepository(
      roLdapNodeGroupRepository,
      rwLdap,
      ldapDiffMapper,
      uuidGen,
      logRepository,
      gitNodeGroupArchiver,
      personIdentServiceImpl,
      RUDDER_AUTOARCHIVEITEMS
    )
    lazy val woNodeGroupRepository: WoNodeGroupRepository = woLdapNodeGroupRepository

    lazy val roLDAPRuleCategoryRepository = {
      new RoLDAPRuleCategoryRepository(
        rudderDitImpl,
        roLdap,
        ldapEntityMapper,
        ruleCatReadWriteMutex
      )
    }

    lazy val woLDAPRuleCategoryRepository = {
      new WoLDAPRuleCategoryRepository(
        roLDAPRuleCategoryRepository,
        rwLdap,
        uuidGen,
        gitRuleCategoryArchiver,
        personIdentServiceImpl,
        RUDDER_AUTOARCHIVEITEMS
      )
    }

    lazy val roLDAPParameterRepository = new RoLDAPParameterRepository(
      rudderDitImpl,
      roLdap,
      ldapEntityMapper,
      parameterReadWriteMutex
    )

    lazy val woLDAPParameterRepository = new WoLDAPParameterRepository(
      roLDAPParameterRepository,
      rwLdap,
      ldapDiffMapper,
      logRepository,
      gitParameterArchiver,
      personIdentServiceImpl,
      RUDDER_AUTOARCHIVEITEMS
    )

    lazy val itemArchiveManagerImpl = new ItemArchiveManagerImpl(
      roLdapRuleRepository,
      woLdapRuleRepository,
      roLDAPRuleCategoryRepository,
      roLdapDirectiveRepository,
      roLdapNodeGroupRepository,
      roLDAPParameterRepository,
      woLDAPParameterRepository,
      gitConfigRepo,
      gitRevisionProviderImpl,
      gitRuleArchiver,
      gitRuleCategoryArchiver,
      gitActiveTechniqueCategoryArchiver,
      gitActiveTechniqueArchiver,
      gitNodeGroupArchiver,
      gitParameterArchiver,
      parseRules,
      parseActiveTechniqueLibrary,
      parseGlobalParameter,
      parseRuleCategories,
      importTechniqueLibrary,
      parseGroupLibrary,
      importGroupLibrary,
      importRuleCategoryLibrary,
      logRepository,
      asyncDeploymentAgentImpl,
      gitModificationRepository,
      dynGroupUpdaterService
    )
    lazy val itemArchiveManager: ItemArchiveManager = itemArchiveManagerImpl

    lazy val globalComplianceModeService: ComplianceModeService   = {
      new ComplianceModeServiceImpl(
        () => configService.rudder_compliance_mode_name(),
        () => configService.rudder_compliance_heartbeatPeriod()
      )
    }
    lazy val globalAgentRunService:       AgentRunIntervalService = {
      new AgentRunIntervalServiceImpl(
        () => configService.agent_run_interval().toBox,
        () => configService.agent_run_start_hour().toBox,
        () => configService.agent_run_start_minute().toBox,
        () => configService.agent_run_splaytime().toBox,
        () => configService.rudder_compliance_heartbeatPeriod().toBox
      )
    }

    lazy val systemVariableService: SystemVariableService = new SystemVariableServiceImpl(
      systemVariableSpecService,
      psMngtService,
      RUDDER_DIR_DEPENDENCIES,
      CFENGINE_POLICY_DISTRIBUTION_PORT,
      HTTPS_POLICY_DISTRIBUTION_PORT,
      RUDDER_DIR_SHARED_FILES_FOLDER,
      RUDDER_WEBDAV_USER,
      RUDDER_WEBDAV_PASSWORD,
      RUDDER_JDBC_URL,
      RUDDER_JDBC_USERNAME,
      RUDDER_JDBC_PASSWORD,
      RUDDER_GIT_ROOT_CONFIG_REPO,
      rudderFullVersion,
      () => configService.cfengine_server_denybadclocks().toBox,
      () => configService.relay_server_sync_method().toBox,
      () => configService.relay_server_syncpromises().toBox,
      () => configService.relay_server_syncsharedfiles().toBox,
      () => configService.cfengine_modified_files_ttl().toBox,
      () => configService.cfengine_outputs_ttl().toBox,
      () => configService.send_server_metrics().toBox,
      () => configService.rudder_report_protocol_default().toBox
    )
    lazy val rudderCf3PromisesFileWriterService = new PolicyWriterServiceImpl(
      techniqueRepositoryImpl,
      pathComputer,
      new NodeConfigurationLoggerImpl(RUDDER_DEBUG_NODE_CONFIGURATION_PATH),
      new PrepareTemplateVariablesImpl(
        techniqueRepositoryImpl,
        systemVariableSpecService,
        new BuildBundleSequence(systemVariableSpecService, writeAllAgentSpecificFiles),
        agentRegister
      ),
      new FillTemplatesService(),
      writeAllAgentSpecificFiles,
      HOOKS_D,
      HOOKS_IGNORE_SUFFIXES,
      RUDDER_CHARSET.value,
      Some(RUDDER_GROUP_OWNER_GENERATED_POLICIES)
    )

    // must be here because of circular dependency if in techniqueRepository
    techniqueRepositoryImpl.registerCallback(
      new TechniqueAcceptationUpdater(
        "UpdatePTAcceptationDatetime",
        50,
        roLdapDirectiveRepository,
        woLdapDirectiveRepository,
        techniqueRepository,
        uuidGen
      )
    )

    lazy val techniqueRepositoryImpl = {
      val service = new TechniqueRepositoryImpl(
        techniqueReader,
        Seq(),
        uuidGen
      )
      service
    }
    lazy val techniqueRepository: TechniqueRepository = techniqueRepositoryImpl
    lazy val updateTechniqueLibrary: UpdateTechniqueLibrary = techniqueRepositoryImpl
    lazy val interpolationCompiler = new InterpolatedValueCompilerImpl(propertyEngineService)
    lazy val typeParameterService: PlugableParameterTypeService = new PlugableParameterTypeService()
    lazy val ruleValService:       RuleValService               = new RuleValServiceImpl(interpolationCompiler)

    lazy val psMngtService: PolicyServerManagementService = new PolicyServerManagementServiceImpl(
      rwLdap,
      rudderDit,
      eventLogRepository
    )
    lazy val policyServerManagementService = psMngtService

    lazy val deploymentService = {
      new PromiseGenerationServiceImpl(
        roLdapRuleRepository,
        woLdapRuleRepository,
        ruleValService,
        systemVariableService,
        nodeConfigurationHashRepo,
        nodeFactRepository,
        propertiesRepository,
        updateExpectedRepo,
        roNodeGroupRepository,
        roDirectiveRepository,
        configurationRepository,
        ruleApplicationStatusImpl,
        roParameterServiceImpl,
        interpolationCompiler,
        globalComplianceModeService,
        globalAgentRunService,
        findNewNodeStatusReports,
        rudderCf3PromisesFileWriterService,
        new WriteNodeCertificatesPemImpl(Some(RUDDER_RELAY_RELOAD)),
        cachedNodeConfigurationService,
        () => configService.rudder_featureSwitch_directiveScriptEngine().toBox,
        () => configService.rudder_global_policy_mode().toBox,
        () => configService.rudder_generation_compute_dyngroups().toBox,
        () => configService.rudder_generation_max_parallelism().toBox,
        () => configService.rudder_generation_js_timeout().toBox,
        () => configService.rudder_generation_continue_on_error().toBox,
        HOOKS_D,
        HOOKS_IGNORE_SUFFIXES,
        UPDATED_NODE_IDS_PATH,
        UPDATED_NODE_IDS_COMPABILITY,
        GENERATION_FAILURE_MSG_PATH,
        allNodeCertificatesPemFile = better.files.File("/var/rudder/lib/ssl/allnodescerts.pem"),
        POSTGRESQL_IS_LOCAL
      )
    }

    lazy val policyGenerationBootGuard = zio.Promise.make[Nothing, Unit].runNow

    lazy val asyncDeploymentAgentImpl: AsyncDeploymentActor = {
      val agent = new AsyncDeploymentActor(
        deploymentService,
        eventLogDeploymentServiceImpl,
        deploymentStatusSerialisation,
        () => configService.rudder_generation_delay(),
        () => configService.rudder_generation_trigger(),
        policyGenerationBootGuard
      )
      techniqueRepositoryImpl.registerCallback(
        new DeployOnTechniqueCallback("DeployOnPTLibUpdate", 1000, agent)
      )
      agent
    }
    lazy val asyncDeploymentAgent = asyncDeploymentAgentImpl

    lazy val newNodeManagerImpl = {

      // the sequence of unit process to accept a new inventory
      val unitAcceptors = {
        acceptHostnameAndIp :: defaultStateAndPolicyMode ::
        Nil
      }

      // the sequence of unit process to refuse a new inventory
      val unitRefusors = {
        unitRefuseGroup ::
        Nil
      }
      val hooksRunner  = new NewNodeManagerHooksImpl(nodeFactRepository, HOOKS_D, HOOKS_IGNORE_SUFFIXES)

      val composedManager = new ComposedNewNodeManager[Unit](
        nodeFactRepository,
        unitAcceptors,
        unitRefusors,
        hooksRunner
      )
      val listNodes       = new FactListNewNodes(nodeFactRepository)

      new NewNodeManagerImpl[Unit](
        composedManager,
        listNodes
      )
    }

    /// score ///

    lazy val globalScoreRepository = new GlobalScoreRepositoryImpl(doobie)
    lazy val scoreRepository       = new ScoreRepositoryImpl(doobie)
    lazy val scoreService          = new ScoreServiceImpl(globalScoreRepository, scoreRepository)
    lazy val scoreServiceManager: ScoreServiceManager = new ScoreServiceManager(scoreService)

    deferredEffects.append(scoreService.init())
    deferredEffects.append(scoreServiceManager.registerHandler(new SystemUpdateScoreHandler(nodeFactRepository)))

    /////// reporting ///////

    lazy val nodeConfigurationHashRepo: NodeConfigurationHashRepository = {
      val x = new FileBasedNodeConfigurationHashRepository(FileBasedNodeConfigurationHashRepository.defaultHashesPath)
      x.init
      x
    }

    lazy val findNewNodeStatusReports: FindNewNodeStatusReports = new FindNewNodeStatusReportsImpl(
      findExpectedRepo,
      cachedNodeConfigurationService,
      reportsRepository,
      roAgentRunsRepository,
      () => globalComplianceModeService.getGlobalComplianceMode,
      RUDDER_JDBC_BATCH_MAX_SIZE
    )

    // we need to expose impl at that level to call `.init()` in bootstrap checks
    lazy val nodeStatusReportRepository: NodeStatusReportRepositoryImpl = {
      (for {
        x <- Ref.make(Map[NodeId, NodeStatusReport]())
        s  = new JdbcNodeStatusReportStorage(doobie)
      } yield new NodeStatusReportRepositoryImpl(s, x)).runNow
    }

    lazy val computeNodeStatusReportService: ComputeNodeStatusReportService & HasNodeStatusReportUpdateHook = {
      new ComputeNodeStatusReportServiceImpl(
        nodeStatusReportRepository,
        nodeFactRepository,
        findNewNodeStatusReports,
        new NodePropertyBasedComplianceExpirationService(
          propertiesRepository,
          NodePropertyBasedComplianceExpirationService.PROP_NAME,
          NodePropertyBasedComplianceExpirationService.PROP_SUB_NAME
        ),
        Ref.make(Chunk[NodeStatusReportUpdateHook](new ScoreNodeStatusReportUpdateHook(scoreServiceManager))).runNow,
        RUDDER_JDBC_BATCH_MAX_SIZE
      )
    }

    // to avoid a StackOverflowError, we set the compliance cache once it'z ready,
    // and can construct the nodeconfigurationservice without the comlpince cache
    cachedNodeConfigurationService.addHook(computeNodeStatusReportService)

    lazy val reportingService: ReportingService = new ReportingServiceImpl2(nodeStatusReportRepository)

    lazy val pgIn                     = new PostgresqlInClause(70)
    lazy val findExpectedRepo         = new FindExpectedReportsJdbcRepository(doobie, pgIn, RUDDER_JDBC_BATCH_MAX_SIZE)
    lazy val updateExpectedRepo       = new UpdateExpectedReportsJdbcRepository(doobie, pgIn, RUDDER_JDBC_BATCH_MAX_SIZE)
    lazy val reportsRepositoryImpl    = new ReportsJdbcRepository(doobie)
    lazy val reportsRepository        = reportsRepositoryImpl
    lazy val complianceRepositoryImpl = new ComplianceJdbcRepository(
      doobie,
      () => configService.rudder_save_db_compliance_details().toBox,
      () => configService.rudder_save_db_compliance_levels().toBox
    )
    lazy val dataSourceProvider       = new RudderDatasourceProvider(
      RUDDER_JDBC_DRIVER,
      RUDDER_JDBC_URL,
      RUDDER_JDBC_USERNAME,
      RUDDER_JDBC_PASSWORD,
      RUDDER_JDBC_MAX_POOL_SIZE,
      JDBC_GET_CONNECTION_TIMEOUT.asScala
    )
    lazy val doobie                   = new Doobie(dataSourceProvider.datasource)

    lazy val parseRules:                  ParseRules with RuleRevisionRepository         = new GitParseRules(
      ruleUnserialisation,
      gitConfigRepo,
      rulesDirectoryName
    )
    lazy val parseActiveTechniqueLibrary: GitParseActiveTechniqueLibrary                 = new GitParseActiveTechniqueLibrary(
      activeTechniqueCategoryUnserialisation,
      activeTechniqueUnserialisation,
      directiveUnserialisation,
      gitConfigRepo,
      gitRevisionProvider,
      userLibraryDirectoryName
    )
    lazy val importTechniqueLibrary:      ImportTechniqueLibrary                         = new ImportTechniqueLibraryImpl(
      rudderDitImpl,
      rwLdap,
      ldapEntityMapper,
      uptLibReadWriteMutex
    )
    lazy val parseGroupLibrary:           ParseGroupLibrary with GroupRevisionRepository = new GitParseGroupLibrary(
      nodeGroupCategoryUnserialisation,
      nodeGroupUnserialisation,
      gitConfigRepo,
      groupLibraryDirectoryName
    )
    lazy val parseGlobalParameter:        ParseGlobalParameters                          = new GitParseGlobalParameters(
      globalParameterUnserialisation,
      gitConfigRepo,
      parametersDirectoryName
    )
    lazy val parseRuleCategories:         ParseRuleCategories                            = new GitParseRuleCategories(
      ruleCategoryUnserialisation,
      gitConfigRepo,
      ruleCategoriesDirectoryName
    )
    lazy val importGroupLibrary:          ImportGroupLibrary                             = new ImportGroupLibraryImpl(
      rudderDitImpl,
      rwLdap,
      ldapEntityMapper,
      groupLibReadWriteMutex
    )
    lazy val importRuleCategoryLibrary:   ImportRuleCategoryLibrary                      = new ImportRuleCategoryLibraryImpl(
      rudderDitImpl,
      rwLdap,
      ldapEntityMapper,
      ruleCatReadWriteMutex
    )
    lazy val eventLogDeploymentServiceImpl = new EventLogDeploymentService(logRepository, eventLogDetailsServiceImpl)

    lazy val nodeFactInfoService = new NodeInfoServiceProxy(nodeFactRepository)
    lazy val dependencyAndDeletionService: DependencyAndDeletionService = new DependencyAndDeletionServiceImpl(
      new FindDependenciesImpl(roLdap, rudderDitImpl, ldapEntityMapper),
      roLdapDirectiveRepository,
      woLdapDirectiveRepository,
      woLdapRuleRepository,
      woLdapNodeGroupRepository
    )

    lazy val logDisplayerImpl:               LogDisplayer               =
      new LogDisplayer(reportsRepositoryImpl, configurationRepository, roLdapRuleRepository)
    lazy val categoryHierarchyDisplayerImpl: CategoryHierarchyDisplayer = new CategoryHierarchyDisplayer()
    lazy val dyngroupUpdaterBatch:           UpdateDynamicGroups        = new UpdateDynamicGroups(
      dynGroupServiceImpl,
      dynGroupUpdaterService,
      propertiesSyncService,
      asyncDeploymentAgentImpl,
      uuidGen,
      RUDDER_BATCH_DYNGROUP_UPDATEINTERVAL,
      () => configService.rudder_compute_dyngroups_max_parallelism().toBox
    )
    lazy val updateDynamicGroups = dyngroupUpdaterBatch

    lazy val dynGroupUpdaterService =
      new DynGroupUpdaterServiceImpl(roLdapNodeGroupRepository, woLdapNodeGroupRepository, queryProcessor)

    lazy val dbCleaner: AutomaticReportsCleaning = {
      val cleanFrequency = AutomaticReportsCleaning.buildFrequency(
        RUDDER_BATCH_REPORTSCLEANER_FREQUENCY,
        RUDDER_BATCH_DATABASECLEANER_RUNTIME_MINUTE,
        RUDDER_BATCH_DATABASECLEANER_RUNTIME_HOUR,
        RUDDER_BATCH_DATABASECLEANER_RUNTIME_DAY
      ) match {
        case Full(freq) => freq
        case eb: EmptyBox =>
          val fail         = eb ?~! "automatic reports cleaner is not correct"
          val exceptionMsg =
            "configuration file (/opt/rudder/etc/rudder-webapp.conf) is not correctly set, cause is %s".format(fail.msg)
          throw new RuntimeException(exceptionMsg)
      }

      new AutomaticReportsCleaning(
        databaseManagerImpl,
        roLDAPConnectionProvider,
        RUDDER_BATCH_REPORTSCLEANER_DELETE_TTL,
        RUDDER_BATCH_REPORTSCLEANER_ARCHIVE_TTL,
        RUDDER_BATCH_REPORTSCLEANER_COMPLIANCE_DELETE_TTL,
        RUDDER_BATCH_REPORTSCLEANER_LOG_DELETE_TTL,
        cleanFrequency
      )
    }

    lazy val techniqueLibraryUpdater = new CheckTechniqueLibrary(
      techniqueRepositoryImpl,
      techniqueCompilationStatusService,
      uuidGen,
      RUDDER_BATCH_TECHNIQUELIBRARY_UPDATEINTERVAL
    )

    lazy val jsTreeUtilServiceImpl = new JsTreeUtilService(roLdapDirectiveRepository, techniqueRepositoryImpl)

    /*
     * Cleaning actions are run in the case where the node was accepted, deleted, and unknown
     * (ie: we want to be able to run cleaning actions even on a node that was deleted in the past, but
     * for some reason the user discovers that there are remaining things, and they want to get rid of them
     * without knowing rudder internal place to look for all possible garbage)
     */

    /*
     * The list of post deletion action to execute in a shared reference, created at class instanciation.
     * External services can update it from removeNodeServiceImpl.
     */
    lazy val postNodeDeleteActions = Ref
      .make(
        //      new RemoveNodeInfoFromCache(ldapNodeInfoServiceImpl)
        new RemoveNodeFromGroups(roNodeGroupRepository, woNodeGroupRepository, uuidGen)
        :: new CloseNodeConfiguration(updateExpectedRepo)
        :: new DeletePolicyServerPolicies(policyServerManagementService)
        :: new ResetKeyStatus(rwLdap, removedNodesDitImpl)
        :: new CleanUpCFKeys()
        :: new CleanUpNodePolicyFiles("/var/rudder/share")
        :: new CleanUpNodeScore(scoreService)
        :: Nil
      )
      .runNow

    lazy val factRemoveNodeBackend = new FactRemoveNodeBackend(nodeFactRepository)

    lazy val removeNodeServiceImpl = new RemoveNodeServiceImpl(
      //    deprecated.ldapRemoveNodeBackend,
      factRemoveNodeBackend,
      nodeFactRepository,
      pathComputer,
      newNodeManagerImpl,
      postNodeDeleteActions,
      HOOKS_D,
      HOOKS_IGNORE_SUFFIXES
    )

    lazy val healthcheckService = new HealthcheckService(
      List(
        CheckCoreNumber,
        CheckFreeSpace,
        new CheckFileDescriptorLimit(nodeFactRepository)
      )
    )

    lazy val healthcheckNotificationService = new HealthcheckNotificationService(healthcheckService, RUDDER_HEALTHCHECK_PERIOD)
    lazy val campaignSerializer             = new CampaignSerializer()
    lazy val campaignEventRepo              = new CampaignEventRepositoryImpl(doobie, campaignSerializer)
    lazy val campaignPath                   = root / "var" / "rudder" / "configuration-repository" / "campaigns"

    lazy val campaignRepo = CampaignRepositoryImpl
      .make(campaignSerializer, campaignPath, campaignEventRepo)
      .runOrDie(err => new RuntimeException(s"Error during initialization of campaign repository: " + err.fullMsg))

    lazy val mainCampaignService = new MainCampaignService(campaignEventRepo, campaignRepo, uuidGen, 1, 1)
    lazy val jsonReportsAnalyzer = JSONReportsAnalyser(reportsRepository, propertyRepository)

    /*
     * *************************************************
     * Bootstrap check actions
     * **************************************************
     */

    lazy val allBootstrapChecks = new SequentialImmediateBootStrapChecks(
      new CheckConnections(dataSourceProvider, rwLdap),
      new CheckTableScore(doobie),
      new CheckTableUsers(doobie),
      new CheckTableNodeLastCompliance(doobie),
      new MigrateEventLogEnforceSchema(doobie),
      new MigrateChangeValidationEnforceSchema(doobie),
      new DeleteArchiveTables(doobie),
      new MigrateNodeAcceptationInventories(
        nodeFactInfoService,
        doobie,
        inventoryHistoryLogRepository,
        inventoryHistoryJdbcRepository,
        KEEP_DELETED_NODE_FACT_DURATION
      ),
      new CheckTableReportsExecutionTz(doobie),
      new CheckTechniqueLibraryReload(
        techniqueRepositoryImpl,
        uuidGen
      ),
      new CheckTechniqueCompilationStatus(techniqueCompilationCache),
      new CheckAddSpecialNodeGroupsDescription(rwLdap),
      new CheckRemoveRuddercSetting(rwLdap),
      new CheckDIT(pendingNodesDitImpl, acceptedNodesDitImpl, removedNodesDitImpl, rudderDitImpl, rwLdap),
      new CheckUsersFile(rudderUserListProvider),
      new CheckInitUserTemplateLibrary(
        rudderDitImpl,
        rwLdap,
        techniqueRepositoryImpl,
        roLdapDirectiveRepository,
        woLdapDirectiveRepository,
        uuidGen,
        asyncDeploymentAgentImpl
      ), // new CheckDirectiveBusinessRules()

      new CheckRudderGlobalParameter(roLDAPParameterRepository, woLDAPParameterRepository, uuidGen),
      new CheckInitXmlExport(itemArchiveManagerImpl, personIdentServiceImpl, uuidGen),
      new MigrateNodeAcceptationInventories(
        nodeFactInfoService,
        doobie,
        inventoryHistoryLogRepository,
        inventoryHistoryJdbcRepository,
        KEEP_DELETED_NODE_FACT_DURATION
      ),
      new CheckNcfTechniqueUpdate(
        ncfTechniqueWriter,
        roLDAPApiAccountRepository.systemAPIAccount,
        uuidGen,
        updateTechniqueLibrary,
        ncfTechniqueReader,
        resourceFileService
      ),
      new MigrateJsonTechniquesToYaml(
        ncfTechniqueWriter,
        uuidGen,
        updateTechniqueLibrary,
        techniqueCompilationStatusService,
        gitConfigRepo.rootDirectory.pathAsString
      ),
      new TriggerPolicyUpdate(
        asyncDeploymentAgent,
        uuidGen
      ),
      new RemoveFaultyLdapEntries(
        woDirectiveRepository,
        uuidGen
      ),
      new CreateSystemToken(
        roLDAPApiAccountRepository.systemAPIAccount.token,
        root / "var" / "rudder" / "run",
        RestAuthenticationFilter.API_TOKEN_HEADER
      ),
      new LoadNodeComplianceCache(nodeStatusReportRepository, nodeFactRepository, computeNodeStatusReportService, doobie),
      new CloseOpenUserSessions(userRepository)
    )

    //////////////////////////////////////////////////////////////////////////////////////////
    ////////////////////////////// Directive Editor and web fields //////////////////////////////
    //////////////////////////////////////////////////////////////////////////////////////////

    import com.normation.cfclerk.domain.*

    object FieldFactoryImpl extends DirectiveFieldFactory {
      // only one field

      override def forType(v: VariableSpec, id: String): DirectiveField = {
        val prefixSize = "size-"
        v match {
          case selectOne:       SelectOneVariableSpec        => new SelectOneField(id, selectOne.valueslabels)
          case select:          SelectVariableSpec           => new SelectField(id, select.valueslabels)
          case input:           InputVariableSpec            =>
            v.constraint.typeName match {
              case str: SizeVType =>
                new InputSizeField(
                  id,
                  () => configService.rudder_featureSwitch_directiveScriptEngine().toBox,
                  str.name.substring(prefixSize.size)
                )
              case SharedFileVType            => new FileField(id)
              case DestinationPathVType       => default(id)
              case DateVType(_)               => new DateField(Translator.isoDateFormatter)(id)
              case TimeVType(_)               => new TimeField(Translator.isoTimeFormatter)(id)
              case PermVType                  => new FilePermsField(id)
              case BooleanVType               => new CheckboxField(id)
              case TextareaVType(_)           =>
                new TextareaField(id, () => configService.rudder_featureSwitch_directiveScriptEngine().toBox)
              // Same field type for password and MasterPassword, difference is that master will have slave/used derived passwords, and password will not have any slave/used field
              case PasswordVType(algos)       =>
                new PasswordField(
                  id,
                  algos,
                  input.constraint.mayBeEmpty,
                  () => configService.rudder_featureSwitch_directiveScriptEngine().toBox
                )
              case MasterPasswordVType(algos) =>
                new PasswordField(
                  id,
                  algos,
                  input.constraint.mayBeEmpty,
                  () => configService.rudder_featureSwitch_directiveScriptEngine().toBox
                )
              case AixDerivedPasswordVType    => new DerivedPasswordField(id, HashAlgoConstraint.DerivedPasswordType.AIX)
              case LinuxDerivedPasswordVType  => new DerivedPasswordField(id, HashAlgoConstraint.DerivedPasswordType.Linux)
              case _                          => default(id)
            }
          case predefinedField: PredefinedValuesVariableSpec => new ReadOnlyTextField(id)

          case _ =>
            logger.error(
              "Unexpected case : variable %s should not be displayed. Only select1, select or input can be displayed.".format(
                v.name
              )
            )
            default(id)
        }
      }

      override def default(id: String): DirectiveField =
        new TextField(id, () => configService.rudder_featureSwitch_directiveScriptEngine().toBox)
    }

    lazy val section2FieldService:       Section2FieldService   = {
      new Section2FieldService(FieldFactoryImpl, Translator.defaultTranslators)
    }
    lazy val directiveEditorServiceImpl: DirectiveEditorService =
      new DirectiveEditorServiceImpl(configurationRepository, section2FieldService)
    lazy val directiveEditorService = directiveEditorServiceImpl

    lazy val reportDisplayerImpl = new ReportDisplayer(
      roLdapRuleRepository,
      roLdapDirectiveRepository,
      nodeFactRepository,
      configService,
      logDisplayerImpl
    )
    lazy val propertyRepository  = new RudderPropertiesRepositoryImpl(doobie)
    lazy val autoReportLogger    = new AutomaticReportLogger(
      propertyRepository,
      reportsRepositoryImpl,
      roLdapRuleRepository,
      roLdapDirectiveRepository,
      nodeFactRepository,
      RUDDER_BATCH_REPORTS_LOGINTERVAL
    )

    lazy val scriptLauncher = new DebugInfoServiceImpl
    lazy val debugScript    = scriptLauncher

    ////////////////////// Snippet plugins & extension register //////////////////////
    lazy val snippetExtensionRegister: SnippetExtensionRegister = new SnippetExtensionRegisterImpl()

    lazy val cachedNodeConfigurationService: CachedNodeConfigurationService = {
      val cached = new CachedNodeConfigurationService(findExpectedRepo, nodeFactRepository)
      cached.init().runOrDie(err => new RuntimeException(s"Error when initializing node configuration cache: " + err))
      cached
    }

    /*
     * Agent runs: we use a cache for them.
     */
    lazy val cachedAgentRunRepository = {
      val roRepo = new RoReportsExecutionRepositoryImpl(
        doobie,
        new WoReportsExecutionRepositoryImpl(doobie),
        cachedNodeConfigurationService,
        pgIn,
        RUDDER_JDBC_BATCH_MAX_SIZE
      )
      new CachedReportsExecutionRepository(
        roRepo
      )
    }
    lazy val roAgentRunsRepository: RoReportsExecutionRepository = cachedAgentRunRepository

    lazy val updatesEntryJdbcRepository = new LastProcessedReportRepositoryImpl(doobie)

    lazy val executionService = {
      new ReportsExecutionService(
        reportsRepository,
        updatesEntryJdbcRepository,
        recentChangesService,
        computeNodeStatusReportService,
        findNewNodeStatusReports,
        complianceRepositoryImpl
      )
    }

    lazy val aggregateReportScheduler = new FindNewReportsExecution(executionService, RUDDER_REPORTS_EXECUTION_INTERVAL)

    // aggregate information about node count
    // don't forget to start-it once out of the zone which lead to dead-lock (ie: in Lift boot)
    lazy val historizeNodeCountBatch = for {
      gitLogger <- CommitLogServiceImpl.make(METRICS_NODES_DIRECTORY_GIT_ROOT)
      writer    <- WriteNodeCSV.make(METRICS_NODES_DIRECTORY_GIT_ROOT, ';', "yyyy-MM")
      service    = new HistorizeNodeCountService(
                     new FetchDataServiceImpl(RudderConfig.nodeFactRepository, RudderConfig.reportingService),
                     writer,
                     gitLogger,
                     DateTimeZone.UTC // never change log line
                   )
      cron      <- Scheduler.make(
                     METRICS_NODES_MIN_PERIOD,
                     METRICS_NODES_MAX_PERIOD,
                     s => service.scheduledLog(s),
                     "Automatic recording of active nodes".succeed
                   )
      _         <-
        ScheduledJobLoggerPure.metrics.info(
          s"Starting node count historization batch (min:${METRICS_NODES_MIN_PERIOD.render}; max:${METRICS_NODES_MAX_PERIOD.render})"
        )
      _         <- cron.start
    } yield ()

// provided as a callback on node fact repo
//    lazy val checkInventoryUpdate = new CheckInventoryUpdate(
//      nodeFactInfoService,
//      asyncDeploymentAgent,
//      uuidGen,
//      RUDDER_BATCH_CHECK_NODE_CACHE_INTERVAL
//    )

    lazy val asynComplianceService = new AsyncComplianceService(reportingService)

    /*
     * here goes deprecated services that we can't remove yet, for example because they are used for migration
     */
    object deprecated {
      lazy val ldapFullInventoryRepository = {
        new FullInventoryRepositoryImpl(
          inventoryDitService,
          inventoryMapper,
          rwLdap,
          INVENTORIES_THRESHOLD_PROCESSES_ISOLATED_WRITE
        )
      }

      lazy val softwareInventoryDAO: ReadOnlySoftwareDAO =
        new ReadOnlySoftwareDAOImpl(inventoryDitService, roLdap, inventoryMapper)

      lazy val softwareInventoryRWDAO: WriteOnlySoftwareDAO = new WriteOnlySoftwareDAOImpl(
        acceptedNodesDitImpl,
        rwLdap
      )

      lazy val softwareService: SoftwareService =
        new SoftwareServiceImpl(softwareInventoryDAO, softwareInventoryRWDAO, acceptedNodesDit)

      lazy val purgeUnreferencedSoftwares = {
        new PurgeUnreferencedSoftwares(
          softwareService,
          FiniteDuration(RUDDER_BATCH_DELETE_SOFTWARE_INTERVAL.toLong, "hours")
        )
      }

      lazy val purgeDeletedInventories = new PurgeDeletedInventories(
        new PurgeDeletedNodesImpl(rwLdap, removedNodesDitImpl, ldapFullInventoryRepository),
        FiniteDuration(RUDDER_BATCH_PURGE_DELETED_INVENTORIES_INTERVAL.toLong, "hours"),
        RUDDER_BATCH_PURGE_DELETED_INVENTORIES
      )

      lazy val ldapRemoveNodeBackend = new LdapRemoveNodeBackend(
        nodeDitImpl,
        pendingNodesDitImpl,
        acceptedNodesDitImpl,
        removedNodesDitImpl,
        rwLdap,
        ldapFullInventoryRepository,
        nodeReadWriteMutex
      )

      lazy val ldapSoftwareSave = new NameAndVersionIdFinder("check_name_and_version", roLdap, inventoryMapper, acceptedNodesDit)

      lazy val internalAcceptedQueryProcessor =
        new InternalLDAPQueryProcessor(roLdap, acceptedNodesDitImpl, nodeDit, ditQueryDataImpl, ldapEntityMapper)

      lazy val internalPendingQueryProcessor = {
        val subGroup = new SubGroupComparatorRepository {
          override def getNodeIds(groupId: NodeGroupId)(implicit qc: QueryContext): IOResult[Chunk[NodeId]] = Chunk.empty.succeed

          override def getGroups: IOResult[Chunk[SubGroupChoice]] = Chunk.empty.succeed
        }
        new InternalLDAPQueryProcessor(
          roLdap,
          pendingNodesDitImpl,
          nodeDit,
          // here, we don't want to look for subgroups to show them in the form => always return an empty list
          new DitQueryData(
            pendingNodesDitImpl,
            nodeDit,
            rudderDit,
            new NodeQueryCriteriaData(() => subGroup)
          ),
          ldapEntityMapper
        )
      }

      lazy val woLdapNodeRepository: WoNodeRepository = new WoLDAPNodeRepository(
        nodeDitImpl,
        acceptedNodesDit,
        ldapEntityMapper,
        rwLdap,
        logRepository,
        nodeReadWriteMutex,
        cachedNodeConfigurationService,
        computeNodeStatusReportService
      )
    }

    // reference services part of the API
    val rci = RudderServiceApi(
      roLdap,
      pendingNodesDitImpl,
      acceptedNodesDitImpl,
      nodeDitImpl,
      rudderDit,
      roLdapRuleRepository,
      woRuleRepository,
      woFactNodeRepository,
      roLdapNodeGroupRepository,
      woLdapNodeGroupRepository,
      techniqueRepositoryImpl,
      techniqueRepositoryImpl,
      roLdapDirectiveRepository,
      woLdapDirectiveRepository,
      deprecated.softwareInventoryDAO,
      eventLogRepository,
      eventLogDetailsServiceImpl,
      reportingService,
      complianceAPIService,
      asynComplianceService,
      scriptLauncher,
      queryParser,
      inventoryHistoryJdbcRepository,
      inventoryLogEventServiceImpl,
      ruleApplicationStatusImpl,
      propertyEngineService,
      newNodeManagerImpl,
      nodeGridImpl,
      jsTreeUtilServiceImpl,
      directiveEditorService,
      userPropertyService,
      eventListDisplayerImpl,
      asyncDeploymentAgent,
      policyServerManagementService,
      dynGroupUpdaterService,
      dyngroupUpdaterBatch,
      deprecated.purgeDeletedInventories,
      deprecated.purgeUnreferencedSoftwares,
      databaseManagerImpl,
      dbCleaner,
      techniqueLibraryUpdater,
      autoReportLogger,
      removeNodeServiceImpl,
      nodeFactInfoService,
      reportDisplayerImpl,
      dependencyAndDeletionService,
      itemArchiveManagerImpl,
      personIdentServiceImpl,
      gitRevisionProviderImpl,
      logDisplayerImpl,
      queryProcessor,
      categoryHierarchyDisplayerImpl,
      dynGroupServiceImpl,
      ditQueryDataImpl,
      reportsRepository,
      eventLogDeploymentServiceImpl,
      new SrvGrid(roAgentRunsRepository, configService, roLdapRuleRepository, nodeFactInfoService, scoreService),
      findExpectedRepo,
      roLDAPApiAccountRepository,
      woLDAPApiAccountRepository,
      cachedAgentRunRepository,
      pendingNodeCheckGroup,
      allBootstrapChecks,
      authenticationProviders,
      rudderUserListProvider,
      restApiAccounts,
      restQuicksearch,
      restCompletion,
      sharedFileApi,
      eventLogApi,
      systemApiService11,
      uuidGen,
      inventoryWatcher,
      configService,
      historizeNodeCountBatch,
      policyGenerationBootGuard,
      healthcheckNotificationService,
      jsonPluginDefinition,
      pluginSettingsService,
      rudderApi,
      authorizationApiMapping,
      roleApiMapping,
      roRuleCategoryRepository,
      woRuleCategoryRepository,
      workflowLevelService,
      ncfTechniqueReader,
      recentChangesService,
      ruleCategoryService,
      restExtractorService,
      snippetExtensionRegister,
      clearCacheService,
      linkUtil,
      userRepository,
      userService,
      ApiVersions,
      apiDispatcher,
      configurationRepository,
      roParameterService,
      agentRegister,
      asyncWorkflowInfo,
      commitAndDeployChangeRequest,
      doobie,
      restDataSerializer,
      workflowEventLogService,
      changeRequestEventLogService,
      changeRequestChangesUnserialisation,
      diffService,
      diffDisplayer,
      rwLdap,
      apiAuthorizationLevelService,
      tokenGenerator,
      roLDAPParameterRepository,
      woLDAPParameterRepository,
      interpolationCompiler,
      deploymentService,
      campaignEventRepo,
      mainCampaignService,
      campaignSerializer,
      jsonReportsAnalyzer,
      aggregateReportScheduler,
      secretEventLogService,
      changeRequestChangesSerialisation,
      gitConfigRepo,
      gitModificationRepository,
      inventorySaver,
      inventoryDitService,
      nodeFactRepository,
      scoreServiceManager,
      scoreService,
      tenantService,
      computeNodeStatusReportService,
      scoreRepository,
      propertiesRepository,
      propertiesService
    )

<<<<<<< HEAD
    // need to be done here to avoid cyclic dependencies
    (nodeFactRepository.registerChangeCallbackAction(
      new GenerationOnChange(updateDynamicGroups, asyncDeploymentAgent, uuidGen)
    ) *>
    nodeFactRepository.registerChangeCallbackAction(
      new CacheInvalidateNodeFactEventCallback(cachedNodeConfigurationService, computeNodeStatusReportService, Nil)
    )).runNow
=======
    // start init effects
    ZIO.collectAllParDiscard(deferredEffects).runNow

>>>>>>> 20433aaf
    // This needs to be done at the end, to be sure that all is initialized
    deploymentService.setDynamicsGroupsService(dyngroupUpdaterBatch)
    // we need to reference batches not part of the API to start them since
    // they are lazy val
    cleanOldInventoryBatch.start()
    gitFactRepoGC.start()
    gitConfigRepoGC.start()
    rudderUserListProvider.registerCallback(UserRepositoryUpdateOnFileReload.createCallback(userRepository))
    userCleanupBatch.start()

    // init node properties - don't fail on error, just log
    propertiesService.updateAll().catchAll(err => ApplicationLoggerPure.warn(err.fullMsg)).runNow

    // UpdateDynamicGroups is part of rci
    // reportingService part of rci
    // checkInventoryUpdate part of rci
    // purgeDeletedInventories part of rci
    // purgeUnreferencedSoftwares part of rci
    // AutomaticReportLogger part of rci
    // AutomaticReportsCleaning part of rci
    // CheckTechniqueLibrary part of rci
    // AutomaticReportsCleaning part of rci

    // return services part of the API
    rci
  }
}<|MERGE_RESOLUTION|>--- conflicted
+++ resolved
@@ -2003,15 +2003,6 @@
       repo
     }
 
-<<<<<<< HEAD
-    lazy val propertiesRepository: PropertiesRepository = InMemoryPropertiesRepository.make(nodeFactRepository).runNow
-
-    lazy val propertiesService: NodePropertiesService =
-      new NodePropertiesServiceImpl(roLDAPParameterRepository, roNodeGroupRepository, nodeFactRepository, propertiesRepository)
-
-    lazy val propertiesSyncService: NodePropertiesSyncService =
-      new NodePropertiesSyncServiceImpl(propertiesService, propertiesRepository, asyncDeploymentAgent)
-=======
     // need to be done here to avoid cyclic dependencies
     deferredEffects.append(
       nodeFactRepository.registerChangeCallbackAction(
@@ -2020,10 +2011,17 @@
     )
     deferredEffects.append(
       nodeFactRepository.registerChangeCallbackAction(
-        new CacheInvalidateNodeFactEventCallback(cachedNodeConfigurationService, reportingServiceImpl, Nil)
-      )
-    )
->>>>>>> 20433aaf
+        new CacheInvalidateNodeFactEventCallback(cachedNodeConfigurationService, computeNodeStatusReportService, Nil)
+      )
+    )
+
+    lazy val propertiesRepository: PropertiesRepository = InMemoryPropertiesRepository.make(nodeFactRepository).runNow
+
+    lazy val propertiesService: NodePropertiesService =
+      new NodePropertiesServiceImpl(roLDAPParameterRepository, roNodeGroupRepository, nodeFactRepository, propertiesRepository)
+
+    lazy val propertiesSyncService: NodePropertiesSyncService =
+      new NodePropertiesSyncServiceImpl(propertiesService, propertiesRepository, asyncDeploymentAgent)
 
     lazy val inventorySaver = new NodeFactInventorySaver(
       nodeFactRepository,
@@ -3841,19 +3839,9 @@
       propertiesService
     )
 
-<<<<<<< HEAD
-    // need to be done here to avoid cyclic dependencies
-    (nodeFactRepository.registerChangeCallbackAction(
-      new GenerationOnChange(updateDynamicGroups, asyncDeploymentAgent, uuidGen)
-    ) *>
-    nodeFactRepository.registerChangeCallbackAction(
-      new CacheInvalidateNodeFactEventCallback(cachedNodeConfigurationService, computeNodeStatusReportService, Nil)
-    )).runNow
-=======
     // start init effects
     ZIO.collectAllParDiscard(deferredEffects).runNow
 
->>>>>>> 20433aaf
     // This needs to be done at the end, to be sure that all is initialized
     deploymentService.setDynamicsGroupsService(dyngroupUpdaterBatch)
     // we need to reference batches not part of the API to start them since
