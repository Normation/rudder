--- conflicted
+++ resolved
@@ -2269,7 +2269,9 @@
             () => authenticationProviders.getProviderProperties().view.mapValues(_.providerRoleExtension).toMap,
             () => authenticationProviders.getConfiguredProviders().map(_.name).toSet
           ),
-<<<<<<< HEAD
+          new UserManagementInternalApiImpl(
+            rudderUserListProvider
+          ),
           new ApiAccountApi(
             new ApiAccountApiServiceV1(
               roApiAccountRepository,
@@ -2299,27 +2301,6 @@
           // info api must be resolved latter, because else it misses plugin apis !
         )
       }
-=======
-          roleApiMapping,
-          tenantService,
-          () => authenticationProviders.getProviderProperties().view.mapValues(_.providerRoleExtension).toMap,
-          () => authenticationProviders.getConfiguredProviders().map(_.name).toSet
-        ),
-        new UserManagementInternalApiImpl(
-          rudderUserListProvider
-        ),
-        new InventoryApi(restExtractorService, inventoryWatcher, better.files.File(INVENTORY_DIR_INCOMING)),
-        new PluginApi(restExtractorService, pluginSettingsService, PluginsInfo.pluginInfos.succeed),
-        new RecentChangesAPI(recentChangesService, restExtractorService),
-        new RulesInternalApi(ruleInternalApiService, ruleApiService13),
-        new GroupsInternalApi(groupInternalApiService),
-        campaignApi,
-        new HookApi(hookApiService),
-        archiveApi,
-        new ScoreApiImpl(restExtractorService, scoreService)
-        // info api must be resolved latter, because else it misses plugin apis !
-      )
->>>>>>> 8bd96b63
 
       val api = new LiftHandler(
         apiDispatcher,
