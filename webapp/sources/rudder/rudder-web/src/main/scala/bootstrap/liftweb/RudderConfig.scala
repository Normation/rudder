/*
 *************************************************************************************
 * Copyright 2011 Normation SAS
 *************************************************************************************
 *
 * This file is part of Rudder.
 *
 * Rudder is free software: you can redistribute it and/or modify
 * it under the terms of the GNU General Public License as published by
 * the Free Software Foundation, either version 3 of the License, or
 * (at your option) any later version.
 *
 * In accordance with the terms of section 7 (7. Additional Terms.) of
 * the GNU General Public License version 3, the copyright holders add
 * the following Additional permissions:
 * Notwithstanding to the terms of section 5 (5. Conveying Modified Source
 * Versions) and 6 (6. Conveying Non-Source Forms.) of the GNU General
 * Public License version 3, when you create a Related Module, this
 * Related Module is not considered as a part of the work and may be
 * distributed under the license agreement of your choice.
 * A "Related Module" means a set of sources files including their
 * documentation that, without modification of the Source Code, enables
 * supplementary functions or services in addition to those offered by
 * the Software.
 *
 * Rudder is distributed in the hope that it will be useful,
 * but WITHOUT ANY WARRANTY; without even the implied warranty of
 * MERCHANTABILITY or FITNESS FOR A PARTICULAR PURPOSE.  See the
 * GNU General Public License for more details.
 *
 * You should have received a copy of the GNU General Public License
 * along with Rudder.  If not, see <http://www.gnu.org/licenses/>.

 *
 *************************************************************************************
 */

package bootstrap.liftweb

import better.files.File.root
import bootstrap.liftweb.checks.earlyconfig.db.*
import bootstrap.liftweb.checks.earlyconfig.ldap.*
import bootstrap.liftweb.checks.endconfig.action.*
import bootstrap.liftweb.checks.endconfig.consistency.*
import bootstrap.liftweb.checks.endconfig.migration.*
import bootstrap.liftweb.checks.endconfig.onetimeinit.*
import bootstrap.liftweb.metrics.SystemInfoServiceImpl
import com.normation.appconfig.*
import com.normation.box.*
import com.normation.cfclerk.services.*
import com.normation.cfclerk.services.impl.*
import com.normation.cfclerk.xmlparsers.*
import com.normation.cfclerk.xmlwriters.*
import com.normation.errors.*
import com.normation.inventory.domain.*
import com.normation.inventory.ldap.core.*
import com.normation.inventory.ldap.provisioning.*
import com.normation.inventory.provisioning.fusion.*
import com.normation.inventory.services.core.*
import com.normation.inventory.services.provisioning.*
import com.normation.ldap.sdk.*
import com.normation.plugins.*
import com.normation.plugins.cli.RudderPackageCmdService
import com.normation.plugins.settings.*
import com.normation.rudder.api.*
import com.normation.rudder.apidata.*
import com.normation.rudder.batch.*
import com.normation.rudder.campaigns.*
import com.normation.rudder.config.StatelessUserPropertyService
import com.normation.rudder.config.UserPropertyService
import com.normation.rudder.configuration.*
import com.normation.rudder.db.Doobie
import com.normation.rudder.domain.*
import com.normation.rudder.domain.logger.*
import com.normation.rudder.domain.nodes.NodeGroupId
import com.normation.rudder.domain.queries.*
import com.normation.rudder.domain.reports.NodeStatusReport
import com.normation.rudder.facts.nodes.*
import com.normation.rudder.git.GitItemRepository
import com.normation.rudder.git.GitRepositoryProvider
import com.normation.rudder.git.GitRepositoryProviderImpl
import com.normation.rudder.git.GitRevisionProvider
import com.normation.rudder.inventory.DefaultProcessInventoryService
import com.normation.rudder.inventory.InventoryFailedHook
import com.normation.rudder.inventory.InventoryFileWatcher
import com.normation.rudder.inventory.InventoryMover
import com.normation.rudder.inventory.InventoryProcessor
import com.normation.rudder.inventory.NodeFactInventorySaver
import com.normation.rudder.inventory.PostCommitInventoryHooks
import com.normation.rudder.inventory.ProcessFile
import com.normation.rudder.metrics.*
import com.normation.rudder.ncf
import com.normation.rudder.ncf.*
import com.normation.rudder.ncf.ParameterType.PlugableParameterTypeService
import com.normation.rudder.ncf.yaml.YamlTechniqueSerializer
import com.normation.rudder.properties.*
import com.normation.rudder.reports.*
import com.normation.rudder.reports.execution.*
import com.normation.rudder.repository.*
import com.normation.rudder.repository.jdbc.*
import com.normation.rudder.repository.ldap.*
import com.normation.rudder.repository.xml.*
import com.normation.rudder.rest.*
import com.normation.rudder.rest.data.ApiAccountMapping
import com.normation.rudder.rest.internal.*
import com.normation.rudder.rest.lift.*
import com.normation.rudder.rule.category.*
import com.normation.rudder.score.*
import com.normation.rudder.services.*
import com.normation.rudder.services.eventlog.*
import com.normation.rudder.services.healthcheck.*
import com.normation.rudder.services.marshalling.*
import com.normation.rudder.services.modification.*
import com.normation.rudder.services.nodes.*
import com.normation.rudder.services.nodes.history.impl.*
import com.normation.rudder.services.policies.*
import com.normation.rudder.services.policies.nodeconfig.*
import com.normation.rudder.services.policies.write.*
import com.normation.rudder.services.queries.*
import com.normation.rudder.services.quicksearch.FullQuickSearchService
import com.normation.rudder.services.reports.*
import com.normation.rudder.services.servers.*
import com.normation.rudder.services.system.*
import com.normation.rudder.services.user.*
import com.normation.rudder.services.workflows.*
import com.normation.rudder.tenants.*
import com.normation.rudder.users.*
import com.normation.rudder.web.components.administration.PolicyBackup
import com.normation.rudder.web.components.administration.RudderCompanyAccount
import com.normation.rudder.web.model.*
import com.normation.rudder.web.services.*
import com.normation.templates.FillTemplatesService
import com.normation.utils.CronParser.*
import com.normation.utils.StringUuidGenerator
import com.normation.utils.StringUuidGeneratorImpl
import com.normation.zio.*
import com.typesafe.config.Config
import com.typesafe.config.ConfigException
import com.typesafe.config.ConfigFactory
import com.unboundid.ldap.sdk.DN
import com.unboundid.ldap.sdk.RDN
import cron4s.CronExpr
import java.io.File
import java.nio.file.attribute.PosixFilePermission
import java.security.Security
import java.util.concurrent.TimeUnit
import net.liftweb.common.*
import net.liftweb.http.S
import org.apache.commons.io.FileUtils
import org.bouncycastle.jce.provider.BouncyCastleProvider
import org.joda.time.DateTimeZone
import org.joda.time.format.ISODateTimeFormat
import scala.collection.mutable.Buffer
import scala.concurrent.duration
import scala.concurrent.duration.FiniteDuration
import scala.util.Try
import zio.{Scheduler as _, System as _, *}
import zio.syntax.*

object RUDDER_CHARSET {
  import java.nio.charset.StandardCharsets
  def name  = "UTF-8"
  def value = StandardCharsets.UTF_8
}

/**
 * Define a resource for configuration.
 * For now, config properties can only be loaded from either
 * a file in the classpath, or a file in the file system.
 */
sealed trait ConfigResource                      extends Any
final case class ClassPathResource(name: String) extends AnyVal with ConfigResource
final case class FileSystemResource(file: File)  extends AnyVal with ConfigResource

/**
 * User defined configuration variable
 * (from properties file or alike)
 */
object RudderProperties {

  // extension used in overriding files
  val configFileExtensions: Set[String] = Set("properties", "prop", "config")

  // by default, used and configured to /opt/rudder/etc/rudder-web.properties
  val JVM_CONFIG_FILE_KEY = "rudder.configFile"

  // We have config overrides in a directory whose named is based on JVM_CONFIG_FILE_KEY
  // if defined, with a ".d" after it. It can be overridden with that key.
  // File in dir are sorted by name and the latter override the former.
  // Default: ${JVM_CONFIG_FILE_KEY}.d
  val JVM_CONFIG_DIR_KEY = "rudder.configDir"

  val DEFAULT_CONFIG_FILE_NAME = "configuration.properties"

  // Set security provider with bouncy castle one
  Security.addProvider(new BouncyCastleProvider())

  /**
   * Where to go to look for properties
   */
  val (configResource, overrideDir) = java.lang.System.getProperty(JVM_CONFIG_FILE_KEY) match {
    case null | "" => // use default location in classpath
      ApplicationLogger.info(s"JVM property -D${JVM_CONFIG_FILE_KEY} is not defined, use configuration file in classpath")
      (ClassPathResource(DEFAULT_CONFIG_FILE_NAME), None)

    case x => // so, it should be a full path, check it
      val config = new File(x)
      if (config.exists && config.canRead) {
        ApplicationLogger.info(
          s"Rudder application parameters are read from file defined by JVM property -D${JVM_CONFIG_FILE_KEY}: ${config.getPath}"
        )
        val configFile = FileSystemResource(config)

        val overrideDir = System.getProperty(JVM_CONFIG_DIR_KEY) match {
          case null | "" =>
            val path = configFile.file.getPath + ".d"
            ApplicationLogger.info(
              s"-> files for overriding configuration parameters are read from directory ${path} (that path can be overridden with JVM property -D${JVM_CONFIG_DIR_KEY})"
            )
            Some(path)
          case path      =>
            val d = better.files.File(path)
            if (d.exists) {
              if (d.isDirectory) {
                Some(d.pathAsString)
              } else {
                ApplicationLogger.warn(
                  s"JVM property -D${JVM_CONFIG_DIR_KEY} is defined to '${d.pathAsString}' which is not a directory: ignoring directory for overriding configurations"
                )
                None
              }
            } else {
              // we will create it
              Some(d.pathAsString)
            }
        }
        (configFile, overrideDir)
      } else {
        ApplicationLogger.error(
          s"Can not find configuration file specified by JVM property '${JVM_CONFIG_FILE_KEY}': '${config.getPath}' ; abort"
        )
        throw new jakarta.servlet.UnavailableException(s"Configuration file not found: ${config.getPath}")
      }
  }

  // Sorting is done here for meaningful debug log, but we need to reverse it
  // because in typesafe Config, we have "withDefault" (ie the opposite of overrides)
  val overrideConfigs: List[FileSystemResource] = overrideDir match {
    case None       => // no additional config to add
      Nil
    case Some(path) =>
      val d = better.files.File(path)
      try {
        d.createDirectoryIfNotExists(true)
        d.setPermissions(Set(PosixFilePermission.OWNER_READ, PosixFilePermission.OWNER_WRITE, PosixFilePermission.OWNER_EXECUTE))
      } catch {
        case ex: Exception =>
          ApplicationLogger.error(
            s"The configuration directory '${d.pathAsString}' for overriding file config can't be created: ${ex.getMessage}"
          )
      }
      val overrides = d.children.collect {
        case f if (configFileExtensions.contains(f.extension(includeDot = false, includeAll = false).getOrElse(""))) =>
          FileSystemResource(f.toJava)
      }.toList.sortBy(_.file.getPath)
      ApplicationLogger.debug(
        s"Overriding configuration files in '${d.pathAsString}': ${overrides.map(_.file.getName).mkString(", ")}"
      )
      overrides
  }

  // some value used as defaults for migration
  val migrationConfig: String = {
    s"""rudder.batch.reportscleaner.compliancelevels.delete.TTL=15
    """
  }

  // the Config lib does not define overriding but fallback, so we are starting with the directory, sorted last first
  // then default file, then migration things.
  val empty: Config = ConfigFactory.empty()

  val config: Config = {
    (
      (overrideConfigs.reverse :+ configResource)
        .foldLeft(ConfigFactory.empty()) {
          case (current, fallback) =>
            ApplicationLogger.debug(s"loading configuration from " + fallback)
            val conf = fallback match {
              case ClassPathResource(name)  => ConfigFactory.load(name)
              case FileSystemResource(file) => ConfigFactory.load(ConfigFactory.parseFile(file))
            }
            current.withFallback(conf)
        }
      )
      .withFallback(ConfigFactory.parseString(migrationConfig))
  }

  if (ApplicationLogger.isDebugEnabled) {
    // if override Dir is non empty, add the resolved config file with debug info in it
    overrideDir.foreach { d =>
      val dest = better.files.File(d) / "rudder-web.properties-resolved-debug"
      ApplicationLogger.debug(s"Writing resolved configuration file to ${dest.pathAsString}")
      import java.nio.file.attribute.PosixFilePermission.*
      try {
        dest.writeText(config.root().render()).setPermissions(Set(OWNER_READ))
      } catch {
        case ex: Exception =>
          ApplicationLogger.error(
            s"The debug file for configuration resolution '${dest.pathAsString}' can't be created: ${ex.getClass.getName}: ${ex.getMessage}"
          )
      }
    }
  }

  def splitProperty(s: String): List[String] = {
    s.split(",").toList.flatMap { s =>
      s.trim match {
        case "" => None
        case x  => Some(x)
      }
    }
  }

}

object RudderParsedProperties {
  import RudderConfigInit.*
  import RudderProperties.config

  val logger = ApplicationLogger.Properties

  // set the file location that contains mime info
  java.lang.System
    .setProperty(
      "content.types.user.table",
      this.getClass.getClassLoader.getResource("content-types.properties").getPath
    )

  //
  // Public properties
  // Here, we define static nouns for all theses properties
  //

  val filteredPasswords: Buffer[String] = scala.collection.mutable.Buffer[String]()

  def logRudderParsedProperties(): Unit = {
    import scala.jdk.CollectionConverters.*
    val config = RudderProperties.config
    if (ApplicationLogger.isInfoEnabled) {
      // sort properties by key name
      val properties = config.entrySet.asScala.toSeq.sortBy(_.getKey).flatMap { x =>
        // the log line: registered property: property_name=property_value
        if (hiddenRegisteredProperties.contains(x.getKey)) None
        else {
          Some(
            s"registered property: ${x.getKey}=${if (filteredPasswords.contains(x.getKey)) "**********" else x.getValue.render}"
          )
        }
      }
      ApplicationLogger.info("List of registered properties:")
      properties.foreach(p => ApplicationLogger.info(p))
      ApplicationLogger.info("Plugin's license directory: '/opt/rudder/etc/plugins/licenses/'")
    }
  }

  // the LDAP password used for authentication is not used here, but should not appear nonetheless
  filteredPasswords += "rudder.auth.ldap.connection.bind.password"
  // filter the fallback admin password
  filteredPasswords += "rudder.auth.admin.password"

  // list of configuration properties that we want to totally hide
  val hiddenRegisteredProperties: Buffer[String] = scala.collection.mutable.Buffer[String]()
  hiddenRegisteredProperties += "rudder.dir.licensesFolder"

  // auth backend is init too late to have a chance to hide its values, which is a bit sad.
  // We still need to make invisible all oauth/oidc client secret
  hiddenRegisteredProperties ++= {
    import scala.jdk.CollectionConverters.*
    config
      .entrySet()
      .asScala
      .map(_.getKey)
      .filter(s => s.startsWith("rudder.auth.oauth2.provider") && s.endsWith("client.secret"))
  }
  // other values

  val LDAP_HOST:   String = config.getString("ldap.host")
  val LDAP_PORT:   Int    = config.getInt("ldap.port")
  val LDAP_AUTHDN: String = config.getString("ldap.authdn")
  val LDAP_AUTHPW: String = config.getString("ldap.authpw");
  filteredPasswords += "ldap.authpw"

  // Define the increased minimum pool size following https://issues.rudder.io/issues/25892
  // 7 was tested in our load server (10k nodes, 7 load-test for node property change in parallel) and should
  // be enough even for big environments. More connection has a negative impact on startup time.
  val MIN_LDAP_MAX_POOL_SIZE = 7
  val LDAP_MAX_POOL_SIZE:                     Int      = {
    try {
      val poolSize = config.getInt("ldap.maxPoolSize")
      if (poolSize < MIN_LDAP_MAX_POOL_SIZE) {
        ApplicationLogger.warn(
          s"Property 'ldap.maxPoolSize' value is below ${MIN_LDAP_MAX_POOL_SIZE}, setting value to ${MIN_LDAP_MAX_POOL_SIZE} connections. see https://issues.rudder.io/issues/25892"
        )
        MIN_LDAP_MAX_POOL_SIZE
      } else {
        poolSize
      }

    } catch {
      case _: ConfigException =>
        ApplicationLogger.info(
          s"Property 'ldap.maxPoolSize' is missing or empty in rudder.configFile. Default to ${MIN_LDAP_MAX_POOL_SIZE} connections."
        )
        MIN_LDAP_MAX_POOL_SIZE
    }
  }
  val LDAP_MINIMUM_AVAILABLE_CONNECTION_GOAL: Int      = {
    try {
      val min = config.getInt("ldap.minimumAvailableConnectionGoal")
      if (min < 1) {
        ApplicationLogger.warn(
          "Property 'ldap.minimumAvailableConnectionGoal' value is below 1, setting value to 1"
        )
        1
      } else {
        min
      }
    } catch {
      case _: ConfigException =>
        ApplicationLogger.info(
          "Property 'ldap.minimumAvailableConnectionGoal' is missing or empty in rudder.configFile. Default to 2 always alive connections."
        )
        2
    }
  }
  val LDAP_CREATE_IF_NECESSARY:               Boolean  = {
    try {
      config.getBoolean("ldap.createIfNecessary")
    } catch {
      case ex: ConfigException =>
        ApplicationLogger.info(
          "Property 'ldap.createIfNecessary' is missing or empty in rudder.configFile. Default to true."
        )
        true
    }
  }
  val LDAP_MAX_WAIT_TIME:                     Duration = {
    try {
      val age = config.getString("ldap.maxWaitTime")
      Duration.fromScala(scala.concurrent.duration.Duration.apply(age))
    } catch {
      case _: Exception =>
        ApplicationLogger.info(
          "Property 'ldap.maxWaitTime' is missing or empty in rudder.configFile. Default to 30 seconds."
        )
        30.seconds
    }
  }
  val LDAP_MAX_CONNECTION_AGE:                Duration = {
    try {
      val age = config.getString("ldap.maxConnectionAge")
      Duration.fromScala(scala.concurrent.duration.Duration.apply(age))
    } catch {
      case _: ConfigException =>
        ApplicationLogger.info(
          "Property 'ldap.maxConnectionAge' is missing or empty in rudder.configFile. Default to 3O minutes."
        )
        30.minutes
    }
  }
  val LDAP_MIN_DISCONNECT_INTERVAL:           Duration = {
    try {
      val age = config.getString("ldap.minDisconnectInterval")
      Duration.fromScala(scala.concurrent.duration.Duration.apply(age))
    } catch {
      case _: ConfigException =>
        ApplicationLogger.info(
          "Property 'ldap.minDisconnectInterval' is missing or empty in rudder.configFile. Default to 5 seconds."
        )
        5.seconds
    }
  }

  val LDAP_CACHE_NODE_INFO_MIN_INTERVAL: Duration       = {
    val x = {
      try {
        config.getInt("ldap.nodeinfo.cache.min.interval")
      } catch {
        case ex: ConfigException =>
          ApplicationLogger.debug(
            "Property 'ldap.nodeinfo.cache.min.interval' is absent or empty in rudder.configFile. Default to 100 ms."
          )
          100
      }
    }
    if (x < 0) { // 0 is ok, it means "always check"
      100.millis
    } else {
      x.millis
    }
  }
  val RUDDER_DIR_BACKUP:                 Option[String] = {
    try {
      config.getString("rudder.dir.backup").trim match {
        case ""    => None
        case value => Some(value)
      }
    } catch {
      case ex: ConfigException => None
    }
  }
  val RUDDER_DIR_DEPENDENCIES:           String         = config.getString("rudder.dir.dependencies")
  val RUDDER_DIR_LOCK:                   String         = config.getString("rudder.dir.lock") // TODO no more used ?
  val RUDDER_DIR_SHARED_FILES_FOLDER:    String         = config.getString("rudder.dir.shared.files.folder")
  val RUDDER_WEBDAV_USER:                String         = config.getString("rudder.webdav.user")
  val RUDDER_WEBDAV_PASSWORD:            String         = config.getString("rudder.webdav.password");
  filteredPasswords += "rudder.webdav.password"
  val CFENGINE_POLICY_DISTRIBUTION_PORT: Int            = {
    try {
      config.getInt("rudder.policy.distribution.port.cfengine")
    } catch {
      case ex: ConfigException =>
        try {
          config.getInt("rudder.community.port") // for compat
        } catch {
          case ex: ConfigException =>
            ApplicationLogger.info(
              "Property 'rudder.policy.distribution.port.cfengine' is absent or empty in Rudder configuration file. Default to 5309"
            )
            5309
        }
    }
  }
  val HTTPS_POLICY_DISTRIBUTION_PORT:    Int            = {
    try {
      config.getInt("rudder.policy.distribution.port.https")
    } catch {
      case ex: ConfigException =>
        ApplicationLogger.info(
          "Property 'rudder.policy.distribution.port.https' is absent or empty in Rudder configuration file. Default to 443"
        )
        443
    }
  }

  val POSTGRESQL_IS_LOCAL: Boolean = {
    try {
      config.getBoolean("rudder.postgresql.local")
    } catch {
      case ex: ConfigException => true
    }
  }

  val RUDDER_JDBC_DRIVER:        String = config.getString("rudder.jdbc.driver")
  val RUDDER_JDBC_URL:           String = config.getString("rudder.jdbc.url")
  val RUDDER_JDBC_USERNAME:      String = config.getString("rudder.jdbc.username")
  val RUDDER_JDBC_PASSWORD:      String = config.getString("rudder.jdbc.password");
  filteredPasswords += "rudder.jdbc.password"
  val RUDDER_JDBC_MAX_POOL_SIZE: Int    = config.getInt("rudder.jdbc.maxPoolSize")

  val RUDDER_JDBC_BATCH_MAX_SIZE: Int = {
    val x = {
      try {
        config.getInt("rudder.jdbc.batch.max.size")
      } catch {
        case ex: ConfigException =>
          ApplicationLogger.debug(
            "Property 'rudder.jdbc.batch.max.size' is absent or empty in rudder.configFile. Default to 500."
          )
          500
      }
    }
    if (x < 0) { // 0 is ok, it means "always check"
      500
    } else {
      x
    }
  }

  // `connectionTimeout` is the time hikari wait when there is no connection available or base down before telling
  // upward that there is no connection. It makes Rudder slow, and we prefer to be notified quickly that it was
  // impossible to get a connection. Must be >=250ms. Rudder knows how to handle that gracefully.
  val MIN_JDBC_GET_CONNECTION_TIMEOUT = 250.millis
  val JDBC_GET_CONNECTION_TIMEOUT: Duration = {
    try {
      val age = config.getString("rudder.jdbc.getConnectionTimeout")
      val a   = Duration.fromScala(scala.concurrent.duration.Duration.apply(age))
      if (a.toMillis < MIN_JDBC_GET_CONNECTION_TIMEOUT.toMillis) {
        ApplicationLogger.info(
          s"Property 'rudder.jdbc.getConnectionTimeout' must be greater than ${MIN_JDBC_GET_CONNECTION_TIMEOUT.toMillis} ms in rudder.configFile. Default to ${MIN_JDBC_GET_CONNECTION_TIMEOUT.toMillis} ms."
        )
        MIN_JDBC_GET_CONNECTION_TIMEOUT
      } else {
        a
      }
    } catch {
      case _: ConfigException =>
        ApplicationLogger.info(
          s"Property 'rudder.jdbc.getConnectionTimeout' is missing or empty in rudder.configFile. Default to ${MIN_JDBC_GET_CONNECTION_TIMEOUT.toMillis} ms."
        )
        MIN_JDBC_GET_CONNECTION_TIMEOUT
    }
  }

  val RUDDER_GIT_GC: Option[CronExpr] = (
    try {
      config.getString("rudder.git.gc")
    } catch {
      // missing key, perhaps due to migration, use default
      case ex: Exception => {
        val default = "0 42 3 * * ?"
        logger.info(s"`rudder.git.gc` property is absent, using default schedule: ${default}")
        default
      }
    }
  ).toOptCron match {
    case Left(err)  =>
      logger.error(s"Error when parsing cron for 'rudder.git.gc', it will be disabled: ${err.fullMsg}")
      None
    case Right(opt) => opt
  }

  val RUDDER_INVENTORIES_CLEAN_CRON: Option[CronExpr] = (
    try {
      config.getString("rudder.inventories.cleanup.old.files.cron")
    } catch {
      // missing key, perhaps due to migration, use default
      case ex: Exception => {
        val default = "0 32 3 * * ?"
        logger.info(s"`rudder.inventories.cleanup.old.files.cron` property is absent, using default schedule: ${default}")
        default
      }
    }
  ).toOptCron match {
    case Left(err)  =>
      logger.error(
        s"Error when parsing cron for 'rudder.inventories.cleanup.old.files.cron', it will be disabled: ${err.fullMsg}"
      )
      None
    case Right(opt) => opt
  }

  val RUDDER_INVENTORIES_CLEAN_AGE: Duration = {
    try {
      val age = config.getString("rudder.inventories.cleanup.old.files.age")
      Duration.fromScala(scala.concurrent.duration.Duration.apply(age))
    } catch {
      case ex: Exception => 30.days
    }
  }

  /*
   * Root directory for git config-repo et fact-repo.
   * We should homogeneize naming here, ie s/rudder.dir.gitRoot/rudder.dir.gitRootConfigRepo/
   */
  val RUDDER_GIT_ROOT_CONFIG_REPO: String = config.getString("rudder.dir.gitRoot")
  val RUDDER_GIT_ROOT_FACT_REPO:   String = {
    try {
      config.getString("rudder.dir.gitRootFactRepo")
    } catch {
      case ex: Exception => "/var/rudder/fact-repository"
    }
  }

  val RUDDER_GIT_FACT_WRITE_NODES:  Boolean = {
    try {
      config.getBoolean("rudder.facts.repo.writeNodeState")
    } catch {
      case ex: Exception => false
    }
  }
  val RUDDER_GIT_FACT_COMMIT_NODES: Boolean = {
    try {
      config.getBoolean("rudder.facts.repo.historizeNodeChange")
    } catch {
      case ex: Exception => false
    }
  }

  val RUDDER_DIR_TECHNIQUES:                        String = RUDDER_GIT_ROOT_CONFIG_REPO + "/techniques"
  val RUDDER_BATCH_DYNGROUP_UPDATEINTERVAL:         Int    = config.getInt("rudder.batch.dyngroup.updateInterval") // in minutes
  val RUDDER_BATCH_TECHNIQUELIBRARY_UPDATEINTERVAL: Int    =
    config.getInt("rudder.batch.techniqueLibrary.updateInterval") // in minutes
  val RUDDER_BATCH_REPORTSCLEANER_ARCHIVE_TTL: Int =
    config.getInt("rudder.batch.reportscleaner.archive.TTL") // AutomaticReportsCleaning.defaultArchiveTTL
  val RUDDER_BATCH_REPORTSCLEANER_DELETE_TTL: Int =
    config.getInt("rudder.batch.reportscleaner.delete.TTL") // AutomaticReportsCleaning.defaultDeleteTTL
  val RUDDER_BATCH_REPORTSCLEANER_COMPLIANCE_DELETE_TTL: Int =
    config.getInt("rudder.batch.reportscleaner.compliancelevels.delete.TTL") // AutomaticReportsCleaning.defaultDeleteTTL
  val RUDDER_BATCH_REPORTSCLEANER_LOG_DELETE_TTL: String = {
    (Try {
      config.getString("rudder.batch.reportsCleaner.deleteLogReport.TTL")
    } orElse Try {
      config.getString("rudder.batch.reportscleaner.deleteReportLog.TTL")
    }.map { res =>
      ApplicationLogger.warn(
        "Config property 'rudder.batch.reportscleaner.deleteReportLog.TTL' is deprecated, please rename it to 'rudder.batch.reportsCleaner.deleteLogReport.TTL'"
      )
      res
    }).getOrElse("2x")
  }
  val RUDDER_BATCH_REPORTSCLEANER_FREQUENCY:      String =
    config.getString("rudder.batch.reportscleaner.frequency") // AutomaticReportsCleaning.defaultDay
  val RUDDER_BATCH_DATABASECLEANER_RUNTIME_HOUR: Int =
    config.getInt("rudder.batch.databasecleaner.runtime.hour") // AutomaticReportsCleaning.defaultHour
  val RUDDER_BATCH_DATABASECLEANER_RUNTIME_MINUTE: Int =
    config.getInt("rudder.batch.databasecleaner.runtime.minute") // AutomaticReportsCleaning.defaultMinute
  val RUDDER_BATCH_DATABASECLEANER_RUNTIME_DAY: String = config.getString("rudder.batch.databasecleaner.runtime.day") // "sunday"
  val RUDDER_BATCH_REPORTS_LOGINTERVAL:         Int    = config.getInt("rudder.batch.reports.logInterval")            // 1 //one minute
  val RUDDER_TECHNIQUELIBRARY_GIT_REFS_PATH = "refs/heads/master"
  // THIS ONE IS STILL USED FOR USERS USING GIT REPLICATION
  val RUDDER_AUTOARCHIVEITEMS: Boolean = config.getBoolean("rudder.autoArchiveItems") // true

  val RUDDER_REPORTS_EXECUTION_INTERVAL: duration.Duration =
    config.getInt("rudder.batch.storeAgentRunTimes.updateInterval").seconds.asScala

  val HISTORY_INVENTORIES_ROOTDIR: String = config.getString("history.inventories.rootdir")

  val RUDDER_DEBUG_NODE_CONFIGURATION_PATH: String = config.getString("rudder.debug.nodeconfiguration.path")

  val RUDDER_BATCH_PURGE_DELETED_INVENTORIES: Int = {
    try {
      config.getInt("rudder.batch.purge.inventories.delete.TTL")
    } catch {
      case ex: ConfigException =>
        ApplicationLogger.info(
          "Property 'rudder.batch.purge.inventories.delete.TTL' is absent or empty in rudder.configFile. Default to 7 days."
        )
        7
    }
  }

  val RUDDER_BCRYPT_COST: Int = {
    try {
      config.getInt("rudder.bcrypt.cost")
    } catch {
      case ex: ConfigException =>
        ApplicationLogger.debug(
          "Property 'rudder.bcrypt.cost' is absent or empty in rudder.configFile. Default cost to 12."
        )
        12
    }
  }

  val RUDDER_BATCH_PURGE_DELETED_INVENTORIES_INTERVAL: Int = {
    try {
      config.getInt("rudder.batch.purge.inventories.delete.interval")
    } catch {
      case ex: ConfigException =>
        ApplicationLogger.info(
          "Property 'rudder.batch.purge.inventories.delete.interval' is absent or empty in rudder.configFile. Default to 24 hours."
        )
        24
    }
  }

  val RUDDER_BATCH_DELETE_SOFTWARE_INTERVAL: Int = {
    try {
      config.getInt("rudder.batch.delete.software.interval")
    } catch {
      case ex: ConfigException =>
        ApplicationLogger.info(
          "Property 'rudder.batch.delete.software.interval' is absent or empty in rudder.configFile. Default to 24 hours."
        )
        24
    }
  }

  val RUDDER_BATCH_CHECK_NODE_CACHE_INTERVAL: Duration = {
    try {
      Duration.fromScala(scala.concurrent.duration.Duration(config.getString("rudder.batch.check.node.cache.interval")))
    } catch {
      case ex: Exception =>
        ApplicationLogger.info(
          "Property 'rudder.batch.check.node.cache.interval' is absent or empty in rudder.configFile. Default to '15 s'."
        )
        Duration(15, TimeUnit.SECONDS)
    }
  }
  val RUDDER_GROUP_OWNER_CONFIG_REPO:         String   = {
    try {
      config.getString("rudder.config.repo.new.file.group.owner")
    } catch {
      case ex: Exception =>
        ApplicationLogger.info(
          "Property 'rudder.config.repo.new.file.group.owner' is absent or empty in rudder.configFile. Default to 'rudder'."
        )
        "rudder"
    }
  }
  val RUDDER_GROUP_OWNER_GENERATED_POLICIES:  String   = {
    try {
      config.getString("rudder.generated.policies.group.owner")
    } catch {
      case ex: Exception =>
        ApplicationLogger.info(
          "Property 'rudder.generated.policies.group.owner' is absent or empty in rudder.configFile. Default to 'rudder-policy-reader'."
        )
        "rudder-policy-reader"
    }
  }

  val RUDDER_RELAY_API: String = config.getString("rudder.server.relay.api")

  val RUDDER_SERVER_HSTS: Boolean = {
    try {
      config.getBoolean("rudder.server.hsts")
    } catch {
      // by default, if property is missing
      case ex: ConfigException => false
    }
  }

  val RUDDER_SERVER_HSTS_SUBDOMAINS: Boolean = {
    try {
      config.getBoolean("rudder.server.hstsIncludeSubDomains")
    } catch {
      // by default, if property is missing
      case ex: ConfigException => false
    }
  }

  val RUDDER_RELAY_RELOAD: String = {
    try {
      config.getString("rudder.relayd.reload")
    } catch {
      // by default, if property is missing
      case ex: ConfigException => "/opt/rudder/bin/rudder relay reload -p"
    }
  }

  // The base directory for hooks. I'm not sure it needs to be configurable
  // as we only use it in generation.
  val HOOKS_D                     = "/opt/rudder/etc/hooks.d"
  val UPDATED_NODE_IDS_PATH       = "/var/rudder/policy-generation-info/last-updated-nodeids"
  val GENERATION_FAILURE_MSG_PATH = "/var/rudder/policy-generation-info/last-failure-message"
  /*
   * This is a parameter for compatibility mode for Rudder 5.0.
   * It should be removed in 5.1 and up.
   */
  val UPDATED_NODE_IDS_COMPABILITY: Option[Boolean] = {
    try {
      Some(config.getBoolean("rudder.hooks.policy-generation-finished.nodeids.compability"))
    } catch {
      case ex: ConfigException => None
    }
  }

  val HOOKS_IGNORE_SUFFIXES: List[String] = RudderProperties.splitProperty(config.getString("rudder.hooks.ignore-suffixes"))

  val logentries                  = "logentries.xml"
  val prettyPrinter               = new RudderPrettyPrinter(Int.MaxValue, 2)
  val userLibraryDirectoryName    = "directives"
  val groupLibraryDirectoryName   = "groups"
  val rulesDirectoryName          = "rules"
  val ruleCategoriesDirectoryName = "ruleCategories"
  val parametersDirectoryName     = "parameters"

  // properties from version.properties file,
  val (
    rudderFullVersion,
    builtTimestamp
  ) = {
    val p = new java.util.Properties
    p.load(this.getClass.getClassLoader.getResourceAsStream("version.properties"))
    (
      p.getProperty("rudder-full-version"),
      p.getProperty("build-timestamp")
    )
  }

  // don't parse some elements in inventories: processes
  val INVENTORIES_IGNORE_PROCESSES: Boolean = {
    try {
      config.getBoolean("inventory.parse.ignore.processes")
    } catch {
      case ex: ConfigException => false
    }
  }

  val INVENTORIES_MAX_BEFORE_NOW: Duration = {
    try {
      Duration.fromScala(
        scala.concurrent.duration.Duration.apply(
          config.getString(
            "inventories.reject.maxAgeBeforeNow"
          )
        )
      )
    } catch {
      case ex: Exception =>
        ApplicationLogger.info(
          s"Error when reading key: 'inventories.reject.maxAgeBeforeNow', defaulting to 2 days: ${ex.getMessage}"
        )
        2.days
    }
  }

  val INVENTORIES_MAX_AFTER_NOW: Duration = {
    try {
      Duration.fromScala(
        scala.concurrent.duration.Duration.apply(
          config.getString(
            "inventories.reject.maxAgeAfterNow"
          )
        )
      )
    } catch {
      case ex: Exception =>
        ApplicationLogger.info(
          s"Error when reading key: 'inventories.reject.maxAgeAfterNow', defaulting to 12h: ${ex.getMessage}"
        )
        12.hours
    }
  }

  // the limit above which processes need an individual LDAP write request
  val INVENTORIES_THRESHOLD_PROCESSES_ISOLATED_WRITE: Int = {
    try {
      config.getInt("inventory.threshold.processes.isolatedWrite")
    } catch {
      case ex: ConfigException => 1
    }
  }

  // the number of inventories parsed and saved in parallel.
  // That number should be small, LDAP doesn't like lots of write
  // Minimum 1, 1x mean "0.5x number of cores"
  val MAX_PARSE_PARALLEL: String = {
    try {
      config.getString("inventory.parse.parallelization")
    } catch {
      case ex: ConfigException => "2"
    }
  }

  val INVENTORY_ROOT_DIR: String = {
    try {
      config.getString("inventories.root.directory")
    } catch {
      case ex: ConfigException => "/var/rudder/inventories"
    }
  }

  val INVENTORY_DIR_INCOMING: String = INVENTORY_ROOT_DIR + "/incoming"
  val INVENTORY_DIR_FAILED:   String = INVENTORY_ROOT_DIR + "/failed"
  val INVENTORY_DIR_RECEIVED: String = INVENTORY_ROOT_DIR + "/received"
  val INVENTORY_DIR_UPDATE:   String = INVENTORY_ROOT_DIR + "/accepted-nodes-updates"

  val WATCHER_ENABLE: Boolean = {
    try {
      config.getBoolean("inventories.watcher.enable")
    } catch {
      case ex: ConfigException => true
    }
  }

  val WATCHER_GARBAGE_OLD_INVENTORIES_PERIOD: Duration = {
    try {
      Duration.fromScala(
        scala.concurrent.duration.Duration.apply(
          config.getString(
            "inventories.watcher.period.garbage.old"
          )
        )
      )
    } catch {
      case ex: Exception => 5.minutes
    }
  }

  val WATCHER_DELETE_OLD_INVENTORIES_AGE: Duration = {
    try {
      Duration.fromScala(
        scala.concurrent.duration.Duration.apply(config.getString("inventories.watcher.max.age.before.deletion"))
      )
    } catch {
      case _: Exception => 3.days
    }
  }

  val METRICS_NODES_DIRECTORY_GIT_ROOT = "/var/rudder/metrics/nodes"

  val METRICS_NODES_MIN_PERIOD: Duration = {
    try {
      Duration.fromScala(scala.concurrent.duration.Duration(config.getString("metrics.node.scheduler.period.min")))
    } catch {
      case ex: ConfigException       => // default
        15.minutes
      case ex: NumberFormatException =>
        ApplicationLogger.error(
          s"Error when reading key: 'metrics.node.scheduler.period.min', defaulting to 15min: ${ex.getMessage}"
        )
        15.minutes
    }
  }
  val METRICS_NODES_MAX_PERIOD: Duration = {
    try {
      Duration.fromScala(scala.concurrent.duration.Duration(config.getString("metrics.node.scheduler.period.max")))
    } catch {
      case ex: ConfigException       => // default
        4.hours
      case ex: NumberFormatException =>
        ApplicationLogger.error(
          s"Error when reading key: 'metrics.node.scheduler.period.max', defaulting to 4h: ${ex.getMessage}"
        )
        4.hours
    }
  }
  if (METRICS_NODES_MAX_PERIOD <= METRICS_NODES_MIN_PERIOD) {
    throw new IllegalArgumentException(
      s"Value for 'metrics.node.scheduler.period.max' (${METRICS_NODES_MAX_PERIOD.render}) must " +
      s"be bigger than for 'metrics.node.scheduler.period.max' (${METRICS_NODES_MIN_PERIOD.render})"
    )
  }

  val RUDDER_HEALTHCHECK_PERIOD: Duration = {
    try {
      Duration.fromScala(scala.concurrent.duration.Duration(config.getString("metrics.healthcheck.scheduler.period")))
    } catch {
      case ex: ConfigException       =>
        ApplicationLogger.info(
          "Property 'metrics.healthcheck.scheduler.period' is absent or empty in rudder.configFile. Default to 6 hours."
        )
        6.hours
      case ex: NumberFormatException =>
        ApplicationLogger.error(
          s"Error when reading key: 'metrics.node.scheduler.period.max', defaulting to 6 hours: ${ex.getMessage}"
        )
        6.hours
    }
  }

  // Store it an a Box as it's only used in Lift
  val AUTH_IDLE_TIMEOUT: Box[Duration] = {
    try {
      val timeout = config.getString("rudder.auth.idle-timeout")
      if (timeout.isEmpty) {
        Empty
      } else {
        Full(Duration.fromScala(scala.concurrent.duration.Duration.apply(timeout)))
      }
    } catch {
      case ex: Exception => Full(30.minutes)
    }
  }

  val RUDDERC_CMD: String = {
    try {
      config.getString("rudder.technique.compiler.rudderc.cmd")
    } catch {
      case ex: ConfigException => "/opt/rudder/bin/rudderc"
    }
  }

  val RUDDER_PACKAGE_CMD: String = {
    try {
      config.getString("rudder.package.cmd")
    } catch {
      case ex: ConfigException => "/opt/rudder/bin/rudder package"
    }
  }

  // Comes with the rudder-server packages
  val GENERIC_METHODS_SYSTEM_LIB: String = {
    try {
      config.getString("rudder.technique.methods.systemLib")
    } catch {
      case ex: ConfigException => "/usr/share/ncf/tree/30_generic_methods"
    }
  }

  // User-defined methods + plugin methods (including windows)
  val GENERIC_METHODS_LOCAL_LIB: String = {
    try {
      config.getString("rudder.technique.methods.localLib")
    } catch {
      case ex: ConfigException => "/var/rudder/configuration-repository/ncf/30_generic_methods"
    }
  }

  /*
   * inventory accept/refuse history information clean-up.
   * These properties manage how long we keep inventory that we store when a node is accepted.
   * There is:
   * - one absolute time: duration we keep info even if the node is still present in rudder.
   * - a time after deletion: how many time we keep the inventory info after node was refused / deleted.
   */

  // how long we keep accept/refuse inventory (even if the node is still present). O means "forever if the node is node deleted"
  val KEEP_ACCEPTATION_NODE_FACT_DURATION: Duration = {
    val configKey = "rudder.inventories.pendingChoiceHistoryCleanupLatency.acceptedNode"
    try {
      Duration.fromScala(
        scala.concurrent.duration.Duration(config.getString(configKey))
      )
    } catch {
      case ex: ConfigException       => 0.days // forever
      case ex: NumberFormatException =>
        throw InitConfigValueError(
          configKey,
          "value is not formatted as a long digit and time unit (ms, s, m, h, d), example: 5 days or 5d. Leave it empty to keep forever",
          Some(ex)
        )
    }
  }

  /*
   * Duration for which a node which was refused/deleted will have its nodefact
   * available (and so viewable in the history tab of pending node).
   * 0 means "delete immediately when node is deleted or refused"
   */
  val KEEP_DELETED_NODE_FACT_DURATION: Duration = {
    val configKey = "rudder.inventories.pendingChoiceHistoryCleanupLatency.deletedNode"
    try {
      Duration.fromScala(
        scala.concurrent.duration.Duration(
          config.getString(configKey)
        )
      )
    } catch {
      case ex: ConfigException       => 30.days
      case ex: NumberFormatException =>
        throw InitConfigValueError(
          configKey,
          "value is not formatted as a long digit and time unit (ms, s, m, h, d), example: 5 days or 5d. Leave it empty to keep forever",
          Some(ex)
        )
    }
  }

  // user clean-up
  val RUDDER_USERS_CLEAN_CRON:               Option[CronExpr] = (
    try {
      config.getString("rudder.users.cleanup.cron")
    } catch {
      // missing key, perhaps due to migration, use default
      case ex: Exception => {
        val default = "0 17 1 * * ?"
        logger.info(s"`rudder.users.cleanup.cron` property is absent, using default schedule: ${default}")
        default
      }
    }
  ).toOptCron match {
    case Left(err)  =>
      logger.error(
        s"Error when parsing cron for 'rudder.users.cleanup.cron', it will be disabled: ${err.fullMsg}"
      )
      None
    case Right(opt) => opt
  }
  val RUDDER_USERS_CLEAN_LAST_LOGIN_DISABLE: Duration         =
    parseDuration("rudder.users.cleanup.account.disableAfterLastLogin", 90.days)
  val RUDDER_USERS_CLEAN_LAST_LOGIN_DELETE:  Duration         =
    parseDuration("rudder.users.cleanup.account.deleteAfterLastLogin", 120.days)
  val RUDDER_USERS_CLEAN_DELETED_PURGE:      Duration         = parseDuration("rudder.users.cleanup.purgeDeletedAfter", 30.days)
  val RUDDER_USERS_CLEAN_SESSIONS_PURGE:     Duration         = parseDuration("rudder.users.cleanup.sessions.purgeAfter", 30.days)

  def parseDuration(propName: String, default: Duration): Duration = {
    try {
      val configValue = config.getString(propName)
      configValue.toLowerCase match {
        case "never" => Duration.Infinity
        case _       => Duration.fromScala(scala.concurrent.duration.Duration(configValue))
      }
    } catch {
      case ex: ConfigException       => // default
        default
      case ex: NumberFormatException =>
        ApplicationLogger.error(
          s"Error when reading key: '${propName}', defaulting to ${default}: ${ex.getMessage}"
        )
        default
    }
  }

}

/**
 * Static initialization of Rudder services.
 * This is not a cake-pattern, just a plain object with load of lazy vals.
 */
object RudderConfig extends Loggable {

  ApplicationLogger.info(
    s"Starting Rudder ${RudderParsedProperties.rudderFullVersion} web application [build timestamp: ${RudderParsedProperties.builtTimestamp}]"
  )

  // For compatibility. We keep properties that we accessed by other services.
  // They should be class parameters.
  def rudderFullVersion                            = RudderParsedProperties.rudderFullVersion
  def RUDDER_SERVER_HSTS                           = RudderParsedProperties.RUDDER_SERVER_HSTS
  def RUDDER_SERVER_HSTS_SUBDOMAINS                = RudderParsedProperties.RUDDER_SERVER_HSTS_SUBDOMAINS
  def AUTH_IDLE_TIMEOUT                            = RudderParsedProperties.AUTH_IDLE_TIMEOUT
  def WATCHER_ENABLE                               = RudderParsedProperties.WATCHER_ENABLE
  def RUDDER_BATCH_DYNGROUP_UPDATEINTERVAL         = RudderParsedProperties.RUDDER_BATCH_DYNGROUP_UPDATEINTERVAL
  def RUDDER_GIT_ROOT_CONFIG_REPO                  = RudderParsedProperties.RUDDER_GIT_ROOT_CONFIG_REPO
  def RUDDER_BCRYPT_COST                           = RudderParsedProperties.RUDDER_BCRYPT_COST
  def RUDDER_BATCH_TECHNIQUELIBRARY_UPDATEINTERVAL = RudderParsedProperties.RUDDER_BATCH_TECHNIQUELIBRARY_UPDATEINTERVAL

  //
  // Theses services can be called from the outer world
  // They must be typed with there abstract interface, as
  // such service must not expose implementation details
  //

  // we need that to be the first thing, and take care of Exception so that the error is
  // human understandable when the directory is not up
  val rci: RudderServiceApi = RudderConfigInit.init()

  val ApiVersions:                         List[ApiVersion]                         = rci.apiVersions
  val acceptedNodeQueryProcessor:          QueryProcessor                           = rci.acceptedNodeQueryProcessor
  val acceptedNodesDit:                    InventoryDit                             = rci.acceptedNodesDit
  val agentRegister:                       AgentRegister                            = rci.agentRegister
  val aggregateReportScheduler:            FindNewReportsExecution                  = rci.aggregateReportScheduler
  val apiAuthorizationLevelService:        DefaultApiAuthorizationLevel             = rci.apiAuthorizationLevelService
  val apiDispatcher:                       RudderEndpointDispatcher                 = rci.apiDispatcher
  val asyncComplianceService:              AsyncComplianceService                   = rci.asyncComplianceService
  val asyncDeploymentAgent:                AsyncDeploymentActor                     = rci.asyncDeploymentAgent
  val asyncWorkflowInfo:                   AsyncWorkflowInfo                        = rci.asyncWorkflowInfo
  val authenticationProviders:             AuthBackendProvidersManager              = rci.authenticationProviders
  val authorizationApiMapping:             ExtensibleAuthorizationApiMapping        = rci.authorizationApiMapping
  val automaticReportLogger:               AutomaticReportLogger                    = rci.automaticReportLogger
  val automaticReportsCleaning:            AutomaticReportsCleaning                 = rci.automaticReportsCleaning
  val campaignEventRepo:                   CampaignEventRepositoryImpl              = rci.campaignEventRepo
  val campaignSerializer:                  CampaignSerializer                       = rci.campaignSerializer
  val categoryHierarchyDisplayer:          CategoryHierarchyDisplayer               = rci.categoryHierarchyDisplayer
  val changeRequestChangesSerialisation:   ChangeRequestChangesSerialisation        = rci.changeRequestChangesSerialisation
  val changeRequestChangesUnserialisation: ChangeRequestChangesUnserialisation      = rci.changeRequestChangesUnserialisation
  val changeRequestEventLogService:        ChangeRequestEventLogService             = rci.changeRequestEventLogService
  val checkTechniqueLibrary:               CheckTechniqueLibrary                    = rci.checkTechniqueLibrary
  val clearCacheService:                   ClearCacheService                        = rci.clearCacheService
  val cmdbQueryParser:                     CmdbQueryParser                          = rci.cmdbQueryParser
  val commitAndDeployChangeRequest:        CommitAndDeployChangeRequestService      = rci.commitAndDeployChangeRequest
  val complianceService:                   ComplianceAPIService                     = rci.complianceService
  val configService:                       ReadConfigService & UpdateConfigService  = rci.configService
  val configurationRepository:             ConfigurationRepository                  = rci.configurationRepository
  val databaseManager:                     DatabaseManager                          = rci.databaseManager
  val debugScript:                         DebugInfoService                         = rci.debugScript
  val dependencyAndDeletionService:        DependencyAndDeletionService             = rci.dependencyAndDeletionService
  val deploymentService:                   PromiseGeneration_Hooks                  = rci.deploymentService
  val diffDisplayer:                       DiffDisplayer                            = rci.diffDisplayer
  val diffService:                         DiffService                              = rci.diffService
  val directiveEditorService:              DirectiveEditorService                   = rci.directiveEditorService
  val ditQueryData:                        DitQueryData                             = rci.ditQueryData
  val doobie:                              Doobie                                   = rci.doobie
  val dynGroupService:                     DynGroupService                          = rci.dynGroupService
  val eventListDisplayer:                  EventListDisplayer                       = rci.eventListDisplayer
  val eventLogApi:                         EventLogAPI                              = rci.eventLogApi
  val systemApiService:                    SystemApiService11                       = rci.systemApiService
  val eventLogDeploymentService:           EventLogDeploymentService                = rci.eventLogDeploymentService
  val eventLogDetailsService:              EventLogDetailsService                   = rci.eventLogDetailsService
  val eventLogRepository:                  EventLogRepository                       = rci.eventLogRepository
  val findExpectedReportRepository:        FindExpectedReportRepository             = rci.findExpectedReportRepository
  val gitModificationRepository:           GitModificationRepository                = rci.gitModificationRepository
  val gitRepo:                             GitRepositoryProvider                    = rci.gitRepo
  val gitRevisionProvider:                 GitRevisionProvider                      = rci.gitRevisionProvider
  val healthcheckNotificationService:      HealthcheckNotificationService           = rci.healthcheckNotificationService
  val historizeNodeCountBatch:             IOResult[Unit]                           = rci.historizeNodeCountBatch
  val instanceIdService:                   InstanceIdService                        = rci.instanceIdService
  val interpolationCompiler:               InterpolatedValueCompilerImpl            = rci.interpolationCompiler
  val inventoryEventLogService:            InventoryEventLogService                 = rci.inventoryEventLogService
  val inventoryHistoryJdbcRepository:      InventoryHistoryJdbcRepository           = rci.inventoryHistoryJdbcRepository
  val inventoryWatcher:                    InventoryFileWatcher                     = rci.inventoryWatcher
  val itemArchiveManager:                  ItemArchiveManager                       = rci.itemArchiveManager
  val jsTreeUtilService:                   JsTreeUtilService                        = rci.jsTreeUtilService
  val jsonPluginDefinition:                ReadPluginPackageInfo                    = rci.jsonPluginDefinition
  val jsonReportsAnalyzer:                 JSONReportsAnalyser                      = rci.jsonReportsAnalyzer
  val linkUtil:                            LinkUtil                                 = rci.linkUtil
  val logDisplayer:                        LogDisplayer                             = rci.logDisplayer
  val mainCampaignService:                 MainCampaignService                      = rci.mainCampaignService
  val ncfTechniqueReader:                  ncf.EditorTechniqueReader                = rci.ncfTechniqueReader
  val newNodeManager:                      NewNodeManager                           = rci.newNodeManager
  val nodeDit:                             NodeDit                                  = rci.nodeDit
  val nodeFactRepository:                  NodeFactRepository                       = rci.nodeFactRepository
  val nodeGrid:                            NodeGrid                                 = rci.nodeGrid
  val pendingNodeCheckGroup:               CheckPendingNodeInDynGroups              = rci.pendingNodeCheckGroup
  val pendingNodesDit:                     InventoryDit                             = rci.pendingNodesDit
  val personIdentService:                  PersonIdentService                       = rci.personIdentService
  val pluginSettingsService:               PluginSettingsService                    = rci.pluginSettingsService
  val policyGenerationBootGuard:           zio.Promise[Nothing, Unit]               = rci.policyGenerationBootGuard
  val policyServerManagementService:       PolicyServerManagementService            = rci.policyServerManagementService
  val propertyEngineService:               PropertyEngineService                    = rci.propertyEngineService
  val propertiesRepository:                PropertiesRepository                     = rci.propertiesRepository
  val propertiesService:                   NodePropertiesService                    = rci.propertiesService
  val purgeDeletedInventories:             PurgeDeletedInventories                  = rci.purgeDeletedInventories
  val purgeUnreferencedSoftwares:          PurgeUnreferencedSoftwares               = rci.purgeUnreferencedSoftwares
  val readOnlySoftwareDAO:                 ReadOnlySoftwareDAO                      = rci.readOnlySoftwareDAO
  val recentChangesService:                NodeChangesService                       = rci.recentChangesService
  val removeNodeService:                   RemoveNodeService                        = rci.removeNodeService
  val reportDisplayer:                     ReportDisplayer                          = rci.reportDisplayer
  val reportingService:                    ReportingService                         = rci.reportingService
  val reportsRepository:                   ReportsRepository                        = rci.reportsRepository
  val restCompletion:                      RestCompletion                           = rci.restCompletion
  val restQuicksearch:                     RestQuicksearch                          = rci.restQuicksearch
  val roleApiMapping:                      RoleApiMapping                           = rci.roleApiMapping
  val roAgentRunsRepository:               RoReportsExecutionRepository             = rci.roAgentRunsRepository
  val roApiAccountRepository:              RoApiAccountRepository                   = rci.roApiAccountRepository
  val roDirectiveRepository:               RoDirectiveRepository                    = rci.roDirectiveRepository
  val roLDAPConnectionProvider:            LDAPConnectionProvider[RoLDAPConnection] = rci.roLDAPConnectionProvider
  val roLDAPParameterRepository:           RoLDAPParameterRepository                = rci.roLDAPParameterRepository
  val woLDAPParameterRepository:           WoLDAPParameterRepository                = rci.woLDAPParameterRepository
  val roNodeGroupRepository:               RoNodeGroupRepository                    = rci.roNodeGroupRepository
  val roParameterService:                  RoParameterService                       = rci.roParameterService
  val roRuleCategoryRepository:            RoRuleCategoryRepository                 = rci.roRuleCategoryRepository
  val roRuleRepository:                    RoRuleRepository                         = rci.roRuleRepository
  val rudderApi:                           LiftHandler                              = rci.rudderApi
  val rudderDit:                           RudderDit                                = rci.rudderDit
  val rudderUserListProvider:              FileUserDetailListProvider               = rci.rudderUserListProvider
  val ruleApplicationStatus:               RuleApplicationStatusService             = rci.ruleApplicationStatus
  val ruleCategoryService:                 RuleCategoryService                      = rci.ruleCategoryService
  val rwLdap:                              LDAPConnectionProvider[RwLDAPConnection] = rci.rwLdap
  val secretEventLogService:               SecretEventLogService                    = rci.secretEventLogService
  val sharedFileApi:                       SharedFilesAPI                           = rci.sharedFileApi
  val snippetExtensionRegister:            SnippetExtensionRegister                 = rci.snippetExtensionRegister
  val srvGrid:                             SrvGrid                                  = rci.srvGrid
  val stringUuidGenerator:                 StringUuidGenerator                      = rci.stringUuidGenerator
  val techniqueRepository:                 TechniqueRepository                      = rci.techniqueRepository
  val techniqueArchiver:                   TechniqueArchiver & GitItemRepository    = rci.techniqueArchiver
  val techniqueCompilationStatusService:   TechniqueCompilationStatusSyncService    = rci.techniqueCompilationStatusService
  val tenantService:                       TenantService                            = rci.tenantService
  val tokenGenerator:                      TokenGeneratorImpl                       = rci.tokenGenerator
  val updateDynamicGroups:                 UpdateDynamicGroups                      = rci.updateDynamicGroups
  val updateDynamicGroupsService:          DynGroupUpdaterService                   = rci.updateDynamicGroupsService
  val updateTechniqueLibrary:              UpdateTechniqueLibrary                   = rci.updateTechniqueLibrary
  val userPropertyService:                 UserPropertyService                      = rci.userPropertyService
  val userRepository:                      UserRepository                           = rci.userRepository
  val userService:                         UserService                              = rci.userService
  val woApiAccountRepository:              WoApiAccountRepository                   = rci.woApiAccountRepository
  val woDirectiveRepository:               WoDirectiveRepository                    = rci.woDirectiveRepository
  val woNodeGroupRepository:               WoNodeGroupRepository                    = rci.woNodeGroupRepository
  val woRuleCategoryRepository:            WoRuleCategoryRepository                 = rci.woRuleCategoryRepository
  val woRuleRepository:                    WoRuleRepository                         = rci.woRuleRepository
  val workflowEventLogService:             WorkflowEventLogService                  = rci.workflowEventLogService
  val workflowLevelService:                DefaultWorkflowLevel                     = rci.workflowLevelService
  val systemInfoService:                   SystemInfoService                        = rci.systemInfoService

  /**
   * A method to call to force initialisation of all object and services.
   * This is a good place to check boottime things, and throws
   * "application broken - can not start" exception
   *
   * Important: if that method is not called, RudderConfig will be
   * lazy and will only be initialised on the first call to one
   * of its (public) methods.
   */
  def init(): IO[SystemError, Unit] = {

    IOResult.attempt {

      RudderParsedProperties.logRudderParsedProperties()
      ////////// bootstraps checks //////////
      // they must be out of Lift boot() because that method
      // is encapsulated in a try/catch ( see net.liftweb.http.provider.HTTPProvider.bootLift )
      rci.allBootstrapChecks.checks()
    }
  }

  def postPluginInitActions: Unit = {
    // todo: scheduler interval should be a property
    ZioRuntime.unsafeRun(
      ZIO.collectAllParDiscard(
        List(
          jsonReportsAnalyzer.start(5.seconds).forkDaemon.provideLayer(ZioRuntime.layers),
          MainCampaignService.start(mainCampaignService),
          rci.scoreService.clean()
        )
      )
    )
  }

}

/*
 * A case class holder used to transfer services from the init method in RudderConfigInit
 * to RudderConfig
 */
case class RudderServiceApi(
    roLDAPConnectionProvider:            LDAPConnectionProvider[RoLDAPConnection],
    pendingNodesDit:                     InventoryDit,
    acceptedNodesDit:                    InventoryDit,
    nodeDit:                             NodeDit,
    rudderDit:                           RudderDit,
    roRuleRepository:                    RoRuleRepository,
    woRuleRepository:                    WoRuleRepository,
    roNodeGroupRepository:               RoNodeGroupRepository,
    woNodeGroupRepository:               WoNodeGroupRepository,
    techniqueRepository:                 TechniqueRepository,
    techniqueArchiver:                   TechniqueArchiver & GitItemRepository,
    updateTechniqueLibrary:              UpdateTechniqueLibrary,
    roDirectiveRepository:               RoDirectiveRepository,
    woDirectiveRepository:               WoDirectiveRepository,
    readOnlySoftwareDAO:                 ReadOnlySoftwareDAO,
    eventLogRepository:                  EventLogRepository,
    eventLogDetailsService:              EventLogDetailsService,
    reportingService:                    ReportingService,
    complianceService:                   ComplianceAPIService,
    asyncComplianceService:              AsyncComplianceService,
    debugScript:                         DebugInfoService,
    cmdbQueryParser:                     CmdbQueryParser,
    inventoryHistoryJdbcRepository:      InventoryHistoryJdbcRepository,
    inventoryEventLogService:            InventoryEventLogService,
    ruleApplicationStatus:               RuleApplicationStatusService,
    propertyEngineService:               PropertyEngineService,
    newNodeManager:                      NewNodeManager,
    nodeGrid:                            NodeGrid,
    jsTreeUtilService:                   JsTreeUtilService,
    directiveEditorService:              DirectiveEditorService,
    userPropertyService:                 UserPropertyService,
    eventListDisplayer:                  EventListDisplayer,
    asyncDeploymentAgent:                AsyncDeploymentActor,
    policyServerManagementService:       PolicyServerManagementService,
    updateDynamicGroupsService:          DynGroupUpdaterService,
    updateDynamicGroups:                 UpdateDynamicGroups,
    purgeDeletedInventories:             PurgeDeletedInventories,
    purgeUnreferencedSoftwares:          PurgeUnreferencedSoftwares,
    databaseManager:                     DatabaseManager,
    automaticReportsCleaning:            AutomaticReportsCleaning,
    checkTechniqueLibrary:               CheckTechniqueLibrary,
    automaticReportLogger:               AutomaticReportLogger,
    removeNodeService:                   RemoveNodeService,
    reportDisplayer:                     ReportDisplayer,
    dependencyAndDeletionService:        DependencyAndDeletionService,
    itemArchiveManager:                  ItemArchiveManager,
    personIdentService:                  PersonIdentService,
    gitRevisionProvider:                 GitRevisionProvider,
    logDisplayer:                        LogDisplayer,
    acceptedNodeQueryProcessor:          QueryProcessor,
    categoryHierarchyDisplayer:          CategoryHierarchyDisplayer,
    dynGroupService:                     DynGroupService,
    ditQueryData:                        DitQueryData,
    reportsRepository:                   ReportsRepository,
    eventLogDeploymentService:           EventLogDeploymentService,
    srvGrid:                             SrvGrid,
    findExpectedReportRepository:        FindExpectedReportRepository,
    roApiAccountRepository:              RoApiAccountRepository,
    woApiAccountRepository:              WoApiAccountRepository,
    roAgentRunsRepository:               RoReportsExecutionRepository,
    pendingNodeCheckGroup:               CheckPendingNodeInDynGroups,
    allBootstrapChecks:                  BootstrapChecks,
    authenticationProviders:             AuthBackendProvidersManager,
    rudderUserListProvider:              FileUserDetailListProvider,
    restQuicksearch:                     RestQuicksearch,
    restCompletion:                      RestCompletion,
    sharedFileApi:                       SharedFilesAPI,
    eventLogApi:                         EventLogAPI,
    systemApiService:                    SystemApiService11,
    stringUuidGenerator:                 StringUuidGenerator,
    inventoryWatcher:                    InventoryFileWatcher,
    configService:                       ReadConfigService with UpdateConfigService,
    historizeNodeCountBatch:             IOResult[Unit],
    policyGenerationBootGuard:           zio.Promise[Nothing, Unit],
    healthcheckNotificationService:      HealthcheckNotificationService,
    jsonPluginDefinition:                ReadPluginPackageInfo,
    pluginSettingsService:               PluginSettingsService,
    rudderApi:                           LiftHandler,
    authorizationApiMapping:             ExtensibleAuthorizationApiMapping,
    roleApiMapping:                      RoleApiMapping,
    roRuleCategoryRepository:            RoRuleCategoryRepository,
    woRuleCategoryRepository:            WoRuleCategoryRepository,
    workflowLevelService:                DefaultWorkflowLevel,
    ncfTechniqueReader:                  EditorTechniqueReader,
    recentChangesService:                NodeChangesService,
    ruleCategoryService:                 RuleCategoryService,
    snippetExtensionRegister:            SnippetExtensionRegister,
    clearCacheService:                   ClearCacheService,
    linkUtil:                            LinkUtil,
    userRepository:                      UserRepository,
    userService:                         UserService,
    apiVersions:                         List[ApiVersion],
    apiDispatcher:                       RudderEndpointDispatcher,
    configurationRepository:             ConfigurationRepository,
    roParameterService:                  RoParameterService,
    agentRegister:                       AgentRegister,
    asyncWorkflowInfo:                   AsyncWorkflowInfo,
    commitAndDeployChangeRequest:        CommitAndDeployChangeRequestService,
    doobie:                              Doobie,
    workflowEventLogService:             WorkflowEventLogService,
    changeRequestEventLogService:        ChangeRequestEventLogService,
    changeRequestChangesUnserialisation: ChangeRequestChangesUnserialisation,
    diffService:                         DiffService,
    diffDisplayer:                       DiffDisplayer,
    rwLdap:                              LDAPConnectionProvider[RwLDAPConnection],
    apiAuthorizationLevelService:        DefaultApiAuthorizationLevel,
    tokenGenerator:                      TokenGeneratorImpl,
    roLDAPParameterRepository:           RoLDAPParameterRepository,
    woLDAPParameterRepository:           WoLDAPParameterRepository,
    interpolationCompiler:               InterpolatedValueCompilerImpl,
    deploymentService:                   PromiseGeneration_Hooks,
    campaignEventRepo:                   CampaignEventRepositoryImpl,
    mainCampaignService:                 MainCampaignService,
    campaignSerializer:                  CampaignSerializer,
    jsonReportsAnalyzer:                 JSONReportsAnalyser,
    aggregateReportScheduler:            FindNewReportsExecution,
    secretEventLogService:               SecretEventLogService,
    changeRequestChangesSerialisation:   ChangeRequestChangesSerialisation,
    gitRepo:                             GitRepositoryProvider,
    gitModificationRepository:           GitModificationRepository,
    inventorySaver:                      NodeFactInventorySaver,
    inventoryDitService:                 InventoryDitService,
    nodeFactRepository:                  NodeFactRepository,
    scoreServiceManager:                 ScoreServiceManager,
    scoreService:                        ScoreService,
    tenantService:                       TenantService,
    computeNodeStatusReportService:      ComputeNodeStatusReportService & HasNodeStatusReportUpdateHook,
    scoreRepository:                     ScoreRepository,
    propertiesRepository:                PropertiesRepository,
    propertiesService:                   NodePropertiesService,
    techniqueCompilationStatusService:   TechniqueCompilationStatusSyncService,
    ruleValGeneratedHookService:         RuleValGeneratedHookService,
    instanceIdService:                   InstanceIdService,
    systemInfoService:                   SystemInfoService
)

/*
 * This object is in charge of class instantiation in a method to avoid dead lock.
 * See: https://issues.rudder.io/issues/22645
 */
object RudderConfigInit {
  import RudderParsedProperties.*

  /**
   * Catch all exception during initialization that would prevent initialization.
   * All exception are catched and will stop the application on boot.
   *
   * Throwing this is more transparent, otherwise the raw error could be unclear
   */
  sealed abstract class InitError(val msg: String, val cause: Option[Throwable])
      extends Throwable(msg, cause.orNull, false, false)

  final case class InitConfigValueError(configKey: String, errMsg: String, override val cause: Option[Throwable])
      extends InitError(
        s"Config value error for '$configKey': $errMsg",
        cause
      )

  def init(): RudderServiceApi = {

    // a buffer to store (init) effects that need to be run before end of init, and we want to
    // have only one "runNow" for them
    val deferredEffects: scala.collection.mutable.Buffer[IOResult[?]] = scala.collection.mutable.Buffer()

    // test connection is up and try to make an human understandable error message.
    ApplicationLogger.debug(s"Test if LDAP connection is active")

    lazy val writeAllAgentSpecificFiles = new WriteAllAgentSpecificFiles(agentRegister)

    // all cache that need to be cleared are stored here
    lazy val clearableCache: Seq[CachedRepository] = Seq(
      cachedAgentRunRepository,
      recentChangesService
    )

    lazy val pluginSettingsService = new FilePluginSettingsService(
      root / "opt" / "rudder" / "etc" / "rudder-pkg" / "rudder-pkg.conf",
      configService.rudder_setup_done().chainError("Could not get 'setup done' property"),
      (done: Boolean) => configService.set_rudder_setup_done(value = done).chainError("Could not get 'setup done' property")
    )

    lazy val rudderPackageService = new RudderPackageCmdService(RUDDER_PACKAGE_CMD)
    lazy val pluginSystemService  = new PluginsServiceImpl(
      rudderPackageService,
      PluginsInfo.plugins,
      rudderFullVersion
    )

    /////////////////////////////////////////////////
    ////////// pluggable service providers //////////
    /////////////////////////////////////////////////

    /*
     * Pluggable service:
     * - Rudder Agent (agent type, agent os)
     * - API ACL
     * - Change Validation workflow
     * - User authentication backends
     * - User authorization capabilities
     */
    // Pluggable agent register
    lazy val agentRegister = new AgentRegister()

    // Plugin input interface to
    lazy val apiAuthorizationLevelService = new DefaultApiAuthorizationLevel(LiftApiProcessingLogger)

    // Plugin input interface for alternative workflow
    lazy val workflowLevelService = new DefaultWorkflowLevel(
      new NoWorkflowServiceImpl(
        commitAndDeployChangeRequest
      )
    )

    // Plugin input interface for alternative authentication providers
    lazy val authenticationProviders = new AuthBackendProvidersManager()

    // Plugin input interface for Authorization for API
    lazy val authorizationApiMapping = new ExtensibleAuthorizationApiMapping(Nil)

    ////////// end pluggable service providers //////////

    lazy val roleApiMapping = new RoleApiMapping(authorizationApiMapping)

    lazy val passwordEncoderDispatcher = new PasswordEncoderDispatcher(RUDDER_BCRYPT_COST)

    // rudder user list
    lazy val rudderUserListProvider: FileUserDetailListProvider = {
      UserFileProcessing.getUserResourceFile().either.runNow match {
        case Right(resource) =>
          new FileUserDetailListProvider(roleApiMapping, resource, passwordEncoderDispatcher)
        case Left(err)       =>
          ApplicationLogger.error(err.fullMsg)
          // make the application not available
          throw new jakarta.servlet.UnavailableException(s"Error when trying to parse Rudder users file, aborting.")
      }
    }

    lazy val roRuleCategoryRepository: RoRuleCategoryRepository = roLDAPRuleCategoryRepository
    lazy val ruleCategoryService:      RuleCategoryService      = new RuleCategoryService()
    lazy val woRuleCategoryRepository: WoRuleCategoryRepository = woLDAPRuleCategoryRepository

    lazy val changeRequestEventLogService: ChangeRequestEventLogService = new ChangeRequestEventLogServiceImpl(eventLogRepository)
    lazy val secretEventLogService:        SecretEventLogService        = new SecretEventLogServiceImpl(eventLogRepository)

    lazy val xmlSerializer = XmlSerializerImpl(
      ruleSerialisation,
      directiveSerialisation,
      nodeGroupSerialisation,
      globalParameterSerialisation,
      ruleCategorySerialisation
    )

    lazy val xmlUnserializer         = XmlUnserializerImpl(
      ruleUnserialisation,
      directiveUnserialisation,
      nodeGroupUnserialisation,
      globalParameterUnserialisation,
      ruleCategoryUnserialisation
    )
    lazy val workflowEventLogService = new WorkflowEventLogServiceImpl(eventLogRepository, stringUuidGenerator)
    lazy val diffService: DiffService = new DiffServiceImpl()
    lazy val diffDisplayer = new DiffDisplayer(linkUtil)
    lazy val commitAndDeployChangeRequest: CommitAndDeployChangeRequestService = {
      new CommitAndDeployChangeRequestServiceImpl(
        stringUuidGenerator,
        roDirectiveRepository,
        woDirectiveRepository,
        roNodeGroupRepository,
        woNodeGroupRepository,
        roRuleRepository,
        woRuleRepository,
        roLDAPParameterRepository,
        woLDAPParameterRepository,
        asyncDeploymentAgent,
        dependencyAndDeletionService,
        configService.rudder_workflow_enabled _,
        xmlSerializer,
        xmlUnserializer,
        sectionSpecParser,
        dynGroupUpdaterService
      )
    }

    lazy val roParameterService: RoParameterService = roParameterServiceImpl

    //////////////////////////////////////////////////////////////////////////////////////////
    ///////////////////////////////////////// REST ///////////////////////////////////////////
    //////////////////////////////////////////////////////////////////////////////////////////

    lazy val zioJsonExtractor = new ZioJsonExtractor(queryParser)

    lazy val tokenGenerator = new TokenGeneratorImpl(32)

    implicit lazy val userService = new UserService {
      def getCurrentUser: AuthenticatedUser = CurrentUser
    }

    lazy val userRepository:   UserRepository = new JdbcUserRepository(doobie)
    // batch for cleaning users
    lazy val userCleanupBatch: CleanupUsers   = new CleanupUsers(
      userRepository,
      IOResult.attempt(rudderUserListProvider.authConfig.users.filter(!_._2.isAdmin).keys.toList),
      RUDDER_USERS_CLEAN_CRON,
      RUDDER_USERS_CLEAN_LAST_LOGIN_DISABLE,
      RUDDER_USERS_CLEAN_LAST_LOGIN_DELETE,
      RUDDER_USERS_CLEAN_DELETED_PURGE,
      RUDDER_USERS_CLEAN_SESSIONS_PURGE,
      List(DefaultAuthBackendProvider.FILE, DefaultAuthBackendProvider.ROOT_ADMIN)
    )

    lazy val ncfTechniqueReader = new EditorTechniqueReaderImpl(
      stringUuidGenerator,
      personIdentService,
      gitConfigRepo,
      prettyPrinter,
      gitModificationRepository,
      RUDDER_CHARSET.name,
      RUDDER_GROUP_OWNER_CONFIG_REPO,
      yamlTechniqueSerializer,
      typeParameterService,
      RUDDERC_CMD,
      GENERIC_METHODS_SYSTEM_LIB,
      GENERIC_METHODS_LOCAL_LIB
    )

    lazy val techniqueSerializer = new TechniqueSerializer(typeParameterService)

    lazy val yamlTechniqueSerializer = new YamlTechniqueSerializer(resourceFileService)

    lazy val linkUtil = new LinkUtil(roRuleRepository, roNodeGroupRepository, roDirectiveRepository, nodeFactRepository)

    // REST API - old
    lazy val restQuicksearch = new RestQuicksearch(
      new FullQuickSearchService()(
        roLDAPConnectionProvider,
        nodeDit,
        acceptedNodesDit,
        rudderDit,
        roDirectiveRepository,
        nodeFactRepository,
        ncfTechniqueReader
      ),
      userService,
      linkUtil
    )
    lazy val restCompletion  = new RestCompletion(new RestCompletionService(roDirectiveRepository, roRuleRepository))

    lazy val clearCacheService = new ClearCacheServiceImpl(
      nodeConfigurationHashRepo,
      asyncDeploymentAgent,
      eventLogRepository,
      stringUuidGenerator,
      clearableCache
    )
    lazy val systemInfoService: SystemInfoService = new SystemInfoServiceImpl(
      getNodeMetrics,
      nodeFactRepository,
      instanceIdService,
      policyServerManagementService
    )

    lazy val techniqueArchiver = new TechniqueArchiverImpl(
      gitConfigRepo,
      prettyPrinter,
      gitModificationRepository,
      personIdentService,
      techniqueParser,
      techniqueCompiler,
      RUDDER_GROUP_OWNER_CONFIG_REPO
    )

    lazy val techniqueCompiler: TechniqueCompiler = new RuddercTechniqueCompiler(
      new RuddercServiceImpl(RUDDERC_CMD, 5.seconds),
      _.path,
      RUDDER_GIT_ROOT_CONFIG_REPO
    )

    lazy val techniqueCompilationStatusService: ReadEditorTechniqueCompilationResult = new TechniqueCompilationStatusService(
      ncfTechniqueReader,
      techniqueCompiler
    )

    lazy val techniqueStatusReaderService: ReadEditorTechniqueActiveStatus = new TechniqueActiveStatusService(
      roDirectiveRepository
    )

    lazy val techniqueCompilationCache: TechniqueCompilationStatusSyncService = {
      val sync = TechniqueCompilationErrorsActorSync
        .make(asyncDeploymentAgent, techniqueCompilationStatusService, techniqueStatusReaderService)
        .runNow
      techniqueRepositoryImpl.registerCallback(new SyncCompilationStatusOnTechniqueCallback("SyncCompilationStatus", 10000, sync))
      sync
    }

    lazy val ncfTechniqueWriter: TechniqueWriter = new TechniqueWriterImpl(
      techniqueArchiver,
      updateTechniqueLibrary,
      new DeleteEditorTechniqueImpl(
        techniqueArchiver,
        updateTechniqueLibrary,
        roDirectiveRepository,
        woDirectiveRepository,
        techniqueRepository,
        workflowLevelService,
        techniqueCompilationCache,
        RUDDER_GIT_ROOT_CONFIG_REPO
      ),
      techniqueCompiler,
      techniqueCompilationCache,
      RUDDER_GIT_ROOT_CONFIG_REPO
    )

    lazy val pipelinedInventoryParser: InventoryParser = {
      val fusionReportParser = {
        new FusionInventoryParser(
          stringUuidGenerator,
          rootParsingExtensions = Nil,
          contentParsingExtensions = Nil,
          ignoreProcesses = INVENTORIES_IGNORE_PROCESSES
        )
      }

      new DefaultInventoryParser(
        fusionReportParser,
        Seq(
          new PreInventoryParserCheckConsistency,
          new PreInventoryParserCheckInventoryAge(INVENTORIES_MAX_BEFORE_NOW, INVENTORIES_MAX_AFTER_NOW)
        )
      )
    }

    lazy val gitFactRepoProvider = {
      // execute pre connection checks before anything else. Both here and in the other connection to ensure it's
      // executed before everything.
      earlyChecks.initialize()

      GitRepositoryProviderImpl
        .make(RUDDER_GIT_ROOT_FACT_REPO)
        .runOrDie(err => new RuntimeException(s"Error when initializing git configuration repository: " + err.fullMsg))
    }
    lazy val gitFactRepoGC       = new GitGC(gitFactRepoProvider, RUDDER_GIT_GC)
    gitFactRepoGC.start()
    lazy val gitFactStorage      = if (RUDDER_GIT_FACT_WRITE_NODES) {
      val r = new GitNodeFactStorageImpl(gitFactRepoProvider, Some(RUDDER_GROUP_OWNER_CONFIG_REPO), RUDDER_GIT_FACT_COMMIT_NODES)
      r.checkInit().runOrDie(err => new RuntimeException(s"Error when checking fact repository init: " + err.fullMsg))
      r
    } else NoopFactStorage

    lazy val ldapNodeFactStorage = new LdapNodeFactStorage(
      rwLdap,
      nodeDit,
      inventoryDitService,
      ldapEntityMapper,
      inventoryMapper,
      nodeReadWriteMutex,
      deprecated.ldapFullInventoryRepository,
      deprecated.softwareInventoryDAO,
      deprecated.ldapSoftwareSave,
      stringUuidGenerator
    )

    lazy val getNodeBySoftwareName = new SoftDaoGetNodesBySoftwareName(deprecated.softwareInventoryDAO)

    lazy val tenantService = DefaultTenantService.make(Nil).runNow

    lazy val nodeFactRepository = {

      val callbacks = Chunk[NodeFactChangeEventCallback](
        new AppLogNodeFactChangeEventCallback(),
        new EventLogsNodeFactChangeEventCallback(eventLogRepository),
        new HistorizeNodeState(
          inventoryHistoryJdbcRepository,
          ldapNodeFactStorage,
          gitFactStorage,
          (KEEP_DELETED_NODE_FACT_DURATION.getSeconds == 0)
        )
      )

      val repo = CoreNodeFactRepository.make(ldapNodeFactStorage, getNodeBySoftwareName, tenantService, callbacks).runNow
      repo
    }

    // need to be done here to avoid cyclic dependencies
    deferredEffects.append(
      nodeFactRepository.registerChangeCallbackAction(
        new GenerationOnChange(updateDynamicGroups, asyncDeploymentAgent, stringUuidGenerator)
      )
    )
    deferredEffects.append(
      nodeFactRepository.registerChangeCallbackAction(
        new CacheInvalidateNodeFactEventCallback(cachedNodeConfigurationService, computeNodeStatusReportService, Nil)
      )
    )
    deferredEffects.append(
      nodeFactRepository.registerChangeCallbackAction(
        new ScoreUpdateOnNodeFactChange(scoreServiceManager, scoreService)
      )
    )

    lazy val propertiesRepository: PropertiesRepository = InMemoryPropertiesRepository.make(nodeFactRepository).runNow

    lazy val propertiesService: NodePropertiesService =
      new NodePropertiesServiceImpl(roLDAPParameterRepository, roNodeGroupRepository, nodeFactRepository, propertiesRepository)

    lazy val propertiesSyncService: NodePropertiesSyncService =
      new NodePropertiesSyncServiceImpl(propertiesService, propertiesRepository, asyncDeploymentAgent)

    lazy val inventorySaver = new NodeFactInventorySaver(
      nodeFactRepository,
      (
        CheckOsType
        // removed: noe and machine go together, and we have UUIDs for nodes
        // :: automaticMerger
        // :: CheckMachineName
        :: new LastInventoryDate()
        :: AddIpValues
        // removed: we only store the files, not LDIF of changes
        // :: new LogInventoryPreCommit(inventoryMapper, ldifInventoryLogger)
        :: Nil
      ),
      (
        // removed: nodes are fully deleted now
//      new PendingNodeIfNodeWasRemoved(fullInventoryRepository)
        // already commited in fact repos
//      new FactRepositoryPostCommit[Unit](factRepo, nodeFactInfoService)
        // deprecated: we use fact repo now
//      :: new PostCommitLogger(ldifInventoryLogger)
        new PostCommitInventoryHooks[Unit](HOOKS_D, HOOKS_IGNORE_SUFFIXES, nodeFactRepository)
        // removed: this is done as a callback of CoreNodeFactRepos
        // :: new TriggerPolicyGenerationPostCommit[Unit](asyncDeploymentAgent, stringUuidGenerator)
        :: Nil
      )
    )

    lazy val inventoryProcessorInternal = {
      val checkLdapAlive: () => IOResult[Unit] = { () =>
        for {
          con <- rwLdap
          res <- con.get(pendingNodesDit.NODES.dn, "1.1")
        } yield {
          ()
        }
      }
      val maxParallel = {
        try {
          val user = if (MAX_PARSE_PARALLEL.endsWith("x")) {
            val xx = MAX_PARSE_PARALLEL.substring(0, MAX_PARSE_PARALLEL.size - 1)
            java.lang.Double.parseDouble(xx) * java.lang.Runtime.getRuntime.availableProcessors()
          } else {
            java.lang.Double.parseDouble(MAX_PARSE_PARALLEL)
          }
          Math.max(1, user).toLong
        } catch {
          case ex: Exception =>
            // logs are not available here
            println(
              s"ERROR Error when parsing configuration properties for the parallelization of inventory processing. " +
              s"Expecting a positive integer or number of time the available processors. Default to '0.5x': " +
              s"inventory.parse.parallelization=${MAX_PARSE_PARALLEL}"
            )
            Math.max(1, Math.ceil(java.lang.Runtime.getRuntime.availableProcessors().toDouble / 2).toLong)
        }
      }
      new InventoryProcessor(
        pipelinedInventoryParser,
        inventorySaver,
        maxParallel,
        // it's always rudder doing these checking queries
        new InventoryDigestServiceV1((id: NodeId) =>
          nodeFactRepository.get(id)(QueryContext.systemQC, SelectNodeStatus.Accepted)
        ),
        checkLdapAlive
      )
    }

    lazy val inventoryProcessor = {
      val mover = new InventoryMover(
        INVENTORY_DIR_RECEIVED,
        INVENTORY_DIR_FAILED,
        new InventoryFailedHook(
          HOOKS_D,
          HOOKS_IGNORE_SUFFIXES
        )
      )
      new DefaultProcessInventoryService(inventoryProcessorInternal, mover)
    }

    lazy val inventoryWatcher = {
      val fileProcessor = new ProcessFile(inventoryProcessor, INVENTORY_DIR_INCOMING)

      new InventoryFileWatcher(
        fileProcessor,
        INVENTORY_DIR_INCOMING,
        INVENTORY_DIR_UPDATE,
        WATCHER_DELETE_OLD_INVENTORIES_AGE,
        WATCHER_GARBAGE_OLD_INVENTORIES_PERIOD
      )
    }

    lazy val cleanOldInventoryBatch = {
      new PurgeOldInventoryData(
        RUDDER_INVENTORIES_CLEAN_CRON,
        RUDDER_INVENTORIES_CLEAN_AGE,
        List(better.files.File(INVENTORY_DIR_FAILED), better.files.File(INVENTORY_DIR_RECEIVED)),
        inventoryHistoryJdbcRepository,
        KEEP_ACCEPTATION_NODE_FACT_DURATION,
        KEEP_DELETED_NODE_FACT_DURATION
      )
    }

    /*
     * API versions are incremented each time incompatible changes are made (like adding or deleting endpoints - modification
     * of an existing endpoint, if done in a purely compatible way, don't change api version).
     * It may happen that some rudder branches don't have a version bump, and other have several (in case of
     * horrible breaking bugs). We avoid the case where a previous release need a version bump.
     * For ex:
     * - 5.0: 14
     * - 5.1: 14 (no change)
     * - 5.2[.0~.4]: 15
     * - 5.2.5: 16
     */
    lazy val ApiVersions: List[ApiVersion] = {
      ApiVersion(18, deprecated = true) ::  // rudder 8.0 - allowed network
      ApiVersion(19, deprecated = true) ::  // rudder 8.1 - (score), tenants
      ApiVersion(20, deprecated = true) ::  // rudder 8.2 - zio-json
      ApiVersion(21, deprecated = false) :: // rudder 8.3 - zio-json, api accounts,new authorization model
      Nil
    }

    lazy val pluginsIndexFile     = root / "var" / "rudder" / "packages" / "index.json"
    lazy val jsonPluginDefinition = new ReadPluginPackageInfo(pluginsIndexFile)

    lazy val resourceFileService = new GitResourceFileService(gitConfigRepo)

    /* **********************
     *         API
     * **********************
     */

    /*
     * Some API need to be exposed
     */

    // RudderConfig.complianceService used in NodeGroupForm
    lazy val complianceAPIService = new ComplianceAPIService(
      roRuleRepository,
      nodeFactRepository,
      roNodeGroupRepository,
      reportingService,
      roDirectiveRepository,
      globalComplianceModeService.getGlobalComplianceMode,
      configService.rudder_global_policy_mode()
    )

    // need to be exposed for Snapshot page
    lazy val systemApiService11 = new SystemApiService11(
      updateTechniqueLibrary,
      debugScript,
      clearCacheService,
      asyncDeploymentAgent,
      stringUuidGenerator,
      updateDynamicGroups,
      itemArchiveManager,
      personIdentService,
      gitConfigRepo
    )

    lazy val apiDispatcher = new RudderEndpointDispatcher(LiftApiProcessingLogger)

    lazy val systemTokenSecret = ApiTokenSecret.generate(tokenGenerator, suffix = "system")

    // we need to init API internal services into the {} block to avoid bug https://issues.rudder.io/issues/26416
    lazy val rudderApi = {
      import com.normation.rudder.rest.lift.*
      // need to be out of RudderApi else "Platform restriction: a parameter list's length cannot exceed 254."

      lazy val ruleApiService13 = {
        new RuleApiService14(
          roRuleRepository,
          woRuleRepository,
          configurationRepository,
          stringUuidGenerator,
          asyncDeploymentAgent,
          workflowLevelService,
          roRuleCategoryRepository,
          woRuleCategoryRepository,
          roDirectiveRepository,
          roNodeGroupRepository,
          nodeFactRepository,
          configService.rudder_global_policy_mode _,
          ruleApplicationStatus
        )
      }

      lazy val parameterApiService14 = {
        new ParameterApiService14(
          roLDAPParameterRepository,
          stringUuidGenerator,
          workflowLevelService
        )
      }

      lazy val hookApiService = new HookApiService(HOOKS_D, HOOKS_IGNORE_SUFFIXES)

      lazy val ruleInternalApiService =
        new RuleInternalApiService(roRuleRepository, roNodeGroupRepository, roRuleCategoryRepository, nodeFactRepository)

      lazy val groupInternalApiService = new GroupInternalApiService(roNodeGroupRepository)

      lazy val systemApiService13 = new SystemApiService13(
        healthcheckService,
        healthcheckNotificationService,
        deprecated.softwareService
      )

      lazy val archiveApi = {
        val archiveBuilderService = {
          new ZipArchiveBuilderService(
            new FileArchiveNameService(),
            configurationRepository,
            gitParseTechniqueLibrary,
            roLdapNodeGroupRepository,
            roRuleRepository,
            roDirectiveRepository,
            techniqueRepository
          )
        }
        // fixe archive name to make it simple to test
        val rootDirName           = "archive".succeed
        new com.normation.rudder.rest.lift.ArchiveApi(
          archiveBuilderService,
          rootDirName,
          new ZipArchiveReaderImpl(queryParser, techniqueParser),
          new SaveArchiveServicebyRepo(
            techniqueArchiver,
            techniqueReader,
            roDirectiveRepository,
            woDirectiveRepository,
            roNodeGroupRepository,
            woNodeGroupRepository,
            roRuleRepository,
            woRuleRepository,
            updateTechniqueLibrary,
            asyncDeploymentAgent,
            stringUuidGenerator
          ),
          new CheckArchiveServiceImpl(techniqueRepository)
        )
      }

      lazy val apiModules = {
        import com.normation.rudder.rest.lift.*
        List(
          new ComplianceApi(complianceAPIService, roDirectiveRepository),
          new GroupsApi(
            propertiesService,
            zioJsonExtractor,
            stringUuidGenerator,
            userPropertyService,
            new GroupApiService14(
              nodeFactRepository,
              roNodeGroupRepository,
              woNodeGroupRepository,
              propertiesRepository,
              propertiesService,
              stringUuidGenerator,
              asyncDeploymentAgent,
              workflowLevelService,
              queryParser,
              queryProcessor
            )
          ),
          new DirectiveApi(
            zioJsonExtractor,
            stringUuidGenerator,
            new DirectiveApiService14(
              roDirectiveRepository,
              configurationRepository,
              woDirectiveRepository,
              stringUuidGenerator,
              asyncDeploymentAgent,
              workflowLevelService,
              directiveEditorService,
              techniqueRepositoryImpl
            )
          ),
          new NodeApi(
            zioJsonExtractor,
            propertiesService,
            new NodeApiService(
              rwLdap,
              nodeFactRepository,
              propertiesRepository,
              roAgentRunsRepository,
              ldapEntityMapper,
              stringUuidGenerator,
              nodeDit,
              pendingNodesDit,
              acceptedNodesDit,
              newNodeManagerImpl,
              removeNodeServiceImpl,
              zioJsonExtractor,
              reportingService,
              queryProcessor,
              inventoryQueryChecker,
              () => configService.rudder_global_policy_mode().toBox,
              RUDDER_RELAY_API,
              scoreService
            ),
            userPropertyService,
            new NodeApiInheritedProperties(propertiesRepository),
            stringUuidGenerator,
            DeleteMode.Erase // only supported mode for Rudder 8.0
          ),
          new ParameterApi(zioJsonExtractor, parameterApiService14),
          new SettingsApi(
            configService,
            asyncDeploymentAgent,
            stringUuidGenerator,
            policyServerManagementService,
            nodeFactRepository
          ),
          new TechniqueApi(
            new TechniqueAPIService14(
              roDirectiveRepository,
              gitParseTechniqueLibrary,
              ncfTechniqueReader,
              techniqueSerializer,
              techniqueCompiler
            ),
            ncfTechniqueWriter,
            ncfTechniqueReader,
            techniqueRepository,
            techniqueSerializer,
            stringUuidGenerator,
            userPropertyService,
            resourceFileService,
            RUDDER_GIT_ROOT_CONFIG_REPO
          ),
          new RuleApi(
            zioJsonExtractor,
            ruleApiService13,
            stringUuidGenerator
          ),
          new SystemApi(
            systemApiService11,
            systemApiService13,
            systemInfoService
          ),
          new UserManagementApiImpl(
            userRepository,
            rudderUserListProvider,
            new UserManagementService(
              userRepository,
              rudderUserListProvider,
              passwordEncoderDispatcher,
              UserFileProcessing.getUserResourceFile()
            ),
            tenantService,
            () => authenticationProviders.getProviderProperties().view.mapValues(_.providerRoleExtension).toMap,
            () => authenticationProviders.getConfiguredProviders().map(_.name).toSet
          ),
          new ApiAccountApi(
            new ApiAccountApiServiceV1(
              roApiAccountRepository,
              woApiAccountRepository,
              ApiAccountMapping.build(stringUuidGenerator, tokenGenerator),
              stringUuidGenerator,
              userService
            )
          ),
<<<<<<< HEAD
          new InventoryApi(inventoryWatcher, better.files.File(INVENTORY_DIR_INCOMING)),
          new PluginApi(pluginSettingsService, PluginsInfo.pluginJsonInfos.succeed),
=======
          new InventoryApi(restExtractorService, inventoryWatcher, better.files.File(INVENTORY_DIR_INCOMING)),
          new PluginApi(pluginSettingsService, pluginSystemService, PluginsInfo.pluginJsonInfos.succeed),
>>>>>>> 6991e280
          new PluginInternalApi(pluginSystemService),
          new RecentChangesAPI(recentChangesService),
          new RulesInternalApi(ruleInternalApiService, ruleApiService13),
          new GroupsInternalApi(groupInternalApiService),
          new CampaignApi(
            campaignRepo,
            campaignSerializer,
            campaignEventRepo,
            mainCampaignService,
            stringUuidGenerator
          ),
          new HookApi(hookApiService),
          archiveApi,
          new ScoreApiImpl(scoreService),
          eventLogApi
          // info api must be resolved latter, because else it misses plugin apis !
        )
      }

      val api = new LiftHandler(
        apiDispatcher,
        ApiVersions,
        new AclApiAuthorization(LiftApiProcessingLogger, userService, () => apiAuthorizationLevelService.aclEnabled),
        None
      )
      apiModules.foreach(module => api.addModules(module.getLiftEndpoints()))
      api
    }

    // Internal APIs
    lazy val sharedFileApi     =
      new SharedFilesAPI(userService, RUDDER_DIR_SHARED_FILES_FOLDER, RUDDER_GIT_ROOT_CONFIG_REPO)
    lazy val eventLogApi       = {
      new EventLogAPI(
        new EventLogService(eventLogRepository, eventLogDetailsGenerator, personIdentService),
        eventLogDetailsGenerator,
        eventType => S ? ("rudder.log.eventType.names." + eventType.serialize)
      )
    }
    lazy val asyncWorkflowInfo = new AsyncWorkflowInfo
    lazy val configService: ReadConfigService with UpdateConfigService = {
      new GenericConfigService(
        RudderProperties.config,
        new LdapConfigRepository(rudderDit, rwLdap, ldapEntityMapper, eventLogRepository, stringUuidGenerator),
        asyncWorkflowInfo,
        workflowLevelService
      )
    }

    lazy val recentChangesService = new CachedNodeChangesServiceImpl(
      new NodeChangesServiceImpl(reportsRepository),
      () => configService.rudder_compute_changes().toBox
    )

    //////////////////////////////////////////////////////////////////////////////////////////
    //////////////////////////////////////////////////////////////////////////////////////////

    //
    // Concrete implementation.
    // They are private to that object, and they can refer to other
    // private implementation as long as they conform to interface.
    //

    lazy val gitParseTechniqueLibrary = new GitParseTechniqueLibrary(
      techniqueParser,
      gitConfigRepo,
      gitRevisionProvider,
      "techniques",
      "metadata.xml"
    )
    lazy val configurationRepository  = new ConfigurationRepositoryImpl(
      roLdapDirectiveRepository,
      techniqueRepository,
      roLdapRuleRepository,
      roNodeGroupRepository,
      parseActiveTechniqueLibrary,
      gitParseTechniqueLibrary,
      parseRules,
      parseGroupLibrary
    )

    /////////////////////////////////////////////////////////////////////
    //// everything was private
    ////////////////////////////////////////////////////////////////////

    lazy val roLDAPApiAccountRepository = new RoLDAPApiAccountRepository(
      rudderDitImpl,
      roLdap,
      ldapEntityMapper,
      ApiAuthorization.allAuthz.acl, // for system token
      systemTokenSecret.toHash()
    )
    lazy val roApiAccountRepository: RoApiAccountRepository = roLDAPApiAccountRepository

    lazy val woLDAPApiAccountRepository = new WoLDAPApiAccountRepository(
      rudderDitImpl,
      rwLdap,
      ldapEntityMapper,
      ldapDiffMapper,
      logRepository,
      personIdentServiceImpl
    )
    lazy val woApiAccountRepository: WoApiAccountRepository = woLDAPApiAccountRepository

    lazy val ruleApplicationStatusImpl: RuleApplicationStatusService = new RuleApplicationStatusServiceImpl()
    lazy val ruleApplicationStatus = ruleApplicationStatusImpl
    lazy val propertyEngineServiceImpl: PropertyEngineService = new PropertyEngineServiceImpl(
      List.empty
    )
    lazy val propertyEngineService = propertyEngineServiceImpl

    def DN(rdn: String, parent: DN) = new DN(new RDN(rdn), parent)
    lazy val LDAP_BASEDN                      = new DN("cn=rudder-configuration")
    lazy val LDAP_INVENTORIES_BASEDN          = DN("ou=Inventories", LDAP_BASEDN)
    lazy val LDAP_INVENTORIES_SOFTWARE_BASEDN = LDAP_INVENTORIES_BASEDN

    lazy val acceptedNodesDitImpl: InventoryDit = new InventoryDit(
      DN("ou=Accepted Inventories", LDAP_INVENTORIES_BASEDN),
      LDAP_INVENTORIES_SOFTWARE_BASEDN,
      "Accepted inventories"
    )
    lazy val acceptedNodesDit = acceptedNodesDitImpl
    lazy val pendingNodesDitImpl: InventoryDit = new InventoryDit(
      DN("ou=Pending Inventories", LDAP_INVENTORIES_BASEDN),
      LDAP_INVENTORIES_SOFTWARE_BASEDN,
      "Pending inventories"
    )
    lazy val pendingNodesDit     = pendingNodesDitImpl
    lazy val removedNodesDitImpl =
      new InventoryDit(DN("ou=Removed Inventories", LDAP_INVENTORIES_BASEDN), LDAP_INVENTORIES_SOFTWARE_BASEDN, "Removed Servers")
    lazy val rudderDitImpl: RudderDit = new RudderDit(DN("ou=Rudder", LDAP_BASEDN))
    lazy val rudderDit = rudderDitImpl
    lazy val nodeDitImpl: NodeDit = new NodeDit(LDAP_BASEDN)
    lazy val nodeDit = nodeDitImpl
    lazy val inventoryDitService: InventoryDitService =
      new InventoryDitServiceImpl(pendingNodesDitImpl, acceptedNodesDitImpl, removedNodesDitImpl)
    lazy val stringUuidGenerator: StringUuidGenerator = new StringUuidGeneratorImpl
    lazy val systemVariableSpecService = new SystemVariableSpecServiceImpl()
    lazy val ldapEntityMapper: LDAPEntityMapper =
      new LDAPEntityMapper(rudderDitImpl, nodeDitImpl, queryRawParser, inventoryMapper)

    ///// items serializer - service that transforms items to XML /////
    lazy val ruleSerialisation:                    RuleSerialisation                    = new RuleSerialisationImpl(
      Constants.XML_CURRENT_FILE_FORMAT.toString
    )
    lazy val ruleCategorySerialisation:            RuleCategorySerialisation            = new RuleCategorySerialisationImpl(
      Constants.XML_CURRENT_FILE_FORMAT.toString
    )
    lazy val rootSectionSerialisation:             SectionSpecWriter                    = new SectionSpecWriterImpl()
    lazy val activeTechniqueCategorySerialisation: ActiveTechniqueCategorySerialisation =
      new ActiveTechniqueCategorySerialisationImpl(Constants.XML_CURRENT_FILE_FORMAT.toString)
    lazy val activeTechniqueSerialisation:         ActiveTechniqueSerialisation         =
      new ActiveTechniqueSerialisationImpl(Constants.XML_CURRENT_FILE_FORMAT.toString)
    lazy val directiveSerialisation:               DirectiveSerialisation               =
      new DirectiveSerialisationImpl(Constants.XML_CURRENT_FILE_FORMAT.toString)
    lazy val nodeGroupCategorySerialisation:       NodeGroupCategorySerialisation       =
      new NodeGroupCategorySerialisationImpl(Constants.XML_CURRENT_FILE_FORMAT.toString)
    lazy val nodeGroupSerialisation:               NodeGroupSerialisation               =
      new NodeGroupSerialisationImpl(Constants.XML_CURRENT_FILE_FORMAT.toString)
    lazy val deploymentStatusSerialisation:        DeploymentStatusSerialisation        =
      new DeploymentStatusSerialisationImpl(Constants.XML_CURRENT_FILE_FORMAT.toString)
    lazy val globalParameterSerialisation:         GlobalParameterSerialisation         =
      new GlobalParameterSerialisationImpl(Constants.XML_CURRENT_FILE_FORMAT.toString)
    lazy val apiAccountSerialisation:              APIAccountSerialisation              =
      new APIAccountSerialisationImpl(Constants.XML_CURRENT_FILE_FORMAT.toString)
    lazy val propertySerialization:                GlobalPropertySerialisation          =
      new GlobalPropertySerialisationImpl(Constants.XML_CURRENT_FILE_FORMAT.toString)
    lazy val changeRequestChangesSerialisation:    ChangeRequestChangesSerialisation    = {
      new ChangeRequestChangesSerialisationImpl(
        Constants.XML_CURRENT_FILE_FORMAT.toString,
        nodeGroupSerialisation,
        directiveSerialisation,
        ruleSerialisation,
        globalParameterSerialisation,
        techniqueRepositoryImpl,
        rootSectionSerialisation
      )
    }

    lazy val eventLogFactory = new EventLogFactoryImpl(
      ruleSerialisation,
      directiveSerialisation,
      nodeGroupSerialisation,
      activeTechniqueSerialisation,
      globalParameterSerialisation,
      apiAccountSerialisation,
      propertySerialization,
      new SecretSerialisationImpl(Constants.XML_CURRENT_FILE_FORMAT.toString)
    )
    lazy val pathComputer    = new PathComputerImpl(
      Constants.NODE_PROMISES_PARENT_DIR_BASE,
      Constants.NODE_PROMISES_PARENT_DIR,
      RUDDER_DIR_BACKUP,
      Constants.CFENGINE_COMMUNITY_PROMISES_PATH
    )

    /*
     * For now, we don't want to query server other
     * than the accepted ones.
     */
    lazy val getSubGroupChoices = new DefaultSubGroupComparatorRepository(roLdapNodeGroupRepository)
    lazy val nodeQueryData      = new NodeQueryCriteriaData(() => getSubGroupChoices, instanceIdService)
    lazy val ditQueryDataImpl   = new DitQueryData(acceptedNodesDitImpl, nodeDit, rudderDit, nodeQueryData)
    lazy val queryParser        = CmdbQueryParser.jsonStrictParser(Map.empty[String, ObjectCriterion] ++ ditQueryDataImpl.criteriaMap)
    lazy val queryRawParser     = CmdbQueryParser.jsonRawParser(Map.empty[String, ObjectCriterion] ++ ditQueryDataImpl.criteriaMap)
    lazy val inventoryMapper: InventoryMapper =
      new InventoryMapper(inventoryDitService, pendingNodesDitImpl, acceptedNodesDitImpl, removedNodesDitImpl)

    lazy val ldapDiffMapper = new LDAPDiffMapper(ldapEntityMapper, queryRawParser)

    lazy val activeTechniqueCategoryUnserialisation = new ActiveTechniqueCategoryUnserialisationImpl
    lazy val activeTechniqueUnserialisation         = new ActiveTechniqueUnserialisationImpl
    lazy val directiveUnserialisation               = new DirectiveUnserialisationImpl
    lazy val nodeGroupCategoryUnserialisation       = new NodeGroupCategoryUnserialisationImpl
    lazy val nodeGroupUnserialisation               = new NodeGroupUnserialisationImpl(queryParser)
    lazy val ruleUnserialisation                    = new RuleUnserialisationImpl
    lazy val ruleCategoryUnserialisation            = new RuleCategoryUnserialisationImpl
    lazy val globalParameterUnserialisation         = new GlobalParameterUnserialisationImpl
    lazy val changeRequestChangesUnserialisation    = new ChangeRequestChangesUnserialisationImpl(
      nodeGroupUnserialisation,
      directiveUnserialisation,
      ruleUnserialisation,
      globalParameterUnserialisation,
      techniqueRepository,
      sectionSpecParser
    )

    lazy val eventLogDetailsServiceImpl = new EventLogDetailsServiceImpl(
      queryParser,
      new DirectiveUnserialisationImpl,
      new NodeGroupUnserialisationImpl(queryParser),
      new RuleUnserialisationImpl,
      new ActiveTechniqueUnserialisationImpl,
      new DeploymentStatusUnserialisationImpl,
      new GlobalParameterUnserialisationImpl,
      new ApiAccountUnserialisationImpl,
      new SecretUnserialisationImpl
    )

    //////////////////////////////////////////////////////////
    //  non success services that could perhaps be
    //////////////////////////////////////////////////////////

    // => rwLdap is only used to repair an error, that could be repaired elsewhere.

    // => because of systemVariableSpecService
    // metadata.xml parser

    lazy val variableSpecParser = new VariableSpecParser
    lazy val sectionSpecParser  = new SectionSpecParser(variableSpecParser)
    lazy val techniqueParser    = {
      new TechniqueParser(variableSpecParser, sectionSpecParser, systemVariableSpecService)
    }

    lazy val userPropertyServiceImpl = new StatelessUserPropertyService(
      configService.rudder_ui_changeMessage_enabled _,
      configService.rudder_ui_changeMessage_mandatory _,
      configService.rudder_ui_changeMessage_explanation _
    )
    lazy val userPropertyService: UserPropertyService = userPropertyServiceImpl

    ////////////////////////////////////
    //  non success services
    ////////////////////////////////////

    ///// end /////

    lazy val logRepository                = {
      val eventLogRepo = new EventLogJdbcRepository(doobie, eventLogFactory)
      techniqueRepositoryImpl.registerCallback(
        new LogEventOnTechniqueReloadCallback(
          "LogEventTechnique",
          100, // must be before most of other

          eventLogRepo
        )
      )
      eventLogRepo
    }
    lazy val eventLogRepository           = logRepository
    lazy val inventoryLogEventServiceImpl = new InventoryEventLogServiceImpl(logRepository)
    lazy val gitConfigRepo                = GitRepositoryProviderImpl
      .make(RUDDER_GIT_ROOT_CONFIG_REPO)
      .runOrDie(err => new RuntimeException(s"Error when creating git configuration repository: " + err.fullMsg))
    lazy val gitConfigRepoGC              = new GitGC(gitConfigRepo, RUDDER_GIT_GC)
    lazy val gitRevisionProviderImpl      = {
      new LDAPGitRevisionProvider(rwLdap, rudderDitImpl, gitConfigRepo, RUDDER_TECHNIQUELIBRARY_GIT_REFS_PATH)
    }
    lazy val gitRevisionProvider: GitRevisionProvider = gitRevisionProviderImpl

    lazy val techniqueReader: TechniqueReader = {
      // find the relative path from gitConfigRepo to the ptlib root
      val gitSlash = new File(RUDDER_GIT_ROOT_CONFIG_REPO).getPath + "/"
      if (!RUDDER_DIR_TECHNIQUES.startsWith(gitSlash)) {
        ApplicationLogger.error(
          "The Technique library root directory must be a sub-directory of '%s', but it is configured to be: '%s'".format(
            RUDDER_GIT_ROOT_CONFIG_REPO,
            RUDDER_DIR_TECHNIQUES
          )
        )
        throw new RuntimeException(
          "The Technique library root directory must be a sub-directory of '%s', but it is configured to be: '%s'".format(
            RUDDER_GIT_ROOT_CONFIG_REPO,
            RUDDER_DIR_TECHNIQUES
          )
        )
      }

      // create a demo default-directive-names.conf if none exists
      val defaultDirectiveNames = new File(RUDDER_DIR_TECHNIQUES, "default-directive-names.conf")
      if (!defaultDirectiveNames.exists) {
        FileUtils.writeStringToFile(
          defaultDirectiveNames,
          """
            |#
            |# This file contains the default name that a directive gets in Rudder UI creation pop-up.
            |# The file format is a simple key=value file, with key being the techniqueName
            |# or techniqueName/version and the value being the name to use.
            |# An empty value will lead to an empty default name.
            |# For a new Directive, we will try to lookup "TechniqueName/version" and if not
            |# available "TechniqueName" from this file. If neither key is available, the
            |# pop-up will use the actual Technique name as default.
            |# Don't forget to commit the file to have modifications seen by Rudder.
            |#
            |
            |# Default pattern for new directive from "userManagement" technique:
            |userManagement=User: <name> Login: <login>
            |# For userManagement version 2.0, prefer that pattern in new Directives:
            |userManagement/2.0: User 2.0 [LOGIN]
            |""".stripMargin,
          RUDDER_CHARSET.value
        )
      }

      val relativePath = RUDDER_DIR_TECHNIQUES.substring(gitSlash.size, RUDDER_DIR_TECHNIQUES.size)
      new GitTechniqueReader(
        techniqueParser,
        gitRevisionProviderImpl,
        gitConfigRepo,
        "metadata.xml",
        "category.xml",
        Some(relativePath),
        "default-directive-names.conf"
      )
    }

    lazy val roLdap                   = {
      new ROPooledSimpleAuthConnectionProvider(
        host = LDAP_HOST,
        port = LDAP_PORT,
        authDn = LDAP_AUTHDN,
        authPw = LDAP_AUTHPW,
        poolSize = LDAP_MAX_POOL_SIZE,
        createIfNecessary = LDAP_CREATE_IF_NECESSARY,
        minimumAvailableConnectionGoal = LDAP_MINIMUM_AVAILABLE_CONNECTION_GOAL,
        maxWaitTime = LDAP_MAX_WAIT_TIME,
        maxConnectionAge = LDAP_MAX_CONNECTION_AGE,
        minDisconnectInterval = LDAP_MIN_DISCONNECT_INTERVAL
      )
    }
    lazy val roLDAPConnectionProvider = roLdap
    lazy val rwLdap                   = {

      // execute pre connection checks before anything else. Both here and in the other connection to ensure it's
      // executed before everything.
      earlyChecks.initialize()

      val rwLdap = new RWPooledSimpleAuthConnectionProvider(
        host = LDAP_HOST,
        port = LDAP_PORT,
        authDn = LDAP_AUTHDN,
        authPw = LDAP_AUTHPW,
        poolSize = LDAP_MAX_POOL_SIZE,
        createIfNecessary = LDAP_CREATE_IF_NECESSARY,
        minimumAvailableConnectionGoal = LDAP_MINIMUM_AVAILABLE_CONNECTION_GOAL,
        maxWaitTime = LDAP_MAX_WAIT_TIME,
        maxConnectionAge = LDAP_MAX_CONNECTION_AGE,
        minDisconnectInterval = LDAP_MIN_DISCONNECT_INTERVAL
      )

      // a sequence and migration that should be executed as soon as we have a connection, and
      // before other services are init, because perhaps they will need the changes here.
      val earlyLdapChecks = new SequentialImmediateBootStrapChecks(
        "early LDAP checks",
        BootstrapLogger.Early.LDAP,
        new CheckLdapConnection(rwLdap),
        new CheckAddSpecialNodeGroupsDescription(rwLdap),
        new CheckRemoveRuddercSetting(rwLdap)
      )

      earlyLdapChecks.checks()

      rwLdap
    }

    // query processor for accepted nodes
    lazy val queryProcessor = new NodeFactQueryProcessor(
      nodeFactRepository,
      new DefaultSubGroupComparatorRepository(roNodeGroupRepository),
      deprecated.internalAcceptedQueryProcessor,
      AcceptedInventory
    )

    // we need a roLdap query checker for nodes in pending
    lazy val inventoryQueryChecker = new NodeFactQueryProcessor(
      nodeFactRepository,
      new DefaultSubGroupComparatorRepository(roNodeGroupRepository),
      deprecated.internalPendingQueryProcessor,
      PendingInventory
    )

    lazy val dynGroupServiceImpl = new DynGroupServiceImpl(rudderDitImpl, roLdap, ldapEntityMapper)

    lazy val pendingNodeCheckGroup = new CheckPendingNodeInDynGroups(inventoryQueryChecker)

    lazy val unitRefuseGroup: UnitRefuseInventory =
      new RefuseGroups("refuse_node:delete_id_in_groups", roLdapNodeGroupRepository, woLdapNodeGroupRepository)

    lazy val acceptHostnameAndIp: UnitCheckAcceptInventory = new AcceptHostnameAndIp(
      "accept_new_server:check_hostname_unicity",
      queryProcessor,
      ditQueryDataImpl,
      configService.node_accept_duplicated_hostname()
    )

    lazy val defaultStateAndPolicyMode = new DefaultStateAndPolicyMode(
      "accept_new_node:setup_default_settings",
      nodeFactRepository,
      configService.rudder_node_onaccept_default_policy_mode(),
      configService.rudder_node_onaccept_default_state()
    )

    // used in accept node to see & store inventories on acceptation
    lazy val inventoryHistoryLogRepository: InventoryHistoryLogRepository = {
      val fullInventoryFromLdapEntries: FullInventoryFromLdapEntries =
        new FullInventoryFromLdapEntriesImpl(inventoryDitService, inventoryMapper)

      new InventoryHistoryLogRepository(
        HISTORY_INVENTORIES_ROOTDIR,
        new FullInventoryFileParser(fullInventoryFromLdapEntries, inventoryMapper),
        new JodaDateTimeConverter(ISODateTimeFormat.dateTime())
      )
    }

    lazy val nodeGridImpl = new NodeGrid(nodeFactRepository, configService)

    lazy val modificationService      =
      new ModificationService(logRepository, gitModificationRepository, itemArchiveManagerImpl, stringUuidGenerator)
    lazy val eventListDisplayerImpl   = new EventListDisplayer(logRepository)
    lazy val eventLogDetailsGenerator = new EventLogDetailsGenerator(
      eventLogDetailsServiceImpl,
      roLdapNodeGroupRepository,
      roLDAPRuleCategoryRepository,
      modificationService,
      linkUtil,
      diffDisplayer
    )

    lazy val databaseManagerImpl = new DatabaseManagerImpl(reportsRepositoryImpl, updateExpectedRepo)

    lazy val inventoryHistoryJdbcRepository = new InventoryHistoryJdbcRepository(doobie)

    lazy val personIdentServiceImpl: PersonIdentService = new TrivialPersonIdentService
    lazy val personIdentService = personIdentServiceImpl

    lazy val roParameterServiceImpl = new RoParameterServiceImpl(roLDAPParameterRepository)

    ///// items archivers - services that allows to transform items to XML and save then on a Git FS /////
    lazy val gitModificationRepository = new GitModificationRepositoryImpl(doobie)
    lazy val gitRuleArchiver:                    GitRuleArchiver                    = new GitRuleArchiverImpl(
      gitConfigRepo,
      ruleSerialisation,
      rulesDirectoryName,
      prettyPrinter,
      gitModificationRepository,
      RUDDER_CHARSET.name,
      RUDDER_GROUP_OWNER_CONFIG_REPO
    )
    lazy val gitRuleCategoryArchiver:            GitRuleCategoryArchiver            = new GitRuleCategoryArchiverImpl(
      gitConfigRepo,
      ruleCategorySerialisation,
      ruleCategoriesDirectoryName,
      prettyPrinter,
      gitModificationRepository,
      RUDDER_CHARSET.name,
      "category.xml",
      RUDDER_GROUP_OWNER_CONFIG_REPO
    )
    lazy val gitActiveTechniqueCategoryArchiver: GitActiveTechniqueCategoryArchiver = {
      new GitActiveTechniqueCategoryArchiverImpl(
        gitConfigRepo,
        activeTechniqueCategorySerialisation,
        userLibraryDirectoryName,
        prettyPrinter,
        gitModificationRepository,
        RUDDER_CHARSET.name,
        "category.xml",
        RUDDER_GROUP_OWNER_CONFIG_REPO
      )
    }
    lazy val gitActiveTechniqueArchiver:         GitActiveTechniqueArchiverImpl     = new GitActiveTechniqueArchiverImpl(
      gitConfigRepo,
      activeTechniqueSerialisation,
      userLibraryDirectoryName,
      prettyPrinter,
      gitModificationRepository,
      Buffer(),
      RUDDER_CHARSET.name,
      "activeTechniqueSettings.xml",
      RUDDER_GROUP_OWNER_CONFIG_REPO
    )
    lazy val gitDirectiveArchiver:               GitDirectiveArchiver               = new GitDirectiveArchiverImpl(
      gitConfigRepo,
      directiveSerialisation,
      userLibraryDirectoryName,
      prettyPrinter,
      gitModificationRepository,
      RUDDER_CHARSET.name,
      RUDDER_GROUP_OWNER_CONFIG_REPO
    )
    lazy val gitNodeGroupArchiver:               GitNodeGroupArchiver               = new GitNodeGroupArchiverImpl(
      gitConfigRepo,
      nodeGroupSerialisation,
      nodeGroupCategorySerialisation,
      groupLibraryDirectoryName,
      prettyPrinter,
      gitModificationRepository,
      RUDDER_CHARSET.name,
      "category.xml",
      RUDDER_GROUP_OWNER_CONFIG_REPO
    )
    lazy val gitParameterArchiver:               GitParameterArchiver               = new GitParameterArchiverImpl(
      gitConfigRepo,
      globalParameterSerialisation,
      parametersDirectoryName,
      prettyPrinter,
      gitModificationRepository,
      RUDDER_CHARSET.name,
      RUDDER_GROUP_OWNER_CONFIG_REPO
    )
    ////////////// MUTEX FOR rwLdap REPOS //////////////

    lazy val uptLibReadWriteMutex    = new ZioTReentrantLock("directive-lock")
    lazy val groupLibReadWriteMutex  = new ZioTReentrantLock("group-lock")
    lazy val nodeReadWriteMutex      = new ZioTReentrantLock("node-lock")
    lazy val parameterReadWriteMutex = new ZioTReentrantLock("parameter-lock")
    lazy val ruleReadWriteMutex      = new ZioTReentrantLock("rule-lock")
    lazy val ruleCatReadWriteMutex   = new ZioTReentrantLock("rule-cat-lock")

    lazy val roLdapDirectiveRepository =
      new RoLDAPDirectiveRepository(rudderDitImpl, roLdap, ldapEntityMapper, techniqueRepositoryImpl, uptLibReadWriteMutex)
    lazy val roDirectiveRepository: RoDirectiveRepository = roLdapDirectiveRepository
    lazy val woLdapDirectiveRepository = {
      val repo = new WoLDAPDirectiveRepository(
        roLdapDirectiveRepository,
        rwLdap,
        ldapDiffMapper,
        logRepository,
        stringUuidGenerator,
        gitDirectiveArchiver,
        gitActiveTechniqueArchiver,
        gitActiveTechniqueCategoryArchiver,
        personIdentServiceImpl,
        RUDDER_AUTOARCHIVEITEMS
      )

      gitActiveTechniqueArchiver.uptModificationCallback += new UpdatePiOnActiveTechniqueEvent(
        gitDirectiveArchiver,
        techniqueRepositoryImpl,
        roLdapDirectiveRepository
      )

      techniqueRepositoryImpl.registerCallback(
        new SaveDirectivesOnTechniqueCallback(
          "SaveDirectivesOnTechniqueCallback",
          100,
          directiveEditorServiceImpl,
          roLdapDirectiveRepository,
          repo
        )
      )

      repo
    }
    lazy val woDirectiveRepository: WoDirectiveRepository = woLdapDirectiveRepository

    lazy val roLdapRuleRepository =
      new RoLDAPRuleRepository(rudderDitImpl, roLdap, ldapEntityMapper, ruleReadWriteMutex)
    lazy val roRuleRepository: RoRuleRepository = roLdapRuleRepository

    lazy val woLdapRuleRepository: WoRuleRepository = new WoLDAPRuleRepository(
      roLdapRuleRepository,
      rwLdap,
      ldapDiffMapper,
      roLdapNodeGroupRepository,
      logRepository,
      gitRuleArchiver,
      personIdentServiceImpl,
      RUDDER_AUTOARCHIVEITEMS
    )
    lazy val woRuleRepository = woLdapRuleRepository

    lazy val roLdapNodeGroupRepository = new RoLDAPNodeGroupRepository(
      rudderDitImpl,
      roLdap,
      ldapEntityMapper,
      nodeFactRepository,
      groupLibReadWriteMutex
    )
    lazy val roNodeGroupRepository: RoNodeGroupRepository = roLdapNodeGroupRepository

    lazy val woLdapNodeGroupRepository = new WoLDAPNodeGroupRepository(
      roLdapNodeGroupRepository,
      rwLdap,
      ldapDiffMapper,
      stringUuidGenerator,
      logRepository,
      gitNodeGroupArchiver,
      personIdentServiceImpl,
      RUDDER_AUTOARCHIVEITEMS
    )
    lazy val woNodeGroupRepository: WoNodeGroupRepository = woLdapNodeGroupRepository

    lazy val roLDAPRuleCategoryRepository = {
      new RoLDAPRuleCategoryRepository(
        rudderDitImpl,
        roLdap,
        ldapEntityMapper,
        ruleCatReadWriteMutex
      )
    }

    lazy val woLDAPRuleCategoryRepository = {
      new WoLDAPRuleCategoryRepository(
        roLDAPRuleCategoryRepository,
        rwLdap,
        stringUuidGenerator,
        gitRuleCategoryArchiver,
        personIdentServiceImpl,
        RUDDER_AUTOARCHIVEITEMS
      )
    }

    lazy val roLDAPParameterRepository = new RoLDAPParameterRepository(
      rudderDitImpl,
      roLdap,
      ldapEntityMapper,
      parameterReadWriteMutex
    )

    lazy val woLDAPParameterRepository = new WoLDAPParameterRepository(
      roLDAPParameterRepository,
      rwLdap,
      ldapDiffMapper,
      logRepository,
      gitParameterArchiver,
      personIdentServiceImpl,
      RUDDER_AUTOARCHIVEITEMS
    )

    lazy val itemArchiveManagerImpl = new ItemArchiveManagerImpl(
      roLdapRuleRepository,
      woLdapRuleRepository,
      roLDAPRuleCategoryRepository,
      roLdapDirectiveRepository,
      roLdapNodeGroupRepository,
      roLDAPParameterRepository,
      woLDAPParameterRepository,
      gitConfigRepo,
      gitRuleArchiver,
      gitRuleCategoryArchiver,
      gitActiveTechniqueCategoryArchiver,
      gitActiveTechniqueArchiver,
      gitNodeGroupArchiver,
      gitParameterArchiver,
      parseRules,
      parseActiveTechniqueLibrary,
      parseGlobalParameter,
      parseRuleCategories,
      importTechniqueLibrary,
      parseGroupLibrary,
      importGroupLibrary,
      importRuleCategoryLibrary,
      logRepository,
      asyncDeploymentAgentImpl,
      gitModificationRepository,
      dynGroupUpdaterService
    )
    lazy val itemArchiveManager: ItemArchiveManager = itemArchiveManagerImpl

    lazy val globalComplianceModeService: ComplianceModeService   = {
      new ComplianceModeServiceImpl(
        () => configService.rudder_compliance_mode_name(),
        () => configService.rudder_compliance_heartbeatPeriod()
      )
    }
    lazy val globalAgentRunService:       AgentRunIntervalService = {
      new AgentRunIntervalServiceImpl(
        () => configService.agent_run_interval().toBox,
        () => configService.agent_run_start_hour().toBox,
        () => configService.agent_run_start_minute().toBox,
        () => configService.agent_run_splaytime().toBox,
        () => configService.rudder_compliance_heartbeatPeriod().toBox
      )
    }

    lazy val systemVariableService: SystemVariableService = new SystemVariableServiceImpl(
      systemVariableSpecService,
      psMngtService,
      instanceIdService,
      RUDDER_DIR_DEPENDENCIES,
      CFENGINE_POLICY_DISTRIBUTION_PORT,
      HTTPS_POLICY_DISTRIBUTION_PORT,
      RUDDER_DIR_SHARED_FILES_FOLDER,
      RUDDER_WEBDAV_USER,
      RUDDER_WEBDAV_PASSWORD,
      RUDDER_JDBC_URL,
      RUDDER_JDBC_USERNAME,
      RUDDER_JDBC_PASSWORD,
      RUDDER_GIT_ROOT_CONFIG_REPO,
      rudderFullVersion,
      () => configService.cfengine_server_denybadclocks().toBox,
      () => configService.relay_server_sync_method().toBox,
      () => configService.relay_server_syncpromises().toBox,
      () => configService.relay_server_syncsharedfiles().toBox,
      () => configService.cfengine_modified_files_ttl().toBox,
      () => configService.cfengine_outputs_ttl().toBox,
      () => configService.rudder_report_protocol_default().toBox
    )
    lazy val rudderCf3PromisesFileWriterService = new PolicyWriterServiceImpl(
      techniqueRepositoryImpl,
      pathComputer,
      new NodeConfigurationLoggerImpl(RUDDER_DEBUG_NODE_CONFIGURATION_PATH),
      new PrepareTemplateVariablesImpl(
        techniqueRepositoryImpl,
        systemVariableSpecService,
        new BuildBundleSequence(systemVariableSpecService, writeAllAgentSpecificFiles),
        agentRegister
      ),
      new FillTemplatesService(),
      writeAllAgentSpecificFiles,
      HOOKS_D,
      HOOKS_IGNORE_SUFFIXES,
      RUDDER_CHARSET.value,
      Some(RUDDER_GROUP_OWNER_GENERATED_POLICIES)
    )

    // must be here because of circular dependency if in techniqueRepository
    techniqueRepositoryImpl.registerCallback(
      new TechniqueAcceptationUpdater(
        "UpdatePTAcceptationDatetime",
        50,
        roLdapDirectiveRepository,
        woLdapDirectiveRepository,
        techniqueRepository,
        stringUuidGenerator
      )
    )

    lazy val techniqueRepositoryImpl = {
      val service = new TechniqueRepositoryImpl(
        techniqueReader,
        Seq(),
        stringUuidGenerator
      )
      service
    }
    lazy val techniqueRepository: TechniqueRepository = techniqueRepositoryImpl
    lazy val updateTechniqueLibrary: UpdateTechniqueLibrary = techniqueRepositoryImpl
    lazy val interpolationCompiler = new InterpolatedValueCompilerImpl(propertyEngineService)
    lazy val typeParameterService: PlugableParameterTypeService = new PlugableParameterTypeService()
    lazy val ruleValService:       RuleValService               = new RuleValServiceImpl(interpolationCompiler)

    lazy val psMngtService: PolicyServerManagementService = new PolicyServerManagementServiceImpl(
      rwLdap,
      rudderDit,
      eventLogRepository
    )
    lazy val policyServerManagementService = psMngtService
    lazy val ruleValGeneratedHookService   = new RuleValGeneratedHookService()
    lazy val deploymentService             = {
      new PromiseGenerationServiceImpl(
        roLdapRuleRepository,
        woLdapRuleRepository,
        ruleValService,
        systemVariableService,
        nodeConfigurationHashRepo,
        nodeFactRepository,
        propertiesRepository,
        updateExpectedRepo,
        roNodeGroupRepository,
        roDirectiveRepository,
        configurationRepository,
        ruleApplicationStatusImpl,
        roParameterServiceImpl,
        interpolationCompiler,
        globalComplianceModeService,
        globalAgentRunService,
        findNewNodeStatusReports,
        rudderCf3PromisesFileWriterService,
        new WriteNodeCertificatesPemImpl(Some(RUDDER_RELAY_RELOAD)),
        cachedNodeConfigurationService,
        () => configService.rudder_featureSwitch_directiveScriptEngine().toBox,
        () => configService.rudder_global_policy_mode().toBox,
        () => configService.rudder_generation_compute_dyngroups().toBox,
        () => configService.rudder_generation_max_parallelism().toBox,
        () => configService.rudder_generation_js_timeout().toBox,
        () => configService.rudder_generation_continue_on_error().toBox,
        HOOKS_D,
        HOOKS_IGNORE_SUFFIXES,
        UPDATED_NODE_IDS_PATH,
        UPDATED_NODE_IDS_COMPABILITY,
        GENERATION_FAILURE_MSG_PATH,
        allNodeCertificatesPemFile = better.files.File("/var/rudder/lib/ssl/allnodescerts.pem"),
        POSTGRESQL_IS_LOCAL,
        ruleValGeneratedHookService
      )
    }

    lazy val policyGenerationBootGuard = zio.Promise.make[Nothing, Unit].runNow

    lazy val asyncDeploymentAgentImpl: AsyncDeploymentActor = {
      val agent = new AsyncDeploymentActor(
        deploymentService,
        eventLogDeploymentServiceImpl,
        deploymentStatusSerialisation,
        () => configService.rudder_generation_delay(),
        () => configService.rudder_generation_trigger(),
        policyGenerationBootGuard
      )
      techniqueRepositoryImpl.registerCallback(
        new DeployOnTechniqueCallback("DeployOnPTLibUpdate", 1000, agent)
      )
      agent
    }
    lazy val asyncDeploymentAgent = asyncDeploymentAgentImpl

    lazy val newNodeManagerImpl = {

      // the sequence of unit process to accept a new inventory
      val unitAcceptors = {
        acceptHostnameAndIp :: defaultStateAndPolicyMode ::
        Nil
      }

      // the sequence of unit process to refuse a new inventory
      val unitRefusors = {
        unitRefuseGroup ::
        Nil
      }
      val hooksRunner  = new NewNodeManagerHooksImpl(nodeFactRepository, HOOKS_D, HOOKS_IGNORE_SUFFIXES)

      val composedManager = new ComposedNewNodeManager[Unit](
        nodeFactRepository,
        unitAcceptors,
        unitRefusors,
        hooksRunner
      )
      val listNodes       = new FactListNewNodes(nodeFactRepository)

      new NewNodeManagerImpl[Unit](
        composedManager,
        listNodes
      )
    }

    /// score ///

    lazy val globalScoreRepository = new GlobalScoreRepositoryImpl(doobie)
    lazy val scoreRepository       = new ScoreRepositoryImpl(doobie)
    lazy val scoreService          = new ScoreServiceImpl(globalScoreRepository, scoreRepository, nodeFactRepository)
    lazy val scoreServiceManager: ScoreServiceManager = new ScoreServiceManager(scoreService)

    deferredEffects.append(scoreService.init())
    deferredEffects.append(scoreServiceManager.registerHandler(new SystemUpdateScoreHandler(nodeFactRepository)))

    /////// reporting ///////

    lazy val nodeConfigurationHashRepo: NodeConfigurationHashRepository = {
      val x = new FileBasedNodeConfigurationHashRepository(FileBasedNodeConfigurationHashRepository.defaultHashesPath)
      x.init
      x
    }

    lazy val findNewNodeStatusReports: FindNewNodeStatusReports = new FindNewNodeStatusReportsImpl(
      findExpectedRepo,
      cachedNodeConfigurationService,
      reportsRepository,
      roAgentRunsRepository,
      () => globalComplianceModeService.getGlobalComplianceMode,
      RUDDER_JDBC_BATCH_MAX_SIZE
    )

    // we need to expose impl at that level to call `.init()` in bootstrap checks
    lazy val nodeStatusReportRepository: NodeStatusReportRepositoryImpl = {
      /*
       * We added the table in Rudder 8.2, and so for migration, we need a bit of
       * logic to check if we init compliance from table or from runs, see: LoadNodeComplianceCache.
       * And so, we are for initing it to empty here.
       * In Rudder 9.0, we will be able to remove the bootstrap check and just use
       * `NodeStatusReportRepositoryImpl.make`.
       */
      (for {
        x <- Ref.make(Map[NodeId, NodeStatusReport]())
        s  = new JdbcNodeStatusReportStorage(doobie, RUDDER_JDBC_BATCH_MAX_SIZE)
      } yield new NodeStatusReportRepositoryImpl(s, x)).runNow
    }

    lazy val computeNodeStatusReportService: ComputeNodeStatusReportService & HasNodeStatusReportUpdateHook = {
      new ComputeNodeStatusReportServiceImpl(
        nodeFactRepository,
        nodeStatusReportRepository,
        findNewNodeStatusReports,
        new NodePropertyBasedComplianceExpirationService(
          propertiesRepository,
          NodePropertyBasedComplianceExpirationService.PROP_NAME,
          NodePropertyBasedComplianceExpirationService.PROP_SUB_NAME
        ),
        Ref.make(Chunk[NodeStatusReportUpdateHook](new ScoreNodeStatusReportUpdateHook(scoreServiceManager))).runNow,
        RUDDER_JDBC_BATCH_MAX_SIZE
      )
    }

    // to avoid a StackOverflowError, we set the compliance cache once it's ready,
    // and can construct the nodeConfigurationService without the compliance cache
    cachedNodeConfigurationService.addHook(computeNodeStatusReportService)

    lazy val reportingService: ReportingService = new ReportingServiceImpl2(nodeStatusReportRepository)

    lazy val pgIn                  = new PostgresqlInClause(70)
    lazy val findExpectedRepo      = new FindExpectedReportsJdbcRepository(doobie, pgIn, RUDDER_JDBC_BATCH_MAX_SIZE)
    lazy val updateExpectedRepo    = new UpdateExpectedReportsJdbcRepository(doobie, pgIn, RUDDER_JDBC_BATCH_MAX_SIZE)
    lazy val reportsRepositoryImpl = new ReportsJdbcRepository(doobie)
    lazy val reportsRepository     = reportsRepositoryImpl
    lazy val dataSourceProvider    = new RudderDatasourceProvider(
      RUDDER_JDBC_DRIVER,
      RUDDER_JDBC_URL,
      RUDDER_JDBC_USERNAME,
      RUDDER_JDBC_PASSWORD,
      RUDDER_JDBC_MAX_POOL_SIZE,
      JDBC_GET_CONNECTION_TIMEOUT.asScala
    )
    lazy val doobie                = {
      // execute pre connection checks before anything else. Both here and in the other connection to ensure it's
      // executed before everything.
      earlyChecks.initialize()

      val doobie = new Doobie(dataSourceProvider.datasource)

      // a sequence and migration that should be executed as soon as we have a connection, and
      // before other services are init, because perhaps they will need the changes here.
      val earlyDbChecks = new SequentialImmediateBootStrapChecks(
        "early PostgreSQL checks",
        BootstrapLogger.Early.DB,
        new CheckPostgreConnection(dataSourceProvider),
        new CreateTableNodeFacts(doobie),
        new CheckTableScore(doobie),
        new CheckTableUsers(doobie),
        new CheckTableNodeLastCompliance(doobie),
        new MigrateEventLogEnforceSchema(doobie),
        new MigrateChangeValidationEnforceSchema(doobie),
        new CheckTableReportsExecutionTz(doobie),
        new DeleteArchiveTables(doobie)
      )

      earlyDbChecks.checks()
      doobie
    }

    lazy val parseRules:                  ParseRules with RuleRevisionRepository         = new GitParseRules(
      ruleUnserialisation,
      gitConfigRepo,
      rulesDirectoryName
    )
    lazy val parseActiveTechniqueLibrary: GitParseActiveTechniqueLibrary                 = new GitParseActiveTechniqueLibrary(
      activeTechniqueCategoryUnserialisation,
      activeTechniqueUnserialisation,
      directiveUnserialisation,
      gitConfigRepo,
      gitRevisionProvider,
      userLibraryDirectoryName
    )
    lazy val importTechniqueLibrary:      ImportTechniqueLibrary                         = new ImportTechniqueLibraryImpl(
      rudderDitImpl,
      rwLdap,
      ldapEntityMapper,
      uptLibReadWriteMutex
    )
    lazy val parseGroupLibrary:           ParseGroupLibrary with GroupRevisionRepository = new GitParseGroupLibrary(
      nodeGroupCategoryUnserialisation,
      nodeGroupUnserialisation,
      gitConfigRepo,
      groupLibraryDirectoryName
    )
    lazy val parseGlobalParameter:        ParseGlobalParameters                          = new GitParseGlobalParameters(
      globalParameterUnserialisation,
      gitConfigRepo,
      parametersDirectoryName
    )
    lazy val parseRuleCategories:         ParseRuleCategories                            = new GitParseRuleCategories(
      ruleCategoryUnserialisation,
      gitConfigRepo,
      ruleCategoriesDirectoryName
    )
    lazy val importGroupLibrary:          ImportGroupLibrary                             = new ImportGroupLibraryImpl(
      rudderDitImpl,
      rwLdap,
      ldapEntityMapper,
      groupLibReadWriteMutex
    )
    lazy val importRuleCategoryLibrary:   ImportRuleCategoryLibrary                      = new ImportRuleCategoryLibraryImpl(
      rudderDitImpl,
      rwLdap,
      ldapEntityMapper,
      ruleCatReadWriteMutex
    )
    lazy val eventLogDeploymentServiceImpl = new EventLogDeploymentService(logRepository, eventLogDetailsServiceImpl)

    lazy val dependencyAndDeletionService: DependencyAndDeletionService = new DependencyAndDeletionServiceImpl(
      new FindDependenciesImpl(roLdap, rudderDitImpl, ldapEntityMapper),
      roLdapDirectiveRepository,
      woLdapDirectiveRepository,
      woLdapRuleRepository,
      woLdapNodeGroupRepository
    )

    lazy val logDisplayerImpl:               LogDisplayer               =
      new LogDisplayer(reportsRepositoryImpl, configurationRepository, roLdapRuleRepository)
    lazy val categoryHierarchyDisplayerImpl: CategoryHierarchyDisplayer = new CategoryHierarchyDisplayer()
    lazy val dyngroupUpdaterBatch:           UpdateDynamicGroups        = new UpdateDynamicGroups(
      dynGroupServiceImpl,
      dynGroupUpdaterService,
      propertiesSyncService,
      asyncDeploymentAgentImpl,
      stringUuidGenerator,
      RUDDER_BATCH_DYNGROUP_UPDATEINTERVAL,
      () => configService.rudder_compute_dyngroups_max_parallelism().toBox
    )
    lazy val updateDynamicGroups = dyngroupUpdaterBatch

    lazy val dynGroupUpdaterService =
      new DynGroupUpdaterServiceImpl(roLdapNodeGroupRepository, woLdapNodeGroupRepository, queryProcessor)

    lazy val dbCleaner: AutomaticReportsCleaning = {
      val cleanFrequency = AutomaticReportsCleaning.buildFrequency(
        RUDDER_BATCH_REPORTSCLEANER_FREQUENCY,
        RUDDER_BATCH_DATABASECLEANER_RUNTIME_MINUTE,
        RUDDER_BATCH_DATABASECLEANER_RUNTIME_HOUR,
        RUDDER_BATCH_DATABASECLEANER_RUNTIME_DAY
      ) match {
        case Full(freq) => freq
        case eb: EmptyBox =>
          val fail         = eb ?~! "automatic reports cleaner is not correct"
          val exceptionMsg =
            "configuration file (/opt/rudder/etc/rudder-webapp.conf) is not correctly set, cause is %s".format(fail.msg)
          throw new RuntimeException(exceptionMsg)
      }

      new AutomaticReportsCleaning(
        databaseManagerImpl,
        roLDAPConnectionProvider,
        RUDDER_BATCH_REPORTSCLEANER_DELETE_TTL,
        RUDDER_BATCH_REPORTSCLEANER_ARCHIVE_TTL,
        RUDDER_BATCH_REPORTSCLEANER_COMPLIANCE_DELETE_TTL,
        RUDDER_BATCH_REPORTSCLEANER_LOG_DELETE_TTL,
        cleanFrequency
      )
    }

    lazy val techniqueLibraryUpdater = new CheckTechniqueLibrary(
      techniqueRepositoryImpl,
      techniqueCompilationStatusService,
      stringUuidGenerator,
      RUDDER_BATCH_TECHNIQUELIBRARY_UPDATEINTERVAL
    )

    lazy val jsTreeUtilServiceImpl = new JsTreeUtilService(roLdapDirectiveRepository, techniqueRepositoryImpl)

    /*
     * Cleaning actions are run in the case where the node was accepted, deleted, and unknown
     * (ie: we want to be able to run cleaning actions even on a node that was deleted in the past, but
     * for some reason the user discovers that there are remaining things, and they want to get rid of them
     * without knowing rudder internal place to look for all possible garbage)
     */

    /*
     * The list of post deletion action to execute in a shared reference, created at class instanciation.
     * External services can update it from removeNodeServiceImpl.
     */
    lazy val postNodeDeleteActions = Ref
      .make(
        //      new RemoveNodeInfoFromCache(ldapNodeInfoServiceImpl)
        new RemoveNodeFromGroups(roNodeGroupRepository, woNodeGroupRepository, stringUuidGenerator)
        :: new CloseNodeConfiguration(updateExpectedRepo)
        :: new DeletePolicyServerPolicies(policyServerManagementService)
        :: new ResetKeyStatus(rwLdap, removedNodesDitImpl)
        :: new CleanUpCFKeys()
        :: new CleanUpNodePolicyFiles("/var/rudder/share")
        :: Nil
      )
      .runNow

    lazy val factRemoveNodeBackend = new FactRemoveNodeBackend(nodeFactRepository)

    lazy val removeNodeServiceImpl = new RemoveNodeServiceImpl(
      //    deprecated.ldapRemoveNodeBackend,
      factRemoveNodeBackend,
      nodeFactRepository,
      pathComputer,
      newNodeManagerImpl,
      postNodeDeleteActions,
      HOOKS_D,
      HOOKS_IGNORE_SUFFIXES
    )

    lazy val healthcheckService = new HealthcheckService(
      List(
        CheckCoreNumber,
        CheckFreeSpace,
        new CheckFileDescriptorLimit(nodeFactRepository)
      )
    )

    lazy val healthcheckNotificationService = new HealthcheckNotificationService(healthcheckService, RUDDER_HEALTHCHECK_PERIOD)
    lazy val campaignSerializer             = new CampaignSerializer()
    lazy val campaignEventRepo              = new CampaignEventRepositoryImpl(doobie, campaignSerializer)

    lazy val campaignArchiver = new CampaignArchiverImpl(gitConfigRepo, "campaigns", personIdentService)

    lazy val campaignRepo = CampaignRepositoryImpl
      .make(campaignSerializer, campaignArchiver.campaignPath, campaignEventRepo)
      .runOrDie(err => new RuntimeException(s"Error during initialization of campaign repository: " + err.fullMsg))

    lazy val mainCampaignService =
      new MainCampaignService(campaignEventRepo, campaignRepo, campaignArchiver, stringUuidGenerator, 1, 1)
    lazy val jsonReportsAnalyzer = JSONReportsAnalyser(reportsRepository, propertyRepository)

    lazy val instanceUuidPath    = root / "opt" / "rudder" / "etc" / "instance-id"
    lazy val instanceIdGenerator = new InstanceIdGeneratorImpl()
    lazy val instanceIdService   = InstanceIdService.make(instanceUuidPath, instanceIdGenerator).runNow

    /*
     * *************************************************
     * Bootstrap check actions
     * **************************************************
     */

    // These checks are done very early, before even looking for LDAP connection.
    // They should not use any dependencies that should not be part of the root of dependency tree
    // for initialisation of services.
    lazy val earlyChecks = new OnceBootstrapChecks(
      "pre-LDAP/DB-connection checks",
      BootstrapLogger.Early,
      new CreateInstanceUuid(instanceUuidPath, instanceIdService)
    )

    // These checks are done at the end of service instantiation
    lazy val allBootstrapChecks = new SequentialImmediateBootStrapChecks(
      "post-service instantiation checks",
      BootstrapLogger,
      new MigrateNodeAcceptationInventories(
        nodeFactRepository,
        inventoryHistoryLogRepository,
        inventoryHistoryJdbcRepository,
        KEEP_DELETED_NODE_FACT_DURATION
      ),
      new CheckTechniqueLibraryReload(
        techniqueRepositoryImpl,
        stringUuidGenerator
      ),
      new CheckTechniqueCompilationStatus(techniqueCompilationCache),
      new CheckDIT(pendingNodesDitImpl, acceptedNodesDitImpl, removedNodesDitImpl, rudderDitImpl, rwLdap),
      new CheckUsersFile(rudderUserListProvider),
      new CheckInitUserTemplateLibrary(
        rudderDitImpl,
        rwLdap,
        techniqueRepositoryImpl,
        roLdapDirectiveRepository,
        woLdapDirectiveRepository,
        stringUuidGenerator,
        asyncDeploymentAgentImpl
      ), // new CheckDirectiveBusinessRules()

      new CheckRudderGlobalParameter(roLDAPParameterRepository, woLDAPParameterRepository, stringUuidGenerator),
      new CheckInitXmlExport(itemArchiveManagerImpl, personIdentServiceImpl, stringUuidGenerator),
      new CheckNcfTechniqueUpdate(
        ncfTechniqueWriter,
        roLDAPApiAccountRepository.systemAPIAccount,
        stringUuidGenerator,
        updateTechniqueLibrary,
        ncfTechniqueReader,
        resourceFileService
      ),
      new MigrateJsonTechniquesToYaml(
        ncfTechniqueWriter,
        stringUuidGenerator,
        updateTechniqueLibrary,
        techniqueCompilationStatusService,
        gitConfigRepo.rootDirectory.pathAsString
      ),
      new FixedPathLoggerMigration(),
      new DropNodeComplianceTables(doobie),
      new TriggerPolicyUpdate(
        asyncDeploymentAgent,
        stringUuidGenerator
      ),
      new RemoveFaultyLdapEntries(
        woDirectiveRepository,
        stringUuidGenerator
      ),
      new RemoveDefaultRootDescription(nodeFactRepository),
      new CreateSystemToken(
        systemTokenSecret,
        root / "var" / "rudder" / "run",
        RestAuthenticationFilter.API_TOKEN_HEADER
      ),
      new LoadNodeComplianceCache(nodeStatusReportRepository, nodeFactRepository, computeNodeStatusReportService, doobie),
      new CloseOpenUserSessions(userRepository)
    )

    //////////////////////////////////////////////////////////////////////////////////////////
    ////////////////////////////// Directive Editor and web fields //////////////////////////////
    //////////////////////////////////////////////////////////////////////////////////////////

    import com.normation.cfclerk.domain.*

    object FieldFactoryImpl extends DirectiveFieldFactory {
      // only one field

      override def forType(v: VariableSpec, id: String): DirectiveField = {
        val prefixSize = "size-"
        v match {
          case selectOne:       SelectOneVariableSpec        => new SelectOneField(id, selectOne.valueslabels)
          case select:          SelectVariableSpec           => new SelectField(id, select.valueslabels)
          case input:           InputVariableSpec            =>
            v.constraint.typeName match {
              case str: SizeVType =>
                new InputSizeField(
                  id,
                  () => configService.rudder_featureSwitch_directiveScriptEngine().toBox,
                  str.name.substring(prefixSize.size)
                )
              case SharedFileVType            => new FileField(id)
              case DestinationPathVType       => default(id)
              case DateVType(_)               => new DateField(Translator.isoDateFormatter)(id)
              case TimeVType(_)               => new TimeField(Translator.isoTimeFormatter)(id)
              case PermVType                  => new FilePermsField(id)
              case BooleanVType               => new CheckboxField(id)
              case TextareaVType(_)           =>
                new TextareaField(id, () => configService.rudder_featureSwitch_directiveScriptEngine().toBox)
              // Same field type for password and MasterPassword, difference is that master will have slave/used derived passwords, and password will not have any slave/used field
              case PasswordVType(algos)       =>
                new PasswordField(
                  id,
                  algos,
                  input.constraint.mayBeEmpty,
                  () => configService.rudder_featureSwitch_directiveScriptEngine().toBox
                )
              case MasterPasswordVType(algos) =>
                new PasswordField(
                  id,
                  algos,
                  input.constraint.mayBeEmpty,
                  () => configService.rudder_featureSwitch_directiveScriptEngine().toBox
                )
              case LinuxDerivedPasswordVType  => new DerivedPasswordField(id, HashAlgoConstraint.DerivedPasswordType.Linux)
              case _                          => default(id)
            }
          case predefinedField: PredefinedValuesVariableSpec => new ReadOnlyTextField(id)

          case _ =>
            logger.error(
              "Unexpected case : variable %s should not be displayed. Only select1, select or input can be displayed.".format(
                v.name
              )
            )
            default(id)
        }
      }

      override def default(id: String): DirectiveField =
        new TextField(id, () => configService.rudder_featureSwitch_directiveScriptEngine().toBox)
    }

    lazy val section2FieldService:       Section2FieldService   = {
      new Section2FieldService(FieldFactoryImpl, Translator.defaultTranslators)
    }
    lazy val directiveEditorServiceImpl: DirectiveEditorService =
      new DirectiveEditorServiceImpl(configurationRepository, section2FieldService)
    lazy val directiveEditorService = directiveEditorServiceImpl

    lazy val reportDisplayerImpl = new ReportDisplayer(
      roLdapRuleRepository,
      roLdapDirectiveRepository,
      nodeFactRepository,
      configService,
      logDisplayerImpl
    )
    lazy val propertyRepository  = new RudderPropertiesRepositoryImpl(doobie)
    lazy val autoReportLogger    = new AutomaticReportLogger(
      propertyRepository,
      reportsRepositoryImpl,
      roLdapRuleRepository,
      roLdapDirectiveRepository,
      nodeFactRepository,
      RUDDER_BATCH_REPORTS_LOGINTERVAL
    )

    lazy val scriptLauncher = new DebugInfoServiceImpl
    lazy val debugScript    = scriptLauncher

    ////////////////////// Snippet plugins & extension register //////////////////////
    lazy val snippetExtensionRegister: SnippetExtensionRegister = new SnippetExtensionRegisterImpl()
    snippetExtensionRegister.register(new RudderCompanyAccount())
    snippetExtensionRegister.register(new PolicyBackup())

    lazy val cachedNodeConfigurationService: CachedNodeConfigurationService = {
      val cached = new CachedNodeConfigurationService(findExpectedRepo, nodeFactRepository)
      cached.init().runOrDie(err => new RuntimeException(s"Error when initializing node configuration cache: " + err))
      cached
    }

    /*
     * Agent runs: we use a cache for them.
     */
    lazy val cachedAgentRunRepository = {
      val roRepo = new RoReportsExecutionRepositoryImpl(
        doobie,
        new WoReportsExecutionRepositoryImpl(doobie),
        cachedNodeConfigurationService,
        pgIn,
        RUDDER_JDBC_BATCH_MAX_SIZE
      )
      new CachedReportsExecutionRepository(
        roRepo
      )
    }
    lazy val roAgentRunsRepository: RoReportsExecutionRepository = cachedAgentRunRepository

    lazy val updatesEntryJdbcRepository = new LastProcessedReportRepositoryImpl(doobie)

    lazy val executionService = {
      new ReportsExecutionService(
        reportsRepository,
        updatesEntryJdbcRepository,
        recentChangesService,
        computeNodeStatusReportService,
        findNewNodeStatusReports
      )
    }

    lazy val aggregateReportScheduler = new FindNewReportsExecution(executionService, RUDDER_REPORTS_EXECUTION_INTERVAL)

    // aggregate information about node count
    // don't forget to start-it once out of the zone which lead to dead-lock (ie: in Lift boot)
    lazy val getNodeMetrics: FetchDataService =
      new FetchDataServiceImpl(nodeFactRepository, reportingService)

    lazy val historizeNodeCountBatch = for {
      gitLogger <- CommitLogServiceImpl.make(METRICS_NODES_DIRECTORY_GIT_ROOT)
      writer    <- WriteNodeCSV.make(METRICS_NODES_DIRECTORY_GIT_ROOT, ';', "yyyy-MM")
      service    = new HistorizeNodeCountService(
                     getNodeMetrics,
                     writer,
                     gitLogger,
                     DateTimeZone.UTC // never change log line
                   )
      cron      <- Scheduler.make(
                     METRICS_NODES_MIN_PERIOD,
                     METRICS_NODES_MAX_PERIOD,
                     s => service.scheduledLog(s),
                     "Automatic recording of active nodes".succeed
                   )
      _         <-
        ScheduledJobLoggerPure.metrics.info(
          s"Starting node count historization batch (min:${METRICS_NODES_MIN_PERIOD.render}; max:${METRICS_NODES_MAX_PERIOD.render})"
        )
      _         <- cron.start
    } yield ()

// provided as a callback on node fact repo
//    lazy val checkInventoryUpdate = new CheckInventoryUpdate(
//      nodeFactInfoService,
//      asyncDeploymentAgent,
//      stringUuidGenerator,
//      RUDDER_BATCH_CHECK_NODE_CACHE_INTERVAL
//    )

    lazy val asynComplianceService = new AsyncComplianceService(reportingService)

    /*
     * here goes deprecated services that we can't remove yet, for example because they are used for migration
     */
    object deprecated {
      lazy val ldapFullInventoryRepository = {
        new FullInventoryRepositoryImpl(
          inventoryDitService,
          inventoryMapper,
          rwLdap,
          INVENTORIES_THRESHOLD_PROCESSES_ISOLATED_WRITE
        )
      }

      lazy val softwareInventoryDAO: ReadOnlySoftwareDAO =
        new ReadOnlySoftwareDAOImpl(inventoryDitService, roLdap, inventoryMapper)

      lazy val softwareInventoryRWDAO: WriteOnlySoftwareDAO = new WriteOnlySoftwareDAOImpl(
        acceptedNodesDitImpl,
        rwLdap
      )

      lazy val softwareService: SoftwareService =
        new SoftwareServiceImpl(softwareInventoryDAO, softwareInventoryRWDAO, acceptedNodesDit)

      lazy val purgeUnreferencedSoftwares = {
        new PurgeUnreferencedSoftwares(
          softwareService,
          FiniteDuration(RUDDER_BATCH_DELETE_SOFTWARE_INTERVAL.toLong, "hours")
        )
      }

      lazy val purgeDeletedInventories = new PurgeDeletedInventories(
        new PurgeDeletedNodesImpl(rwLdap, removedNodesDitImpl, ldapFullInventoryRepository),
        FiniteDuration(RUDDER_BATCH_PURGE_DELETED_INVENTORIES_INTERVAL.toLong, "hours"),
        RUDDER_BATCH_PURGE_DELETED_INVENTORIES
      )

      lazy val ldapRemoveNodeBackend = new LdapRemoveNodeBackend(
        nodeDitImpl,
        pendingNodesDitImpl,
        acceptedNodesDitImpl,
        removedNodesDitImpl,
        rwLdap,
        ldapFullInventoryRepository,
        nodeReadWriteMutex
      )

      lazy val ldapSoftwareSave = new NameAndVersionIdFinder("check_name_and_version", roLdap, inventoryMapper, acceptedNodesDit)

      lazy val internalAcceptedQueryProcessor =
        new InternalLDAPQueryProcessor(roLdap, acceptedNodesDitImpl, nodeDit, ditQueryDataImpl, ldapEntityMapper)

      lazy val internalPendingQueryProcessor = {
        val subGroup = new SubGroupComparatorRepository {
          override def getNodeIds(groupId: NodeGroupId)(implicit qc: QueryContext): IOResult[Chunk[NodeId]] = Chunk.empty.succeed

          override def getGroups: IOResult[Chunk[SubGroupChoice]] = Chunk.empty.succeed
        }
        new InternalLDAPQueryProcessor(
          roLdap,
          pendingNodesDitImpl,
          nodeDit,
          // here, we don't want to look for subgroups to show them in the form => always return an empty list
          new DitQueryData(
            pendingNodesDitImpl,
            nodeDit,
            rudderDit,
            new NodeQueryCriteriaData(() => subGroup, instanceIdService)
          ),
          ldapEntityMapper
        )
      }

      lazy val woLdapNodeRepository: WoNodeRepository = new WoLDAPNodeRepository(
        nodeDitImpl,
        acceptedNodesDit,
        ldapEntityMapper,
        rwLdap,
        logRepository,
        nodeReadWriteMutex,
        cachedNodeConfigurationService,
        computeNodeStatusReportService
      )
    }

    // reference services part of the API
    val rci = RudderServiceApi(
      roLdap,
      pendingNodesDitImpl,
      acceptedNodesDitImpl,
      nodeDitImpl,
      rudderDit,
      roLdapRuleRepository,
      woRuleRepository,
      roLdapNodeGroupRepository,
      woLdapNodeGroupRepository,
      techniqueRepositoryImpl,
      techniqueArchiver,
      techniqueRepositoryImpl,
      roLdapDirectiveRepository,
      woLdapDirectiveRepository,
      deprecated.softwareInventoryDAO,
      eventLogRepository,
      eventLogDetailsServiceImpl,
      reportingService,
      complianceAPIService,
      asynComplianceService,
      scriptLauncher,
      queryParser,
      inventoryHistoryJdbcRepository,
      inventoryLogEventServiceImpl,
      ruleApplicationStatusImpl,
      propertyEngineService,
      newNodeManagerImpl,
      nodeGridImpl,
      jsTreeUtilServiceImpl,
      directiveEditorService,
      userPropertyService,
      eventListDisplayerImpl,
      asyncDeploymentAgent,
      policyServerManagementService,
      dynGroupUpdaterService,
      dyngroupUpdaterBatch,
      deprecated.purgeDeletedInventories,
      deprecated.purgeUnreferencedSoftwares,
      databaseManagerImpl,
      dbCleaner,
      techniqueLibraryUpdater,
      autoReportLogger,
      removeNodeServiceImpl,
      reportDisplayerImpl,
      dependencyAndDeletionService,
      itemArchiveManagerImpl,
      personIdentServiceImpl,
      gitRevisionProviderImpl,
      logDisplayerImpl,
      queryProcessor,
      categoryHierarchyDisplayerImpl,
      dynGroupServiceImpl,
      ditQueryDataImpl,
      reportsRepository,
      eventLogDeploymentServiceImpl,
      new SrvGrid(roAgentRunsRepository, configService, scoreService),
      findExpectedRepo,
      roLDAPApiAccountRepository,
      woLDAPApiAccountRepository,
      cachedAgentRunRepository,
      pendingNodeCheckGroup,
      allBootstrapChecks,
      authenticationProviders,
      rudderUserListProvider,
      restQuicksearch,
      restCompletion,
      sharedFileApi,
      eventLogApi,
      systemApiService11,
      stringUuidGenerator,
      inventoryWatcher,
      configService,
      historizeNodeCountBatch,
      policyGenerationBootGuard,
      healthcheckNotificationService,
      jsonPluginDefinition,
      pluginSettingsService,
      rudderApi,
      authorizationApiMapping,
      roleApiMapping,
      roRuleCategoryRepository,
      woRuleCategoryRepository,
      workflowLevelService,
      ncfTechniqueReader,
      recentChangesService,
      ruleCategoryService,
      snippetExtensionRegister,
      clearCacheService,
      linkUtil,
      userRepository,
      userService,
      ApiVersions,
      apiDispatcher,
      configurationRepository,
      roParameterService,
      agentRegister,
      asyncWorkflowInfo,
      commitAndDeployChangeRequest,
      doobie,
      workflowEventLogService,
      changeRequestEventLogService,
      changeRequestChangesUnserialisation,
      diffService,
      diffDisplayer,
      rwLdap,
      apiAuthorizationLevelService,
      tokenGenerator,
      roLDAPParameterRepository,
      woLDAPParameterRepository,
      interpolationCompiler,
      deploymentService,
      campaignEventRepo,
      mainCampaignService,
      campaignSerializer,
      jsonReportsAnalyzer,
      aggregateReportScheduler,
      secretEventLogService,
      changeRequestChangesSerialisation,
      gitConfigRepo,
      gitModificationRepository,
      inventorySaver,
      inventoryDitService,
      nodeFactRepository,
      scoreServiceManager,
      scoreService,
      tenantService,
      computeNodeStatusReportService,
      scoreRepository,
      propertiesRepository,
      propertiesService,
      techniqueCompilationCache,
      ruleValGeneratedHookService,
      instanceIdService,
      systemInfoService
    )

    // start init effects
    ZIO.collectAllParDiscard(deferredEffects).runNow

    // This needs to be done at the end, to be sure that all is initialized
    deploymentService.setDynamicsGroupsService(dyngroupUpdaterBatch)
    // we need to reference batches not part of the API to start them since
    // they are lazy val
    cleanOldInventoryBatch.start()
    gitFactRepoGC.start()
    gitConfigRepoGC.start()
    rudderUserListProvider.registerCallback(UserRepositoryUpdateOnFileReload.createCallback(userRepository))
    userCleanupBatch.start()

    // init node properties - don't fail on error, just log
    propertiesService.updateAll().catchAll(err => ApplicationLoggerPure.warn(err.fullMsg)).runNow

    // UpdateDynamicGroups is part of rci
    // reportingService part of rci
    // checkInventoryUpdate part of rci
    // purgeDeletedInventories part of rci
    // purgeUnreferencedSoftwares part of rci
    // AutomaticReportLogger part of rci
    // AutomaticReportsCleaning part of rci
    // CheckTechniqueLibrary part of rci
    // AutomaticReportsCleaning part of rci

    // return services part of the API
    rci
  }
}<|MERGE_RESOLUTION|>--- conflicted
+++ resolved
@@ -2247,13 +2247,8 @@
               userService
             )
           ),
-<<<<<<< HEAD
           new InventoryApi(inventoryWatcher, better.files.File(INVENTORY_DIR_INCOMING)),
-          new PluginApi(pluginSettingsService, PluginsInfo.pluginJsonInfos.succeed),
-=======
-          new InventoryApi(restExtractorService, inventoryWatcher, better.files.File(INVENTORY_DIR_INCOMING)),
           new PluginApi(pluginSettingsService, pluginSystemService, PluginsInfo.pluginJsonInfos.succeed),
->>>>>>> 6991e280
           new PluginInternalApi(pluginSystemService),
           new RecentChangesAPI(recentChangesService),
           new RulesInternalApi(ruleInternalApiService, ruleApiService13),
