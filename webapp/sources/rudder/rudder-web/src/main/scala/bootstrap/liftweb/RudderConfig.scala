/*
*************************************************************************************
* Copyright 2011 Normation SAS
*************************************************************************************
*
* This file is part of Rudder.
*
* Rudder is free software: you can redistribute it and/or modify
* it under the terms of the GNU General Public License as published by
* the Free Software Foundation, either version 3 of the License, or
* (at your option) any later version.
*
* In accordance with the terms of section 7 (7. Additional Terms.) of
* the GNU General Public License version 3, the copyright holders add
* the following Additional permissions:
* Notwithstanding to the terms of section 5 (5. Conveying Modified Source
* Versions) and 6 (6. Conveying Non-Source Forms.) of the GNU General
* Public License version 3, when you create a Related Module, this
* Related Module is not considered as a part of the work and may be
* distributed under the license agreement of your choice.
* A "Related Module" means a set of sources files including their
* documentation that, without modification of the Source Code, enables
* supplementary functions or services in addition to those offered by
* the Software.
*
* Rudder is distributed in the hope that it will be useful,
* but WITHOUT ANY WARRANTY; without even the implied warranty of
* MERCHANTABILITY or FITNESS FOR A PARTICULAR PURPOSE.  See the
* GNU General Public License for more details.
*
* You should have received a copy of the GNU General Public License
* along with Rudder.  If not, see <http://www.gnu.org/licenses/>.

*
*************************************************************************************
*/

package bootstrap.liftweb

import java.io.File
import java.nio.charset.StandardCharsets

import bootstrap.liftweb.checks._
import com.normation.appconfig._
import com.normation.box._
import com.normation.cfclerk.services._
import com.normation.cfclerk.services.impl._
import com.normation.cfclerk.xmlparsers._
import com.normation.cfclerk.xmlwriters.SectionSpecWriter
import com.normation.cfclerk.xmlwriters.SectionSpecWriterImpl
import com.normation.inventory.domain._
import com.normation.inventory.ldap.core._
import com.normation.inventory.services.core._
import com.normation.ldap.sdk._
import com.normation.plugins.SnippetExtensionRegister
import com.normation.plugins.SnippetExtensionRegisterImpl
import com.normation.rudder.UserService
import com.normation.rudder.api._
import com.normation.rudder.batch._
import com.normation.rudder.db.Doobie
import com.normation.rudder.domain._
import com.normation.rudder.domain.logger.ApplicationLogger
import com.normation.rudder.domain.queries._
import com.normation.rudder.migration.DefaultXmlEventLogMigration
import com.normation.rudder.migration._
import com.normation.rudder.ncf.TechniqueArchiverImpl
import com.normation.rudder.ncf.TechniqueWriter
import com.normation.rudder.reports.AgentRunIntervalService
import com.normation.rudder.reports.AgentRunIntervalServiceImpl
import com.normation.rudder.reports.ComplianceModeService
import com.normation.rudder.reports.ComplianceModeServiceImpl
import com.normation.rudder.reports.execution._
import com.normation.rudder.repository._
import com.normation.rudder.repository.jdbc._
import com.normation.rudder.repository.ldap._
import com.normation.rudder.repository.xml._
import com.normation.rudder.rest.RestExtractorService
import com.normation.rudder.rest._
import com.normation.rudder.rest.internal._
import com.normation.rudder.rest.lift._
import com.normation.rudder.rest.v1._
import com.normation.rudder.rule.category.GitRuleCategoryArchiverImpl
import com.normation.rudder.rule.category._
import com.normation.rudder.services._
import com.normation.rudder.services.eventlog.EventLogFactoryImpl
import com.normation.rudder.services.eventlog.HistorizationServiceImpl
import com.normation.rudder.services.eventlog._
import com.normation.rudder.services.marshalling._
import com.normation.rudder.services.modification.DiffService
import com.normation.rudder.services.modification.DiffServiceImpl
import com.normation.rudder.services.modification.ModificationService
import com.normation.rudder.services.nodes._
import com.normation.rudder.services.policies.DeployOnTechniqueCallback
import com.normation.rudder.services.policies._
import com.normation.rudder.services.policies.nodeconfig._
import com.normation.rudder.services.policies.write.AgentRegister
import com.normation.rudder.services.policies.write.BuildBundleSequence
import com.normation.rudder.services.policies.write.PathComputerImpl
import com.normation.rudder.services.policies.write.PolicyWriterServiceImpl
import com.normation.rudder.services.policies.write.PrepareTemplateVariablesImpl
import com.normation.rudder.services.policies.write.WriteAllAgentSpecificFiles
import com.normation.rudder.services.queries._
import com.normation.rudder.services.quicksearch.FullQuickSearchService
import com.normation.rudder.services.reports._
import com.normation.rudder.services.servers._
import com.normation.rudder.services.system._
import com.normation.rudder.services.user.PersonIdentService
import com.normation.rudder.services.user.TrivialPersonIdentService
import com.normation.rudder.services.workflows._
import com.normation.rudder.web.model._
import com.normation.rudder.web.services.UserPropertyService
import com.normation.rudder.web.services._
import com.normation.templates.FillTemplatesService
import com.normation.utils.StringUuidGenerator
import com.normation.utils.StringUuidGeneratorImpl
import com.normation.zio._
import com.typesafe.config.Config
import com.typesafe.config.ConfigException
import com.typesafe.config.ConfigFactory
import com.unboundid.ldap.sdk.DN
import net.liftweb.common.Loggable
import net.liftweb.common._
import org.apache.commons.io.FileUtils
import scalaz.zio.syntax._

import scalaz.zio.duration._

/**
 * Define a resource for configuration.
 * For now, config properties can only be loaded from either
 * a file in the classpath, or a file in the file system.
 */
sealed trait ConfigResource
final case class ClassPathResource(name: String) extends ConfigResource
final case class FileSystemResource(file: File) extends ConfigResource

/**
 * User defined configuration variable
 * (from properties file or alike)
 */
object RudderProperties {

  val JVM_CONFIG_FILE_KEY = "rudder.configFile"
  val DEFAULT_CONFIG_FILE_NAME = "configuration.properties"

  /**
   * Where to go to look for properties
   */
  val configResource = System.getProperty(JVM_CONFIG_FILE_KEY) match {
      case null | "" => //use default location in classpath
        ApplicationLogger.info("JVM property -D%s is not defined, use configuration file in classpath".format(JVM_CONFIG_FILE_KEY))
        ClassPathResource(DEFAULT_CONFIG_FILE_NAME)
      case x => //so, it should be a full path, check it
        val config = new File(x)
        if(config.exists && config.canRead) {
          ApplicationLogger.info("Use configuration file defined by JVM property -D%s : %s".format(JVM_CONFIG_FILE_KEY, config.getPath))
          FileSystemResource(config)
        } else {
          ApplicationLogger.error("Can not find configuration file specified by JVM property %s: %s ; abort".format(JVM_CONFIG_FILE_KEY, config.getPath))
          throw new javax.servlet.UnavailableException("Configuration file not found: %s".format(config.getPath))
        }
    }

  // some value used as defaults for migration
  val migrationConfig =
    s"""rudder.batch.reportscleaner.compliancelevels.delete.TTL=15
    """

  val config : Config = {
    (configResource match {
      case ClassPathResource(name) => ConfigFactory.load(name)
      case FileSystemResource(file) => ConfigFactory.load(ConfigFactory.parseFile(file))
    }).withFallback(ConfigFactory.parseString(migrationConfig))
  }
}

/**
 * Static initialization of Rudder services.
 * This is not a cake-pattern, just a plain object with load of lazy vals.
 */
object RudderConfig extends Loggable {
  import RudderProperties.config

  // set the file location that contains mime info
  System.setProperty("content.types.user.table", this.getClass.getClassLoader.getResource("content-types.properties").getPath)

  //
  // Public properties
  // Here, we define static nouns for all theses properties
  //

  private[this] def splitProperty(s: String): List[String] = {
    s.split(",").toList.flatMap { s =>
      s.trim match {
        case "" => None
        case x  => Some(x)
      }
    }
  }
  private[this] val filteredPasswords = scala.collection.mutable.Buffer[String]()

  //the LDAP password used for authentication is not used here, but should not appear nonetheless
  filteredPasswords += "rudder.auth.ldap.connection.bind.password"
  // filter the fallback admin password
  filteredPasswords += "rudder.auth.admin.password"

  //other values

  val LDAP_HOST = config.getString("ldap.host")
  val LDAP_PORT = config.getInt("ldap.port")
  val LDAP_AUTHDN = config.getString("ldap.authdn")
  val LDAP_AUTHPW = config.getString("ldap.authpw") ; filteredPasswords += "ldap.authpw"
  val LDAP_INVENTORIES_ACCEPTED_BASEDN = config.getString("ldap.inventories.accepted.basedn")
  val LDAP_INVENTORIES_PENDING_BASEDN = config.getString("ldap.inventories.pending.basedn")
  val LDAP_INVENTORIES_REMOVED_BASEDN = config.getString("ldap.inventories.removed.basedn")
  val LDAP_INVENTORIES_SOFTWARE_BASEDN = config.getString("ldap.inventories.software.basedn")
  val LDAP_RUDDER_BASE = config.getString("ldap.rudder.base")
  val LDAP_NODE_BASE = config.getString("ldap.node.base")
  val RUDDER_DIR_BACKUP = config.getString("rudder.dir.backup")
  val RUDDER_DIR_DEPENDENCIES = config.getString("rudder.dir.dependencies")
  val RUDDER_DIR_UPLOADED_FILE_SHARING = config.getString("rudder.dir.uploaded.file.sharing")
  val RUDDER_DIR_LOCK = config.getString("rudder.dir.lock") //TODO no more used ?
  val RUDDER_DIR_SHARED_FILES_FOLDER = config.getString("rudder.dir.shared.files.folder")
  val RUDDER_DIR_LICENSESFOLDER = config.getString("rudder.dir.licensesFolder")
  val RUDDER_ENDPOINT_CMDB = config.getString("rudder.endpoint.cmdb")
  val RUDDER_WEBDAV_USER = config.getString("rudder.webdav.user")
  val RUDDER_WEBDAV_PASSWORD = config.getString("rudder.webdav.password") ; filteredPasswords += "rudder.webdav.password"
  val RUDDER_COMMUNITY_PORT = config.getInt("rudder.community.port")
  val RUDDER_JDBC_DRIVER = config.getString("rudder.jdbc.driver")
  val RUDDER_JDBC_URL = config.getString("rudder.jdbc.url")
  val RUDDER_JDBC_USERNAME = config.getString("rudder.jdbc.username")
  val RUDDER_JDBC_PASSWORD = config.getString("rudder.jdbc.password") ; filteredPasswords += "rudder.jdbc.password"
  val RUDDER_JDBC_MAX_POOL_SIZE = config.getInt("rudder.jdbc.maxPoolSize")
  val RUDDER_DIR_GITROOT = config.getString("rudder.dir.gitRoot")
  val RUDDER_DIR_TECHNIQUES = config.getString("rudder.dir.techniques")
  val RUDDER_BATCH_DYNGROUP_UPDATEINTERVAL = config.getInt("rudder.batch.dyngroup.updateInterval") //60 //one hour
  val RUDDER_BATCH_TECHNIQUELIBRARY_UPDATEINTERVAL = config.getInt("rudder.batch.techniqueLibrary.updateInterval") //60 * 5 //five minutes
  val RUDDER_BATCH_REPORTSCLEANER_ARCHIVE_TTL = config.getInt("rudder.batch.reportscleaner.archive.TTL") //AutomaticReportsCleaning.defaultArchiveTTL
  val RUDDER_BATCH_REPORTSCLEANER_DELETE_TTL = config.getInt("rudder.batch.reportscleaner.delete.TTL") //AutomaticReportsCleaning.defaultDeleteTTL
  val RUDDER_BATCH_REPORTSCLEANER_COMPLIANCE_DELETE_TTL = config.getInt("rudder.batch.reportscleaner.compliancelevels.delete.TTL") //AutomaticReportsCleaning.defaultDeleteTTL
  val RUDDER_BATCH_REPORTSCLEANER_FREQUENCY = config.getString("rudder.batch.reportscleaner.frequency") //AutomaticReportsCleaning.defaultDay
  val RUDDER_BATCH_DATABASECLEANER_RUNTIME_HOUR = config.getInt("rudder.batch.databasecleaner.runtime.hour") //AutomaticReportsCleaning.defaultHour
  val RUDDER_BATCH_DATABASECLEANER_RUNTIME_MINUTE = config.getInt("rudder.batch.databasecleaner.runtime.minute") //AutomaticReportsCleaning.defaultMinute
  val RUDDER_BATCH_DATABASECLEANER_RUNTIME_DAY = config.getString("rudder.batch.databasecleaner.runtime.day") //"sunday"
  val RUDDER_BATCH_REPORTS_LOGINTERVAL = config.getInt("rudder.batch.reports.logInterval") //1 //one minute
  val RUDDER_TECHNIQUELIBRARY_GIT_REFS_PATH = config.getString("rudder.techniqueLibrary.git.refs.path")
  val RUDDER_AUTOARCHIVEITEMS = config.getBoolean("rudder.autoArchiveItems") //true
  val RUDDER_SYSLOG_PORT = config.getInt("rudder.syslog.port") //514
  val RUDDER_REPORTS_EXECUTION_MAX_DAYS = config.getInt("rudder.batch.storeAgentRunTimes.maxDays") // In days : 5
  val RUDDER_REPORTS_EXECUTION_INTERVAL = config.getInt("rudder.batch.storeAgentRunTimes.updateInterval") // In seconds : 5

  val HISTORY_INVENTORIES_ROOTDIR = config.getString("history.inventories.rootdir")
  val UPLOAD_ROOT_DIRECTORY = config.getString("upload.root.directory")

  //used in spring security "applicationContext-security.xml", be careful if you change its name
  val RUDDER_REST_ALLOWNONAUTHENTICATEDUSER = config.getBoolean("rudder.rest.allowNonAuthenticatedUser")

  val RUDDER_DEBUG_NODE_CONFIGURATION_PATH = config.getString("rudder.debug.nodeconfiguration.path")

  val RUDDER_BATCH_PURGE_DELETED_INVENTORIES = {
    try {
      config.getInt("rudder.batch.purge.inventories.delete.TTL")
    } catch {
      case ex: ConfigException =>
        ApplicationLogger.info("Property 'rudder.batch.purge.inventories.delete.TTL' is missing or empty in rudder.configFile. Default to 7 days.")
        7
    }
  }
  val RUDDER_BATCH_PURGE_DELETED_INVENTORIES_INTERVAL = {
    try {
      config.getInt("rudder.batch.purge.inventories.delete.interval")
    } catch {
      case ex: ConfigException =>
        ApplicationLogger.info("Property 'rudder.batch.purge.inventories.delete.interval' is missing or empty in rudder.configFile. Default to 24 hours.")
        24
    }
  }



  // Roles definitions
  val RUDDER_SERVER_ROLES = Seq(
      //each time, it's (role name, key in the config file)
      RudderServerRole("rudder-ldap", config.getString("rudder.server-roles.ldap"))
    , RudderServerRole("rudder-inventory-endpoint", config.getString("rudder.server-roles.inventory-endpoint"))
    , RudderServerRole("rudder-db", config.getString("rudder.server-roles.db"))
    , RudderServerRole("rudder-relay-top", config.getString("rudder.server-roles.relay-top"))
    , RudderServerRole("rudder-web", config.getString("rudder.server-roles.web"))
    , RudderServerRole("rudder-relay-promises-only", config.getString("rudder.server-roles.relay-promises-only"))
    , RudderServerRole("rudder-cfengine-mission-portal", config.getString("rudder.server-roles.cfengine-mission-portal"))
  )
  val RUDDER_RELAY_API = config.getString("rudder.server.relay.api")

  // The base directory for hooks. I'm not sure it needs to be configurable
  // as we only use it in generation.
  val HOOKS_D = "/opt/rudder/etc/hooks.d"
  val HOOKS_IGNORE_SUFFIXES = splitProperty(config.getString("rudder.hooks.ignore-suffixes"))

  val RUDDER_FATAL_EXCEPTIONS = {
    try {
      splitProperty(config.getString("rudder.jvm.fatal.exceptions")).toSet
    } catch {
      case ex:ConfigException =>
        ApplicationLogger.info("Property 'rudder.jvm.fatal.exceptions' is missing or empty in rudder.configFile. Only java.lang.Error will be fatal.")
        Set[String]()
    }
  }

  val licensesConfiguration = "licenses.xml"
  val logentries = "logentries.xml"
  val prettyPrinter = new RudderPrettyPrinter(Int.MaxValue, 2)
  val userLibraryDirectoryName = "directives"
  val groupLibraryDirectoryName = "groups"
  val rulesDirectoryName = "rules"
  val ruleCategoriesDirectoryName = "ruleCategories"
  val parametersDirectoryName = "parameters"

  // properties from version.properties file,
  val (
      rudderMajorVersion
    , rudderFullVersion
    , currentYear
    , builtTimestamp
  ) = {
    val p = new java.util.Properties
    p.load(this.getClass.getClassLoader.getResourceAsStream("version.properties"))
    (
      p.getProperty("rudder-major-version")
    , p.getProperty("rudder-full-version")
    , p.getProperty("current-year")
    , p.getProperty("build-timestamp")
    )
  }

  ApplicationLogger.info(s"Starting Rudder ${rudderFullVersion} web application [build timestamp: ${builtTimestamp}]")

  //
  // Theses services can be called from the outer world
  // They must be typed with there abstract interface, as
  // such service must not expose implementation details
  //

  val pendingNodesDit: InventoryDit = pendingNodesDitImpl
  val acceptedNodesDit: InventoryDit = acceptedNodesDitImpl
  val nodeDit: NodeDit = nodeDitImpl
  val rudderDit: RudderDit = rudderDitImpl
  val roLDAPConnectionProvider: LDAPConnectionProvider[RoLDAPConnection] = roLdap
  val roRuleRepository: RoRuleRepository = roLdapRuleRepository
  val woRuleRepository: WoRuleRepository = woLdapRuleRepository
  val woNodeRepository: WoNodeRepository = woLdapNodeRepository
  val roNodeGroupRepository: RoNodeGroupRepository = roLdapNodeGroupRepository
  val woNodeGroupRepository: WoNodeGroupRepository = woLdapNodeGroupRepository
  val techniqueRepository: TechniqueRepository = techniqueRepositoryImpl
  val updateTechniqueLibrary: UpdateTechniqueLibrary = techniqueRepositoryImpl
  val roDirectiveRepository: RoDirectiveRepository = roLdapDirectiveRepository
  val woDirectiveRepository: WoDirectiveRepository = woLdapDirectiveRepository
  val readOnlySoftwareDAO: ReadOnlySoftwareDAO = softwareInventoryDAO
  val eventLogRepository: EventLogRepository = logRepository
  val eventLogDetailsService: EventLogDetailsService = eventLogDetailsServiceImpl
  val reportingService: ReportingService = reportingServiceImpl
  lazy val asyncComplianceService : AsyncComplianceService = new AsyncComplianceService(reportingService)
  val debugScript : DebugInfoService = scriptLauncher
  val stringUuidGenerator: StringUuidGenerator = uuidGen
  val cmdbQueryParser: CmdbQueryParser = queryParser
  val fileManager: FileManager = fileManagerImpl
  val inventoryHistoryLogRepository: InventoryHistoryLogRepository = diffRepos
  val inventoryEventLogService: InventoryEventLogService = inventoryLogEventServiceImpl
  val ruleApplicationStatus: RuleApplicationStatusService = ruleApplicationStatusImpl
  val newNodeManager: NewNodeManager = newNodeManagerImpl
  val nodeGrid: NodeGrid = nodeGridImpl
  val nodeSummaryService: NodeSummaryService = nodeSummaryServiceImpl
  val jsTreeUtilService: JsTreeUtilService = jsTreeUtilServiceImpl
  val directiveEditorService: DirectiveEditorService = directiveEditorServiceImpl
  val userPropertyService: UserPropertyService = userPropertyServiceImpl
  val eventListDisplayer: EventListDisplayer = eventListDisplayerImpl
  lazy val asyncDeploymentAgent: AsyncDeploymentActor = asyncDeploymentAgentImpl
  val policyServerManagementService: PolicyServerManagementService = psMngtService
  //val updateDynamicGroupsService : DynGroupUpdaterService = dynGroupUpdaterService
  val updateDynamicGroups: UpdateDynamicGroups = dyngroupUpdaterBatch
  val checkInventoryUpdate = new CheckInventoryUpdate(nodeInfoServiceImpl, asyncDeploymentAgent, stringUuidGenerator, 15.seconds)
  val purgeDeletedInventories = new PurgeDeletedInventories(removeNodeServiceImpl, RUDDER_BATCH_PURGE_DELETED_INVENTORIES_INTERVAL.hours, RUDDER_BATCH_PURGE_DELETED_INVENTORIES)
  val databaseManager: DatabaseManager = databaseManagerImpl
  val automaticReportsCleaning: AutomaticReportsCleaning = dbCleaner
  val checkTechniqueLibrary: CheckTechniqueLibrary = techniqueLibraryUpdater
  val automaticReportLogger: AutomaticReportLogger = autoReportLogger
  val removeNodeService: RemoveNodeService = removeNodeServiceImpl
  val nodeInfoService: NodeInfoService = nodeInfoServiceImpl
  val reportDisplayer: ReportDisplayer = reportDisplayerImpl
  lazy val dependencyAndDeletionService: DependencyAndDeletionService =  dependencyAndDeletionServiceImpl
  val itemArchiveManager: ItemArchiveManager = itemArchiveManagerImpl
  val personIdentService: PersonIdentService = personIdentServiceImpl
  val gitRevisionProvider: GitRevisionProvider = gitRevisionProviderImpl
  val logDisplayer: LogDisplayer  = logDisplayerImpl
  val fullInventoryRepository: LDAPFullInventoryRepository = ldapFullInventoryRepository
  val acceptedNodeQueryProcessor: QueryProcessor = queryProcessor
  val categoryHierarchyDisplayer: CategoryHierarchyDisplayer = categoryHierarchyDisplayerImpl
  val dynGroupService: DynGroupService = dynGroupServiceImpl
  val ditQueryData: DitQueryData = ditQueryDataImpl
  val reportsRepository : ReportsRepository = reportsRepositoryImpl
  val eventLogDeploymentService: EventLogDeploymentService = eventLogDeploymentServiceImpl
  lazy val srvGrid = new SrvGrid(roAgentRunsRepository, asyncComplianceService, configService)
  val findExpectedReportRepository : FindExpectedReportRepository = findExpectedRepo
  val historizationRepository : HistorizationRepository =  historizationJdbcRepository
  val roApiAccountRepository : RoApiAccountRepository = roLDAPApiAccountRepository
  val woApiAccountRepository : WoApiAccountRepository = woLDAPApiAccountRepository

  lazy val roAgentRunsRepository : RoReportsExecutionRepository = cachedAgentRunRepository
  lazy val woAgentRunsRepository : WoReportsExecutionRepository = cachedAgentRunRepository


  lazy val writeAllAgentSpecificFiles = new WriteAllAgentSpecificFiles(agentRegister)

  //all cache that need to be cleared are stored here
  lazy val clearableCache: Seq[CachedRepository] = Seq(
      cachedAgentRunRepository
    , recentChangesService
    , reportingServiceImpl
    , nodeInfoServiceImpl
  )

  val ldapInventoryMapper = inventoryMapper

  ////////////////////////////////////////////////
  ////////// plugable service providers //////////
  ////////////////////////////////////////////////

  /*
   * Plugable service:
   * - Rudder Agent (agent type, agent os)
   * - API ACL
   * - Change Validation workflow
   * - User authentication backends
   * - User authorization capabilities
   */
  // Plugable agent register
  lazy val agentRegister = new AgentRegister()

  // Plugin input interface to
  lazy val apiAuthorizationLevelService = new DefaultApiAuthorizationLevel(LiftApiProcessingLogger)

  // Plugin input interface for alternative workflow
  lazy val workflowLevelService = new DefaultWorkflowLevel(new NoWorkflowServiceImpl(
      commitAndDeployChangeRequest
  ))

  // Plugin input interface for alternative authentication providers
  lazy val authenticationProviders = new AuthBackendProvidersManager()

  // Plugin input interface for user management plugin
  lazy val userAuthorisationLevel = new DefaultUserAuthorisationLevel()

  // Plugin input interface for Authorization for API
  lazy val authorizationApiMapping = new ExtensibleAuthorizationApiMapping(AuthorizationApiMapping.Core :: Nil)

  ////////// end plugable service providers //////////

  lazy val roleApiMapping = new RoleApiMapping(authorizationApiMapping)

  // rudder user list
  lazy val rudderUserListProvider : FileUserDetailListProvider = {
    (for {
      resource <- UserFileProcessing.getUserResourceFile()
    } yield {
      resource
    }) match {
        case Right(resource) =>
          new FileUserDetailListProvider(roleApiMapping, userAuthorisationLevel, resource)
        case Left(UserConfigFileError(msg, exception)) =>
          ApplicationLogger.error(msg, Box(exception))
          //make the application not available
          throw new javax.servlet.UnavailableException(s"Error when triyng to parse Rudder users file, aborting.")
      }
  }


  val roRuleCategoryRepository : RoRuleCategoryRepository = roLDAPRuleCategoryRepository
  val ruleCategoryService      : RuleCategoryService = new RuleCategoryService()
  val woRuleCategoryRepository : WoRuleCategoryRepository = woLDAPRuleCategoryRepository

  val changeRequestEventLogService : ChangeRequestEventLogService = new ChangeRequestEventLogServiceImpl(eventLogRepository)

  lazy val xmlSerializer = XmlSerializerImpl(
      ruleSerialisation
    , directiveSerialisation
    , nodeGroupSerialisation
    , globalParameterSerialisation
    , ruleCategorySerialisation
  )

  lazy val xmlUnserializer = XmlUnserializerImpl(
      ruleUnserialisation
    , directiveUnserialisation
    , nodeGroupUnserialisation
    , globalParameterUnserialisation
    , ruleCategoryUnserialisation
  )
  val workflowEventLogService = new WorkflowEventLogServiceImpl(eventLogRepository,uuidGen)
  val diffService: DiffService = new DiffServiceImpl()
  lazy val commitAndDeployChangeRequest : CommitAndDeployChangeRequestService =
    new CommitAndDeployChangeRequestServiceImpl(
        uuidGen
      , roDirectiveRepository
      , woDirectiveRepository
      , roNodeGroupRepository
      , woNodeGroupRepository
      , roRuleRepository
      , woRuleRepository
      , roLDAPParameterRepository
      , woLDAPParameterRepository
      , asyncDeploymentAgent
      , dependencyAndDeletionService
      , configService.rudder_workflow_enabled _
      , xmlSerializer
      , xmlUnserializer
      , sectionSpecParser
      , dynGroupUpdaterService
    )

  val roParameterService : RoParameterService = roParameterServiceImpl
  val woParameterService : WoParameterService = woParameterServiceImpl


  //////////////////////////////////////////////////////////////////////////////////////////
  ///////////////////////////////////////// REST ///////////////////////////////////////////
  //////////////////////////////////////////////////////////////////////////////////////////

  val restExtractorService =
    RestExtractorService (
        roRuleRepository
      , roDirectiveRepository
      , roNodeGroupRepository
      , techniqueRepository
      , queryParser
      , userPropertyService
      , workflowLevelService
    )

  val tokenGenerator = new TokenGeneratorImpl(32)

  implicit val userService = new UserService {
    def getCurrentUser = CurrentUser
  }

  lazy val linkUtil = new LinkUtil(roRuleRepository, roNodeGroupRepository, roDirectiveRepository, nodeInfoServiceImpl)
  // REST API
  val restAuthentication    = new RestAuthentication(userService)
  val restDeploy            = new RestDeploy(asyncDeploymentAgentImpl, uuidGen)
  val restDyngroupReload    = new RestDyngroupReload(dyngroupUpdaterBatch)
  val restTechniqueReload   = new RestTechniqueReload(techniqueRepositoryImpl, uuidGen)
  val restArchiving         = new RestArchiving(itemArchiveManagerImpl,personIdentServiceImpl, uuidGen)
  val restGetGitCommitAsZip = new RestGetGitCommitAsZip(gitRepo)
  val restApiAccounts       = new RestApiAccounts(roApiAccountRepository,woApiAccountRepository,restExtractorService,tokenGenerator, uuidGen, userService, apiAuthorizationLevelService)
  val restDataSerializer    = RestDataSerializerImpl(techniqueRepository,diffService)
  val restQuicksearch       = new RestQuicksearch(new FullQuickSearchService()(roLDAPConnectionProvider, nodeDit, acceptedNodesDit, rudderDit, roDirectiveRepository), userService, linkUtil)
  val restCompletion        = new RestCompletion(new RestCompletionService(roDirectiveRepository, roRuleRepository))

  val ruleApiService2 =
    new RuleApiService2(
        roRuleRepository
      , woRuleRepository
      , uuidGen
      , asyncDeploymentAgent
      , workflowLevelService
      , restExtractorService
      , restDataSerializer
    )

  val ruleApiService6 =
    new RuleApiService6 (
        roRuleCategoryRepository
      , roRuleRepository
      , woRuleCategoryRepository
      , ruleCategoryService
      , restDataSerializer
    )

  val directiveApiService2 =
    new DirectiveAPIService2 (
        roDirectiveRepository
      , woDirectiveRepository
      , uuidGen
      , asyncDeploymentAgent
      , workflowLevelService
      , restExtractorService
      , directiveEditorService
      , restDataSerializer
      , techniqueRepositoryImpl
    )

  val techniqueApiService6 =
    new TechniqueAPIService6 (
        roDirectiveRepository
      , restDataSerializer
      , techniqueRepositoryImpl
    )

  val groupApiService2 =
    new GroupApiService2 (
        roNodeGroupRepository
      , woNodeGroupRepository
      , uuidGen
      , asyncDeploymentAgent
      , workflowLevelService
      , restExtractorService
      , queryProcessor
      , restDataSerializer
    )

  val groupApiService5 = new GroupApiService5 (groupApiService2)

  val groupApiService6 =
    new GroupApiService6 (
      roNodeGroupRepository
    , woNodeGroupRepository
    , restDataSerializer
  )

  val nodeApiService2 = new NodeApiService2 (
      newNodeManager
    , nodeInfoService
    , removeNodeService
    , uuidGen
    , restExtractorService
    , restDataSerializer
  )

  val nodeApiService4 = new NodeApiService4 (
      fullInventoryRepository
    , nodeInfoService
    , softwareInventoryDAO
    , uuidGen
    , restExtractorService
    , restDataSerializer
    , roAgentRunsRepository
  )

  val nodeApiService8 = {
    new NodeApiService8(
        woNodeRepository
      , nodeInfoService
      , uuidGen
      , asyncDeploymentAgent
      , RUDDER_RELAY_API
      , userService
    )
  }

  val nodeApiService6 = new NodeApiService6(
      nodeInfoService
    , fullInventoryRepository
    , softwareInventoryDAO
    , restExtractorService
    , restDataSerializer
    , queryProcessor
    , roAgentRunsRepository
  )

  val parameterApiService2 =
    new ParameterApiService2 (
        roLDAPParameterRepository
      , woLDAPParameterRepository
      , uuidGen
      , workflowLevelService
      , restExtractorService
      , restDataSerializer
    )

  // System API

  val clearCacheService = new ClearCacheServiceImpl(
      nodeConfigurationHashRepo
    , asyncDeploymentAgent
    , eventLogRepository
    , uuidGen
    , clearableCache
  )


  val systemApiService11 = new SystemApiService11(
      updateTechniqueLibrary
    , debugScript
    , clearCacheService
    , asyncDeploymentAgent
    , uuidGen
    , updateDynamicGroups
    , itemArchiveManager
    , personIdentService
    , gitRepo
  )

  private[this] val complianceAPIService = new ComplianceAPIService(
          roRuleRepository
        , nodeInfoService
        , roNodeGroupRepository
        , reportingService
        , roDirectiveRepository
        , globalComplianceModeService.getGlobalComplianceMode _
      )

  val techniqueArchiver = new TechniqueArchiverImpl(gitRepo,   new File(RUDDER_DIR_GITROOT) , prettyPrinter, "/", gitModificationRepository, personIdentService)
  val ncfTechniqueWriter = new TechniqueWriter(techniqueArchiver, updateTechniqueLibrary, interpolationCompiler, prettyPrinter, RUDDER_DIR_GITROOT)

  val ApiVersions =
    ApiVersion(7  , true ) ::
    ApiVersion(8  , false) ::
    ApiVersion(9  , false) ::
    ApiVersion(10 , false) ::
    ApiVersion(11 , false) ::
    Nil

  lazy val apiDispatcher = new RudderEndpointDispatcher(LiftApiProcessingLogger)
  lazy val rudderApi = {
    import com.normation.rudder.rest.lift._

    val modules = List(
        new ComplianceApi(restExtractorService, complianceAPIService)
      , new GroupsApi(roLdapNodeGroupRepository, restExtractorService, stringUuidGenerator, groupApiService2, groupApiService5, groupApiService6)
      , new DirectiveApi(roDirectiveRepository, restExtractorService, directiveApiService2, stringUuidGenerator)
      , new NcfApi(ncfTechniqueWriter, restExtractorService, stringUuidGenerator)
      , new NodeApi(restExtractorService, restDataSerializer, nodeApiService2, nodeApiService4, nodeApiService6, nodeApiService8)
      , new ParameterApi(restExtractorService, parameterApiService2)
      , new SettingsApi(restExtractorService, configService, asyncDeploymentAgent, stringUuidGenerator)
      , new TechniqueApi(restExtractorService, techniqueApiService6)
      , new RuleApi(restExtractorService, ruleApiService2, ruleApiService6, stringUuidGenerator)
      , new SystemApi(restExtractorService, systemApiService11, rudderMajorVersion, rudderFullVersion, builtTimestamp)
        // info api must be resolved latter, because else it misses plugin apis !
    )

    val api = new LiftHandler(apiDispatcher, ApiVersions, new AclApiAuthorization(LiftApiProcessingLogger, userService, apiAuthorizationLevelService.aclEnabled _), None)
    modules.foreach { module =>
      api.addModules(module.getLiftEndpoints)
    }
    api
  }

  // Internal APIs
  val sharedFileApi = new SharedFilesAPI(restExtractorService,RUDDER_DIR_SHARED_FILES_FOLDER)

  lazy val asyncWorkflowInfo = new AsyncWorkflowInfo
  lazy val configService: ReadConfigService with UpdateConfigService = {
    new LDAPBasedConfigService(
        config
      , new LdapConfigRepository(rudderDit, rwLdap, ldapEntityMapper, eventLogRepository, stringUuidGenerator)
      , asyncWorkflowInfo
      , workflowLevelService
    )
  }

  lazy val recentChangesService = new CachedNodeChangesServiceImpl(new NodeChangesServiceImpl(reportsRepository), configService.rudder_compute_changes _)

  //////////////////////////////////////////////////////////////////////////////////////////
  //////////////////////////////////////////////////////////////////////////////////////////

  /**
   * A method to call to force initialisation of all object and services.
   * This is a good place to check boottime things, and throws
   * "application broken - can not start" exception
   *
   * Important: if that method is not called, RudderConfig will be
   * lazy and will only be initialised on the first call to one
   * of its (public) methods.
   */
  def init() : Unit = {
    import scala.collection.JavaConverters._
    val config = RudderProperties.config
    if(ApplicationLogger.isInfoEnabled) {
      //sort properties by key name
      val properties = config.entrySet.asScala.toSeq.sortBy( _.getKey ).map{ x =>
        //the log line: registered property: property_name=property_value
        s"registered property: ${x.getKey}=${if(filteredPasswords.contains(x.getKey)) "**********" else x.getValue.render}"
      }
      ApplicationLogger.info("List of registered properties:")
      properties.foreach { p =>
        ApplicationLogger.info(p)
      }
    }

    ////////// bootstraps checks //////////
    // they must be out of Lift boot() because that method
    // is encapsulated in a try/catch ( see net.liftweb.http.provider.HTTPProvider.bootLift )
    val checks = RudderConfig.allBootstrapChecks
    checks.checks()
  }

  //
  // Concrete implementation.
  // They are private to that object, and they can refer to other
  // private implementation as long as they conform to interface.
  //

  private[this] lazy val roLDAPApiAccountRepository = new RoLDAPApiAccountRepository(
      rudderDitImpl
    , roLdap
    , ldapEntityMapper
    , stringUuidGenerator
    , ApiAuthorization.allAuthz.acl // for system token
  )

  private[this] lazy val woLDAPApiAccountRepository = new WoLDAPApiAccountRepository(
      rudderDitImpl
    , rwLdap
    , ldapEntityMapper
    , ldapDiffMapper
    , logRepository
    , personIdentServiceImpl
  )

  private[this] lazy val ruleApplicationStatusImpl: RuleApplicationStatusService = new RuleApplicationStatusServiceImpl()
  private[this] lazy val acceptedNodesDitImpl: InventoryDit = new InventoryDit(new DN(LDAP_INVENTORIES_ACCEPTED_BASEDN), new DN(LDAP_INVENTORIES_SOFTWARE_BASEDN), "Accepted inventories")
  private[this] lazy val pendingNodesDitImpl: InventoryDit = new InventoryDit(new DN(LDAP_INVENTORIES_PENDING_BASEDN), new DN(LDAP_INVENTORIES_SOFTWARE_BASEDN), "Pending inventories")
  private[this] lazy val removedNodesDitImpl = new InventoryDit(new DN(LDAP_INVENTORIES_REMOVED_BASEDN), new DN(LDAP_INVENTORIES_SOFTWARE_BASEDN),"Removed Servers")
  private[this] lazy val rudderDitImpl: RudderDit = new RudderDit(new DN(LDAP_RUDDER_BASE))
  private[this] lazy val nodeDitImpl: NodeDit = new NodeDit(new DN(LDAP_NODE_BASE))
  private[this] lazy val inventoryDitService: InventoryDitService = new InventoryDitServiceImpl(pendingNodesDitImpl, acceptedNodesDitImpl,removedNodesDitImpl)
  private[this] lazy val uuidGen: StringUuidGenerator = new StringUuidGeneratorImpl
  private[this] lazy val systemVariableSpecService = new SystemVariableSpecServiceImpl()
  private[this] lazy val ldapEntityMapper: LDAPEntityMapper = new LDAPEntityMapper(rudderDitImpl, nodeDitImpl, acceptedNodesDitImpl, queryParser, inventoryMapper)

  ///// items serializer - service that transforms items to XML /////
  private[this] lazy val ruleSerialisation: RuleSerialisation = new RuleSerialisationImpl(Constants.XML_CURRENT_FILE_FORMAT.toString)
  private[this] lazy val ruleCategorySerialisation: RuleCategorySerialisation = new RuleCategorySerialisationImpl(Constants.XML_CURRENT_FILE_FORMAT.toString)
  private[this] lazy val rootSectionSerialisation : SectionSpecWriter = new SectionSpecWriterImpl()
  private[this] lazy val activeTechniqueCategorySerialisation: ActiveTechniqueCategorySerialisation =
    new ActiveTechniqueCategorySerialisationImpl(Constants.XML_CURRENT_FILE_FORMAT.toString)
  private[this] lazy val activeTechniqueSerialisation: ActiveTechniqueSerialisation =
    new ActiveTechniqueSerialisationImpl(Constants.XML_CURRENT_FILE_FORMAT.toString)
  private[this] lazy val directiveSerialisation: DirectiveSerialisation =
    new DirectiveSerialisationImpl(Constants.XML_CURRENT_FILE_FORMAT.toString)
  private[this] lazy val nodeGroupCategorySerialisation: NodeGroupCategorySerialisation =
    new NodeGroupCategorySerialisationImpl(Constants.XML_CURRENT_FILE_FORMAT.toString)
  private[this] lazy val nodeGroupSerialisation: NodeGroupSerialisation =
    new NodeGroupSerialisationImpl(Constants.XML_CURRENT_FILE_FORMAT.toString)
  private[this] lazy val deploymentStatusSerialisation : DeploymentStatusSerialisation =
    new DeploymentStatusSerialisationImpl(Constants.XML_CURRENT_FILE_FORMAT.toString)
  private[this] lazy val globalParameterSerialisation: GlobalParameterSerialisation =
    new GlobalParameterSerialisationImpl(Constants.XML_CURRENT_FILE_FORMAT.toString)
  private[this] lazy val apiAccountSerialisation: APIAccountSerialisation =
    new APIAccountSerialisationImpl(Constants.XML_CURRENT_FILE_FORMAT.toString)
  private[this] lazy val propertySerialization: GlobalPropertySerialisation =
    new GlobalPropertySerialisationImpl(Constants.XML_CURRENT_FILE_FORMAT.toString)
  lazy val changeRequestChangesSerialisation : ChangeRequestChangesSerialisation =
    new ChangeRequestChangesSerialisationImpl(
        Constants.XML_CURRENT_FILE_FORMAT.toString
      , nodeGroupSerialisation
      , directiveSerialisation
      , ruleSerialisation
      , globalParameterSerialisation
      , techniqueRepositoryImpl
      , rootSectionSerialisation
    )
  private[this] lazy val eventLogFactory = new EventLogFactoryImpl(
      ruleSerialisation
    , directiveSerialisation
    , nodeGroupSerialisation
    , activeTechniqueSerialisation
    , globalParameterSerialisation
    , apiAccountSerialisation
    , propertySerialization
  )
  private[this] lazy val pathComputer = new PathComputerImpl(
      Constants.NODE_PROMISES_PARENT_DIR_BASE
    , Constants.NODE_PROMISES_PARENT_DIR
    , RUDDER_DIR_BACKUP
    , Constants.CFENGINE_COMMUNITY_PROMISES_PATH
    , Constants.CFENGINE_NOVA_PROMISES_PATH
  )

  /*
   * For now, we don't want to query server other
   * than the accepted ones.
   */
  private[this] lazy val getSubGroupChoices = () => roLdapNodeGroupRepository.getAll.map( seq => seq.map(g => SubGroupChoice(g.id, g.name)))
  private[this] lazy val ditQueryDataImpl = new DitQueryData(acceptedNodesDitImpl, nodeDit, rudderDit, getSubGroupChoices)
  private[this] lazy val queryParser = new CmdbQueryParser with DefaultStringQueryParser with JsonQueryLexer {
    override val criterionObjects = Map[String, ObjectCriterion]() ++ ditQueryDataImpl.criteriaMap
  }
  private[this] lazy val inventoryMapper: InventoryMapper = new InventoryMapper(inventoryDitService, pendingNodesDitImpl, acceptedNodesDitImpl, removedNodesDitImpl)
  private[this] lazy val fullInventoryFromLdapEntries: FullInventoryFromLdapEntries = new FullInventoryFromLdapEntriesImpl(inventoryDitService, inventoryMapper)
  private[this] lazy val ldapDiffMapper = new LDAPDiffMapper(ldapEntityMapper, queryParser)

  private[this] lazy val activeTechniqueCategoryUnserialisation = new ActiveTechniqueCategoryUnserialisationImpl
  private[this] lazy val activeTechniqueUnserialisation = new ActiveTechniqueUnserialisationImpl
  private[this] lazy val directiveUnserialisation = new DirectiveUnserialisationImpl
  private[this] lazy val nodeGroupCategoryUnserialisation = new NodeGroupCategoryUnserialisationImpl
  private[this] lazy val nodeGroupUnserialisation = new NodeGroupUnserialisationImpl(queryParser)
  private[this] lazy val ruleUnserialisation = new RuleUnserialisationImpl
  private[this] lazy val ruleCategoryUnserialisation = new RuleCategoryUnserialisationImpl
  private[this] lazy val globalParameterUnserialisation = new GlobalParameterUnserialisationImpl
  lazy val changeRequestChangesUnserialisation = new ChangeRequestChangesUnserialisationImpl(
      nodeGroupUnserialisation
    , directiveUnserialisation
    , ruleUnserialisation
    , globalParameterUnserialisation
    , techniqueRepository
    , sectionSpecParser
  )

  private[this] lazy val entityMigration = DefaultXmlEventLogMigration

  private[this] lazy val eventLogDetailsServiceImpl = new EventLogDetailsServiceImpl(
      queryParser
    , new DirectiveUnserialisationImpl
    , new NodeGroupUnserialisationImpl(queryParser)
    , new RuleUnserialisationImpl
    , new ActiveTechniqueUnserialisationImpl
    , new DeploymentStatusUnserialisationImpl
    , new GlobalParameterUnserialisationImpl
    , new ApiAccountUnserialisationImpl
  )

  //////////////////////////////////////////////////////////
  //  non success services that could perhaps be
  //////////////////////////////////////////////////////////

  // => rwLdap is only used to repair an error, that could be repaired elsewhere.

  // => because of systemVariableSpecService
  // metadata.xml parser

  private[this] lazy val variableSpecParser = new VariableSpecParser
  private[this] lazy val sectionSpecParser = new SectionSpecParser(variableSpecParser)
  private[this] lazy val techniqueParser = {
    new TechniqueParser(variableSpecParser,sectionSpecParser,systemVariableSpecService)
  }

  private[this] lazy val userPropertyServiceImpl = new StatelessUserPropertyService(
      configService.rudder_ui_changeMessage_enabled _
    , configService.rudder_ui_changeMessage_mandatory _
    , configService.rudder_ui_changeMessage_explanation _
  )

  ////////////////////////////////////
  //  non success services
  ////////////////////////////////////

  ///// end /////

  private[this] lazy val logRepository = {
    val eventLogRepo = new EventLogJdbcRepository(doobie, eventLogFactory)
    techniqueRepositoryImpl.registerCallback(new LogEventOnTechniqueReloadCallback(
        "LogEventTechnique"
      , 100 // must be before most of other
      , eventLogRepo
    ))
    eventLogRepo
  }
  private[this] lazy val inventoryLogEventServiceImpl = new InventoryEventLogServiceImpl(logRepository)
  private[this] lazy val licenseRepository = new LicenseRepositoryXML(RUDDER_DIR_LICENSESFOLDER + "/" + licensesConfiguration)
  private[this] lazy val gitRepo = new GitRepositoryProviderImpl(RUDDER_DIR_GITROOT)
  private[this] lazy val gitRevisionProviderImpl = new LDAPGitRevisionProvider(rwLdap, rudderDitImpl, gitRepo, RUDDER_TECHNIQUELIBRARY_GIT_REFS_PATH)
  private[this] lazy val techniqueReader: TechniqueReader = {
    //find the relative path from gitRepo to the ptlib root
    val gitSlash = new File(RUDDER_DIR_GITROOT).getPath + "/"
    if(!RUDDER_DIR_TECHNIQUES.startsWith(gitSlash)) {
      ApplicationLogger.error("The Technique library root directory must be a sub-directory of '%s', but it is configured to be: '%s'".format(RUDDER_DIR_GITROOT, RUDDER_DIR_TECHNIQUES))
      throw new RuntimeException("The Technique library root directory must be a sub-directory of '%s', but it is configured to be: '%s'".format(RUDDER_DIR_GITROOT, RUDDER_DIR_TECHNIQUES))
    }

    //create a demo default-directive-names.conf if none exists
    val defaultDirectiveNames = new File(RUDDER_DIR_TECHNIQUES, "default-directive-names.conf")
    if(!defaultDirectiveNames.exists) {
      FileUtils.writeStringToFile(defaultDirectiveNames, """
        |#
        |# This file contains the default name that a directive gets in Rudder UI creation pop-up.
        |# The file format is a simple key=value file, with key being the techniqueName
        |# or techniqueName/version and the value being the name to use.
        |# An empty value will lead to an empty default name.
        |# For a new Directive, we will try to lookup "TechniqueName/version" and if not
        |# available "TechniqueName" from this file. If neither key is available, the
        |# pop-up will use the actual Technique name as default.
        |# Don't forget to commit the file to have modifications seen by Rudder.
        |#
        |
        |# Default pattern for new directive from "userManagement" technique:
        |userManagement=User: <name> Login: <login>
        |# For userManagement version 2.0, prefer that pattern in new Directives:
        |userManagement/2.0: User 2.0 [LOGIN]
        |""".stripMargin, StandardCharsets.UTF_8)
    }

    val relativePath = RUDDER_DIR_TECHNIQUES.substring(gitSlash.size, RUDDER_DIR_TECHNIQUES.size)
    new GitTechniqueReader(
        techniqueParser
      , gitRevisionProviderImpl
      , gitRepo
      , "metadata.xml"
      , "category.xml"
      , Some(relativePath)
      , "default-directive-names.conf"
    )
  }
  private[this] lazy val historizationJdbcRepository = new HistorizationJdbcRepository(doobie)

  private[this] lazy val roLdap =
    new ROPooledSimpleAuthConnectionProvider(
<<<<<<< HEAD
        host = LDAP_HOST
      , port = LDAP_PORT
      , authDn = LDAP_AUTHDN
      , authPw = LDAP_AUTHPW
      , poolSize = 2
      , blockingModule = ZioRuntime.Environment
    )
  lazy val rwLdap =
    new RWPooledSimpleAuthConnectionProvider(
        host = LDAP_HOST
      , port = LDAP_PORT
      , authDn = LDAP_AUTHDN
      , authPw = LDAP_AUTHPW
      , poolSize = 2
      , blockingModule = ZioRuntime.Environment
    )
=======
      host = LDAP_HOST,
      port = LDAP_PORT,
      authDn = LDAP_AUTHDN,
      authPw = LDAP_AUTHPW,
      poolSize = 5)
  lazy val rwLdap =
    new RWPooledSimpleAuthConnectionProvider(
      host = LDAP_HOST,
      port = LDAP_PORT,
      authDn = LDAP_AUTHDN,
      authPw = LDAP_AUTHPW,
      poolSize = 5)
>>>>>>> 3420f490

  //query processor for accepted nodes
  private[this] lazy val queryProcessor = new AcceptedNodesLDAPQueryProcessor(
    nodeDitImpl,
    acceptedNodesDitImpl,
    new InternalLDAPQueryProcessor(roLdap, acceptedNodesDitImpl, nodeDit, ditQueryDataImpl, ldapEntityMapper),
    nodeInfoServiceImpl
  )

  //we need a roLdap query checker for nodes in pending
  private[this] lazy val inventoryQueryChecker = new PendingNodesLDAPQueryChecker(
    new InternalLDAPQueryProcessor(
        roLdap
      , pendingNodesDitImpl
      , nodeDit
        // here, we don't want to look for subgroups to show them in the form => always return an empty list
      , new DitQueryData(pendingNodesDitImpl, nodeDit, rudderDit, () => Nil.succeed)
      , ldapEntityMapper
    )
  )
  private[this] lazy val dynGroupServiceImpl = new DynGroupServiceImpl(rudderDitImpl, roLdap, ldapEntityMapper)

  lazy val pendingNodeCheckGroup = new CheckPendingNodeInDynGroups(inventoryQueryChecker)

  private[this] lazy val ldapFullInventoryRepository = new FullInventoryRepositoryImpl(inventoryDitService, inventoryMapper, rwLdap)
  private[this] lazy val unitRefuseGroup: UnitRefuseInventory = new RefuseGroups(
    "refuse_node:delete_id_in_groups",
    roLdapNodeGroupRepository, woLdapNodeGroupRepository)
  private[this] lazy val acceptInventory: UnitAcceptInventory with UnitRefuseInventory = new AcceptInventory(
    "accept_new_server:inventory",
    pendingNodesDitImpl,
    acceptedNodesDitImpl,
    ldapFullInventoryRepository)
  private[this] lazy val acceptNodeAndMachineInNodeOu: UnitAcceptInventory with UnitRefuseInventory = new AcceptFullInventoryInNodeOu(
      "accept_new_server:ou=node"
    , nodeDitImpl
    , rwLdap
    , ldapEntityMapper
    , PendingInventory
    , () => configService.rudder_node_onaccept_default_policy_mode().toBox
    , () => configService.rudder_node_onaccept_default_state().toBox
  )

  private[this] lazy val acceptHostnameAndIp: UnitAcceptInventory = new AcceptHostnameAndIp(
      "accept_new_server:check_hostname_unicity"
    , AcceptedInventory
    , queryProcessor
    , ditQueryDataImpl
    , psMngtService
  )

  private[this] lazy val historizeNodeStateOnChoice: UnitAcceptInventory with UnitRefuseInventory = new HistorizeNodeStateOnChoice(
      "accept_or_refuse_new_node:historize_inventory"
    , ldapFullInventoryRepository
    , diffRepos
    , PendingInventory
  )
  private[this] lazy val nodeGridImpl = new NodeGrid(ldapFullInventoryRepository, nodeInfoServiceImpl, configService)

  private[this] lazy val modificationService = new ModificationService(logRepository,gitModificationRepository,itemArchiveManagerImpl,uuidGen)
  private[this] lazy val eventListDisplayerImpl = new EventListDisplayer(
      eventLogDetailsServiceImpl
    , logRepository
    , roLdapNodeGroupRepository
    , roLdapDirectiveRepository
    , nodeInfoServiceImpl
    , roLDAPRuleCategoryRepository
    , modificationService
    , personIdentServiceImpl
    , linkUtil
  )
  private[this] lazy val fileManagerImpl = new FileManager(UPLOAD_ROOT_DIRECTORY)
  private[this] lazy val databaseManagerImpl = new DatabaseManagerImpl(reportsRepositoryImpl, updateExpectedRepo)
  private[this] lazy val softwareInventoryDAO: ReadOnlySoftwareDAO = new ReadOnlySoftwareDAOImpl(inventoryDitService, roLdap, inventoryMapper)
  private[this] lazy val nodeSummaryServiceImpl = new NodeSummaryServiceImpl(inventoryDitService, inventoryMapper, roLdap)
  private[this] lazy val diffRepos: InventoryHistoryLogRepository =
    new InventoryHistoryLogRepository(HISTORY_INVENTORIES_ROOTDIR, new FullInventoryFileMarshalling(fullInventoryFromLdapEntries, inventoryMapper))

  private[this] lazy val personIdentServiceImpl = new TrivialPersonIdentService

  private[this] lazy val roParameterServiceImpl = new RoParameterServiceImpl(roLDAPParameterRepository)
  private[this] lazy val woParameterServiceImpl = new WoParameterServiceImpl(roParameterServiceImpl, woLDAPParameterRepository, asyncDeploymentAgentImpl)

  ///// items archivers - services that allows to transform items to XML and save then on a Git FS /////
  private[this] lazy val gitModificationRepository = new GitModificationRepositoryImpl(doobie)
  private[this] lazy val gitRuleArchiver: GitRuleArchiver = new GitRuleArchiverImpl(
      gitRepo
    , new File(RUDDER_DIR_GITROOT)
    , ruleSerialisation
    , rulesDirectoryName
    , prettyPrinter
    , gitModificationRepository
  )
  private[this] lazy val gitRuleCategoryArchiver: GitRuleCategoryArchiver = new GitRuleCategoryArchiverImpl(
      gitRepo
    , new File(RUDDER_DIR_GITROOT)
    , ruleCategorySerialisation
    , ruleCategoriesDirectoryName
    , prettyPrinter
    , gitModificationRepository
  )
  private[this] lazy val gitActiveTechniqueCategoryArchiver: GitActiveTechniqueCategoryArchiver = new GitActiveTechniqueCategoryArchiverImpl(
      gitRepo
    , new File(RUDDER_DIR_GITROOT)
    , activeTechniqueCategorySerialisation
    , userLibraryDirectoryName
    , prettyPrinter
    , gitModificationRepository
  )
  private[this] lazy val gitActiveTechniqueArchiver: GitActiveTechniqueArchiverImpl = new GitActiveTechniqueArchiverImpl(
      gitRepo
    , new File(RUDDER_DIR_GITROOT)
    , activeTechniqueSerialisation
    , userLibraryDirectoryName
    , prettyPrinter
    , gitModificationRepository
  )
  private[this] lazy val gitDirectiveArchiver: GitDirectiveArchiver = new GitDirectiveArchiverImpl(
      gitRepo
    , new File(RUDDER_DIR_GITROOT)
    , directiveSerialisation
    , userLibraryDirectoryName
    , prettyPrinter
    , gitModificationRepository
  )
  private[this] lazy val gitNodeGroupArchiver: GitNodeGroupArchiver = new GitNodeGroupArchiverImpl(
      gitRepo
    , new File(RUDDER_DIR_GITROOT)
    , nodeGroupSerialisation
    , nodeGroupCategorySerialisation
    , groupLibraryDirectoryName
    , prettyPrinter
    , gitModificationRepository
  )
  private[this] lazy val gitParameterArchiver: GitParameterArchiver = new GitParameterArchiverImpl(
      gitRepo
    , new File(RUDDER_DIR_GITROOT)
    , globalParameterSerialisation
    , parametersDirectoryName
    , prettyPrinter
    , gitModificationRepository
  )
  ////////////// MUTEX FOR rwLdap REPOS //////////////

  private[this] lazy val uptLibReadWriteMutex = ScalaLock.java2ScalaRWLock("directive-lock", new java.util.concurrent.locks.ReentrantReadWriteLock(true))
  private[this] lazy val groupLibReadWriteMutex = ScalaLock.java2ScalaRWLock("group-lock", new java.util.concurrent.locks.ReentrantReadWriteLock(true))
  private[this] lazy val nodeReadWriteMutex = ScalaLock.java2ScalaRWLock("node-lock", new java.util.concurrent.locks.ReentrantReadWriteLock(true))
  private[this] lazy val parameterReadWriteMutex = ScalaLock.java2ScalaRWLock("parameter-lock", new java.util.concurrent.locks.ReentrantReadWriteLock(true))

  private[this] lazy val roLdapDirectiveRepository = new RoLDAPDirectiveRepository(
        rudderDitImpl, roLdap, ldapEntityMapper, techniqueRepositoryImpl, uptLibReadWriteMutex)
  private[this] lazy val woLdapDirectiveRepository = {{
      val repo = new WoLDAPDirectiveRepository(
          roLdapDirectiveRepository,
        rwLdap,
        ldapDiffMapper,
        logRepository,
        uuidGen,
        gitDirectiveArchiver,
        gitActiveTechniqueArchiver,
        gitActiveTechniqueCategoryArchiver,
        personIdentServiceImpl,
        RUDDER_AUTOARCHIVEITEMS
      )

      gitActiveTechniqueArchiver.uptModificationCallback += new UpdatePiOnActiveTechniqueEvent(
          gitDirectiveArchiver,
        techniqueRepositoryImpl,
        roLdapDirectiveRepository
      )

      techniqueRepositoryImpl.registerCallback(new SaveDirectivesOnTechniqueCallback("SaveDirectivesOnTechniqueCallback", 100, directiveEditorServiceImpl, roLdapDirectiveRepository, repo))

      repo
    }
  }
  private[this] lazy val roLdapRuleRepository = new RoLDAPRuleRepository(rudderDitImpl, roLdap, ldapEntityMapper)

  private[this] lazy val woLdapRuleRepository: WoRuleRepository = new WoLDAPRuleRepository(
      roLdapRuleRepository
    , rwLdap
    , ldapDiffMapper
    , roLdapNodeGroupRepository
    , logRepository
    , gitRuleArchiver
    , personIdentServiceImpl
    , RUDDER_AUTOARCHIVEITEMS
  )

  private[this] lazy val woLdapNodeRepository: WoNodeRepository = new WoLDAPNodeRepository(
      nodeDitImpl
    , ldapEntityMapper
    , rwLdap
    , logRepository
  )

  private[this] lazy val roLdapNodeGroupRepository = new RoLDAPNodeGroupRepository(
      rudderDitImpl, roLdap, ldapEntityMapper, groupLibReadWriteMutex
  )
  private[this] lazy val woLdapNodeGroupRepository = new WoLDAPNodeGroupRepository(
      roLdapNodeGroupRepository
    , rwLdap
    , ldapDiffMapper
    , uuidGen
    , logRepository
    , gitNodeGroupArchiver
    , personIdentServiceImpl
    , RUDDER_AUTOARCHIVEITEMS
  )

  private[this] lazy val roLDAPRuleCategoryRepository = {
    new RoLDAPRuleCategoryRepository(
        rudderDitImpl
      , roLdap
      , ldapEntityMapper
      , groupLibReadWriteMutex
    )
  }
  private[this] lazy val woLDAPRuleCategoryRepository = {
    new WoLDAPRuleCategoryRepository(
        roLDAPRuleCategoryRepository
      , rwLdap
      , uuidGen
      , gitRuleCategoryArchiver
      , personIdentServiceImpl
      , RUDDER_AUTOARCHIVEITEMS
    )
  }

  lazy val roLDAPParameterRepository = new RoLDAPParameterRepository(
      rudderDitImpl, roLdap, ldapEntityMapper, parameterReadWriteMutex
  )
  private[this] lazy val woLDAPParameterRepository = new WoLDAPParameterRepository(
      roLDAPParameterRepository
    , rwLdap
    , ldapDiffMapper
    , logRepository
    , gitParameterArchiver
    , personIdentServiceImpl
    , RUDDER_AUTOARCHIVEITEMS
  )

  private[this] lazy val itemArchiveManagerImpl = new ItemArchiveManagerImpl(
      roLdapRuleRepository
    , woLdapRuleRepository
    , roLDAPRuleCategoryRepository
    , roLdapDirectiveRepository
    , roLdapNodeGroupRepository
    , roLDAPParameterRepository
    , woLDAPParameterRepository
    , gitRepo
    , gitRevisionProviderImpl
    , gitRuleArchiver
    , gitRuleCategoryArchiver
    , gitActiveTechniqueCategoryArchiver
    , gitActiveTechniqueArchiver
    , gitNodeGroupArchiver
    , gitParameterArchiver
    , parseRules
    , ParseActiveTechniqueLibrary
    , parseGlobalParameter
    , parseRuleCategories
    , importTechniqueLibrary
    , parseGroupLibrary
    , importGroupLibrary
    , importRuleCategoryLibrary
    , logRepository
    , asyncDeploymentAgentImpl
    , gitModificationRepository
    , dynGroupUpdaterService
  )

  private[this] lazy val globalComplianceModeService : ComplianceModeService =
    new ComplianceModeServiceImpl(
      () => configService.rudder_compliance_mode_name().toBox
      , () => configService.rudder_compliance_heartbeatPeriod().toBox
    )
  private[this] lazy val globalAgentRunService : AgentRunIntervalService =
    new AgentRunIntervalServiceImpl(
        nodeInfoServiceImpl
      , () => configService.agent_run_interval().toBox
      , () => configService.agent_run_start_hour().toBox
      , () => configService.agent_run_start_minute().toBox
      , () => configService.agent_run_splaytime().toBox
      , () => configService.rudder_compliance_heartbeatPeriod().toBox
    )

  private[this] lazy val systemVariableService: SystemVariableService = new SystemVariableServiceImpl(
      systemVariableSpecService
    , psMngtService
    , RUDDER_DIR_DEPENDENCIES
    , RUDDER_ENDPOINT_CMDB
    , RUDDER_COMMUNITY_PORT
    , RUDDER_DIR_SHARED_FILES_FOLDER
    , RUDDER_WEBDAV_USER
    , RUDDER_WEBDAV_PASSWORD
    , RUDDER_JDBC_URL
    , RUDDER_JDBC_USERNAME
    , RUDDER_SYSLOG_PORT
    , RUDDER_DIR_GITROOT
    , RUDDER_SERVER_ROLES
    , () => configService.cfengine_server_denybadclocks().toBox
    , () => configService.relay_server_sync_method().toBox
    , () => configService.relay_server_syncpromises().toBox
    , () => configService.relay_server_syncsharedfiles().toBox
    , () => configService.cfengine_modified_files_ttl().toBox
    , () => configService.cfengine_outputs_ttl().toBox
    , () => configService.rudder_store_all_centralized_logs_in_file().toBox
    , () => configService.send_server_metrics().toBox
    , () => configService.rudder_syslog_protocol().toBox
  )
  private[this] lazy val fillTemplatesService = new FillTemplatesService()
  private[this] lazy val rudderCf3PromisesFileWriterService = new PolicyWriterServiceImpl(
      techniqueRepositoryImpl
    , pathComputer
    , new NodeConfigurationLoggerImpl(RUDDER_DEBUG_NODE_CONFIGURATION_PATH)
    , new PrepareTemplateVariablesImpl(techniqueRepositoryImpl, systemVariableSpecService, new BuildBundleSequence(systemVariableSpecService, writeAllAgentSpecificFiles), agentRegister)
    , fillTemplatesService
    , writeAllAgentSpecificFiles
    , HOOKS_D
    , HOOKS_IGNORE_SUFFIXES
  )

  //must be here because of circular dependency if in techniqueRepository
  techniqueRepositoryImpl.registerCallback(new TechniqueAcceptationUpdater(
      "UpdatePTAcceptationDatetime"
    , 50
    , roLdapDirectiveRepository
    , woLdapDirectiveRepository
    , techniqueRepository
    , uuidGen
  ))

  private[this] lazy val techniqueRepositoryImpl = {
    val service = new TechniqueRepositoryImpl(
        techniqueReader,
      Seq(),
      uuidGen
    )
    service
  }
  lazy val interpolationCompiler = new InterpolatedValueCompilerImpl()
  private[this] lazy val ruleValService: RuleValService = new RuleValServiceImpl(interpolationCompiler)

  private[this] lazy val psMngtService: PolicyServerManagementService = new PolicyServerManagementServiceImpl(
    roLdapDirectiveRepository, woLdapDirectiveRepository)
  private[this] lazy val historizationService = new HistorizationServiceImpl(historizationJdbcRepository)

  lazy val deploymentService = {
    new PromiseGenerationServiceImpl(
        roLdapRuleRepository
      , woLdapRuleRepository
      , ruleValService
      , systemVariableService
      , nodeConfigurationHashRepo
      , nodeInfoServiceImpl
      , licenseRepository
      , updateExpectedRepo
      , historizationService
      , roNodeGroupRepository
      , roDirectiveRepository
      , ruleApplicationStatusImpl
      , roParameterServiceImpl
      , interpolationCompiler
      , ldapFullInventoryRepository
      , globalComplianceModeService
      , globalAgentRunService
      , reportingServiceImpl
      , rudderCf3PromisesFileWriterService
<<<<<<< HEAD
      , () => configService.agent_run_interval().toBox
      , () => configService.agent_run_splaytime().toBox
      , () => configService.agent_run_start_hour().toBox
      , () => configService.agent_run_start_minute().toBox
      , () => configService.rudder_featureSwitch_directiveScriptEngine().toBox
      , () => configService.rudder_global_policy_mode().toBox
=======
      , fillTemplatesService
      , configService.agent_run_interval _
      , configService.agent_run_splaytime _
      , configService.agent_run_start_hour _
      , configService.agent_run_start_minute _
      , configService.rudder_featureSwitch_directiveScriptEngine _
      , configService.rudder_global_policy_mode _
      , configService.rudder_compute_changes _
      , configService.rudder_generation_max_parrallelism _
      , configService.rudder_generation_js_timeout _
>>>>>>> 3420f490
      , HOOKS_D
      , HOOKS_IGNORE_SUFFIXES
  )}

  private[this] lazy val asyncDeploymentAgentImpl: AsyncDeploymentActor = {
    val agent = new AsyncDeploymentActor(
        deploymentService
      , eventLogDeploymentServiceImpl
      , deploymentStatusSerialisation
    )
    techniqueRepositoryImpl.registerCallback(
        new DeployOnTechniqueCallback("DeployOnPTLibUpdate", 1000, agent)
    )
    agent
  }

  private[this] lazy val newNodeManagerImpl = {
    //the sequence of unit process to accept a new inventory
    val unitAcceptors =
      historizeNodeStateOnChoice ::
      acceptNodeAndMachineInNodeOu ::
      acceptInventory ::
      acceptHostnameAndIp ::
      Nil

    //the sequence of unit process to refuse a new inventory
    val unitRefusors =
      historizeNodeStateOnChoice ::
      unitRefuseGroup ::
      acceptNodeAndMachineInNodeOu ::
      acceptInventory ::
      Nil

    new NewNodeManagerImpl(
        roLdap
      , pendingNodesDitImpl
      , acceptedNodesDitImpl
      , nodeSummaryServiceImpl
      , ldapFullInventoryRepository
      , unitAcceptors
      , unitRefusors
      , inventoryHistoryLogRepository
      , eventLogRepository
      , dyngroupUpdaterBatch
      , List(nodeInfoServiceImpl)
      , nodeInfoServiceImpl
      , HOOKS_D
      , HOOKS_IGNORE_SUFFIXES
    )
  }

  lazy val nodeConfigurationHashRepo: NodeConfigurationHashRepository = new LdapNodeConfigurationHashRepository(rudderDit, rwLdap)

  private[this] lazy val reportingServiceImpl = new CachedReportingServiceImpl(
      new ReportingServiceImpl(
          findExpectedRepo
        , reportsRepositoryImpl
        , roAgentRunsRepository
        , globalAgentRunService
        , nodeInfoServiceImpl
        , roDirectiveRepository
        , globalComplianceModeService.getGlobalComplianceMode _
        , configService.rudder_global_policy_mode _
        , () => configService.rudder_compliance_unexpected_report_interpretation().toBox
      )
    , nodeInfoServiceImpl
  )

  private[this] lazy val pgIn = new PostgresqlInClause(70)
  private[this] lazy val findExpectedRepo = new FindExpectedReportsJdbcRepository(doobie, pgIn)
  private[this] lazy val updateExpectedRepo = new UpdateExpectedReportsJdbcRepository(doobie, pgIn)
  private[this] lazy val reportsRepositoryImpl = new ReportsJdbcRepository(doobie)
  private[this] lazy val complianceRepositoryImpl = new ComplianceJdbcRepository(doobie)
  private[this] lazy val dataSourceProvider = new RudderDatasourceProvider(RUDDER_JDBC_DRIVER, RUDDER_JDBC_URL, RUDDER_JDBC_USERNAME, RUDDER_JDBC_PASSWORD, RUDDER_JDBC_MAX_POOL_SIZE)
  lazy val doobie = new Doobie(dataSourceProvider.datasource)

  private[this] lazy val parseRules : ParseRules = new GitParseRules(
      ruleUnserialisation
    , gitRepo
    , entityMigration
    , rulesDirectoryName
  )
  private[this] lazy val ParseActiveTechniqueLibrary : ParseActiveTechniqueLibrary = new GitParseActiveTechniqueLibrary(
      activeTechniqueCategoryUnserialisation
    , activeTechniqueUnserialisation
    , directiveUnserialisation
    , gitRepo
    , entityMigration
    , userLibraryDirectoryName
  )
  private[this] lazy val importTechniqueLibrary : ImportTechniqueLibrary = new ImportTechniqueLibraryImpl(
     rudderDitImpl
   , rwLdap
   , ldapEntityMapper
   , uptLibReadWriteMutex
  )
  private[this] lazy val parseGroupLibrary : ParseGroupLibrary = new GitParseGroupLibrary(
      nodeGroupCategoryUnserialisation
    , nodeGroupUnserialisation
    , gitRepo
    , entityMigration
    , groupLibraryDirectoryName
  )
  private[this] lazy val parseGlobalParameter : ParseGlobalParameters = new GitParseGlobalParameters(
      globalParameterUnserialisation
    , gitRepo
    , entityMigration
    , parametersDirectoryName
  )
  private[this] lazy val parseRuleCategories : ParseRuleCategories = new GitParseRuleCategories(
      ruleCategoryUnserialisation
    , gitRepo
    , entityMigration
    , ruleCategoriesDirectoryName
  )
  private[this] lazy val importGroupLibrary : ImportGroupLibrary = new ImportGroupLibraryImpl(
     rudderDitImpl
   , rwLdap
   , ldapEntityMapper
   , groupLibReadWriteMutex
  )
  private[this] lazy val importRuleCategoryLibrary : ImportRuleCategoryLibrary = new ImportRuleCategoryLibraryImpl(
     rudderDitImpl
   , rwLdap
   , ldapEntityMapper
   , groupLibReadWriteMutex
  )
  private[this] lazy val eventLogDeploymentServiceImpl = new EventLogDeploymentService(logRepository, eventLogDetailsServiceImpl)
  private[this] lazy val nodeInfoServiceImpl = new NodeInfoServiceCachedImpl(
      roLdap
    , nodeDitImpl
    , acceptedNodesDitImpl
    , removedNodesDitImpl
    , pendingNodesDitImpl
    , ldapEntityMapper
    , inventoryMapper
  )
  private[this] lazy val dependencyAndDeletionServiceImpl: DependencyAndDeletionService = new DependencyAndDeletionServiceImpl(
        roLdap
      , rudderDitImpl
      , roLdapDirectiveRepository
      , woLdapDirectiveRepository
      , woLdapRuleRepository
      , woLdapNodeGroupRepository
      , ldapEntityMapper
  )

  private[this] lazy val logDisplayerImpl: LogDisplayer = new LogDisplayer(reportsRepositoryImpl, roLdapDirectiveRepository, roLdapRuleRepository)
  private[this] lazy val categoryHierarchyDisplayerImpl: CategoryHierarchyDisplayer = new CategoryHierarchyDisplayer()
  private[this] lazy val dyngroupUpdaterBatch: UpdateDynamicGroups = new UpdateDynamicGroups(
      dynGroupServiceImpl
    , dynGroupUpdaterService
    , asyncDeploymentAgentImpl
    , uuidGen
    , RUDDER_BATCH_DYNGROUP_UPDATEINTERVAL
  )

  private[this] lazy val dynGroupUpdaterService = new DynGroupUpdaterServiceImpl(roLdapNodeGroupRepository, woLdapNodeGroupRepository, queryProcessor)

  private[this] lazy val dbCleaner: AutomaticReportsCleaning = {
    val cleanFrequency = AutomaticReportsCleaning.buildFrequency(
        RUDDER_BATCH_REPORTSCLEANER_FREQUENCY
      , RUDDER_BATCH_DATABASECLEANER_RUNTIME_MINUTE
      , RUDDER_BATCH_DATABASECLEANER_RUNTIME_HOUR
      , RUDDER_BATCH_DATABASECLEANER_RUNTIME_DAY) match {
      case Full(freq) => freq
      case eb:EmptyBox => val fail = eb ?~! "automatic reports cleaner is not correct"
        val exceptionMsg = "configuration file (/opt/rudder/etc/rudder-webapp.conf) is not correctly set, cause is %s".format(fail.msg)
        throw new RuntimeException(exceptionMsg)
    }

    new AutomaticReportsCleaning(
      databaseManagerImpl
    , RUDDER_BATCH_REPORTSCLEANER_DELETE_TTL
    , RUDDER_BATCH_REPORTSCLEANER_ARCHIVE_TTL
    , RUDDER_BATCH_REPORTSCLEANER_COMPLIANCE_DELETE_TTL
    , cleanFrequency
  )}

  private[this] lazy val techniqueLibraryUpdater = new CheckTechniqueLibrary(
      techniqueRepositoryImpl
    , asyncDeploymentAgent
    , uuidGen
    , RUDDER_BATCH_TECHNIQUELIBRARY_UPDATEINTERVAL
  )

  private[this] lazy val jsTreeUtilServiceImpl = new JsTreeUtilService(roLdapDirectiveRepository, techniqueRepositoryImpl)
  private[this] lazy val removeNodeServiceImpl = new RemoveNodeServiceImpl(
        nodeDitImpl
      , rudderDitImpl
      , removedNodesDitImpl
      , rwLdap
      , ldapEntityMapper
      , roLdapNodeGroupRepository
      , woLdapNodeGroupRepository
      , nodeInfoServiceImpl
      , ldapFullInventoryRepository
      , logRepository
      , nodeReadWriteMutex
      , nodeInfoServiceImpl
      , updateExpectedRepo
      , pathComputer
      , HOOKS_D
      , HOOKS_IGNORE_SUFFIXES
  )

  /**
   * Event log migration
   */

  private[this] lazy val migrationRepository = new MigrationEventLogRepository(doobie)

  private[this] lazy val controlXmlFileFormatMigration_5_6 = new ControlXmlFileFormatMigration_5_6(
      migrationEventLogRepository = migrationRepository
    , doobie
    , previousMigrationController = None
  )

  /**
   * *************************************************
   * Bootstrap check actions
   * **************************************************
   */

  private[this] lazy val ruleCategoriesDirectory = new File(new File(RUDDER_DIR_GITROOT),ruleCategoriesDirectoryName)

  lazy val allBootstrapChecks = new SequentialImmediateBootStrapChecks(
      new CheckConnections(dataSourceProvider, rwLdap)
    , new CheckDIT(pendingNodesDitImpl, acceptedNodesDitImpl, removedNodesDitImpl, rudderDitImpl, rwLdap)
    , new CheckInitUserTemplateLibrary(
        rudderDitImpl, rwLdap, techniqueRepositoryImpl,
        roLdapDirectiveRepository, woLdapDirectiveRepository, uuidGen, asyncDeploymentAgentImpl) //new CheckDirectiveBusinessRules()
    , new CheckMigrationXmlFileFormat5_6(controlXmlFileFormatMigration_5_6)
    , new CheckInitXmlExport(itemArchiveManagerImpl, personIdentServiceImpl, uuidGen)
    , new CheckRootRuleCategoryExport (itemArchiveManager, ruleCategoriesDirectory,  personIdentServiceImpl, uuidGen)
    // Check technique library reload needs to be achieved after modification in configuration (like migration of CFEngine variables)
    , new CheckTechniqueLibraryReload(
          techniqueRepositoryImpl
        , asyncDeploymentAgent
        , uuidGen
      )
    , new CheckCfengineSystemRuleTargets(rwLdap)
    , new CheckNcfTechniqueUpdate(
          restExtractorService
        , ncfTechniqueWriter
        , roLDAPApiAccountRepository.systemAPIAccount
        , uuidGen
      )
    , new ResumePolicyUpdateRunning(
          asyncDeploymentAgent
        , uuidGen
    )
    , new TriggerPolicyUpdate(
          asyncDeploymentAgent
        , uuidGen
    )
    , new CreateSystemToken(roLDAPApiAccountRepository.systemAPIAccount)
    , new CheckApiTokenAutorizationKind(rudderDit, rwLdap)
  )

  //////////////////////////////////////////////////////////////////////////////////////////
  ////////////////////////////// Directive Editor and web fields //////////////////////////////
  //////////////////////////////////////////////////////////////////////////////////////////

  import java.util.Locale

  import com.normation.cfclerk.domain._
  import org.joda.time.format.DateTimeFormat

  lazy val frenchDateFormatter = DateTimeFormat.forPattern("dd/MM/yyyy").withLocale(Locale.FRANCE)
  lazy val frenchTimeFormatter = DateTimeFormat.forPattern("kk:mm:ss").withLocale(Locale.FRANCE)

  object FieldFactoryImpl extends DirectiveFieldFactory {
    //only one field

    override def forType(v: VariableSpec, id: String): DirectiveField = {
      val prefixSize = "size-"
      v match {
        case selectOne: SelectOneVariableSpec => new SelectOneField(id, selectOne.valueslabels)
        case select: SelectVariableSpec => new SelectField(id, select.valueslabels)
        case input: InputVariableSpec => v.constraint.typeName match {
          case str: SizeVType => new InputSizeField(id, () => configService.rudder_featureSwitch_directiveScriptEngine().toBox, str.name.substring(prefixSize.size))
          case UploadedFileVType => new UploadedFileField(UPLOAD_ROOT_DIRECTORY)(id)
          case SharedFileVType => new FileField(id)
          case DestinationPathVType => default(id)
          case DateVType(r) => new DateField(frenchDateFormatter)(id)
          case TimeVType(r) => new TimeField(frenchTimeFormatter)(id)
          case PermVType => new FilePermsField(id)
          case BooleanVType => new CheckboxField(id)
          case TextareaVType(r) => new TextareaField(id, () => configService.rudder_featureSwitch_directiveScriptEngine().toBox)
          // Same field type for password and MasterPassword, difference is that master will have slave/used derived passwords, and password will not have any slave/used field
          case PasswordVType(algos) => new PasswordField(id, algos, input.constraint.mayBeEmpty, () => configService.rudder_featureSwitch_directiveScriptEngine().toBox)
          case MasterPasswordVType(algos) => new PasswordField(id, algos, input.constraint.mayBeEmpty, () => configService.rudder_featureSwitch_directiveScriptEngine().toBox)
          case AixDerivedPasswordVType => new DerivedPasswordField(id, HashAlgoConstraint.DerivedPasswordType.AIX)
          case LinuxDerivedPasswordVType => new DerivedPasswordField(id, HashAlgoConstraint.DerivedPasswordType.Linux)
          case _ => default(id)
        }
        case predefinedField: PredefinedValuesVariableSpec => new ReadOnlyTextField(id)

        case _ =>
          logger.error("Unexpected case : variable %s should not be displayed. Only select1, select or input can be displayed.".format(v.name))
          default(id)
      }
    }

    override def default(id: String) = new TextField(id, () => configService.rudder_featureSwitch_directiveScriptEngine().toBox)
  }

  private[this] lazy val section2FieldService: Section2FieldService = {
      def translators = {
        val t = new Translators()
        t.add(StringTranslator)
        t.add(new DateTimeTranslator(frenchDateFormatter, frenchTimeFormatter)) //TODO: how that can be session dependent ?
        t.add(FilePermsTranslator)
        t.add(FileTranslator)
        t.add(DestinationFileTranslator)
        t.add(SelectFieldTranslator)
        t
      }
    new Section2FieldService(FieldFactoryImpl, translators)
  }
  private[this] lazy val directiveEditorServiceImpl: DirectiveEditorService =
    new DirectiveEditorServiceImpl(techniqueRepositoryImpl, section2FieldService)
  private[this] lazy val reportDisplayerImpl = new ReportDisplayer(
      roLdapRuleRepository
    , roLdapDirectiveRepository
    , reportingServiceImpl
    , techniqueRepositoryImpl
    , configService
  )
  private[this] lazy val propertyRepository = new RudderPropertiesRepositoryImpl(doobie)
  private[this] lazy val autoReportLogger = new AutomaticReportLogger(
      propertyRepository
    , reportsRepositoryImpl
    , roLdapRuleRepository
    , roLdapDirectiveRepository
    , nodeInfoServiceImpl
    , RUDDER_BATCH_REPORTS_LOGINTERVAL )

  private[this] lazy val scriptLauncher = new DebugInfoServiceImpl

  ////////////////////// Snippet plugins & extension register //////////////////////
  lazy val snippetExtensionRegister: SnippetExtensionRegister = new SnippetExtensionRegisterImpl()

  /*
   * Agent runs: we use a cache for them.
   */
  private[this] lazy val cachedAgentRunRepository = {
    val roRepo = new RoReportsExecutionRepositoryImpl(doobie, pgIn)
    new CachedReportsExecutionRepository(
        roRepo
      , new WoReportsExecutionRepositoryImpl(doobie, roRepo )
      , findExpectedRepo
    )
  }

  val updatesEntryJdbcRepository = new LastProcessedReportRepositoryImpl(doobie)

  val executionService = {
    val max   = if (RUDDER_REPORTS_EXECUTION_MAX_DAYS > 0) {
                  RUDDER_REPORTS_EXECUTION_MAX_DAYS
                } else {
                  logger.error("'rudder.aggregateReports.maxDays' property is not correctly set using 5 as default value, please check /opt/rudder/etc/rudder-web.properties")
                  5
                }

    new ReportsExecutionService(
      reportsRepository
    , woAgentRunsRepository
    , updatesEntryJdbcRepository
    , recentChangesService
    , reportingServiceImpl
    , complianceRepositoryImpl
    , max
    , configService.rudder_compute_changes _
    )
  }

  val aggregateReportScheduler = new FindNewReportsExecution(executionService,RUDDER_REPORTS_EXECUTION_INTERVAL)

  // This needs to be done at the end, to be sure that all is initialized
  deploymentService.setDynamicsGroupsService(dyngroupUpdaterBatch)

}<|MERGE_RESOLUTION|>--- conflicted
+++ resolved
@@ -122,8 +122,9 @@
 import net.liftweb.common._
 import org.apache.commons.io.FileUtils
 import scalaz.zio.syntax._
-
 import scalaz.zio.duration._
+
+import scala.concurrent.duration.FiniteDuration
 
 /**
  * Define a resource for configuration.
@@ -378,7 +379,7 @@
   //val updateDynamicGroupsService : DynGroupUpdaterService = dynGroupUpdaterService
   val updateDynamicGroups: UpdateDynamicGroups = dyngroupUpdaterBatch
   val checkInventoryUpdate = new CheckInventoryUpdate(nodeInfoServiceImpl, asyncDeploymentAgent, stringUuidGenerator, 15.seconds)
-  val purgeDeletedInventories = new PurgeDeletedInventories(removeNodeServiceImpl, RUDDER_BATCH_PURGE_DELETED_INVENTORIES_INTERVAL.hours, RUDDER_BATCH_PURGE_DELETED_INVENTORIES)
+  val purgeDeletedInventories = new PurgeDeletedInventories(removeNodeServiceImpl, FiniteDuration(RUDDER_BATCH_PURGE_DELETED_INVENTORIES_INTERVAL.toLong, "hours"), RUDDER_BATCH_PURGE_DELETED_INVENTORIES)
   val databaseManager: DatabaseManager = databaseManagerImpl
   val automaticReportsCleaning: AutomaticReportsCleaning = dbCleaner
   val checkTechniqueLibrary: CheckTechniqueLibrary = techniqueLibraryUpdater
@@ -746,7 +747,10 @@
     )
   }
 
-  lazy val recentChangesService = new CachedNodeChangesServiceImpl(new NodeChangesServiceImpl(reportsRepository), configService.rudder_compute_changes _)
+  lazy val recentChangesService = new CachedNodeChangesServiceImpl(
+      new NodeChangesServiceImpl(reportsRepository)
+    , () => configService.rudder_compute_changes().toBox
+  )
 
   //////////////////////////////////////////////////////////////////////////////////////////
   //////////////////////////////////////////////////////////////////////////////////////////
@@ -909,7 +913,7 @@
   )
 
   //////////////////////////////////////////////////////////
-  //  non success services that could perhaps be
+  //  non pure services that could perhaps be
   //////////////////////////////////////////////////////////
 
   // => rwLdap is only used to repair an error, that could be repaired elsewhere.
@@ -930,7 +934,7 @@
   )
 
   ////////////////////////////////////
-  //  non success services
+  //  non pure services
   ////////////////////////////////////
 
   ///// end /////
@@ -993,7 +997,6 @@
 
   private[this] lazy val roLdap =
     new ROPooledSimpleAuthConnectionProvider(
-<<<<<<< HEAD
         host = LDAP_HOST
       , port = LDAP_PORT
       , authDn = LDAP_AUTHDN
@@ -1010,20 +1013,6 @@
       , poolSize = 2
       , blockingModule = ZioRuntime.Environment
     )
-=======
-      host = LDAP_HOST,
-      port = LDAP_PORT,
-      authDn = LDAP_AUTHDN,
-      authPw = LDAP_AUTHPW,
-      poolSize = 5)
-  lazy val rwLdap =
-    new RWPooledSimpleAuthConnectionProvider(
-      host = LDAP_HOST,
-      port = LDAP_PORT,
-      authDn = LDAP_AUTHDN,
-      authPw = LDAP_AUTHPW,
-      poolSize = 5)
->>>>>>> 3420f490
 
   //query processor for accepted nodes
   private[this] lazy val queryProcessor = new AcceptedNodesLDAPQueryProcessor(
@@ -1393,25 +1382,16 @@
       , globalAgentRunService
       , reportingServiceImpl
       , rudderCf3PromisesFileWriterService
-<<<<<<< HEAD
+      , fillTemplatesService
       , () => configService.agent_run_interval().toBox
       , () => configService.agent_run_splaytime().toBox
       , () => configService.agent_run_start_hour().toBox
       , () => configService.agent_run_start_minute().toBox
       , () => configService.rudder_featureSwitch_directiveScriptEngine().toBox
       , () => configService.rudder_global_policy_mode().toBox
-=======
-      , fillTemplatesService
-      , configService.agent_run_interval _
-      , configService.agent_run_splaytime _
-      , configService.agent_run_start_hour _
-      , configService.agent_run_start_minute _
-      , configService.rudder_featureSwitch_directiveScriptEngine _
-      , configService.rudder_global_policy_mode _
-      , configService.rudder_compute_changes _
-      , configService.rudder_generation_max_parrallelism _
-      , configService.rudder_generation_js_timeout _
->>>>>>> 3420f490
+      , () => configService.rudder_compute_changes().toBox
+      , () => configService.rudder_generation_max_parrallelism().toBox
+      , () => configService.rudder_generation_js_timeout().toBox
       , HOOKS_D
       , HOOKS_IGNORE_SUFFIXES
   )}
@@ -1786,7 +1766,7 @@
     , reportingServiceImpl
     , complianceRepositoryImpl
     , max
-    , configService.rudder_compute_changes _
+    , () => configService.rudder_compute_changes().toBox
     )
   }
 
