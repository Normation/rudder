/*
 *************************************************************************************
 * Copyright 2011 Normation SAS
 *************************************************************************************
 *
 * This file is part of Rudder.
 *
 * Rudder is free software: you can redistribute it and/or modify
 * it under the terms of the GNU General Public License as published by
 * the Free Software Foundation, either version 3 of the License, or
 * (at your option) any later version.
 *
 * In accordance with the terms of section 7 (7. Additional Terms.) of
 * the GNU General Public License version 3, the copyright holders add
 * the following Additional permissions:
 * Notwithstanding to the terms of section 5 (5. Conveying Modified Source
 * Versions) and 6 (6. Conveying Non-Source Forms.) of the GNU General
 * Public License version 3, when you create a Related Module, this
 * Related Module is not considered as a part of the work and may be
 * distributed under the license agreement of your choice.
 * A "Related Module" means a set of sources files including their
 * documentation that, without modification of the Source Code, enables
 * supplementary functions or services in addition to those offered by
 * the Software.
 *
 * Rudder is distributed in the hope that it will be useful,
 * but WITHOUT ANY WARRANTY; without even the implied warranty of
 * MERCHANTABILITY or FITNESS FOR A PARTICULAR PURPOSE.  See the
 * GNU General Public License for more details.
 *
 * You should have received a copy of the GNU General Public License
 * along with Rudder.  If not, see <http://www.gnu.org/licenses/>.

 *
 *************************************************************************************
 */

package bootstrap.liftweb

import better.files.File.root
import bootstrap.liftweb.checks.action.*
import bootstrap.liftweb.checks.consistency.*
import bootstrap.liftweb.checks.migration.*
import bootstrap.liftweb.checks.onetimeinit.*
import com.normation.appconfig.*
import com.normation.box.*
import com.normation.cfclerk.services.*
import com.normation.cfclerk.services.impl.*
import com.normation.cfclerk.xmlparsers.*
import com.normation.cfclerk.xmlwriters.*
import com.normation.errors.*
import com.normation.inventory.domain.*
import com.normation.inventory.ldap.core.*
import com.normation.inventory.ldap.provisioning.*
import com.normation.inventory.provisioning.fusion.*
import com.normation.inventory.services.core.*
import com.normation.inventory.services.provisioning.*
import com.normation.ldap.sdk.*
import com.normation.plugins.*
import com.normation.rudder.api.*
import com.normation.rudder.apidata.*
import com.normation.rudder.batch.*
import com.normation.rudder.campaigns.*
import com.normation.rudder.configuration.*
import com.normation.rudder.db.Doobie
import com.normation.rudder.domain.*
import com.normation.rudder.domain.logger.*
import com.normation.rudder.domain.nodes.NodeGroupId
import com.normation.rudder.domain.queries.*
import com.normation.rudder.domain.reports.NodeStatusReport
import com.normation.rudder.facts.nodes.*
import com.normation.rudder.git.GitRepositoryProvider
import com.normation.rudder.git.GitRepositoryProviderImpl
import com.normation.rudder.git.GitRevisionProvider
import com.normation.rudder.inventory.*
import com.normation.rudder.metrics.*
import com.normation.rudder.ncf
import com.normation.rudder.ncf.*
import com.normation.rudder.ncf.ParameterType.PlugableParameterTypeService
import com.normation.rudder.ncf.yaml.YamlTechniqueSerializer
import com.normation.rudder.properties.*
import com.normation.rudder.reports.*
import com.normation.rudder.reports.execution.*
import com.normation.rudder.repository.*
import com.normation.rudder.repository.jdbc.*
import com.normation.rudder.repository.ldap.*
import com.normation.rudder.repository.xml.*
import com.normation.rudder.repository.xml.GitParseTechniqueLibrary
import com.normation.rudder.rest.*
import com.normation.rudder.rest.internal.*
import com.normation.rudder.rest.lift
import com.normation.rudder.rest.lift.*
import com.normation.rudder.rule.category.*
import com.normation.rudder.rule.category.GitRuleCategoryArchiverImpl
import com.normation.rudder.score.*
import com.normation.rudder.services.*
import com.normation.rudder.services.eventlog.*
import com.normation.rudder.services.healthcheck.*
import com.normation.rudder.services.marshalling.*
import com.normation.rudder.services.modification.*
import com.normation.rudder.services.nodes.*
import com.normation.rudder.services.nodes.history.impl.*
import com.normation.rudder.services.policies.*
import com.normation.rudder.services.policies.nodeconfig.*
import com.normation.rudder.services.policies.write.*
import com.normation.rudder.services.queries.*
import com.normation.rudder.services.quicksearch.FullQuickSearchService
import com.normation.rudder.services.reports.*
import com.normation.rudder.services.servers.*
import com.normation.rudder.services.system.*
import com.normation.rudder.services.user.*
import com.normation.rudder.services.workflows.*
import com.normation.rudder.tenants.*
import com.normation.rudder.users.*
import com.normation.rudder.web.model.*
import com.normation.rudder.web.services.*
import com.normation.templates.FillTemplatesService
import com.normation.utils.CronParser.*
import com.normation.utils.StringUuidGenerator
import com.normation.utils.StringUuidGeneratorImpl
import com.normation.zio.*
import com.typesafe.config.Config
import com.typesafe.config.ConfigException
import com.typesafe.config.ConfigFactory
import com.unboundid.ldap.sdk.DN
import com.unboundid.ldap.sdk.RDN
import cron4s.CronExpr
import java.io.File
import java.nio.file.attribute.PosixFilePermission
import java.security.Security
import java.util.concurrent.TimeUnit
import net.liftweb.common.*
import org.apache.commons.io.FileUtils
import org.bouncycastle.jce.provider.BouncyCastleProvider
import org.joda.time.DateTimeZone
import scala.collection.mutable.Buffer
import scala.concurrent.duration
import scala.concurrent.duration.FiniteDuration
import scala.util.Try
import zio.{Scheduler as _, System as _, *}
import zio.syntax.*

object RUDDER_CHARSET {
  import java.nio.charset.StandardCharsets
  def name  = "UTF-8"
  def value = StandardCharsets.UTF_8
}

/**
 * Define a resource for configuration.
 * For now, config properties can only be loaded from either
 * a file in the classpath, or a file in the file system.
 */
sealed trait ConfigResource                      extends Any
final case class ClassPathResource(name: String) extends AnyVal with ConfigResource
final case class FileSystemResource(file: File)  extends AnyVal with ConfigResource

/**
 * User defined configuration variable
 * (from properties file or alike)
 */
object RudderProperties {

  // extension used in overriding files
  val configFileExtensions: Set[String] = Set("properties", "prop", "config")

  // by default, used and configured to /opt/rudder/etc/rudder-web.properties
  val JVM_CONFIG_FILE_KEY = "rudder.configFile"

  // We have config overrides in a directory whose named is based on JVM_CONFIG_FILE_KEY
  // if defined, with a ".d" after it. It can be overridden with that key.
  // File in dir are sorted by name and the latter override the former.
  // Default: ${JVM_CONFIG_FILE_KEY}.d
  val JVM_CONFIG_DIR_KEY = "rudder.configDir"

  val DEFAULT_CONFIG_FILE_NAME = "configuration.properties"

  // Set security provider with bouncy castle one
  Security.addProvider(new BouncyCastleProvider())

  /**
   * Where to go to look for properties
   */
  val (configResource, overrideDir) = java.lang.System.getProperty(JVM_CONFIG_FILE_KEY) match {
    case null | "" => // use default location in classpath
      ApplicationLogger.info(s"JVM property -D${JVM_CONFIG_FILE_KEY} is not defined, use configuration file in classpath")
      (ClassPathResource(DEFAULT_CONFIG_FILE_NAME), None)

    case x => // so, it should be a full path, check it
      val config = new File(x)
      if (config.exists && config.canRead) {
        ApplicationLogger.info(
          s"Rudder application parameters are read from file defined by JVM property -D${JVM_CONFIG_FILE_KEY}: ${config.getPath}"
        )
        val configFile = FileSystemResource(config)

        val overrideDir = System.getProperty(JVM_CONFIG_DIR_KEY) match {
          case null | "" =>
            val path = configFile.file.getPath + ".d"
            ApplicationLogger.info(
              s"-> files for overriding configuration parameters are read from directory ${path} (that path can be overridden with JVM property -D${JVM_CONFIG_DIR_KEY})"
            )
            Some(path)
          case path      =>
            val d = better.files.File(path)
            if (d.exists) {
              if (d.isDirectory) {
                Some(d.pathAsString)
              } else {
                ApplicationLogger.warn(
                  s"JVM property -D${JVM_CONFIG_DIR_KEY} is defined to '${d.pathAsString}' which is not a directory: ignoring directory for overriding configurations"
                )
                None
              }
            } else {
              // we will create it
              Some(d.pathAsString)
            }
        }
        (configFile, overrideDir)
      } else {
        ApplicationLogger.error(
          s"Can not find configuration file specified by JVM property '${JVM_CONFIG_FILE_KEY}': '${config.getPath}' ; abort"
        )
        throw new jakarta.servlet.UnavailableException(s"Configuration file not found: ${config.getPath}")
      }
  }

  // Sorting is done here for meaningful debug log, but we need to reverse it
  // because in typesafe Config, we have "withDefault" (ie the opposite of overrides)
  val overrideConfigs: List[FileSystemResource] = overrideDir match {
    case None       => // no additional config to add
      Nil
    case Some(path) =>
      val d = better.files.File(path)
      try {
        d.createDirectoryIfNotExists(true)
        d.setPermissions(Set(PosixFilePermission.OWNER_READ, PosixFilePermission.OWNER_WRITE, PosixFilePermission.OWNER_EXECUTE))
      } catch {
        case ex: Exception =>
          ApplicationLogger.error(
            s"The configuration directory '${d.pathAsString}' for overriding file config can't be created: ${ex.getMessage}"
          )
      }
      val overrides = d.children.collect {
        case f if (configFileExtensions.contains(f.extension(includeDot = false, includeAll = false).getOrElse(""))) =>
          FileSystemResource(f.toJava)
      }.toList.sortBy(_.file.getPath)
      ApplicationLogger.debug(
        s"Overriding configuration files in '${d.pathAsString}': ${overrides.map(_.file.getName).mkString(", ")}"
      )
      overrides
  }

  // some value used as defaults for migration
  val migrationConfig: String = {
    s"""rudder.batch.reportscleaner.compliancelevels.delete.TTL=15
    """
  }

  // the Config lib does not define overriding but fallback, so we are starting with the directory, sorted last first
  // then default file, then migration things.
  val empty: Config = ConfigFactory.empty()

  val config: Config = {
    (
      (overrideConfigs.reverse :+ configResource)
        .foldLeft(ConfigFactory.empty()) {
          case (current, fallback) =>
            ApplicationLogger.debug(s"loading configuration from " + fallback)
            val conf = fallback match {
              case ClassPathResource(name)  => ConfigFactory.load(name)
              case FileSystemResource(file) => ConfigFactory.load(ConfigFactory.parseFile(file))
            }
            current.withFallback(conf)
        }
      )
      .withFallback(ConfigFactory.parseString(migrationConfig))
  }

  if (ApplicationLogger.isDebugEnabled) {
    // if override Dir is non empty, add the resolved config file with debug info in it
    overrideDir.foreach { d =>
      val dest = better.files.File(d) / "rudder-web.properties-resolved-debug"
      ApplicationLogger.debug(s"Writing resolved configuration file to ${dest.pathAsString}")
      import java.nio.file.attribute.PosixFilePermission.*
      try {
        dest.writeText(config.root().render()).setPermissions(Set(OWNER_READ))
      } catch {
        case ex: Exception =>
          ApplicationLogger.error(
            s"The debug file for configuration resolution '${dest.pathAsString}' can't be created: ${ex.getClass.getName}: ${ex.getMessage}"
          )
      }
    }
  }

  def splitProperty(s: String): List[String] = {
    s.split(",").toList.flatMap { s =>
      s.trim match {
        case "" => None
        case x  => Some(x)
      }
    }
  }

}

object RudderParsedProperties {
  import RudderConfigInit.*
  import RudderProperties.config

  val logger = ApplicationLogger.Properties

  // set the file location that contains mime info
  java.lang.System
    .setProperty(
      "content.types.user.table",
      this.getClass.getClassLoader.getResource("content-types.properties").getPath
    )

  //
  // Public properties
  // Here, we define static nouns for all theses properties
  //

  val filteredPasswords: Buffer[String] = scala.collection.mutable.Buffer[String]()

  def logRudderParsedProperties(): Unit = {
    import scala.jdk.CollectionConverters.*
    val config = RudderProperties.config
    if (ApplicationLogger.isInfoEnabled) {
      // sort properties by key name
      val properties = config.entrySet.asScala.toSeq.sortBy(_.getKey).flatMap { x =>
        // the log line: registered property: property_name=property_value
        if (hiddenRegisteredProperties.contains(x.getKey)) None
        else {
          Some(
            s"registered property: ${x.getKey}=${if (filteredPasswords.contains(x.getKey)) "**********" else x.getValue.render}"
          )
        }
      }
      ApplicationLogger.info("List of registered properties:")
      properties.foreach(p => ApplicationLogger.info(p))
      ApplicationLogger.info("Plugin's license directory: '/opt/rudder/etc/plugins/licenses/'")
    }
  }

  // the LDAP password used for authentication is not used here, but should not appear nonetheless
  filteredPasswords += "rudder.auth.ldap.connection.bind.password"
  // filter the fallback admin password
  filteredPasswords += "rudder.auth.admin.password"

  // list of configuration properties that we want to totally hide
  val hiddenRegisteredProperties: Buffer[String] = scala.collection.mutable.Buffer[String]()
  hiddenRegisteredProperties += "rudder.dir.licensesFolder"

  // auth backend is init too late to have a chance to hide its values, which is a bit sad.
  // We still need to make invisible all oauth/oidc client secret
  hiddenRegisteredProperties ++= {
    import scala.jdk.CollectionConverters.*
    config
      .entrySet()
      .asScala
      .map(_.getKey)
      .filter(s => s.startsWith("rudder.auth.oauth2.provider") && s.endsWith("client.secret"))
  }
  // other values

  val LDAP_HOST:   String = config.getString("ldap.host")
  val LDAP_PORT:   Int    = config.getInt("ldap.port")
  val LDAP_AUTHDN: String = config.getString("ldap.authdn")
  val LDAP_AUTHPW: String = config.getString("ldap.authpw");
  filteredPasswords += "ldap.authpw"

  // Define the increased minimum pool size following https://issues.rudder.io/issues/25892
  // 7 was tested in our load server (10k nodes, 7 load-test for node property change in parallel) and should
  // be enough even for big environments. More connection has a negative impact on startup time.
  val MIN_LDAP_MAX_POOL_SIZE = 7
  val LDAP_MAX_POOL_SIZE:                     Int      = {
    try {
      val poolSize = config.getInt("ldap.maxPoolSize")
      if (poolSize < MIN_LDAP_MAX_POOL_SIZE) {
        ApplicationLogger.warn(
          s"Property 'ldap.maxPoolSize' value is below ${MIN_LDAP_MAX_POOL_SIZE}, setting value to ${MIN_LDAP_MAX_POOL_SIZE} connections. see https://issues.rudder.io/issues/25892"
        )
        MIN_LDAP_MAX_POOL_SIZE
      } else {
        poolSize
      }

    } catch {
      case _: ConfigException =>
        ApplicationLogger.info(
          s"Property 'ldap.maxPoolSize' is missing or empty in rudder.configFile. Default to ${MIN_LDAP_MAX_POOL_SIZE} connections."
        )
        MIN_LDAP_MAX_POOL_SIZE
    }
  }
  val LDAP_MINIMUM_AVAILABLE_CONNECTION_GOAL: Int      = {
    try {
      val min = config.getInt("ldap.minimumAvailableConnectionGoal")
      if (min < 1) {
        ApplicationLogger.warn(
          "Property 'ldap.minimumAvailableConnectionGoal' value is below 1, setting value to 1"
        )
        1
      } else {
        min
      }
    } catch {
      case _: ConfigException =>
        ApplicationLogger.info(
<<<<<<< HEAD
          "Property 'ldap.maxPoolSize' is absent or empty in rudder.configFile. Default to 2 connections."
=======
          "Property 'ldap.minimumAvailableConnectionGoal' is missing or empty in rudder.configFile. Default to 2 always alive connections."
>>>>>>> adca526c
        )
        2
    }
  }
  val LDAP_CREATE_IF_NECESSARY:               Boolean  = {
    try {
      config.getBoolean("ldap.createIfNecessary")
    } catch {
      case ex: ConfigException =>
        ApplicationLogger.info(
          "Property 'ldap.createIfNecessary' is missing or empty in rudder.configFile. Default to true."
        )
        true
    }
  }
  val LDAP_MAX_WAIT_TIME:                     Duration = {
    try {
      val age = config.getString("ldap.maxWaitTime")
      Duration.fromScala(scala.concurrent.duration.Duration.apply(age))
    } catch {
      case _: Exception =>
        ApplicationLogger.info(
          "Property 'ldap.maxWaitTime' is missing or empty in rudder.configFile. Default to 30 seconds."
        )
        30.seconds
    }
  }
  val LDAP_MAX_CONNECTION_AGE:                Duration = {
    try {
      val age = config.getString("ldap.maxConnectionAge")
      Duration.fromScala(scala.concurrent.duration.Duration.apply(age))
    } catch {
      case _: ConfigException =>
        ApplicationLogger.info(
          "Property 'ldap.maxConnectionAge' is missing or empty in rudder.configFile. Default to 3O minutes."
        )
        30.minutes
    }
  }
  val LDAP_MIN_DISCONNECT_INTERVAL:           Duration = {
    try {
      val age = config.getString("ldap.minDisconnectInterval")
      Duration.fromScala(scala.concurrent.duration.Duration.apply(age))
    } catch {
      case _: ConfigException =>
        ApplicationLogger.info(
          "Property 'ldap.minDisconnectInterval' is missing or empty in rudder.configFile. Default to 5 seconds."
        )
        5.seconds
    }
  }

  val LDAP_CACHE_NODE_INFO_MIN_INTERVAL: Duration       = {
    val x = {
      try {
        config.getInt("ldap.nodeinfo.cache.min.interval")
      } catch {
        case ex: ConfigException =>
          ApplicationLogger.debug(
            "Property 'ldap.nodeinfo.cache.min.interval' is absent or empty in rudder.configFile. Default to 100 ms."
          )
          100
      }
    }
    if (x < 0) { // 0 is ok, it means "always check"
      100.millis
    } else {
      x.millis
    }
  }
  val RUDDER_DIR_BACKUP:                 Option[String] = {
    try {
      config.getString("rudder.dir.backup").trim match {
        case ""    => None
        case value => Some(value)
      }
    } catch {
      case ex: ConfigException => None
    }
  }
  val RUDDER_DIR_DEPENDENCIES:           String         = config.getString("rudder.dir.dependencies")
  val RUDDER_DIR_LOCK:                   String         = config.getString("rudder.dir.lock") // TODO no more used ?
  val RUDDER_DIR_SHARED_FILES_FOLDER:    String         = config.getString("rudder.dir.shared.files.folder")
  val RUDDER_WEBDAV_USER:                String         = config.getString("rudder.webdav.user")
  val RUDDER_WEBDAV_PASSWORD:            String         = config.getString("rudder.webdav.password");
  filteredPasswords += "rudder.webdav.password"
  val CFENGINE_POLICY_DISTRIBUTION_PORT: Int            = {
    try {
      config.getInt("rudder.policy.distribution.port.cfengine")
    } catch {
      case ex: ConfigException =>
        try {
          config.getInt("rudder.community.port") // for compat
        } catch {
          case ex: ConfigException =>
            ApplicationLogger.info(
              "Property 'rudder.policy.distribution.port.cfengine' is absent or empty in Rudder configuration file. Default to 5309"
            )
            5309
        }
    }
  }
  val HTTPS_POLICY_DISTRIBUTION_PORT:    Int            = {
    try {
      config.getInt("rudder.policy.distribution.port.https")
    } catch {
      case ex: ConfigException =>
        ApplicationLogger.info(
          "Property 'rudder.policy.distribution.port.https' is absent or empty in Rudder configuration file. Default to 443"
        )
        443
    }
  }

  val POSTGRESQL_IS_LOCAL: Boolean = {
    try {
      config.getBoolean("rudder.postgresql.local")
    } catch {
      case ex: ConfigException => true
    }
  }

  val RUDDER_JDBC_DRIVER:        String = config.getString("rudder.jdbc.driver")
  val RUDDER_JDBC_URL:           String = config.getString("rudder.jdbc.url")
  val RUDDER_JDBC_USERNAME:      String = config.getString("rudder.jdbc.username")
  val RUDDER_JDBC_PASSWORD:      String = config.getString("rudder.jdbc.password");
  filteredPasswords += "rudder.jdbc.password"
  val RUDDER_JDBC_MAX_POOL_SIZE: Int    = config.getInt("rudder.jdbc.maxPoolSize")

  val RUDDER_JDBC_BATCH_MAX_SIZE: Int = {
    val x = {
      try {
        config.getInt("rudder.jdbc.batch.max.size")
      } catch {
        case ex: ConfigException =>
          ApplicationLogger.debug(
            "Property 'rudder.jdbc.batch.max.size' is absent or empty in rudder.configFile. Default to 500."
          )
          500
      }
    }
    if (x < 0) { // 0 is ok, it means "always check"
      500
    } else {
      x
    }
  }

  // `connectionTimeout` is the time hikari wait when there is no connection available or base down before telling
  // upward that there is no connection. It makes Rudder slow, and we prefer to be notified quickly that it was
  // impossible to get a connection. Must be >=250ms. Rudder knows how to handle that gracefully.
  val MIN_JDBC_GET_CONNECTION_TIMEOUT = 250.millis
  val JDBC_GET_CONNECTION_TIMEOUT: Duration = {
    try {
      val age = config.getString("rudder.jdbc.getConnectionTimeout")
      val a   = Duration.fromScala(scala.concurrent.duration.Duration.apply(age))
      if (a.toMillis < MIN_JDBC_GET_CONNECTION_TIMEOUT.toMillis) {
        ApplicationLogger.info(
          s"Property 'rudder.jdbc.getConnectionTimeout' must be greater than ${MIN_JDBC_GET_CONNECTION_TIMEOUT.toMillis} ms in rudder.configFile. Default to ${MIN_JDBC_GET_CONNECTION_TIMEOUT.toMillis} ms."
        )
        MIN_JDBC_GET_CONNECTION_TIMEOUT
      } else {
        a
      }
    } catch {
      case _: ConfigException =>
        ApplicationLogger.info(
          s"Property 'rudder.jdbc.getConnectionTimeout' is missing or empty in rudder.configFile. Default to ${MIN_JDBC_GET_CONNECTION_TIMEOUT.toMillis} ms."
        )
        MIN_JDBC_GET_CONNECTION_TIMEOUT
    }
  }

  val RUDDER_GIT_GC: Option[CronExpr] = (
    try {
      config.getString("rudder.git.gc")
    } catch {
      // missing key, perhaps due to migration, use default
      case ex: Exception => {
        val default = "0 42 3 * * ?"
        logger.info(s"`rudder.git.gc` property is absent, using default schedule: ${default}")
        default
      }
    }
  ).toOptCron match {
    case Left(err)  =>
      logger.error(s"Error when parsing cron for 'rudder.git.gc', it will be disabled: ${err.fullMsg}")
      None
    case Right(opt) => opt
  }

  val RUDDER_INVENTORIES_CLEAN_CRON: Option[CronExpr] = (
    try {
      config.getString("rudder.inventories.cleanup.old.files.cron")
    } catch {
      // missing key, perhaps due to migration, use default
      case ex: Exception => {
        val default = "0 32 3 * * ?"
        logger.info(s"`rudder.inventories.cleanup.old.files.cron` property is absent, using default schedule: ${default}")
        default
      }
    }
  ).toOptCron match {
    case Left(err)  =>
      logger.error(
        s"Error when parsing cron for 'rudder.inventories.cleanup.old.files.cron', it will be disabled: ${err.fullMsg}"
      )
      None
    case Right(opt) => opt
  }

  val RUDDER_INVENTORIES_CLEAN_AGE: Duration = {
    try {
      val age = config.getString("rudder.inventories.cleanup.old.files.age")
      Duration.fromScala(scala.concurrent.duration.Duration.apply(age))
    } catch {
      case ex: Exception => 30.days
    }
  }

  /*
   * Root directory for git config-repo et fact-repo.
   * We should homogeneize naming here, ie s/rudder.dir.gitRoot/rudder.dir.gitRootConfigRepo/
   */
  val RUDDER_GIT_ROOT_CONFIG_REPO: String = config.getString("rudder.dir.gitRoot")
  val RUDDER_GIT_ROOT_FACT_REPO:   String = {
    try {
      config.getString("rudder.dir.gitRootFactRepo")
    } catch {
      case ex: Exception => "/var/rudder/fact-repository"
    }
  }

  val RUDDER_GIT_FACT_WRITE_NODES:  Boolean = {
    try {
      config.getBoolean("rudder.facts.repo.writeNodeState")
    } catch {
      case ex: Exception => false
    }
  }
  val RUDDER_GIT_FACT_COMMIT_NODES: Boolean = {
    try {
      config.getBoolean("rudder.facts.repo.historizeNodeChange")
    } catch {
      case ex: Exception => false
    }
  }

  val RUDDER_DIR_TECHNIQUES:                        String = RUDDER_GIT_ROOT_CONFIG_REPO + "/techniques"
  val RUDDER_BATCH_DYNGROUP_UPDATEINTERVAL:         Int    = config.getInt("rudder.batch.dyngroup.updateInterval") // in minutes
  val RUDDER_BATCH_TECHNIQUELIBRARY_UPDATEINTERVAL: Int    =
    config.getInt("rudder.batch.techniqueLibrary.updateInterval") // in minutes
  val RUDDER_BATCH_REPORTSCLEANER_ARCHIVE_TTL: Int =
    config.getInt("rudder.batch.reportscleaner.archive.TTL") // AutomaticReportsCleaning.defaultArchiveTTL
  val RUDDER_BATCH_REPORTSCLEANER_DELETE_TTL: Int =
    config.getInt("rudder.batch.reportscleaner.delete.TTL") // AutomaticReportsCleaning.defaultDeleteTTL
  val RUDDER_BATCH_REPORTSCLEANER_COMPLIANCE_DELETE_TTL: Int =
    config.getInt("rudder.batch.reportscleaner.compliancelevels.delete.TTL") // AutomaticReportsCleaning.defaultDeleteTTL
  val RUDDER_BATCH_REPORTSCLEANER_LOG_DELETE_TTL: String = {
    (Try {
      config.getString("rudder.batch.reportsCleaner.deleteLogReport.TTL")
    } orElse Try {
      config.getString("rudder.batch.reportscleaner.deleteReportLog.TTL")
    }.map { res =>
      ApplicationLogger.warn(
        "Config property 'rudder.batch.reportscleaner.deleteReportLog.TTL' is deprecated, please rename it to 'rudder.batch.reportsCleaner.deleteLogReport.TTL'"
      )
      res
    }).getOrElse("2x")
  }
  val RUDDER_BATCH_REPORTSCLEANER_FREQUENCY:      String =
    config.getString("rudder.batch.reportscleaner.frequency") // AutomaticReportsCleaning.defaultDay
  val RUDDER_BATCH_DATABASECLEANER_RUNTIME_HOUR: Int =
    config.getInt("rudder.batch.databasecleaner.runtime.hour") // AutomaticReportsCleaning.defaultHour
  val RUDDER_BATCH_DATABASECLEANER_RUNTIME_MINUTE: Int =
    config.getInt("rudder.batch.databasecleaner.runtime.minute") // AutomaticReportsCleaning.defaultMinute
  val RUDDER_BATCH_DATABASECLEANER_RUNTIME_DAY: String = config.getString("rudder.batch.databasecleaner.runtime.day") // "sunday"
  val RUDDER_BATCH_REPORTS_LOGINTERVAL:         Int    = config.getInt("rudder.batch.reports.logInterval")            // 1 //one minute
  val RUDDER_TECHNIQUELIBRARY_GIT_REFS_PATH = "refs/heads/master"
  // THIS ONE IS STILL USED FOR USERS USING GIT REPLICATION
  val RUDDER_AUTOARCHIVEITEMS: Boolean = config.getBoolean("rudder.autoArchiveItems") // true

  val RUDDER_REPORTS_EXECUTION_INTERVAL: duration.Duration =
    config.getInt("rudder.batch.storeAgentRunTimes.updateInterval").seconds.asScala

  val HISTORY_INVENTORIES_ROOTDIR: String = config.getString("history.inventories.rootdir")

  val RUDDER_DEBUG_NODE_CONFIGURATION_PATH: String = config.getString("rudder.debug.nodeconfiguration.path")

  val RUDDER_BATCH_PURGE_DELETED_INVENTORIES: Int = {
    try {
      config.getInt("rudder.batch.purge.inventories.delete.TTL")
    } catch {
      case ex: ConfigException =>
        ApplicationLogger.info(
          "Property 'rudder.batch.purge.inventories.delete.TTL' is absent or empty in rudder.configFile. Default to 7 days."
        )
        7
    }
  }

  val RUDDER_BCRYPT_COST: Int = {
    try {
      config.getInt("rudder.bcrypt.cost")
    } catch {
      case ex: ConfigException =>
        ApplicationLogger.debug(
          "Property 'rudder.bcrypt.cost' is absent or empty in rudder.configFile. Default cost to 12."
        )
        12
    }
  }

  val RUDDER_BATCH_PURGE_DELETED_INVENTORIES_INTERVAL: Int = {
    try {
      config.getInt("rudder.batch.purge.inventories.delete.interval")
    } catch {
      case ex: ConfigException =>
        ApplicationLogger.info(
          "Property 'rudder.batch.purge.inventories.delete.interval' is absent or empty in rudder.configFile. Default to 24 hours."
        )
        24
    }
  }

  val RUDDER_BATCH_DELETE_SOFTWARE_INTERVAL: Int = {
    try {
      config.getInt("rudder.batch.delete.software.interval")
    } catch {
      case ex: ConfigException =>
        ApplicationLogger.info(
          "Property 'rudder.batch.delete.software.interval' is absent or empty in rudder.configFile. Default to 24 hours."
        )
        24
    }
  }

  val RUDDER_BATCH_CHECK_NODE_CACHE_INTERVAL: Duration = {
    try {
      Duration.fromScala(scala.concurrent.duration.Duration(config.getString("rudder.batch.check.node.cache.interval")))
    } catch {
      case ex: Exception =>
        ApplicationLogger.info(
          "Property 'rudder.batch.check.node.cache.interval' is absent or empty in rudder.configFile. Default to '15 s'."
        )
        Duration(15, TimeUnit.SECONDS)
    }
  }
  val RUDDER_GROUP_OWNER_CONFIG_REPO:         String   = {
    try {
      config.getString("rudder.config.repo.new.file.group.owner")
    } catch {
      case ex: Exception =>
        ApplicationLogger.info(
          "Property 'rudder.config.repo.new.file.group.owner' is absent or empty in rudder.configFile. Default to 'rudder'."
        )
        "rudder"
    }
  }
  val RUDDER_GROUP_OWNER_GENERATED_POLICIES:  String   = {
    try {
      config.getString("rudder.generated.policies.group.owner")
    } catch {
      case ex: Exception =>
        ApplicationLogger.info(
          "Property 'rudder.generated.policies.group.owner' is absent or empty in rudder.configFile. Default to 'rudder-policy-reader'."
        )
        "rudder-policy-reader"
    }
  }

  val RUDDER_RELAY_API: String = config.getString("rudder.server.relay.api")

  val RUDDER_SERVER_HSTS: Boolean = {
    try {
      config.getBoolean("rudder.server.hsts")
    } catch {
      // by default, if property is missing
      case ex: ConfigException => false
    }
  }

  val RUDDER_SERVER_HSTS_SUBDOMAINS: Boolean = {
    try {
      config.getBoolean("rudder.server.hstsIncludeSubDomains")
    } catch {
      // by default, if property is missing
      case ex: ConfigException => false
    }
  }

  val RUDDER_RELAY_RELOAD: String = {
    try {
      config.getString("rudder.relayd.reload")
    } catch {
      // by default, if property is missing
      case ex: ConfigException => "/opt/rudder/bin/rudder relay reload -p"
    }
  }

  // The base directory for hooks. I'm not sure it needs to be configurable
  // as we only use it in generation.
  val HOOKS_D                     = "/opt/rudder/etc/hooks.d"
  val UPDATED_NODE_IDS_PATH       = "/var/rudder/policy-generation-info/last-updated-nodeids"
  val GENERATION_FAILURE_MSG_PATH = "/var/rudder/policy-generation-info/last-failure-message"
  /*
   * This is a parameter for compatibility mode for Rudder 5.0.
   * It should be removed in 5.1 and up.
   */
  val UPDATED_NODE_IDS_COMPABILITY: Option[Boolean] = {
    try {
      Some(config.getBoolean("rudder.hooks.policy-generation-finished.nodeids.compability"))
    } catch {
      case ex: ConfigException => None
    }
  }

  val HOOKS_IGNORE_SUFFIXES: List[String] = RudderProperties.splitProperty(config.getString("rudder.hooks.ignore-suffixes"))

  val logentries                  = "logentries.xml"
  val prettyPrinter               = new RudderPrettyPrinter(Int.MaxValue, 2)
  val userLibraryDirectoryName    = "directives"
  val groupLibraryDirectoryName   = "groups"
  val rulesDirectoryName          = "rules"
  val ruleCategoriesDirectoryName = "ruleCategories"
  val parametersDirectoryName     = "parameters"

  // properties from version.properties file,
  val (
    rudderMajorVersion,
    rudderFullVersion,
    currentYear,
    builtTimestamp
  ) = {
    val p = new java.util.Properties
    p.load(this.getClass.getClassLoader.getResourceAsStream("version.properties"))
    (
      p.getProperty("rudder-major-version"),
      p.getProperty("rudder-full-version"),
      p.getProperty("current-year"),
      p.getProperty("build-timestamp")
    )
  }

  val LDIF_TRACELOG_ROOT_DIR: String = {
    try {
      config.getString("ldif.tracelog.rootdir")
    } catch {
      case ex: ConfigException => "/var/rudder/inventories/debug"
    }
  }

  // don't parse some elements in inventories: processes
  val INVENTORIES_IGNORE_PROCESSES:                   Boolean = {
    try {
      config.getBoolean("inventory.parse.ignore.processes")
    } catch {
      case ex: ConfigException => false
    }
  }
  // the limit above which processes need an individual LDAP write request
  val INVENTORIES_THRESHOLD_PROCESSES_ISOLATED_WRITE: Int     = {
    try {
      config.getInt("inventory.threshold.processes.isolatedWrite")
    } catch {
      case ex: ConfigException => 1
    }
  }

  // the number of inventories parsed and saved in parallel.
  // That number should be small, LDAP doesn't like lots of write
  // Minimum 1, 1x mean "0.5x number of cores"
  val MAX_PARSE_PARALLEL: String = {
    try {
      config.getString("inventory.parse.parallelization")
    } catch {
      case ex: ConfigException => "2"
    }
  }

  val INVENTORY_ROOT_DIR: String = {
    try {
      config.getString("inventories.root.directory")
    } catch {
      case ex: ConfigException => "/var/rudder/inventories"
    }
  }

  val INVENTORY_DIR_INCOMING: String = INVENTORY_ROOT_DIR + "/incoming"
  val INVENTORY_DIR_FAILED:   String = INVENTORY_ROOT_DIR + "/failed"
  val INVENTORY_DIR_RECEIVED: String = INVENTORY_ROOT_DIR + "/received"
  val INVENTORY_DIR_UPDATE:   String = INVENTORY_ROOT_DIR + "/accepted-nodes-updates"

  val WATCHER_ENABLE: Boolean = {
    try {
      config.getBoolean("inventories.watcher.enable")
    } catch {
      case ex: ConfigException => true
    }
  }

  val WATCHER_GARBAGE_OLD_INVENTORIES_PERIOD: Duration = {
    try {
      Duration.fromScala(
        scala.concurrent.duration.Duration.apply(
          config.getString(
            "inventories.watcher.period.garbage.old"
          )
        )
      )
    } catch {
      case ex: Exception => 5.minutes
    }
  }

  val WATCHER_DELETE_OLD_INVENTORIES_AGE: Duration = {
    try {
      Duration.fromScala(
        scala.concurrent.duration.Duration.apply(config.getString("inventories.watcher.max.age.before.deletion"))
      )
    } catch {
      case _: Exception => 3.days
    }
  }

  val METRICS_NODES_DIRECTORY_GIT_ROOT = "/var/rudder/metrics/nodes"

  val METRICS_NODES_MIN_PERIOD: Duration = {
    try {
      Duration.fromScala(scala.concurrent.duration.Duration(config.getString("metrics.node.scheduler.period.min")))
    } catch {
      case ex: ConfigException       => // default
        15.minutes
      case ex: NumberFormatException =>
        ApplicationLogger.error(
          s"Error when reading key: 'metrics.node.scheduler.period.min', defaulting to 15min: ${ex.getMessage}"
        )
        15.minutes
    }
  }
  val METRICS_NODES_MAX_PERIOD: Duration = {
    try {
      Duration.fromScala(scala.concurrent.duration.Duration(config.getString("metrics.node.scheduler.period.max")))
    } catch {
      case ex: ConfigException       => // default
        4.hours
      case ex: NumberFormatException =>
        ApplicationLogger.error(
          s"Error when reading key: 'metrics.node.scheduler.period.max', defaulting to 4h: ${ex.getMessage}"
        )
        4.hours
    }
  }
  if (METRICS_NODES_MAX_PERIOD <= METRICS_NODES_MIN_PERIOD) {
    throw new IllegalArgumentException(
      s"Value for 'metrics.node.scheduler.period.max' (${METRICS_NODES_MAX_PERIOD.render}) must " +
      s"be bigger than for 'metrics.node.scheduler.period.max' (${METRICS_NODES_MIN_PERIOD.render})"
    )
  }

  val RUDDER_HEALTHCHECK_PERIOD: Duration = {
    try {
      Duration.fromScala(scala.concurrent.duration.Duration(config.getString("metrics.healthcheck.scheduler.period")))
    } catch {
      case ex: ConfigException       =>
        ApplicationLogger.info(
          "Property 'metrics.healthcheck.scheduler.period' is absent or empty in rudder.configFile. Default to 6 hours."
        )
        6.hours
      case ex: NumberFormatException =>
        ApplicationLogger.error(
          s"Error when reading key: 'metrics.node.scheduler.period.max', defaulting to 6 hours: ${ex.getMessage}"
        )
        6.hours
    }
  }

  // Store it an a Box as it's only used in Lift
  val AUTH_IDLE_TIMEOUT: Box[Duration] = {
    try {
      val timeout = config.getString("rudder.auth.idle-timeout")
      if (timeout.isEmpty) {
        Empty
      } else {
        Full(Duration.fromScala(scala.concurrent.duration.Duration.apply(timeout)))
      }
    } catch {
      case ex: Exception => Full(30.minutes)
    }
  }

  val RUDDERC_CMD: String = {
    try {
      config.getString("rudder.technique.compiler.rudderc.cmd")
    } catch {
      case ex: ConfigException => "/opt/rudder/bin/rudderc"
    }
  }

  // Comes with the rudder-server packages
  val GENERIC_METHODS_SYSTEM_LIB: String = {
    try {
      config.getString("rudder.technique.methods.systemLib")
    } catch {
      case ex: ConfigException => "/usr/share/ncf/tree/30_generic_methods"
    }
  }

  // User-defined methods + plugin methods (including windows)
  val GENERIC_METHODS_LOCAL_LIB: String = {
    try {
      config.getString("rudder.technique.methods.localLib")
    } catch {
      case ex: ConfigException => "/var/rudder/configuration-repository/ncf/30_generic_methods"
    }
  }

  /*
   * inventory accept/refuse history information clean-up.
   * These properties manage how long we keep inventory that we store when a node is accepted.
   * There is:
   * - one absolute time: duration we keep info even if the node is still present in rudder.
   * - a time after deletion: how many time we keep the inventory info after node was refused / deleted.
   */

  // how long we keep accept/refuse inventory (even if the node is still present). O means "forever if the node is node deleted"
  val KEEP_ACCEPTATION_NODE_FACT_DURATION: Duration = {
    val configKey = "rudder.inventories.pendingChoiceHistoryCleanupLatency.acceptedNode"
    try {
      Duration.fromScala(
        scala.concurrent.duration.Duration(config.getString(configKey))
      )
    } catch {
      case ex: ConfigException       => 0.days // forever
      case ex: NumberFormatException =>
        throw InitConfigValueError(
          configKey,
          "value is not formatted as a long digit and time unit (ms, s, m, h, d), example: 5 days or 5d. Leave it empty to keep forever",
          Some(ex)
        )
    }
  }

  /*
   * Duration for which a node which was refused/deleted will have its nodefact
   * available (and so viewable in the history tab of pending node).
   * 0 means "delete immediately when node is deleted or refused"
   */
  val KEEP_DELETED_NODE_FACT_DURATION: Duration = {
    val configKey = "rudder.inventories.pendingChoiceHistoryCleanupLatency.deletedNode"
    try {
      Duration.fromScala(
        scala.concurrent.duration.Duration(
          config.getString(configKey)
        )
      )
    } catch {
      case ex: ConfigException       => 30.days
      case ex: NumberFormatException =>
        throw InitConfigValueError(
          configKey,
          "value is not formatted as a long digit and time unit (ms, s, m, h, d), example: 5 days or 5d. Leave it empty to keep forever",
          Some(ex)
        )
    }
  }

  // user clean-up
  val RUDDER_USERS_CLEAN_CRON:               Option[CronExpr] = (
    try {
      config.getString("rudder.users.cleanup.cron")
    } catch {
      // missing key, perhaps due to migration, use default
      case ex: Exception => {
        val default = "0 17 1 * * ?"
        logger.info(s"`rudder.users.cleanup.cron` property is absent, using default schedule: ${default}")
        default
      }
    }
  ).toOptCron match {
    case Left(err)  =>
      logger.error(
        s"Error when parsing cron for 'rudder.users.cleanup.cron', it will be disabled: ${err.fullMsg}"
      )
      None
    case Right(opt) => opt
  }
  val RUDDER_USERS_CLEAN_LAST_LOGIN_DISABLE: Duration         =
    parseDuration("rudder.users.cleanup.account.disableAfterLastLogin", 90.days)
  val RUDDER_USERS_CLEAN_LAST_LOGIN_DELETE:  Duration         =
    parseDuration("rudder.users.cleanup.account.deleteAfterLastLogin", 120.days)
  val RUDDER_USERS_CLEAN_DELETED_PURGE:      Duration         = parseDuration("rudder.users.cleanup.purgeDeletedAfter", 30.days)
  val RUDDER_USERS_CLEAN_SESSIONS_PURGE:     Duration         = parseDuration("rudder.users.cleanup.sessions.purgeAfter", 30.days)

  def parseDuration(propName: String, default: Duration): Duration = {
    try {
      val configValue = config.getString(propName)
      configValue.toLowerCase match {
        case "never" => Duration.Infinity
        case _       => Duration.fromScala(scala.concurrent.duration.Duration(configValue))
      }
    } catch {
      case ex: ConfigException       => // default
        default
      case ex: NumberFormatException =>
        ApplicationLogger.error(
          s"Error when reading key: '${propName}', defaulting to ${default}: ${ex.getMessage}"
        )
        default
    }
  }

}

/**
 * Static initialization of Rudder services.
 * This is not a cake-pattern, just a plain object with load of lazy vals.
 */
object RudderConfig extends Loggable {

  ApplicationLogger.info(
    s"Starting Rudder ${RudderParsedProperties.rudderFullVersion} web application [build timestamp: ${RudderParsedProperties.builtTimestamp}]"
  )

  // For compatibility. We keep properties that we accessed by other services.
  // They should be class parameters.
  def rudderFullVersion                            = RudderParsedProperties.rudderFullVersion
  def RUDDER_SERVER_HSTS                           = RudderParsedProperties.RUDDER_SERVER_HSTS
  def RUDDER_SERVER_HSTS_SUBDOMAINS                = RudderParsedProperties.RUDDER_SERVER_HSTS_SUBDOMAINS
  def AUTH_IDLE_TIMEOUT                            = RudderParsedProperties.AUTH_IDLE_TIMEOUT
  def WATCHER_ENABLE                               = RudderParsedProperties.WATCHER_ENABLE
  def RUDDER_BATCH_DYNGROUP_UPDATEINTERVAL         = RudderParsedProperties.RUDDER_BATCH_DYNGROUP_UPDATEINTERVAL
  def RUDDER_GIT_ROOT_CONFIG_REPO                  = RudderParsedProperties.RUDDER_GIT_ROOT_CONFIG_REPO
  def RUDDER_BCRYPT_COST                           = RudderParsedProperties.RUDDER_BCRYPT_COST
  def RUDDER_BATCH_TECHNIQUELIBRARY_UPDATEINTERVAL = RudderParsedProperties.RUDDER_BATCH_TECHNIQUELIBRARY_UPDATEINTERVAL

  //
  // Theses services can be called from the outer world
  // They must be typed with there abstract interface, as
  // such service must not expose implementation details
  //

  // we need that to be the first thing, and take care of Exception so that the error is
  // human understandable when the directory is not up
  val rci: RudderServiceApi = RudderConfigInit.init()

  val ApiVersions:                         List[ApiVersion]                           = rci.apiVersions
  val acceptedNodeQueryProcessor:          QueryProcessor                             = rci.acceptedNodeQueryProcessor
  val acceptedNodesDit:                    InventoryDit                               = rci.acceptedNodesDit
  val agentRegister:                       AgentRegister                              = rci.agentRegister
  val aggregateReportScheduler:            FindNewReportsExecution                    = rci.aggregateReportScheduler
  val apiAuthorizationLevelService:        DefaultApiAuthorizationLevel               = rci.apiAuthorizationLevelService
  val apiDispatcher:                       RudderEndpointDispatcher                   = rci.apiDispatcher
  val asyncComplianceService:              AsyncComplianceService                     = rci.asyncComplianceService
  val asyncDeploymentAgent:                AsyncDeploymentActor                       = rci.asyncDeploymentAgent
  val asyncWorkflowInfo:                   AsyncWorkflowInfo                          = rci.asyncWorkflowInfo
  val authenticationProviders:             AuthBackendProvidersManager                = rci.authenticationProviders
  val authorizationApiMapping:             ExtensibleAuthorizationApiMapping          = rci.authorizationApiMapping
  val automaticReportLogger:               AutomaticReportLogger                      = rci.automaticReportLogger
  val automaticReportsCleaning:            AutomaticReportsCleaning                   = rci.automaticReportsCleaning
  val campaignEventRepo:                   CampaignEventRepositoryImpl                = rci.campaignEventRepo
  val campaignSerializer:                  CampaignSerializer                         = rci.campaignSerializer
  val categoryHierarchyDisplayer:          CategoryHierarchyDisplayer                 = rci.categoryHierarchyDisplayer
  val changeRequestChangesSerialisation:   ChangeRequestChangesSerialisation          = rci.changeRequestChangesSerialisation
  val changeRequestChangesUnserialisation: ChangeRequestChangesUnserialisation        = rci.changeRequestChangesUnserialisation
  val changeRequestEventLogService:        ChangeRequestEventLogService               = rci.changeRequestEventLogService
  val checkTechniqueLibrary:               CheckTechniqueLibrary                      = rci.checkTechniqueLibrary
  val clearCacheService:                   ClearCacheService                          = rci.clearCacheService
  val cmdbQueryParser:                     CmdbQueryParser                            = rci.cmdbQueryParser
  val commitAndDeployChangeRequest:        CommitAndDeployChangeRequestService        = rci.commitAndDeployChangeRequest
  val complianceService:                   ComplianceAPIService                       = rci.complianceService
  val configService:                       ReadConfigService with UpdateConfigService = rci.configService
  val configurationRepository:             ConfigurationRepository                    = rci.configurationRepository
  val databaseManager:                     DatabaseManager                            = rci.databaseManager
  val debugScript:                         DebugInfoService                           = rci.debugScript
  val dependencyAndDeletionService:        DependencyAndDeletionService               = rci.dependencyAndDeletionService
  val deploymentService:                   PromiseGeneration_Hooks                    = rci.deploymentService
  val diffDisplayer:                       DiffDisplayer                              = rci.diffDisplayer
  val diffService:                         DiffService                                = rci.diffService
  val directiveEditorService:              DirectiveEditorService                     = rci.directiveEditorService
  val ditQueryData:                        DitQueryData                               = rci.ditQueryData
  val doobie:                              Doobie                                     = rci.doobie
  val dynGroupService:                     DynGroupService                            = rci.dynGroupService
  val eventListDisplayer:                  EventListDisplayer                         = rci.eventListDisplayer
  val eventLogApi:                         EventLogAPI                                = rci.eventLogApi
  val systemApiService:                    SystemApiService11                         = rci.systemApiService
  val eventLogDeploymentService:           EventLogDeploymentService                  = rci.eventLogDeploymentService
  val eventLogDetailsService:              EventLogDetailsService                     = rci.eventLogDetailsService
  val eventLogRepository:                  EventLogRepository                         = rci.eventLogRepository
  val findExpectedReportRepository:        FindExpectedReportRepository               = rci.findExpectedReportRepository
  val gitModificationRepository:           GitModificationRepository                  = rci.gitModificationRepository
  val gitRepo:                             GitRepositoryProvider                      = rci.gitRepo
  val gitRevisionProvider:                 GitRevisionProvider                        = rci.gitRevisionProvider
  val healthcheckNotificationService:      HealthcheckNotificationService             = rci.healthcheckNotificationService
  val historizeNodeCountBatch:             IOResult[Unit]                             = rci.historizeNodeCountBatch
  val interpolationCompiler:               InterpolatedValueCompilerImpl              = rci.interpolationCompiler
  val inventoryEventLogService:            InventoryEventLogService                   = rci.inventoryEventLogService
  val inventoryHistoryJdbcRepository:      InventoryHistoryJdbcRepository             = rci.inventoryHistoryJdbcRepository
  val inventoryWatcher:                    InventoryFileWatcher                       = rci.inventoryWatcher
  val itemArchiveManager:                  ItemArchiveManager                         = rci.itemArchiveManager
  val jsTreeUtilService:                   JsTreeUtilService                          = rci.jsTreeUtilService
  val jsonPluginDefinition:                ReadPluginPackageInfo                      = rci.jsonPluginDefinition
  val jsonReportsAnalyzer:                 JSONReportsAnalyser                        = rci.jsonReportsAnalyzer
  val linkUtil:                            LinkUtil                                   = rci.linkUtil
  val logDisplayer:                        LogDisplayer                               = rci.logDisplayer
  val mainCampaignService:                 MainCampaignService                        = rci.mainCampaignService
  val ncfTechniqueReader:                  ncf.EditorTechniqueReader                  = rci.ncfTechniqueReader
  val newNodeManager:                      NewNodeManager                             = rci.newNodeManager
  val nodeDit:                             NodeDit                                    = rci.nodeDit
  val nodeFactRepository:                  NodeFactRepository                         = rci.nodeFactRepository
  val nodeGrid:                            NodeGrid                                   = rci.nodeGrid
  val nodeInfoService:                     NodeInfoService                            = rci.nodeInfoService
  val pendingNodeCheckGroup:               CheckPendingNodeInDynGroups                = rci.pendingNodeCheckGroup
  val pendingNodesDit:                     InventoryDit                               = rci.pendingNodesDit
  val personIdentService:                  PersonIdentService                         = rci.personIdentService
  val pluginSettingsService:               PluginSettingsService                      = rci.pluginSettingsService
  val policyGenerationBootGuard:           zio.Promise[Nothing, Unit]                 = rci.policyGenerationBootGuard
  val policyServerManagementService:       PolicyServerManagementService              = rci.policyServerManagementService
  val propertyEngineService:               PropertyEngineService                      = rci.propertyEngineService
  val propertiesRepository:                PropertiesRepository                       = rci.propertiesRepository
  val propertiesService:                   NodePropertiesService                      = rci.propertiesService
  val purgeDeletedInventories:             PurgeDeletedInventories                    = rci.purgeDeletedInventories
  val purgeUnreferencedSoftwares:          PurgeUnreferencedSoftwares                 = rci.purgeUnreferencedSoftwares
  val readOnlySoftwareDAO:                 ReadOnlySoftwareDAO                        = rci.readOnlySoftwareDAO
  val recentChangesService:                NodeChangesService                         = rci.recentChangesService
  val removeNodeService:                   RemoveNodeService                          = rci.removeNodeService
  val reportDisplayer:                     ReportDisplayer                            = rci.reportDisplayer
  val reportingService:                    ReportingService                           = rci.reportingService
  val reportsRepository:                   ReportsRepository                          = rci.reportsRepository
  val restApiAccounts:                     RestApiAccounts                            = rci.restApiAccounts
  val restCompletion:                      RestCompletion                             = rci.restCompletion
  val restDataSerializer:                  RestDataSerializer                         = rci.restDataSerializer
  val restExtractorService:                RestExtractorService                       = rci.restExtractorService
  val restQuicksearch:                     RestQuicksearch                            = rci.restQuicksearch
  val roleApiMapping:                      RoleApiMapping                             = rci.roleApiMapping
  val roAgentRunsRepository:               RoReportsExecutionRepository               = rci.roAgentRunsRepository
  val roApiAccountRepository:              RoApiAccountRepository                     = rci.roApiAccountRepository
  val roDirectiveRepository:               RoDirectiveRepository                      = rci.roDirectiveRepository
  val roLDAPConnectionProvider:            LDAPConnectionProvider[RoLDAPConnection]   = rci.roLDAPConnectionProvider
  val roLDAPParameterRepository:           RoLDAPParameterRepository                  = rci.roLDAPParameterRepository
  val woLDAPParameterRepository:           WoLDAPParameterRepository                  = rci.woLDAPParameterRepository
  val roNodeGroupRepository:               RoNodeGroupRepository                      = rci.roNodeGroupRepository
  val roParameterService:                  RoParameterService                         = rci.roParameterService
  val roRuleCategoryRepository:            RoRuleCategoryRepository                   = rci.roRuleCategoryRepository
  val roRuleRepository:                    RoRuleRepository                           = rci.roRuleRepository
  val rudderApi:                           LiftHandler                                = rci.rudderApi
  val rudderDit:                           RudderDit                                  = rci.rudderDit
  val rudderUserListProvider:              FileUserDetailListProvider                 = rci.rudderUserListProvider
  val ruleApplicationStatus:               RuleApplicationStatusService               = rci.ruleApplicationStatus
  val ruleCategoryService:                 RuleCategoryService                        = rci.ruleCategoryService
  val rwLdap:                              LDAPConnectionProvider[RwLDAPConnection]   = rci.rwLdap
  val secretEventLogService:               SecretEventLogService                      = rci.secretEventLogService
  val sharedFileApi:                       SharedFilesAPI                             = rci.sharedFileApi
  val snippetExtensionRegister:            SnippetExtensionRegister                   = rci.snippetExtensionRegister
  val srvGrid:                             SrvGrid                                    = rci.srvGrid
  val stringUuidGenerator:                 StringUuidGenerator                        = rci.stringUuidGenerator
  val techniqueRepository:                 TechniqueRepository                        = rci.techniqueRepository
  val tenantService:                       TenantService                              = rci.tenantService
  val tokenGenerator:                      TokenGeneratorImpl                         = rci.tokenGenerator
  val updateDynamicGroups:                 UpdateDynamicGroups                        = rci.updateDynamicGroups
  val updateDynamicGroupsService:          DynGroupUpdaterService                     = rci.updateDynamicGroupsService
  val updateTechniqueLibrary:              UpdateTechniqueLibrary                     = rci.updateTechniqueLibrary
  val userPropertyService:                 UserPropertyService                        = rci.userPropertyService
  val userRepository:                      UserRepository                             = rci.userRepository
  val userService:                         UserService                                = rci.userService
  val woApiAccountRepository:              WoApiAccountRepository                     = rci.woApiAccountRepository
  val woDirectiveRepository:               WoDirectiveRepository                      = rci.woDirectiveRepository
  val woNodeGroupRepository:               WoNodeGroupRepository                      = rci.woNodeGroupRepository
  val woNodeRepository:                    WoNodeRepository                           = rci.woNodeRepository
  val woRuleCategoryRepository:            WoRuleCategoryRepository                   = rci.woRuleCategoryRepository
  val woRuleRepository:                    WoRuleRepository                           = rci.woRuleRepository
  val workflowEventLogService:             WorkflowEventLogService                    = rci.workflowEventLogService
  val workflowLevelService:                DefaultWorkflowLevel                       = rci.workflowLevelService

  /**
   * A method to call to force initialisation of all object and services.
   * This is a good place to check boottime things, and throws
   * "application broken - can not start" exception
   *
   * Important: if that method is not called, RudderConfig will be
   * lazy and will only be initialised on the first call to one
   * of its (public) methods.
   */
  def init(): IO[SystemError, Unit] = {

    IOResult.attempt {

      RudderParsedProperties.logRudderParsedProperties()
      ////////// bootstraps checks //////////
      // they must be out of Lift boot() because that method
      // is encapsulated in a try/catch ( see net.liftweb.http.provider.HTTPProvider.bootLift )
      rci.allBootstrapChecks.checks()

      rci.scoreService.init().runNow

      rci.scoreServiceManager.registerHandler(new SystemUpdateScoreHandler(rci.nodeFactRepository)).runNow

    }
  }

  def postPluginInitActions: Unit = {
    // todo: scheduler interval should be a property
    ZioRuntime.unsafeRun(jsonReportsAnalyzer.start(5.seconds).forkDaemon.provideLayer(ZioRuntime.layers))
    ZioRuntime.unsafeRun(MainCampaignService.start(mainCampaignService))
    ZioRuntime.unsafeRun(rci.scoreService.clean())
  }

}

/*
 * A case class holder used to transfer services from the init method in RudderConfigInit
 * to RudderConfig
 */
case class RudderServiceApi(
    roLDAPConnectionProvider:            LDAPConnectionProvider[RoLDAPConnection],
    pendingNodesDit:                     InventoryDit,
    acceptedNodesDit:                    InventoryDit,
    nodeDit:                             NodeDit,
    rudderDit:                           RudderDit,
    roRuleRepository:                    RoRuleRepository,
    woRuleRepository:                    WoRuleRepository,
    woNodeRepository:                    WoNodeRepository,
    roNodeGroupRepository:               RoNodeGroupRepository,
    woNodeGroupRepository:               WoNodeGroupRepository,
    techniqueRepository:                 TechniqueRepository,
    updateTechniqueLibrary:              UpdateTechniqueLibrary,
    roDirectiveRepository:               RoDirectiveRepository,
    woDirectiveRepository:               WoDirectiveRepository,
    readOnlySoftwareDAO:                 ReadOnlySoftwareDAO,
    eventLogRepository:                  EventLogRepository,
    eventLogDetailsService:              EventLogDetailsService,
    reportingService:                    ReportingService,
    complianceService:                   ComplianceAPIService,
    asyncComplianceService:              AsyncComplianceService,
    debugScript:                         DebugInfoService,
    cmdbQueryParser:                     CmdbQueryParser,
    inventoryHistoryJdbcRepository:      InventoryHistoryJdbcRepository,
    inventoryEventLogService:            InventoryEventLogService,
    ruleApplicationStatus:               RuleApplicationStatusService,
    propertyEngineService:               PropertyEngineService,
    newNodeManager:                      NewNodeManager,
    nodeGrid:                            NodeGrid,
    jsTreeUtilService:                   JsTreeUtilService,
    directiveEditorService:              DirectiveEditorService,
    userPropertyService:                 UserPropertyService,
    eventListDisplayer:                  EventListDisplayer,
    asyncDeploymentAgent:                AsyncDeploymentActor,
    policyServerManagementService:       PolicyServerManagementService,
    updateDynamicGroupsService:          DynGroupUpdaterService,
    updateDynamicGroups:                 UpdateDynamicGroups,
    purgeDeletedInventories:             PurgeDeletedInventories,
    purgeUnreferencedSoftwares:          PurgeUnreferencedSoftwares,
    databaseManager:                     DatabaseManager,
    automaticReportsCleaning:            AutomaticReportsCleaning,
    checkTechniqueLibrary:               CheckTechniqueLibrary,
    automaticReportLogger:               AutomaticReportLogger,
    removeNodeService:                   RemoveNodeService,
    nodeInfoService:                     NodeInfoService,
    reportDisplayer:                     ReportDisplayer,
    dependencyAndDeletionService:        DependencyAndDeletionService,
    itemArchiveManager:                  ItemArchiveManager,
    personIdentService:                  PersonIdentService,
    gitRevisionProvider:                 GitRevisionProvider,
    logDisplayer:                        LogDisplayer,
    acceptedNodeQueryProcessor:          QueryProcessor,
    categoryHierarchyDisplayer:          CategoryHierarchyDisplayer,
    dynGroupService:                     DynGroupService,
    ditQueryData:                        DitQueryData,
    reportsRepository:                   ReportsRepository,
    eventLogDeploymentService:           EventLogDeploymentService,
    srvGrid:                             SrvGrid,
    findExpectedReportRepository:        FindExpectedReportRepository,
    roApiAccountRepository:              RoApiAccountRepository,
    woApiAccountRepository:              WoApiAccountRepository,
    roAgentRunsRepository:               RoReportsExecutionRepository,
    pendingNodeCheckGroup:               CheckPendingNodeInDynGroups,
    allBootstrapChecks:                  BootstrapChecks,
    authenticationProviders:             AuthBackendProvidersManager,
    rudderUserListProvider:              FileUserDetailListProvider,
    restApiAccounts:                     RestApiAccounts,
    restQuicksearch:                     RestQuicksearch,
    restCompletion:                      RestCompletion,
    sharedFileApi:                       SharedFilesAPI,
    eventLogApi:                         EventLogAPI,
    systemApiService:                    SystemApiService11,
    stringUuidGenerator:                 StringUuidGenerator,
    inventoryWatcher:                    InventoryFileWatcher,
    configService:                       ReadConfigService with UpdateConfigService,
    historizeNodeCountBatch:             IOResult[Unit],
    policyGenerationBootGuard:           zio.Promise[Nothing, Unit],
    healthcheckNotificationService:      HealthcheckNotificationService,
    jsonPluginDefinition:                ReadPluginPackageInfo,
    pluginSettingsService:               PluginSettingsService,
    rudderApi:                           LiftHandler,
    authorizationApiMapping:             ExtensibleAuthorizationApiMapping,
    roleApiMapping:                      RoleApiMapping,
    roRuleCategoryRepository:            RoRuleCategoryRepository,
    woRuleCategoryRepository:            WoRuleCategoryRepository,
    workflowLevelService:                DefaultWorkflowLevel,
    ncfTechniqueReader:                  EditorTechniqueReader,
    recentChangesService:                NodeChangesService,
    ruleCategoryService:                 RuleCategoryService,
    restExtractorService:                RestExtractorService,
    snippetExtensionRegister:            SnippetExtensionRegister,
    clearCacheService:                   ClearCacheService,
    linkUtil:                            LinkUtil,
    userRepository:                      UserRepository,
    userService:                         UserService,
    apiVersions:                         List[ApiVersion],
    apiDispatcher:                       RudderEndpointDispatcher,
    configurationRepository:             ConfigurationRepository,
    roParameterService:                  RoParameterService,
    agentRegister:                       AgentRegister,
    asyncWorkflowInfo:                   AsyncWorkflowInfo,
    commitAndDeployChangeRequest:        CommitAndDeployChangeRequestService,
    doobie:                              Doobie,
    restDataSerializer:                  RestDataSerializer,
    workflowEventLogService:             WorkflowEventLogService,
    changeRequestEventLogService:        ChangeRequestEventLogService,
    changeRequestChangesUnserialisation: ChangeRequestChangesUnserialisation,
    diffService:                         DiffService,
    diffDisplayer:                       DiffDisplayer,
    rwLdap:                              LDAPConnectionProvider[RwLDAPConnection],
    apiAuthorizationLevelService:        DefaultApiAuthorizationLevel,
    tokenGenerator:                      TokenGeneratorImpl,
    roLDAPParameterRepository:           RoLDAPParameterRepository,
    woLDAPParameterRepository:           WoLDAPParameterRepository,
    interpolationCompiler:               InterpolatedValueCompilerImpl,
    deploymentService:                   PromiseGeneration_Hooks,
    campaignEventRepo:                   CampaignEventRepositoryImpl,
    mainCampaignService:                 MainCampaignService,
    campaignSerializer:                  CampaignSerializer,
    jsonReportsAnalyzer:                 JSONReportsAnalyser,
    aggregateReportScheduler:            FindNewReportsExecution,
    secretEventLogService:               SecretEventLogService,
    changeRequestChangesSerialisation:   ChangeRequestChangesSerialisation,
    gitRepo:                             GitRepositoryProvider,
    gitModificationRepository:           GitModificationRepository,
    inventorySaver:                      NodeFactInventorySaver,
    inventoryDitService:                 InventoryDitService,
    nodeFactRepository:                  NodeFactRepository,
    scoreServiceManager:                 ScoreServiceManager,
    scoreService:                        ScoreService,
    tenantService:                       TenantService,
    computeNodeStatusReportService:      ComputeNodeStatusReportService & HasNodeStatusReportUpdateHook,
    scoreRepository:                     ScoreRepository,
    propertiesRepository:                PropertiesRepository,
    propertiesService:                   NodePropertiesService
)

/*
 * This object is in charge of class instantiation in a method to avoid dead lock.
 * See: https://issues.rudder.io/issues/22645
 */
object RudderConfigInit {
  import RudderParsedProperties.*

  /**
   * Catch all exception during initialization that would prevent initialization.
   * All exception are catched and will stop the application on boot.
   *
   * Throwing this is more transparent, otherwise the raw error could be unclear
   */
  sealed abstract class InitError(val msg: String, val cause: Option[Throwable])
      extends Throwable(msg, cause.orNull, false, false)

  final case class InitConfigValueError(configKey: String, errMsg: String, override val cause: Option[Throwable])
      extends InitError(
        s"Config value error for '$configKey': $errMsg",
        cause
      )

  def init(): RudderServiceApi = {

    // test connection is up and try to make an human understandable error message.
    ApplicationLogger.debug(s"Test if LDAP connection is active")

    lazy val writeAllAgentSpecificFiles = new WriteAllAgentSpecificFiles(agentRegister)

    // all cache that need to be cleared are stored here
    lazy val clearableCache: Seq[CachedRepository] = Seq(
      cachedAgentRunRepository,
      recentChangesService
    )

    lazy val pluginSettingsService = new FilePluginSettingsService(
      root / "opt" / "rudder" / "etc" / "rudder-pkg" / "rudder-pkg.conf",
      configService.rudder_setup_done().chainError("Could not get 'setup done' property"),
      (done: Boolean) => configService.set_rudder_setup_done(value = done).chainError("Could not get 'setup done' property")
    )

    /////////////////////////////////////////////////
    ////////// pluggable service providers //////////
    /////////////////////////////////////////////////

    /*
     * Pluggable service:
     * - Rudder Agent (agent type, agent os)
     * - API ACL
     * - Change Validation workflow
     * - User authentication backends
     * - User authorization capabilities
     */
    // Pluggable agent register
    lazy val agentRegister = new AgentRegister()

    // Plugin input interface to
    lazy val apiAuthorizationLevelService = new DefaultApiAuthorizationLevel(LiftApiProcessingLogger)

    // Plugin input interface for alternative workflow
    lazy val workflowLevelService = new DefaultWorkflowLevel(
      new NoWorkflowServiceImpl(
        commitAndDeployChangeRequest
      )
    )

    // Plugin input interface for alternative authentication providers
    lazy val authenticationProviders = new AuthBackendProvidersManager()

    // Plugin input interface for Authorization for API
    lazy val authorizationApiMapping = new ExtensibleAuthorizationApiMapping(AuthorizationApiMapping.Core :: Nil)

    ////////// end pluggable service providers //////////

    lazy val roleApiMapping = new RoleApiMapping(authorizationApiMapping)

    lazy val passwordEncoderDispatcher = new PasswordEncoderDispatcher(RUDDER_BCRYPT_COST)

    // rudder user list
    lazy val rudderUserListProvider: FileUserDetailListProvider = {
      UserFileProcessing.getUserResourceFile().either.runNow match {
        case Right(resource) =>
          new FileUserDetailListProvider(roleApiMapping, resource, passwordEncoderDispatcher)
        case Left(err)       =>
          ApplicationLogger.error(err.fullMsg)
          // make the application not available
          throw new jakarta.servlet.UnavailableException(s"Error when trying to parse Rudder users file, aborting.")
      }
    }

    lazy val roRuleCategoryRepository: RoRuleCategoryRepository = roLDAPRuleCategoryRepository
    lazy val ruleCategoryService:      RuleCategoryService      = new RuleCategoryService()
    lazy val woRuleCategoryRepository: WoRuleCategoryRepository = woLDAPRuleCategoryRepository

    lazy val changeRequestEventLogService: ChangeRequestEventLogService = new ChangeRequestEventLogServiceImpl(eventLogRepository)
    lazy val secretEventLogService:        SecretEventLogService        = new SecretEventLogServiceImpl(eventLogRepository)

    lazy val xmlSerializer = XmlSerializerImpl(
      ruleSerialisation,
      directiveSerialisation,
      nodeGroupSerialisation,
      globalParameterSerialisation,
      ruleCategorySerialisation
    )

    lazy val xmlUnserializer         = XmlUnserializerImpl(
      ruleUnserialisation,
      directiveUnserialisation,
      nodeGroupUnserialisation,
      globalParameterUnserialisation,
      ruleCategoryUnserialisation
    )
    lazy val workflowEventLogService = new WorkflowEventLogServiceImpl(eventLogRepository, uuidGen)
    lazy val diffService: DiffService = new DiffServiceImpl()
    lazy val diffDisplayer = new DiffDisplayer(linkUtil)
    lazy val commitAndDeployChangeRequest: CommitAndDeployChangeRequestService = {
      new CommitAndDeployChangeRequestServiceImpl(
        uuidGen,
        roDirectiveRepository,
        woDirectiveRepository,
        roNodeGroupRepository,
        woNodeGroupRepository,
        roRuleRepository,
        woRuleRepository,
        roLDAPParameterRepository,
        woLDAPParameterRepository,
        asyncDeploymentAgent,
        dependencyAndDeletionService,
        configService.rudder_workflow_enabled _,
        xmlSerializer,
        xmlUnserializer,
        sectionSpecParser,
        dynGroupUpdaterService
      )
    }

    lazy val roParameterService: RoParameterService = roParameterServiceImpl

    //////////////////////////////////////////////////////////////////////////////////////////
    ///////////////////////////////////////// REST ///////////////////////////////////////////
    //////////////////////////////////////////////////////////////////////////////////////////

    lazy val restExtractorService = {
      RestExtractorService(
        roRuleRepository,
        roDirectiveRepository,
        roNodeGroupRepository,
        techniqueRepository,
        queryParser,
        userPropertyService,
        workflowLevelService,
        stringUuidGenerator,
        typeParameterService
      )
    }

    lazy val zioJsonExtractor = new ZioJsonExtractor(queryParser)

    lazy val tokenGenerator = new TokenGeneratorImpl(32)

    implicit lazy val userService = new UserService {
      def getCurrentUser: AuthenticatedUser = CurrentUser
    }

    lazy val userRepository:   UserRepository = new JdbcUserRepository(doobie)
    // batch for cleaning users
    lazy val userCleanupBatch: CleanupUsers   = new CleanupUsers(
      userRepository,
      IOResult.attempt(rudderUserListProvider.authConfig.users.filter(!_._2.isAdmin).keys.toList),
      RUDDER_USERS_CLEAN_CRON,
      RUDDER_USERS_CLEAN_LAST_LOGIN_DISABLE,
      RUDDER_USERS_CLEAN_LAST_LOGIN_DELETE,
      RUDDER_USERS_CLEAN_DELETED_PURGE,
      RUDDER_USERS_CLEAN_SESSIONS_PURGE,
      List(DefaultAuthBackendProvider.FILE, DefaultAuthBackendProvider.ROOT_ADMIN)
    )

    lazy val ncfTechniqueReader = new EditorTechniqueReaderImpl(
      stringUuidGenerator,
      personIdentService,
      gitConfigRepo,
      prettyPrinter,
      gitModificationRepository,
      RUDDER_CHARSET.name,
      RUDDER_GROUP_OWNER_CONFIG_REPO,
      yamlTechniqueSerializer,
      typeParameterService,
      RUDDERC_CMD,
      GENERIC_METHODS_SYSTEM_LIB,
      GENERIC_METHODS_LOCAL_LIB
    )

    lazy val techniqueSerializer = new TechniqueSerializer(typeParameterService)

    lazy val yamlTechniqueSerializer = new YamlTechniqueSerializer(resourceFileService)

    lazy val linkUtil           = new LinkUtil(roRuleRepository, roNodeGroupRepository, roDirectiveRepository, nodeFactInfoService)
    // REST API
    lazy val restApiAccounts    = new RestApiAccounts(
      roApiAccountRepository,
      woApiAccountRepository,
      restExtractorService,
      tokenGenerator,
      uuidGen,
      userService,
      apiAuthorizationLevelService,
      tenantService
    )
    lazy val restDataSerializer = RestDataSerializerImpl(techniqueRepository, diffService)

    lazy val restQuicksearch = new RestQuicksearch(
      new FullQuickSearchService()(
        roLDAPConnectionProvider,
        nodeDit,
        acceptedNodesDit,
        rudderDit,
        roDirectiveRepository,
        nodeFactRepository,
        ncfTechniqueReader
      ),
      userService,
      linkUtil
    )
    lazy val restCompletion  = new RestCompletion(new RestCompletionService(roDirectiveRepository, roRuleRepository))

    lazy val ruleApiService2 = {
      new RuleApiService2(
        roRuleRepository,
        woRuleRepository,
        uuidGen,
        asyncDeploymentAgent,
        workflowLevelService,
        restExtractorService,
        restDataSerializer
      )
    }

    lazy val ruleApiService6  = {
      new RuleApiService6(
        roRuleCategoryRepository,
        roRuleRepository,
        woRuleCategoryRepository,
        restDataSerializer
      )
    }
    lazy val ruleApiService13 = {
      new RuleApiService14(
        roRuleRepository,
        woRuleRepository,
        configurationRepository,
        uuidGen,
        asyncDeploymentAgent,
        workflowLevelService,
        roRuleCategoryRepository,
        woRuleCategoryRepository,
        roDirectiveRepository,
        roNodeGroupRepository,
        nodeFactRepository,
        configService.rudder_global_policy_mode _,
        ruleApplicationStatus
      )
    }

    lazy val directiveApiService2 = {
      new DirectiveApiService2(
        roDirectiveRepository,
        woDirectiveRepository,
        uuidGen,
        asyncDeploymentAgent,
        workflowLevelService,
        restExtractorService,
        directiveEditorService,
        restDataSerializer,
        techniqueRepositoryImpl
      )
    }

    lazy val directiveApiService14 = {
      new DirectiveApiService14(
        roDirectiveRepository,
        configurationRepository,
        woDirectiveRepository,
        uuidGen,
        asyncDeploymentAgent,
        workflowLevelService,
        directiveEditorService,
        restDataSerializer,
        techniqueRepositoryImpl
      )
    }

    lazy val techniqueApiService6 = {
      new TechniqueAPIService6(
        roDirectiveRepository,
        restDataSerializer
      )
    }

    lazy val techniqueApiService14 = {
      new TechniqueAPIService14(
        roDirectiveRepository,
        gitParseTechniqueLibrary,
        ncfTechniqueReader,
        techniqueSerializer,
        restDataSerializer,
        techniqueCompiler
      )
    }

    lazy val groupApiService2 = {
      new GroupApiService2(
        roNodeGroupRepository,
        woNodeGroupRepository,
        uuidGen,
        asyncDeploymentAgent,
        workflowLevelService,
        restExtractorService,
        queryProcessor,
        restDataSerializer
      )
    }

    lazy val groupApiService6 = {
      new GroupApiService6(
        roNodeGroupRepository,
        woNodeGroupRepository,
        restDataSerializer
      )
    }

    lazy val groupApiService14 = {
      new GroupApiService14(
        nodeFactRepository,
        roNodeGroupRepository,
        woNodeGroupRepository,
        propertiesRepository,
        propertiesService,
        uuidGen,
        asyncDeploymentAgent,
        workflowLevelService,
        queryParser,
        queryProcessor,
        restDataSerializer
      )
    }

    lazy val nodeApiService = new NodeApiService(
      rwLdap,
      nodeFactRepository,
      propertiesRepository,
      roAgentRunsRepository,
      ldapEntityMapper,
      stringUuidGenerator,
      nodeDit,
      pendingNodesDit,
      acceptedNodesDit,
      newNodeManagerImpl,
      removeNodeServiceImpl,
      restExtractorService,
      reportingService,
      queryProcessor,
      inventoryQueryChecker,
      () => configService.rudder_global_policy_mode().toBox,
      RUDDER_RELAY_API,
      scoreService
    )

    lazy val parameterApiService2  = {
      new ParameterApiService2(
        roLDAPParameterRepository,
        woLDAPParameterRepository,
        uuidGen,
        workflowLevelService,
        restExtractorService,
        restDataSerializer
      )
    }
    lazy val parameterApiService14 = {
      new ParameterApiService14(
        roLDAPParameterRepository,
        woLDAPParameterRepository,
        uuidGen,
        workflowLevelService
      )
    }

    // System API

    lazy val clearCacheService = new ClearCacheServiceImpl(
      nodeConfigurationHashRepo,
      asyncDeploymentAgent,
      eventLogRepository,
      uuidGen,
      clearableCache
    )

    lazy val hookApiService = new HookApiService(HOOKS_D, HOOKS_IGNORE_SUFFIXES)

    lazy val systemApiService11 = new SystemApiService11(
      updateTechniqueLibrary,
      debugScript,
      clearCacheService,
      asyncDeploymentAgent,
      uuidGen,
      updateDynamicGroups,
      itemArchiveManager,
      personIdentService,
      gitConfigRepo
    )

    lazy val systemApiService13 = new SystemApiService13(
      healthcheckService,
      healthcheckNotificationService,
      restDataSerializer,
      deprecated.softwareService
    )

    lazy val ruleInternalApiService =
      new RuleInternalApiService(roRuleRepository, roNodeGroupRepository, roRuleCategoryRepository, nodeFactRepository)

    lazy val groupInternalApiService = new GroupInternalApiService(roNodeGroupRepository)

    lazy val complianceAPIService = new ComplianceAPIService(
      roRuleRepository,
      nodeFactRepository,
      roNodeGroupRepository,
      reportingService,
      roDirectiveRepository,
      globalComplianceModeService.getGlobalComplianceMode,
      configService.rudder_global_policy_mode()
    )

    lazy val techniqueArchiver = new TechniqueArchiverImpl(
      gitConfigRepo,
      prettyPrinter,
      gitModificationRepository,
      personIdentService,
      techniqueParser,
      techniqueCompiler,
      RUDDER_GROUP_OWNER_CONFIG_REPO
    )
    lazy val techniqueCompiler: TechniqueCompiler = new RuddercTechniqueCompiler(
      new RuddercServiceImpl(RUDDERC_CMD, 5.seconds),
      _.path,
      RUDDER_GIT_ROOT_CONFIG_REPO
    )

    lazy val techniqueCompilationStatusService: ReadEditorTechniqueCompilationResult = new TechniqueCompilationStatusService(
      ncfTechniqueReader,
      techniqueCompiler
    )

    lazy val techniqueCompilationCache: TechniqueCompilationStatusSyncService =
      TechniqueCompilationErrorsActorSync.make(asyncDeploymentAgent, techniqueCompilationStatusService).runNow

    lazy val ncfTechniqueWriter: TechniqueWriter = new TechniqueWriterImpl(
      techniqueArchiver,
      updateTechniqueLibrary,
      new DeleteEditorTechniqueImpl(
        techniqueArchiver,
        updateTechniqueLibrary,
        roDirectiveRepository,
        woDirectiveRepository,
        techniqueRepository,
        workflowLevelService,
        RUDDER_GIT_ROOT_CONFIG_REPO
      ),
      techniqueCompiler,
      techniqueCompilationCache,
      RUDDER_GIT_ROOT_CONFIG_REPO
    )

    lazy val pipelinedInventoryParser: InventoryParser = {
      val fusionReportParser = {
        new FusionInventoryParser(
          uuidGen,
          rootParsingExtensions = Nil,
          contentParsingExtensions = Nil,
          ignoreProcesses = INVENTORIES_IGNORE_PROCESSES
        )
      }

      new DefaultInventoryParser(
        fusionReportParser,
        Seq(
          new PreInventoryParserCheckConsistency
        )
      )
    }

    lazy val gitFactRepoProvider = GitRepositoryProviderImpl
      .make(RUDDER_GIT_ROOT_FACT_REPO)
      .runOrDie(err => new RuntimeException(s"Error when initializing git configuration repository: " + err.fullMsg))
    lazy val gitFactRepoGC       = new GitGC(gitFactRepoProvider, RUDDER_GIT_GC)
    gitFactRepoGC.start()
    lazy val gitFactStorage      = if (RUDDER_GIT_FACT_WRITE_NODES) {
      val r = new GitNodeFactStorageImpl(gitFactRepoProvider, Some(RUDDER_GROUP_OWNER_CONFIG_REPO), RUDDER_GIT_FACT_COMMIT_NODES)
      r.checkInit().runOrDie(err => new RuntimeException(s"Error when checking fact repository init: " + err.fullMsg))
      r
    } else NoopFactStorage

    // TODO WARNING POC: this can't work on a machine with lots of node
    lazy val ldapNodeFactStorage = new LdapNodeFactStorage(
      rwLdap,
      nodeDit,
      inventoryDitService,
      ldapEntityMapper,
      inventoryMapper,
      nodeReadWriteMutex,
      deprecated.ldapFullInventoryRepository,
      deprecated.softwareInventoryDAO,
      deprecated.ldapSoftwareSave,
      uuidGen
    )

    lazy val getNodeBySoftwareName = new SoftDaoGetNodesBySoftwareName(deprecated.softwareInventoryDAO)

    lazy val tenantService = DefaultTenantService.make(Nil).runNow

    lazy val nodeFactRepository = {

      val callbacks = Chunk[NodeFactChangeEventCallback](
        new AppLogNodeFactChangeEventCallback(),
        new EventLogsNodeFactChangeEventCallback(eventLogRepository),
        new HistorizeNodeState(
          inventoryHistoryJdbcRepository,
          ldapNodeFactStorage,
          gitFactStorage,
          (KEEP_DELETED_NODE_FACT_DURATION.getSeconds == 0)
        )
      )

      val repo = CoreNodeFactRepository.make(ldapNodeFactStorage, getNodeBySoftwareName, tenantService, callbacks).runNow
      repo
    }

    lazy val propertiesRepository: PropertiesRepository = InMemoryPropertiesRepository.make(nodeFactRepository).runNow

    lazy val propertiesService: NodePropertiesService =
      new NodePropertiesServiceImpl(roLDAPParameterRepository, roNodeGroupRepository, nodeFactRepository, propertiesRepository)

    lazy val propertiesSyncService: NodePropertiesSyncService =
      new NodePropertiesSyncServiceImpl(propertiesService, propertiesRepository, asyncDeploymentAgent)

    lazy val inventorySaver = new NodeFactInventorySaver(
      nodeFactRepository,
      (
        CheckOsType
        // removed: noe and machine go together, and we have UUIDs for nodes
        // :: automaticMerger
        // :: CheckMachineName
        :: new LastInventoryDate()
        :: AddIpValues
        // removed: we only store the files, not LDIF of changes
        // :: new LogInventoryPreCommit(inventoryMapper, ldifInventoryLogger)
        :: Nil
      ),
      (
        // removed: nodes are fully deleted now
//      new PendingNodeIfNodeWasRemoved(fullInventoryRepository)
        // already commited in fact repos
//      new FactRepositoryPostCommit[Unit](factRepo, nodeFactInfoService)
        // deprecated: we use fact repo now
//      :: new PostCommitLogger(ldifInventoryLogger)
        new TriggerInventoryScorePostCommit[Unit](scoreServiceManager) ::
        new PostCommitInventoryHooks[Unit](HOOKS_D, HOOKS_IGNORE_SUFFIXES, nodeFactRepository)
        // removed: this is done as a callback of CoreNodeFactRepos
        // :: new TriggerPolicyGenerationPostCommit[Unit](asyncDeploymentAgent, uuidGen)
        :: Nil
      )
    )

    lazy val inventoryProcessorInternal = {
      val checkLdapAlive: () => IOResult[Unit] = { () =>
        for {
          con <- rwLdap
          res <- con.get(pendingNodesDit.NODES.dn, "1.1")
        } yield {
          ()
        }
      }
      val maxParallel = {
        try {
          val user = if (MAX_PARSE_PARALLEL.endsWith("x")) {
            val xx = MAX_PARSE_PARALLEL.substring(0, MAX_PARSE_PARALLEL.size - 1)
            java.lang.Double.parseDouble(xx) * java.lang.Runtime.getRuntime.availableProcessors()
          } else {
            java.lang.Double.parseDouble(MAX_PARSE_PARALLEL)
          }
          Math.max(1, user).toLong
        } catch {
          case ex: Exception =>
            // logs are not available here
            println(
              s"ERROR Error when parsing configuration properties for the parallelization of inventory processing. " +
              s"Expecting a positive integer or number of time the available processors. Default to '0.5x': " +
              s"inventory.parse.parallelization=${MAX_PARSE_PARALLEL}"
            )
            Math.max(1, Math.ceil(java.lang.Runtime.getRuntime.availableProcessors().toDouble / 2).toLong)
        }
      }
      new InventoryProcessor(
        pipelinedInventoryParser,
        inventorySaver,
        maxParallel,
        // it's always rudder doing these checking queries
        new InventoryDigestServiceV1((id: NodeId) =>
          nodeFactRepository.get(id)(QueryContext.systemQC, SelectNodeStatus.Accepted)
        ),
        checkLdapAlive
      )
    }

    lazy val inventoryProcessor = {
      val mover = new InventoryMover(
        INVENTORY_DIR_RECEIVED,
        INVENTORY_DIR_FAILED,
        new InventoryFailedHook(
          HOOKS_D,
          HOOKS_IGNORE_SUFFIXES
        )
      )
      new DefaultProcessInventoryService(inventoryProcessorInternal, mover)
    }

    lazy val inventoryWatcher = {
      val fileProcessor = new ProcessFile(inventoryProcessor, INVENTORY_DIR_INCOMING)

      new InventoryFileWatcher(
        fileProcessor,
        INVENTORY_DIR_INCOMING,
        INVENTORY_DIR_UPDATE,
        WATCHER_DELETE_OLD_INVENTORIES_AGE,
        WATCHER_GARBAGE_OLD_INVENTORIES_PERIOD
      )
    }

    lazy val cleanOldInventoryBatch = {
      new PurgeOldInventoryData(
        RUDDER_INVENTORIES_CLEAN_CRON,
        RUDDER_INVENTORIES_CLEAN_AGE,
        List(better.files.File(INVENTORY_DIR_FAILED), better.files.File(INVENTORY_DIR_RECEIVED)),
        inventoryHistoryJdbcRepository,
        KEEP_ACCEPTATION_NODE_FACT_DURATION,
        KEEP_DELETED_NODE_FACT_DURATION
      )
    }

    lazy val archiveApi = {
      val archiveBuilderService = {
        new ZipArchiveBuilderService(
          new FileArchiveNameService(),
          configurationRepository,
          gitParseTechniqueLibrary,
          roLdapNodeGroupRepository
        )
      }
      // fixe archive name to make it simple to test
      val rootDirName           = "archive".succeed
      new com.normation.rudder.rest.lift.ArchiveApi(
        archiveBuilderService,
        rootDirName,
        new ZipArchiveReaderImpl(queryParser, techniqueParser),
        new SaveArchiveServicebyRepo(
          techniqueArchiver,
          techniqueReader,
          roDirectiveRepository,
          woDirectiveRepository,
          roNodeGroupRepository,
          woNodeGroupRepository,
          roRuleRepository,
          woRuleRepository,
          updateTechniqueLibrary,
          asyncDeploymentAgent,
          stringUuidGenerator
        ),
        new CheckArchiveServiceImpl(techniqueRepository)
      )
    }

    /*
     * API versions are incremented each time incompatible changes are made (like adding or deleting endpoints - modification
     * of an existing endpoint, if done in a purely compatible way, don't change api version).
     * It may happen that some rudder branches don't have a version bump, and other have several (in case of
     * horrible breaking bugs). We avoid the case where a previous release need a version bump.
     * For ex:
     * - 5.0: 14
     * - 5.1: 14 (no change)
     * - 5.2[.0~.4]: 15
     * - 5.2.5: 16
     */
    lazy val ApiVersions: List[ApiVersion] = {
      ApiVersion(14, deprecated = true) ::  // rudder 7.0
      ApiVersion(15, deprecated = true) ::  // rudder 7.1 - system update on node details
      ApiVersion(16, deprecated = true) ::  // rudder 7.2 - create node api, import/export archive, hooks & campaigns internal API
      ApiVersion(17, deprecated = true) ::  // rudder 7.3 - directive compliance, campaign API is public
      ApiVersion(18, deprecated = false) :: // rudder 8.0 - allowed network
      ApiVersion(19, deprecated = false) :: // rudder 8.1 - (score), tenants
      ApiVersion(20, deprecated = false) :: // rudder 8.2 - zio-json
      Nil
    }

    lazy val jsonPluginDefinition = new ReadPluginPackageInfo("/var/rudder/packages/index.json")

    lazy val resourceFileService = new GitResourceFileService(gitConfigRepo)
    lazy val apiDispatcher       = new RudderEndpointDispatcher(LiftApiProcessingLogger)
    lazy val rudderApi           = {
      import com.normation.rudder.rest.lift.*

      val nodeInheritedProperties  = new NodeApiInheritedProperties(propertiesRepository)
      val groupInheritedProperties = new GroupApiInheritedProperties(propertiesRepository)

      val campaignApi = new lift.CampaignApi(
        campaignRepo,
        campaignSerializer,
        campaignEventRepo,
        mainCampaignService,
        restExtractorService,
        stringUuidGenerator
      )
      val modules     = List(
        new ComplianceApi(restExtractorService, complianceAPIService, roDirectiveRepository),
        new GroupsApi(
          roLdapNodeGroupRepository,
          propertiesService,
          restExtractorService,
          zioJsonExtractor,
          stringUuidGenerator,
          groupApiService2,
          groupApiService6,
          groupApiService14,
          groupInheritedProperties
        ),
        new DirectiveApi(
          roDirectiveRepository,
          restExtractorService,
          zioJsonExtractor,
          stringUuidGenerator,
          directiveApiService2,
          directiveApiService14
        ),
        new NodeApi(
          zioJsonExtractor,
          propertiesService,
          restDataSerializer,
          nodeApiService,
          userPropertyService,
          nodeInheritedProperties,
          uuidGen,
          DeleteMode.Erase // only supported mode for Rudder 8.0
        ),
        new ParameterApi(restExtractorService, zioJsonExtractor, parameterApiService2, parameterApiService14),
        new SettingsApi(
          restExtractorService,
          configService,
          asyncDeploymentAgent,
          stringUuidGenerator,
          policyServerManagementService,
          nodeFactInfoService
        ),
        new TechniqueApi(
          restExtractorService,
          techniqueApiService6,
          techniqueApiService14,
          ncfTechniqueWriter,
          ncfTechniqueReader,
          techniqueRepository,
          techniqueSerializer,
          stringUuidGenerator,
          resourceFileService,
          RUDDER_GIT_ROOT_CONFIG_REPO
        ),
        new RuleApi(
          restExtractorService,
          zioJsonExtractor,
          ruleApiService2,
          ruleApiService6,
          ruleApiService13,
          stringUuidGenerator
        ),
        new SystemApi(
          restExtractorService,
          systemApiService11,
          systemApiService13,
          rudderMajorVersion,
          rudderFullVersion,
          builtTimestamp
        ),
        new UserManagementApiImpl(
          userRepository,
          rudderUserListProvider,
          new UserManagementService(
            userRepository,
            rudderUserListProvider,
            passwordEncoderDispatcher,
            UserFileProcessing.getUserResourceFile()
          ),
          roleApiMapping,
          tenantService,
          () => authenticationProviders.getProviderProperties().view.mapValues(_.providerRoleExtension).toMap,
          () => authenticationProviders.getConfiguredProviders().map(_.name).toSet
        ),
        new InventoryApi(restExtractorService, inventoryWatcher, better.files.File(INVENTORY_DIR_INCOMING)),
        new PluginApi(restExtractorService, pluginSettingsService, PluginsInfo.pluginInfos.succeed),
        new RecentChangesAPI(recentChangesService, restExtractorService),
        new RulesInternalApi(ruleInternalApiService, ruleApiService13),
        new GroupsInternalApi(groupInternalApiService),
        campaignApi,
        new HookApi(hookApiService),
        archiveApi,
        new ScoreApiImpl(restExtractorService, scoreService)
        // info api must be resolved latter, because else it misses plugin apis !
      )

      val api = new LiftHandler(
        apiDispatcher,
        ApiVersions,
        new AclApiAuthorization(LiftApiProcessingLogger, userService, () => apiAuthorizationLevelService.aclEnabled),
        None
      )
      modules.foreach(module => api.addModules(module.getLiftEndpoints()))
      api
    }

    // Internal APIs
    lazy val sharedFileApi     =
      new SharedFilesAPI(restExtractorService, userService, RUDDER_DIR_SHARED_FILES_FOLDER, RUDDER_GIT_ROOT_CONFIG_REPO)
    lazy val eventLogApi       = new EventLogAPI(eventLogRepository, restExtractorService, eventLogDetailsGenerator, personIdentService)
    lazy val asyncWorkflowInfo = new AsyncWorkflowInfo
    lazy val configService: ReadConfigService with UpdateConfigService = {
      new GenericConfigService(
        RudderProperties.config,
        new LdapConfigRepository(rudderDit, rwLdap, ldapEntityMapper, eventLogRepository, stringUuidGenerator),
        asyncWorkflowInfo,
        workflowLevelService
      )
    }

    lazy val recentChangesService = new CachedNodeChangesServiceImpl(
      new NodeChangesServiceImpl(reportsRepository),
      () => configService.rudder_compute_changes().toBox
    )

    //////////////////////////////////////////////////////////////////////////////////////////
    //////////////////////////////////////////////////////////////////////////////////////////

    //
    // Concrete implementation.
    // They are private to that object, and they can refer to other
    // private implementation as long as they conform to interface.
    //

    lazy val gitParseTechniqueLibrary = new GitParseTechniqueLibrary(
      techniqueParser,
      gitConfigRepo,
      gitRevisionProvider,
      "techniques",
      "metadata.xml"
    )
    lazy val configurationRepository  = new ConfigurationRepositoryImpl(
      roLdapDirectiveRepository,
      techniqueRepository,
      roLdapRuleRepository,
      roNodeGroupRepository,
      parseActiveTechniqueLibrary,
      gitParseTechniqueLibrary,
      parseRules,
      parseGroupLibrary
    )

    /////////////////////////////////////////////////////////////////////
    //// everything was private
    ////////////////////////////////////////////////////////////////////

    lazy val roLDAPApiAccountRepository = new RoLDAPApiAccountRepository(
      rudderDitImpl,
      roLdap,
      ldapEntityMapper,
      tokenGenerator,
      ApiAuthorization.allAuthz.acl // for system token
    )
    lazy val roApiAccountRepository: RoApiAccountRepository = roLDAPApiAccountRepository

    lazy val woLDAPApiAccountRepository = new WoLDAPApiAccountRepository(
      rudderDitImpl,
      rwLdap,
      ldapEntityMapper,
      ldapDiffMapper,
      logRepository,
      personIdentServiceImpl
    )
    lazy val woApiAccountRepository: WoApiAccountRepository = woLDAPApiAccountRepository

    lazy val ruleApplicationStatusImpl: RuleApplicationStatusService = new RuleApplicationStatusServiceImpl()
    lazy val ruleApplicationStatus = ruleApplicationStatusImpl
    lazy val propertyEngineServiceImpl: PropertyEngineService = new PropertyEngineServiceImpl(
      List.empty
    )
    lazy val propertyEngineService = propertyEngineServiceImpl

    def DN(rdn: String, parent: DN) = new DN(new RDN(rdn), parent)
    lazy val LDAP_BASEDN                      = new DN("cn=rudder-configuration")
    lazy val LDAP_INVENTORIES_BASEDN          = DN("ou=Inventories", LDAP_BASEDN)
    lazy val LDAP_INVENTORIES_SOFTWARE_BASEDN = LDAP_INVENTORIES_BASEDN

    lazy val acceptedNodesDitImpl: InventoryDit = new InventoryDit(
      DN("ou=Accepted Inventories", LDAP_INVENTORIES_BASEDN),
      LDAP_INVENTORIES_SOFTWARE_BASEDN,
      "Accepted inventories"
    )
    lazy val acceptedNodesDit = acceptedNodesDitImpl
    lazy val pendingNodesDitImpl: InventoryDit = new InventoryDit(
      DN("ou=Pending Inventories", LDAP_INVENTORIES_BASEDN),
      LDAP_INVENTORIES_SOFTWARE_BASEDN,
      "Pending inventories"
    )
    lazy val pendingNodesDit     = pendingNodesDitImpl
    lazy val removedNodesDitImpl =
      new InventoryDit(DN("ou=Removed Inventories", LDAP_INVENTORIES_BASEDN), LDAP_INVENTORIES_SOFTWARE_BASEDN, "Removed Servers")
    lazy val rudderDitImpl: RudderDit = new RudderDit(DN("ou=Rudder", LDAP_BASEDN))
    lazy val rudderDit = rudderDitImpl
    lazy val nodeDitImpl: NodeDit = new NodeDit(LDAP_BASEDN)
    lazy val nodeDit = nodeDitImpl
    lazy val inventoryDitService: InventoryDitService =
      new InventoryDitServiceImpl(pendingNodesDitImpl, acceptedNodesDitImpl, removedNodesDitImpl)
    lazy val stringUuidGenerator: StringUuidGenerator = new StringUuidGeneratorImpl
    lazy val uuidGen                   = stringUuidGenerator
    lazy val systemVariableSpecService = new SystemVariableSpecServiceImpl()
    lazy val ldapEntityMapper: LDAPEntityMapper =
      new LDAPEntityMapper(rudderDitImpl, nodeDitImpl, acceptedNodesDitImpl, queryParser, inventoryMapper)

    ///// items serializer - service that transforms items to XML /////
    lazy val ruleSerialisation:                    RuleSerialisation                    = new RuleSerialisationImpl(
      Constants.XML_CURRENT_FILE_FORMAT.toString
    )
    lazy val ruleCategorySerialisation:            RuleCategorySerialisation            = new RuleCategorySerialisationImpl(
      Constants.XML_CURRENT_FILE_FORMAT.toString
    )
    lazy val rootSectionSerialisation:             SectionSpecWriter                    = new SectionSpecWriterImpl()
    lazy val activeTechniqueCategorySerialisation: ActiveTechniqueCategorySerialisation =
      new ActiveTechniqueCategorySerialisationImpl(Constants.XML_CURRENT_FILE_FORMAT.toString)
    lazy val activeTechniqueSerialisation:         ActiveTechniqueSerialisation         =
      new ActiveTechniqueSerialisationImpl(Constants.XML_CURRENT_FILE_FORMAT.toString)
    lazy val directiveSerialisation:               DirectiveSerialisation               =
      new DirectiveSerialisationImpl(Constants.XML_CURRENT_FILE_FORMAT.toString)
    lazy val nodeGroupCategorySerialisation:       NodeGroupCategorySerialisation       =
      new NodeGroupCategorySerialisationImpl(Constants.XML_CURRENT_FILE_FORMAT.toString)
    lazy val nodeGroupSerialisation:               NodeGroupSerialisation               =
      new NodeGroupSerialisationImpl(Constants.XML_CURRENT_FILE_FORMAT.toString)
    lazy val deploymentStatusSerialisation:        DeploymentStatusSerialisation        =
      new DeploymentStatusSerialisationImpl(Constants.XML_CURRENT_FILE_FORMAT.toString)
    lazy val globalParameterSerialisation:         GlobalParameterSerialisation         =
      new GlobalParameterSerialisationImpl(Constants.XML_CURRENT_FILE_FORMAT.toString)
    lazy val apiAccountSerialisation:              APIAccountSerialisation              =
      new APIAccountSerialisationImpl(Constants.XML_CURRENT_FILE_FORMAT.toString)
    lazy val propertySerialization:                GlobalPropertySerialisation          =
      new GlobalPropertySerialisationImpl(Constants.XML_CURRENT_FILE_FORMAT.toString)
    lazy val changeRequestChangesSerialisation:    ChangeRequestChangesSerialisation    = {
      new ChangeRequestChangesSerialisationImpl(
        Constants.XML_CURRENT_FILE_FORMAT.toString,
        nodeGroupSerialisation,
        directiveSerialisation,
        ruleSerialisation,
        globalParameterSerialisation,
        techniqueRepositoryImpl,
        rootSectionSerialisation
      )
    }

    lazy val eventLogFactory = new EventLogFactoryImpl(
      ruleSerialisation,
      directiveSerialisation,
      nodeGroupSerialisation,
      activeTechniqueSerialisation,
      globalParameterSerialisation,
      apiAccountSerialisation,
      propertySerialization,
      new SecretSerialisationImpl(Constants.XML_CURRENT_FILE_FORMAT.toString)
    )
    lazy val pathComputer    = new PathComputerImpl(
      Constants.NODE_PROMISES_PARENT_DIR_BASE,
      Constants.NODE_PROMISES_PARENT_DIR,
      RUDDER_DIR_BACKUP,
      Constants.CFENGINE_COMMUNITY_PROMISES_PATH,
      Constants.CFENGINE_NOVA_PROMISES_PATH
    )

    /*
     * For now, we don't want to query server other
     * than the accepted ones.
     */
    lazy val getSubGroupChoices = new DefaultSubGroupComparatorRepository(roLdapNodeGroupRepository)
    lazy val nodeQueryData      = new NodeQueryCriteriaData(() => getSubGroupChoices)
    lazy val ditQueryDataImpl   = new DitQueryData(acceptedNodesDitImpl, nodeDit, rudderDit, nodeQueryData)
    lazy val queryParser        = new CmdbQueryParser with DefaultStringQueryParser with JsonQueryLexer {
      override val criterionObjects = Map[String, ObjectCriterion]() ++ ditQueryDataImpl.criteriaMap
    }
    lazy val inventoryMapper: InventoryMapper =
      new InventoryMapper(inventoryDitService, pendingNodesDitImpl, acceptedNodesDitImpl, removedNodesDitImpl)

    lazy val ldapDiffMapper = new LDAPDiffMapper(ldapEntityMapper, queryParser)

    lazy val activeTechniqueCategoryUnserialisation = new ActiveTechniqueCategoryUnserialisationImpl
    lazy val activeTechniqueUnserialisation         = new ActiveTechniqueUnserialisationImpl
    lazy val directiveUnserialisation               = new DirectiveUnserialisationImpl
    lazy val nodeGroupCategoryUnserialisation       = new NodeGroupCategoryUnserialisationImpl
    lazy val nodeGroupUnserialisation               = new NodeGroupUnserialisationImpl(queryParser)
    lazy val ruleUnserialisation                    = new RuleUnserialisationImpl
    lazy val ruleCategoryUnserialisation            = new RuleCategoryUnserialisationImpl
    lazy val globalParameterUnserialisation         = new GlobalParameterUnserialisationImpl
    lazy val changeRequestChangesUnserialisation    = new ChangeRequestChangesUnserialisationImpl(
      nodeGroupUnserialisation,
      directiveUnserialisation,
      ruleUnserialisation,
      globalParameterUnserialisation,
      techniqueRepository,
      sectionSpecParser
    )

    lazy val eventLogDetailsServiceImpl = new EventLogDetailsServiceImpl(
      queryParser,
      new DirectiveUnserialisationImpl,
      new NodeGroupUnserialisationImpl(queryParser),
      new RuleUnserialisationImpl,
      new ActiveTechniqueUnserialisationImpl,
      new DeploymentStatusUnserialisationImpl,
      new GlobalParameterUnserialisationImpl,
      new ApiAccountUnserialisationImpl,
      new SecretUnserialisationImpl
    )

    //////////////////////////////////////////////////////////
    //  non success services that could perhaps be
    //////////////////////////////////////////////////////////

    // => rwLdap is only used to repair an error, that could be repaired elsewhere.

    // => because of systemVariableSpecService
    // metadata.xml parser

    lazy val variableSpecParser = new VariableSpecParser
    lazy val sectionSpecParser  = new SectionSpecParser(variableSpecParser)
    lazy val techniqueParser    = {
      new TechniqueParser(variableSpecParser, sectionSpecParser, systemVariableSpecService)
    }

    lazy val userPropertyServiceImpl = new StatelessUserPropertyService(
      configService.rudder_ui_changeMessage_enabled _,
      configService.rudder_ui_changeMessage_mandatory _,
      configService.rudder_ui_changeMessage_explanation _
    )
    lazy val userPropertyService     = userPropertyServiceImpl

    ////////////////////////////////////
    //  non success services
    ////////////////////////////////////

    ///// end /////

    lazy val logRepository                = {
      val eventLogRepo = new EventLogJdbcRepository(doobie, eventLogFactory)
      techniqueRepositoryImpl.registerCallback(
        new LogEventOnTechniqueReloadCallback(
          "LogEventTechnique",
          100, // must be before most of other

          eventLogRepo
        )
      )
      eventLogRepo
    }
    lazy val eventLogRepository           = logRepository
    lazy val inventoryLogEventServiceImpl = new InventoryEventLogServiceImpl(logRepository)
    lazy val gitConfigRepo                = GitRepositoryProviderImpl
      .make(RUDDER_GIT_ROOT_CONFIG_REPO)
      .runOrDie(err => new RuntimeException(s"Error when creating git configuration repository: " + err.fullMsg))
    lazy val gitConfigRepoGC              = new GitGC(gitConfigRepo, RUDDER_GIT_GC)
    lazy val gitRevisionProviderImpl      = {
      new LDAPGitRevisionProvider(rwLdap, rudderDitImpl, gitConfigRepo, RUDDER_TECHNIQUELIBRARY_GIT_REFS_PATH)
    }
    lazy val gitRevisionProvider: GitRevisionProvider = gitRevisionProviderImpl

    lazy val techniqueReader: TechniqueReader = {
      // find the relative path from gitConfigRepo to the ptlib root
      val gitSlash = new File(RUDDER_GIT_ROOT_CONFIG_REPO).getPath + "/"
      if (!RUDDER_DIR_TECHNIQUES.startsWith(gitSlash)) {
        ApplicationLogger.error(
          "The Technique library root directory must be a sub-directory of '%s', but it is configured to be: '%s'".format(
            RUDDER_GIT_ROOT_CONFIG_REPO,
            RUDDER_DIR_TECHNIQUES
          )
        )
        throw new RuntimeException(
          "The Technique library root directory must be a sub-directory of '%s', but it is configured to be: '%s'".format(
            RUDDER_GIT_ROOT_CONFIG_REPO,
            RUDDER_DIR_TECHNIQUES
          )
        )
      }

      // create a demo default-directive-names.conf if none exists
      val defaultDirectiveNames = new File(RUDDER_DIR_TECHNIQUES, "default-directive-names.conf")
      if (!defaultDirectiveNames.exists) {
        FileUtils.writeStringToFile(
          defaultDirectiveNames,
          """
            |#
            |# This file contains the default name that a directive gets in Rudder UI creation pop-up.
            |# The file format is a simple key=value file, with key being the techniqueName
            |# or techniqueName/version and the value being the name to use.
            |# An empty value will lead to an empty default name.
            |# For a new Directive, we will try to lookup "TechniqueName/version" and if not
            |# available "TechniqueName" from this file. If neither key is available, the
            |# pop-up will use the actual Technique name as default.
            |# Don't forget to commit the file to have modifications seen by Rudder.
            |#
            |
            |# Default pattern for new directive from "userManagement" technique:
            |userManagement=User: <name> Login: <login>
            |# For userManagement version 2.0, prefer that pattern in new Directives:
            |userManagement/2.0: User 2.0 [LOGIN]
            |""".stripMargin,
          RUDDER_CHARSET.value
        )
      }

      val relativePath = RUDDER_DIR_TECHNIQUES.substring(gitSlash.size, RUDDER_DIR_TECHNIQUES.size)
      new GitTechniqueReader(
        techniqueParser,
        gitRevisionProviderImpl,
        gitConfigRepo,
        "metadata.xml",
        "category.xml",
        Some(relativePath),
        "default-directive-names.conf"
      )
    }

    lazy val roLdap                   = {
      new ROPooledSimpleAuthConnectionProvider(
        host = LDAP_HOST,
        port = LDAP_PORT,
        authDn = LDAP_AUTHDN,
        authPw = LDAP_AUTHPW,
        poolSize = LDAP_MAX_POOL_SIZE,
        createIfNecessary = LDAP_CREATE_IF_NECESSARY,
        minimumAvailableConnectionGoal = LDAP_MINIMUM_AVAILABLE_CONNECTION_GOAL,
        maxWaitTime = LDAP_MAX_WAIT_TIME,
        maxConnectionAge = LDAP_MAX_CONNECTION_AGE,
        minDisconnectInterval = LDAP_MIN_DISCONNECT_INTERVAL
      )
    }
    lazy val roLDAPConnectionProvider = roLdap
    lazy val rwLdap                   = {
      new RWPooledSimpleAuthConnectionProvider(
        host = LDAP_HOST,
        port = LDAP_PORT,
        authDn = LDAP_AUTHDN,
        authPw = LDAP_AUTHPW,
        poolSize = LDAP_MAX_POOL_SIZE,
        createIfNecessary = LDAP_CREATE_IF_NECESSARY,
        minimumAvailableConnectionGoal = LDAP_MINIMUM_AVAILABLE_CONNECTION_GOAL,
        maxWaitTime = LDAP_MAX_WAIT_TIME,
        maxConnectionAge = LDAP_MAX_CONNECTION_AGE,
        minDisconnectInterval = LDAP_MIN_DISCONNECT_INTERVAL
      )
    }

    // query processor for accepted nodes
    lazy val queryProcessor = new NodeFactQueryProcessor(
      nodeFactRepository,
      new DefaultSubGroupComparatorRepository(roNodeGroupRepository),
      deprecated.internalAcceptedQueryProcessor,
      AcceptedInventory
    )

    // we need a roLdap query checker for nodes in pending
    lazy val inventoryQueryChecker = new NodeFactQueryProcessor(
      nodeFactRepository,
      new DefaultSubGroupComparatorRepository(roNodeGroupRepository),
      deprecated.internalPendingQueryProcessor,
      PendingInventory
    )

    lazy val dynGroupServiceImpl = new DynGroupServiceImpl(rudderDitImpl, roLdap, ldapEntityMapper)

    lazy val pendingNodeCheckGroup = new CheckPendingNodeInDynGroups(inventoryQueryChecker)

    lazy val unitRefuseGroup: UnitRefuseInventory =
      new RefuseGroups("refuse_node:delete_id_in_groups", roLdapNodeGroupRepository, woLdapNodeGroupRepository)

    lazy val acceptHostnameAndIp: UnitCheckAcceptInventory = new AcceptHostnameAndIp(
      "accept_new_server:check_hostname_unicity",
      queryProcessor,
      ditQueryDataImpl,
      configService.node_accept_duplicated_hostname()
    )

    lazy val defaultStateAndPolicyMode = new DefaultStateAndPolicyMode(
      "accept_new_node:setup_default_settings",
      nodeFactRepository,
      configService.rudder_node_onaccept_default_policy_mode(),
      configService.rudder_node_onaccept_default_state()
    )

    // used in accept node to see & store inventories on acceptation
    lazy val inventoryHistoryLogRepository: InventoryHistoryLogRepository = {
      val fullInventoryFromLdapEntries: FullInventoryFromLdapEntries =
        new FullInventoryFromLdapEntriesImpl(inventoryDitService, inventoryMapper)

      new InventoryHistoryLogRepository(
        HISTORY_INVENTORIES_ROOTDIR,
        new FullInventoryFileParser(fullInventoryFromLdapEntries, inventoryMapper)
      )
    }

    lazy val nodeGridImpl = new NodeGrid(nodeFactRepository, configService)

    lazy val modificationService      =
      new ModificationService(logRepository, gitModificationRepository, itemArchiveManagerImpl, uuidGen)
    lazy val eventListDisplayerImpl   = new EventListDisplayer(logRepository)
    lazy val eventLogDetailsGenerator = new EventLogDetailsGenerator(
      eventLogDetailsServiceImpl,
      logRepository,
      roLdapNodeGroupRepository,
      roLdapDirectiveRepository,
      nodeFactInfoService,
      roLDAPRuleCategoryRepository,
      modificationService,
      personIdentServiceImpl,
      linkUtil,
      diffDisplayer
    )

    lazy val databaseManagerImpl = new DatabaseManagerImpl(reportsRepositoryImpl, updateExpectedRepo)

    lazy val inventoryHistoryJdbcRepository = new InventoryHistoryJdbcRepository(doobie)

    lazy val personIdentServiceImpl: PersonIdentService = new TrivialPersonIdentService
    lazy val personIdentService = personIdentServiceImpl

    lazy val roParameterServiceImpl = new RoParameterServiceImpl(roLDAPParameterRepository)

    ///// items archivers - services that allows to transform items to XML and save then on a Git FS /////
    lazy val gitModificationRepository = new GitModificationRepositoryImpl(doobie)
    lazy val gitRuleArchiver:                    GitRuleArchiver                    = new GitRuleArchiverImpl(
      gitConfigRepo,
      ruleSerialisation,
      rulesDirectoryName,
      prettyPrinter,
      gitModificationRepository,
      RUDDER_CHARSET.name,
      RUDDER_GROUP_OWNER_CONFIG_REPO
    )
    lazy val gitRuleCategoryArchiver:            GitRuleCategoryArchiver            = new GitRuleCategoryArchiverImpl(
      gitConfigRepo,
      ruleCategorySerialisation,
      ruleCategoriesDirectoryName,
      prettyPrinter,
      gitModificationRepository,
      RUDDER_CHARSET.name,
      "category.xml",
      RUDDER_GROUP_OWNER_CONFIG_REPO
    )
    lazy val gitActiveTechniqueCategoryArchiver: GitActiveTechniqueCategoryArchiver = {
      new GitActiveTechniqueCategoryArchiverImpl(
        gitConfigRepo,
        activeTechniqueCategorySerialisation,
        userLibraryDirectoryName,
        prettyPrinter,
        gitModificationRepository,
        RUDDER_CHARSET.name,
        "category.xml",
        RUDDER_GROUP_OWNER_CONFIG_REPO
      )
    }
    lazy val gitActiveTechniqueArchiver:         GitActiveTechniqueArchiverImpl     = new GitActiveTechniqueArchiverImpl(
      gitConfigRepo,
      activeTechniqueSerialisation,
      userLibraryDirectoryName,
      prettyPrinter,
      gitModificationRepository,
      Buffer(),
      RUDDER_CHARSET.name,
      "activeTechniqueSettings.xml",
      RUDDER_GROUP_OWNER_CONFIG_REPO
    )
    lazy val gitDirectiveArchiver:               GitDirectiveArchiver               = new GitDirectiveArchiverImpl(
      gitConfigRepo,
      directiveSerialisation,
      userLibraryDirectoryName,
      prettyPrinter,
      gitModificationRepository,
      RUDDER_CHARSET.name,
      RUDDER_GROUP_OWNER_CONFIG_REPO
    )
    lazy val gitNodeGroupArchiver:               GitNodeGroupArchiver               = new GitNodeGroupArchiverImpl(
      gitConfigRepo,
      nodeGroupSerialisation,
      nodeGroupCategorySerialisation,
      groupLibraryDirectoryName,
      prettyPrinter,
      gitModificationRepository,
      RUDDER_CHARSET.name,
      "category.xml",
      RUDDER_GROUP_OWNER_CONFIG_REPO
    )
    lazy val gitParameterArchiver:               GitParameterArchiver               = new GitParameterArchiverImpl(
      gitConfigRepo,
      globalParameterSerialisation,
      parametersDirectoryName,
      prettyPrinter,
      gitModificationRepository,
      RUDDER_CHARSET.name,
      RUDDER_GROUP_OWNER_CONFIG_REPO
    )
    ////////////// MUTEX FOR rwLdap REPOS //////////////

    lazy val uptLibReadWriteMutex    = new ZioTReentrantLock("directive-lock")
    lazy val groupLibReadWriteMutex  = new ZioTReentrantLock("group-lock")
    lazy val nodeReadWriteMutex      = new ZioTReentrantLock("node-lock")
    lazy val parameterReadWriteMutex = new ZioTReentrantLock("parameter-lock")
    lazy val ruleReadWriteMutex      = new ZioTReentrantLock("rule-lock")
    lazy val ruleCatReadWriteMutex   = new ZioTReentrantLock("rule-cat-lock")

    lazy val roLdapDirectiveRepository =
      new RoLDAPDirectiveRepository(rudderDitImpl, roLdap, ldapEntityMapper, techniqueRepositoryImpl, uptLibReadWriteMutex)
    lazy val roDirectiveRepository: RoDirectiveRepository = roLdapDirectiveRepository
    lazy val woLdapDirectiveRepository = {
      val repo = new WoLDAPDirectiveRepository(
        roLdapDirectiveRepository,
        rwLdap,
        ldapDiffMapper,
        logRepository,
        uuidGen,
        gitDirectiveArchiver,
        gitActiveTechniqueArchiver,
        gitActiveTechniqueCategoryArchiver,
        personIdentServiceImpl,
        RUDDER_AUTOARCHIVEITEMS
      )

      gitActiveTechniqueArchiver.uptModificationCallback += new UpdatePiOnActiveTechniqueEvent(
        gitDirectiveArchiver,
        techniqueRepositoryImpl,
        roLdapDirectiveRepository
      )

      techniqueRepositoryImpl.registerCallback(
        new SaveDirectivesOnTechniqueCallback(
          "SaveDirectivesOnTechniqueCallback",
          100,
          directiveEditorServiceImpl,
          roLdapDirectiveRepository,
          repo
        )
      )

      repo
    }
    lazy val woDirectiveRepository: WoDirectiveRepository = woLdapDirectiveRepository

    lazy val roLdapRuleRepository =
      new RoLDAPRuleRepository(rudderDitImpl, roLdap, ldapEntityMapper, ruleReadWriteMutex)
    lazy val roRuleRepository: RoRuleRepository = roLdapRuleRepository

    lazy val woLdapRuleRepository: WoRuleRepository = new WoLDAPRuleRepository(
      roLdapRuleRepository,
      rwLdap,
      ldapDiffMapper,
      roLdapNodeGroupRepository,
      logRepository,
      gitRuleArchiver,
      personIdentServiceImpl,
      RUDDER_AUTOARCHIVEITEMS
    )
    lazy val woRuleRepository = woLdapRuleRepository

    lazy val woFactNodeRepository: WoNodeRepository = new WoFactNodeRepositoryProxy(nodeFactRepository)

    lazy val roLdapNodeGroupRepository = new RoLDAPNodeGroupRepository(
      rudderDitImpl,
      roLdap,
      ldapEntityMapper,
      nodeFactRepository,
      groupLibReadWriteMutex
    )
    lazy val roNodeGroupRepository: RoNodeGroupRepository = roLdapNodeGroupRepository

    lazy val woLdapNodeGroupRepository = new WoLDAPNodeGroupRepository(
      roLdapNodeGroupRepository,
      rwLdap,
      ldapDiffMapper,
      uuidGen,
      logRepository,
      gitNodeGroupArchiver,
      personIdentServiceImpl,
      RUDDER_AUTOARCHIVEITEMS
    )
    lazy val woNodeGroupRepository: WoNodeGroupRepository = woLdapNodeGroupRepository

    lazy val roLDAPRuleCategoryRepository = {
      new RoLDAPRuleCategoryRepository(
        rudderDitImpl,
        roLdap,
        ldapEntityMapper,
        ruleCatReadWriteMutex
      )
    }

    lazy val woLDAPRuleCategoryRepository = {
      new WoLDAPRuleCategoryRepository(
        roLDAPRuleCategoryRepository,
        rwLdap,
        uuidGen,
        gitRuleCategoryArchiver,
        personIdentServiceImpl,
        RUDDER_AUTOARCHIVEITEMS
      )
    }

    lazy val roLDAPParameterRepository = new RoLDAPParameterRepository(
      rudderDitImpl,
      roLdap,
      ldapEntityMapper,
      parameterReadWriteMutex
    )

    lazy val woLDAPParameterRepository = new WoLDAPParameterRepository(
      roLDAPParameterRepository,
      rwLdap,
      ldapDiffMapper,
      logRepository,
      gitParameterArchiver,
      personIdentServiceImpl,
      RUDDER_AUTOARCHIVEITEMS
    )

    lazy val itemArchiveManagerImpl = new ItemArchiveManagerImpl(
      roLdapRuleRepository,
      woLdapRuleRepository,
      roLDAPRuleCategoryRepository,
      roLdapDirectiveRepository,
      roLdapNodeGroupRepository,
      roLDAPParameterRepository,
      woLDAPParameterRepository,
      gitConfigRepo,
      gitRevisionProviderImpl,
      gitRuleArchiver,
      gitRuleCategoryArchiver,
      gitActiveTechniqueCategoryArchiver,
      gitActiveTechniqueArchiver,
      gitNodeGroupArchiver,
      gitParameterArchiver,
      parseRules,
      parseActiveTechniqueLibrary,
      parseGlobalParameter,
      parseRuleCategories,
      importTechniqueLibrary,
      parseGroupLibrary,
      importGroupLibrary,
      importRuleCategoryLibrary,
      logRepository,
      asyncDeploymentAgentImpl,
      gitModificationRepository,
      dynGroupUpdaterService
    )
    lazy val itemArchiveManager: ItemArchiveManager = itemArchiveManagerImpl

    lazy val globalComplianceModeService: ComplianceModeService   = {
      new ComplianceModeServiceImpl(
        () => configService.rudder_compliance_mode_name(),
        () => configService.rudder_compliance_heartbeatPeriod()
      )
    }
    lazy val globalAgentRunService:       AgentRunIntervalService = {
      new AgentRunIntervalServiceImpl(
        () => configService.agent_run_interval().toBox,
        () => configService.agent_run_start_hour().toBox,
        () => configService.agent_run_start_minute().toBox,
        () => configService.agent_run_splaytime().toBox,
        () => configService.rudder_compliance_heartbeatPeriod().toBox
      )
    }

    lazy val systemVariableService: SystemVariableService = new SystemVariableServiceImpl(
      systemVariableSpecService,
      psMngtService,
      RUDDER_DIR_DEPENDENCIES,
      CFENGINE_POLICY_DISTRIBUTION_PORT,
      HTTPS_POLICY_DISTRIBUTION_PORT,
      RUDDER_DIR_SHARED_FILES_FOLDER,
      RUDDER_WEBDAV_USER,
      RUDDER_WEBDAV_PASSWORD,
      RUDDER_JDBC_URL,
      RUDDER_JDBC_USERNAME,
      RUDDER_JDBC_PASSWORD,
      RUDDER_GIT_ROOT_CONFIG_REPO,
      rudderFullVersion,
      () => configService.cfengine_server_denybadclocks().toBox,
      () => configService.relay_server_sync_method().toBox,
      () => configService.relay_server_syncpromises().toBox,
      () => configService.relay_server_syncsharedfiles().toBox,
      () => configService.cfengine_modified_files_ttl().toBox,
      () => configService.cfengine_outputs_ttl().toBox,
      () => configService.send_server_metrics().toBox,
      () => configService.rudder_report_protocol_default().toBox
    )
    lazy val rudderCf3PromisesFileWriterService = new PolicyWriterServiceImpl(
      techniqueRepositoryImpl,
      pathComputer,
      new NodeConfigurationLoggerImpl(RUDDER_DEBUG_NODE_CONFIGURATION_PATH),
      new PrepareTemplateVariablesImpl(
        techniqueRepositoryImpl,
        systemVariableSpecService,
        new BuildBundleSequence(systemVariableSpecService, writeAllAgentSpecificFiles),
        agentRegister
      ),
      new FillTemplatesService(),
      writeAllAgentSpecificFiles,
      HOOKS_D,
      HOOKS_IGNORE_SUFFIXES,
      RUDDER_CHARSET.value,
      Some(RUDDER_GROUP_OWNER_GENERATED_POLICIES)
    )

    // must be here because of circular dependency if in techniqueRepository
    techniqueRepositoryImpl.registerCallback(
      new TechniqueAcceptationUpdater(
        "UpdatePTAcceptationDatetime",
        50,
        roLdapDirectiveRepository,
        woLdapDirectiveRepository,
        techniqueRepository,
        uuidGen
      )
    )

    lazy val techniqueRepositoryImpl = {
      val service = new TechniqueRepositoryImpl(
        techniqueReader,
        Seq(),
        uuidGen
      )
      service
    }
    lazy val techniqueRepository: TechniqueRepository = techniqueRepositoryImpl
    lazy val updateTechniqueLibrary: UpdateTechniqueLibrary = techniqueRepositoryImpl
    lazy val interpolationCompiler = new InterpolatedValueCompilerImpl(propertyEngineService)
    lazy val typeParameterService: PlugableParameterTypeService = new PlugableParameterTypeService()
    lazy val ruleValService:       RuleValService               = new RuleValServiceImpl(interpolationCompiler)

    lazy val psMngtService: PolicyServerManagementService = new PolicyServerManagementServiceImpl(
      rwLdap,
      rudderDit,
      eventLogRepository
    )
    lazy val policyServerManagementService = psMngtService

    lazy val deploymentService = {
      new PromiseGenerationServiceImpl(
        roLdapRuleRepository,
        woLdapRuleRepository,
        ruleValService,
        systemVariableService,
        nodeConfigurationHashRepo,
        nodeFactRepository,
        propertiesRepository,
        updateExpectedRepo,
        roNodeGroupRepository,
        roDirectiveRepository,
        configurationRepository,
        ruleApplicationStatusImpl,
        roParameterServiceImpl,
        interpolationCompiler,
        globalComplianceModeService,
        globalAgentRunService,
        findNewNodeStatusReports,
        rudderCf3PromisesFileWriterService,
        new WriteNodeCertificatesPemImpl(Some(RUDDER_RELAY_RELOAD)),
        cachedNodeConfigurationService,
        () => configService.rudder_featureSwitch_directiveScriptEngine().toBox,
        () => configService.rudder_global_policy_mode().toBox,
        () => configService.rudder_generation_compute_dyngroups().toBox,
        () => configService.rudder_generation_max_parallelism().toBox,
        () => configService.rudder_generation_js_timeout().toBox,
        () => configService.rudder_generation_continue_on_error().toBox,
        HOOKS_D,
        HOOKS_IGNORE_SUFFIXES,
        UPDATED_NODE_IDS_PATH,
        UPDATED_NODE_IDS_COMPABILITY,
        GENERATION_FAILURE_MSG_PATH,
        allNodeCertificatesPemFile = better.files.File("/var/rudder/lib/ssl/allnodescerts.pem"),
        POSTGRESQL_IS_LOCAL
      )
    }

    lazy val policyGenerationBootGuard = zio.Promise.make[Nothing, Unit].runNow

    lazy val asyncDeploymentAgentImpl: AsyncDeploymentActor = {
      val agent = new AsyncDeploymentActor(
        deploymentService,
        eventLogDeploymentServiceImpl,
        deploymentStatusSerialisation,
        () => configService.rudder_generation_delay(),
        () => configService.rudder_generation_trigger(),
        policyGenerationBootGuard
      )
      techniqueRepositoryImpl.registerCallback(
        new DeployOnTechniqueCallback("DeployOnPTLibUpdate", 1000, agent)
      )
      agent
    }
    lazy val asyncDeploymentAgent = asyncDeploymentAgentImpl

    lazy val newNodeManagerImpl = {

      // the sequence of unit process to accept a new inventory
      val unitAcceptors = {
        acceptHostnameAndIp :: defaultStateAndPolicyMode ::
        Nil
      }

      // the sequence of unit process to refuse a new inventory
      val unitRefusors = {
        unitRefuseGroup ::
        Nil
      }
      val hooksRunner  = new NewNodeManagerHooksImpl(nodeFactRepository, HOOKS_D, HOOKS_IGNORE_SUFFIXES)

      val composedManager = new ComposedNewNodeManager[Unit](
        nodeFactRepository,
        unitAcceptors,
        unitRefusors,
        hooksRunner
      )
      val listNodes       = new FactListNewNodes(nodeFactRepository)

      new NewNodeManagerImpl[Unit](
        composedManager,
        listNodes
      )
    }

    /// score ///

    lazy val globalScoreRepository = new GlobalScoreRepositoryImpl(doobie)
    lazy val scoreRepository       = new ScoreRepositoryImpl(doobie)
    lazy val scoreService          = new ScoreServiceImpl(globalScoreRepository, scoreRepository)
    lazy val scoreServiceManager: ScoreServiceManager = new ScoreServiceManager(scoreService)

    /////// reporting ///////

    lazy val nodeConfigurationHashRepo: NodeConfigurationHashRepository = {
      val x = new FileBasedNodeConfigurationHashRepository(FileBasedNodeConfigurationHashRepository.defaultHashesPath)
      x.init
      x
    }

    lazy val findNewNodeStatusReports: FindNewNodeStatusReports = new FindNewNodeStatusReportsImpl(
      findExpectedRepo,
      cachedNodeConfigurationService,
      reportsRepository,
      roAgentRunsRepository,
      () => globalComplianceModeService.getGlobalComplianceMode,
      RUDDER_JDBC_BATCH_MAX_SIZE
    )

    // we need to expose impl at that level to call `.init()` in bootstrap checks
    lazy val nodeStatusReportRepository: NodeStatusReportRepositoryImpl = {
      (for {
        x <- Ref.make(Map[NodeId, NodeStatusReport]())
        s  = new JdbcNodeStatusReportStorage(doobie)
      } yield new NodeStatusReportRepositoryImpl(s, x)).runNow
    }

    lazy val computeNodeStatusReportService: ComputeNodeStatusReportService & HasNodeStatusReportUpdateHook = {
      new ComputeNodeStatusReportServiceImpl(
        nodeStatusReportRepository,
        nodeFactRepository,
        findNewNodeStatusReports,
        new NodePropertyBasedComplianceExpirationService(
          propertiesRepository,
          NodePropertyBasedComplianceExpirationService.PROP_NAME,
          NodePropertyBasedComplianceExpirationService.PROP_SUB_NAME
        ),
        Ref.make(Chunk[NodeStatusReportUpdateHook](new ScoreNodeStatusReportUpdateHook(scoreServiceManager))).runNow,
        RUDDER_JDBC_BATCH_MAX_SIZE
      )
    }

    // to avoid a StackOverflowError, we set the compliance cache once it'z ready,
    // and can construct the nodeconfigurationservice without the comlpince cache
    cachedNodeConfigurationService.addHook(computeNodeStatusReportService)

    lazy val reportingService: ReportingService = new ReportingServiceImpl2(nodeStatusReportRepository)

    lazy val pgIn                     = new PostgresqlInClause(70)
    lazy val findExpectedRepo         = new FindExpectedReportsJdbcRepository(doobie, pgIn, RUDDER_JDBC_BATCH_MAX_SIZE)
    lazy val updateExpectedRepo       = new UpdateExpectedReportsJdbcRepository(doobie, pgIn, RUDDER_JDBC_BATCH_MAX_SIZE)
    lazy val reportsRepositoryImpl    = new ReportsJdbcRepository(doobie)
    lazy val reportsRepository        = reportsRepositoryImpl
    lazy val complianceRepositoryImpl = new ComplianceJdbcRepository(
      doobie,
      () => configService.rudder_save_db_compliance_details().toBox,
      () => configService.rudder_save_db_compliance_levels().toBox
    )
    lazy val dataSourceProvider       = new RudderDatasourceProvider(
      RUDDER_JDBC_DRIVER,
      RUDDER_JDBC_URL,
      RUDDER_JDBC_USERNAME,
      RUDDER_JDBC_PASSWORD,
      RUDDER_JDBC_MAX_POOL_SIZE,
      JDBC_GET_CONNECTION_TIMEOUT.asScala
    )
    lazy val doobie                   = new Doobie(dataSourceProvider.datasource)

    lazy val parseRules:                  ParseRules with RuleRevisionRepository         = new GitParseRules(
      ruleUnserialisation,
      gitConfigRepo,
      rulesDirectoryName
    )
    lazy val parseActiveTechniqueLibrary: GitParseActiveTechniqueLibrary                 = new GitParseActiveTechniqueLibrary(
      activeTechniqueCategoryUnserialisation,
      activeTechniqueUnserialisation,
      directiveUnserialisation,
      gitConfigRepo,
      gitRevisionProvider,
      userLibraryDirectoryName
    )
    lazy val importTechniqueLibrary:      ImportTechniqueLibrary                         = new ImportTechniqueLibraryImpl(
      rudderDitImpl,
      rwLdap,
      ldapEntityMapper,
      uptLibReadWriteMutex
    )
    lazy val parseGroupLibrary:           ParseGroupLibrary with GroupRevisionRepository = new GitParseGroupLibrary(
      nodeGroupCategoryUnserialisation,
      nodeGroupUnserialisation,
      gitConfigRepo,
      groupLibraryDirectoryName
    )
    lazy val parseGlobalParameter:        ParseGlobalParameters                          = new GitParseGlobalParameters(
      globalParameterUnserialisation,
      gitConfigRepo,
      parametersDirectoryName
    )
    lazy val parseRuleCategories:         ParseRuleCategories                            = new GitParseRuleCategories(
      ruleCategoryUnserialisation,
      gitConfigRepo,
      ruleCategoriesDirectoryName
    )
    lazy val importGroupLibrary:          ImportGroupLibrary                             = new ImportGroupLibraryImpl(
      rudderDitImpl,
      rwLdap,
      ldapEntityMapper,
      groupLibReadWriteMutex
    )
    lazy val importRuleCategoryLibrary:   ImportRuleCategoryLibrary                      = new ImportRuleCategoryLibraryImpl(
      rudderDitImpl,
      rwLdap,
      ldapEntityMapper,
      ruleCatReadWriteMutex
    )
    lazy val eventLogDeploymentServiceImpl = new EventLogDeploymentService(logRepository, eventLogDetailsServiceImpl)

    lazy val nodeFactInfoService = new NodeInfoServiceProxy(nodeFactRepository)
    lazy val dependencyAndDeletionService: DependencyAndDeletionService = new DependencyAndDeletionServiceImpl(
      new FindDependenciesImpl(roLdap, rudderDitImpl, ldapEntityMapper),
      roLdapDirectiveRepository,
      woLdapDirectiveRepository,
      woLdapRuleRepository,
      woLdapNodeGroupRepository
    )

    lazy val logDisplayerImpl:               LogDisplayer               =
      new LogDisplayer(reportsRepositoryImpl, configurationRepository, roLdapRuleRepository)
    lazy val categoryHierarchyDisplayerImpl: CategoryHierarchyDisplayer = new CategoryHierarchyDisplayer()
    lazy val dyngroupUpdaterBatch:           UpdateDynamicGroups        = new UpdateDynamicGroups(
      dynGroupServiceImpl,
      dynGroupUpdaterService,
      propertiesSyncService,
      asyncDeploymentAgentImpl,
      uuidGen,
      RUDDER_BATCH_DYNGROUP_UPDATEINTERVAL,
      () => configService.rudder_compute_dyngroups_max_parallelism().toBox
    )
    lazy val updateDynamicGroups = dyngroupUpdaterBatch

    lazy val dynGroupUpdaterService =
      new DynGroupUpdaterServiceImpl(roLdapNodeGroupRepository, woLdapNodeGroupRepository, queryProcessor)

    lazy val dbCleaner: AutomaticReportsCleaning = {
      val cleanFrequency = AutomaticReportsCleaning.buildFrequency(
        RUDDER_BATCH_REPORTSCLEANER_FREQUENCY,
        RUDDER_BATCH_DATABASECLEANER_RUNTIME_MINUTE,
        RUDDER_BATCH_DATABASECLEANER_RUNTIME_HOUR,
        RUDDER_BATCH_DATABASECLEANER_RUNTIME_DAY
      ) match {
        case Full(freq) => freq
        case eb: EmptyBox =>
          val fail         = eb ?~! "automatic reports cleaner is not correct"
          val exceptionMsg =
            "configuration file (/opt/rudder/etc/rudder-webapp.conf) is not correctly set, cause is %s".format(fail.msg)
          throw new RuntimeException(exceptionMsg)
      }

      new AutomaticReportsCleaning(
        databaseManagerImpl,
        roLDAPConnectionProvider,
        RUDDER_BATCH_REPORTSCLEANER_DELETE_TTL,
        RUDDER_BATCH_REPORTSCLEANER_ARCHIVE_TTL,
        RUDDER_BATCH_REPORTSCLEANER_COMPLIANCE_DELETE_TTL,
        RUDDER_BATCH_REPORTSCLEANER_LOG_DELETE_TTL,
        cleanFrequency
      )
    }

    lazy val techniqueLibraryUpdater = new CheckTechniqueLibrary(
      techniqueRepositoryImpl,
      techniqueCompilationStatusService,
      uuidGen,
      RUDDER_BATCH_TECHNIQUELIBRARY_UPDATEINTERVAL
    )

    lazy val jsTreeUtilServiceImpl = new JsTreeUtilService(roLdapDirectiveRepository, techniqueRepositoryImpl)

    /*
     * Cleaning actions are run in the case where the node was accepted, deleted, and unknown
     * (ie: we want to be able to run cleaning actions even on a node that was deleted in the past, but
     * for some reason the user discovers that there are remaining things, and they want to get rid of them
     * without knowing rudder internal place to look for all possible garbage)
     */

    /*
     * The list of post deletion action to execute in a shared reference, created at class instanciation.
     * External services can update it from removeNodeServiceImpl.
     */
    lazy val postNodeDeleteActions = Ref
      .make(
        //      new RemoveNodeInfoFromCache(ldapNodeInfoServiceImpl)
        new RemoveNodeFromGroups(roNodeGroupRepository, woNodeGroupRepository, uuidGen)
        :: new CloseNodeConfiguration(updateExpectedRepo)
        :: new DeletePolicyServerPolicies(policyServerManagementService)
        :: new ResetKeyStatus(rwLdap, removedNodesDitImpl)
        :: new CleanUpCFKeys()
        :: new CleanUpNodePolicyFiles("/var/rudder/share")
        :: new CleanUpNodeScore(scoreService)
        :: Nil
      )
      .runNow

    lazy val factRemoveNodeBackend = new FactRemoveNodeBackend(nodeFactRepository)

    lazy val removeNodeServiceImpl = new RemoveNodeServiceImpl(
      //    deprecated.ldapRemoveNodeBackend,
      factRemoveNodeBackend,
      nodeFactRepository,
      pathComputer,
      newNodeManagerImpl,
      postNodeDeleteActions,
      HOOKS_D,
      HOOKS_IGNORE_SUFFIXES
    )

    lazy val healthcheckService = new HealthcheckService(
      List(
        CheckCoreNumber,
        CheckFreeSpace,
        new CheckFileDescriptorLimit(nodeFactRepository)
      )
    )

    lazy val healthcheckNotificationService = new HealthcheckNotificationService(healthcheckService, RUDDER_HEALTHCHECK_PERIOD)
    lazy val campaignSerializer             = new CampaignSerializer()
    lazy val campaignEventRepo              = new CampaignEventRepositoryImpl(doobie, campaignSerializer)
    lazy val campaignPath                   = root / "var" / "rudder" / "configuration-repository" / "campaigns"

    lazy val campaignRepo = CampaignRepositoryImpl
      .make(campaignSerializer, campaignPath, campaignEventRepo)
      .runOrDie(err => new RuntimeException(s"Error during initialization of campaign repository: " + err.fullMsg))

    lazy val mainCampaignService = new MainCampaignService(campaignEventRepo, campaignRepo, uuidGen, 1, 1)
    lazy val jsonReportsAnalyzer = JSONReportsAnalyser(reportsRepository, propertyRepository)

    /*
     * *************************************************
     * Bootstrap check actions
     * **************************************************
     */

    lazy val allBootstrapChecks = new SequentialImmediateBootStrapChecks(
      new CheckConnections(dataSourceProvider, rwLdap),
      new CheckTableScore(doobie),
      new CheckTableUsers(doobie),
      new CheckTableNodeLastCompliance(doobie),
      new MigrateEventLogEnforceSchema(doobie),
      new MigrateChangeValidationEnforceSchema(doobie),
      new DeleteArchiveTables(doobie),
      new MigrateNodeAcceptationInventories(
        nodeFactInfoService,
        doobie,
        inventoryHistoryLogRepository,
        inventoryHistoryJdbcRepository,
        KEEP_DELETED_NODE_FACT_DURATION
      ),
      new CheckTableReportsExecutionTz(doobie),
      new CheckTechniqueLibraryReload(
        techniqueRepositoryImpl,
        uuidGen
      ),
      new CheckTechniqueCompilationStatus(techniqueCompilationCache),
      new CheckAddSpecialNodeGroupsDescription(rwLdap),
      new CheckRemoveRuddercSetting(rwLdap),
      new CheckDIT(pendingNodesDitImpl, acceptedNodesDitImpl, removedNodesDitImpl, rudderDitImpl, rwLdap),
      new CheckUsersFile(rudderUserListProvider),
      new CheckInitUserTemplateLibrary(
        rudderDitImpl,
        rwLdap,
        techniqueRepositoryImpl,
        roLdapDirectiveRepository,
        woLdapDirectiveRepository,
        uuidGen,
        asyncDeploymentAgentImpl
      ), // new CheckDirectiveBusinessRules()

      new CheckRudderGlobalParameter(roLDAPParameterRepository, woLDAPParameterRepository, uuidGen),
      new CheckInitXmlExport(itemArchiveManagerImpl, personIdentServiceImpl, uuidGen),
      new MigrateNodeAcceptationInventories(
        nodeFactInfoService,
        doobie,
        inventoryHistoryLogRepository,
        inventoryHistoryJdbcRepository,
        KEEP_DELETED_NODE_FACT_DURATION
      ),
      new CheckNcfTechniqueUpdate(
        ncfTechniqueWriter,
        roLDAPApiAccountRepository.systemAPIAccount,
        uuidGen,
        updateTechniqueLibrary,
        ncfTechniqueReader,
        resourceFileService
      ),
      new MigrateJsonTechniquesToYaml(
        ncfTechniqueWriter,
        uuidGen,
        updateTechniqueLibrary,
        techniqueCompilationStatusService,
        gitConfigRepo.rootDirectory.pathAsString
      ),
      new TriggerPolicyUpdate(
        asyncDeploymentAgent,
        uuidGen
      ),
      new RemoveFaultyLdapEntries(
        woDirectiveRepository,
        uuidGen
      ),
      new CreateSystemToken(
        roLDAPApiAccountRepository.systemAPIAccount.token,
        root / "var" / "rudder" / "run",
        RestAuthenticationFilter.API_TOKEN_HEADER
      ),
      new LoadNodeComplianceCache(nodeStatusReportRepository, nodeFactRepository, computeNodeStatusReportService, doobie),
      new CloseOpenUserSessions(userRepository)
    )

    //////////////////////////////////////////////////////////////////////////////////////////
    ////////////////////////////// Directive Editor and web fields //////////////////////////////
    //////////////////////////////////////////////////////////////////////////////////////////

    import com.normation.cfclerk.domain.*

    object FieldFactoryImpl extends DirectiveFieldFactory {
      // only one field

      override def forType(v: VariableSpec, id: String): DirectiveField = {
        val prefixSize = "size-"
        v match {
          case selectOne:       SelectOneVariableSpec        => new SelectOneField(id, selectOne.valueslabels)
          case select:          SelectVariableSpec           => new SelectField(id, select.valueslabels)
          case input:           InputVariableSpec            =>
            v.constraint.typeName match {
              case str: SizeVType =>
                new InputSizeField(
                  id,
                  () => configService.rudder_featureSwitch_directiveScriptEngine().toBox,
                  str.name.substring(prefixSize.size)
                )
              case SharedFileVType            => new FileField(id)
              case DestinationPathVType       => default(id)
              case DateVType(_)               => new DateField(Translator.isoDateFormatter)(id)
              case TimeVType(_)               => new TimeField(Translator.isoTimeFormatter)(id)
              case PermVType                  => new FilePermsField(id)
              case BooleanVType               => new CheckboxField(id)
              case TextareaVType(_)           =>
                new TextareaField(id, () => configService.rudder_featureSwitch_directiveScriptEngine().toBox)
              // Same field type for password and MasterPassword, difference is that master will have slave/used derived passwords, and password will not have any slave/used field
              case PasswordVType(algos)       =>
                new PasswordField(
                  id,
                  algos,
                  input.constraint.mayBeEmpty,
                  () => configService.rudder_featureSwitch_directiveScriptEngine().toBox
                )
              case MasterPasswordVType(algos) =>
                new PasswordField(
                  id,
                  algos,
                  input.constraint.mayBeEmpty,
                  () => configService.rudder_featureSwitch_directiveScriptEngine().toBox
                )
              case AixDerivedPasswordVType    => new DerivedPasswordField(id, HashAlgoConstraint.DerivedPasswordType.AIX)
              case LinuxDerivedPasswordVType  => new DerivedPasswordField(id, HashAlgoConstraint.DerivedPasswordType.Linux)
              case _                          => default(id)
            }
          case predefinedField: PredefinedValuesVariableSpec => new ReadOnlyTextField(id)

          case _ =>
            logger.error(
              "Unexpected case : variable %s should not be displayed. Only select1, select or input can be displayed.".format(
                v.name
              )
            )
            default(id)
        }
      }

      override def default(id: String): DirectiveField =
        new TextField(id, () => configService.rudder_featureSwitch_directiveScriptEngine().toBox)
    }

    lazy val section2FieldService:       Section2FieldService   = {
      new Section2FieldService(FieldFactoryImpl, Translator.defaultTranslators)
    }
    lazy val directiveEditorServiceImpl: DirectiveEditorService =
      new DirectiveEditorServiceImpl(configurationRepository, section2FieldService)
    lazy val directiveEditorService = directiveEditorServiceImpl

    lazy val reportDisplayerImpl = new ReportDisplayer(
      roLdapRuleRepository,
      roLdapDirectiveRepository,
      nodeFactRepository,
      configService,
      logDisplayerImpl
    )
    lazy val propertyRepository  = new RudderPropertiesRepositoryImpl(doobie)
    lazy val autoReportLogger    = new AutomaticReportLogger(
      propertyRepository,
      reportsRepositoryImpl,
      roLdapRuleRepository,
      roLdapDirectiveRepository,
      nodeFactRepository,
      RUDDER_BATCH_REPORTS_LOGINTERVAL
    )

    lazy val scriptLauncher = new DebugInfoServiceImpl
    lazy val debugScript    = scriptLauncher

    ////////////////////// Snippet plugins & extension register //////////////////////
    lazy val snippetExtensionRegister: SnippetExtensionRegister = new SnippetExtensionRegisterImpl()

    lazy val cachedNodeConfigurationService: CachedNodeConfigurationService = {
      val cached = new CachedNodeConfigurationService(findExpectedRepo, nodeFactRepository)
      cached.init().runOrDie(err => new RuntimeException(s"Error when initializing node configuration cache: " + err))
      cached
    }

    /*
     * Agent runs: we use a cache for them.
     */
    lazy val cachedAgentRunRepository = {
      val roRepo = new RoReportsExecutionRepositoryImpl(
        doobie,
        new WoReportsExecutionRepositoryImpl(doobie),
        cachedNodeConfigurationService,
        pgIn,
        RUDDER_JDBC_BATCH_MAX_SIZE
      )
      new CachedReportsExecutionRepository(
        roRepo
      )
    }
    lazy val roAgentRunsRepository: RoReportsExecutionRepository = cachedAgentRunRepository

    lazy val updatesEntryJdbcRepository = new LastProcessedReportRepositoryImpl(doobie)

    lazy val executionService = {
      new ReportsExecutionService(
        reportsRepository,
        updatesEntryJdbcRepository,
        recentChangesService,
        computeNodeStatusReportService,
        findNewNodeStatusReports,
        complianceRepositoryImpl
      )
    }

    lazy val aggregateReportScheduler = new FindNewReportsExecution(executionService, RUDDER_REPORTS_EXECUTION_INTERVAL)

    // aggregate information about node count
    // don't forget to start-it once out of the zone which lead to dead-lock (ie: in Lift boot)
    lazy val historizeNodeCountBatch = for {
      gitLogger <- CommitLogServiceImpl.make(METRICS_NODES_DIRECTORY_GIT_ROOT)
      writer    <- WriteNodeCSV.make(METRICS_NODES_DIRECTORY_GIT_ROOT, ';', "yyyy-MM")
      service    = new HistorizeNodeCountService(
                     new FetchDataServiceImpl(RudderConfig.nodeFactRepository, RudderConfig.reportingService),
                     writer,
                     gitLogger,
                     DateTimeZone.UTC // never change log line
                   )
      cron      <- Scheduler.make(
                     METRICS_NODES_MIN_PERIOD,
                     METRICS_NODES_MAX_PERIOD,
                     s => service.scheduledLog(s),
                     "Automatic recording of active nodes".succeed
                   )
      _         <-
        ScheduledJobLoggerPure.metrics.info(
          s"Starting node count historization batch (min:${METRICS_NODES_MIN_PERIOD.render}; max:${METRICS_NODES_MAX_PERIOD.render})"
        )
      _         <- cron.start
    } yield ()

// provided as a callback on node fact repo
//    lazy val checkInventoryUpdate = new CheckInventoryUpdate(
//      nodeFactInfoService,
//      asyncDeploymentAgent,
//      uuidGen,
//      RUDDER_BATCH_CHECK_NODE_CACHE_INTERVAL
//    )

    lazy val asynComplianceService = new AsyncComplianceService(reportingService)

    /*
     * here goes deprecated services that we can't remove yet, for example because they are used for migration
     */
    object deprecated {
      lazy val ldapFullInventoryRepository = {
        new FullInventoryRepositoryImpl(
          inventoryDitService,
          inventoryMapper,
          rwLdap,
          INVENTORIES_THRESHOLD_PROCESSES_ISOLATED_WRITE
        )
      }

      lazy val softwareInventoryDAO: ReadOnlySoftwareDAO =
        new ReadOnlySoftwareDAOImpl(inventoryDitService, roLdap, inventoryMapper)

      lazy val softwareInventoryRWDAO: WriteOnlySoftwareDAO = new WriteOnlySoftwareDAOImpl(
        acceptedNodesDitImpl,
        rwLdap
      )

      lazy val softwareService: SoftwareService =
        new SoftwareServiceImpl(softwareInventoryDAO, softwareInventoryRWDAO, acceptedNodesDit)

      lazy val purgeUnreferencedSoftwares = {
        new PurgeUnreferencedSoftwares(
          softwareService,
          FiniteDuration(RUDDER_BATCH_DELETE_SOFTWARE_INTERVAL.toLong, "hours")
        )
      }

      lazy val purgeDeletedInventories = new PurgeDeletedInventories(
        new PurgeDeletedNodesImpl(rwLdap, removedNodesDitImpl, ldapFullInventoryRepository),
        FiniteDuration(RUDDER_BATCH_PURGE_DELETED_INVENTORIES_INTERVAL.toLong, "hours"),
        RUDDER_BATCH_PURGE_DELETED_INVENTORIES
      )

      lazy val ldapRemoveNodeBackend = new LdapRemoveNodeBackend(
        nodeDitImpl,
        pendingNodesDitImpl,
        acceptedNodesDitImpl,
        removedNodesDitImpl,
        rwLdap,
        ldapFullInventoryRepository,
        nodeReadWriteMutex
      )

      lazy val ldapSoftwareSave = new NameAndVersionIdFinder("check_name_and_version", roLdap, inventoryMapper, acceptedNodesDit)

      lazy val internalAcceptedQueryProcessor =
        new InternalLDAPQueryProcessor(roLdap, acceptedNodesDitImpl, nodeDit, ditQueryDataImpl, ldapEntityMapper)

      lazy val internalPendingQueryProcessor = {
        val subGroup = new SubGroupComparatorRepository {
          override def getNodeIds(groupId: NodeGroupId)(implicit qc: QueryContext): IOResult[Chunk[NodeId]] = Chunk.empty.succeed

          override def getGroups: IOResult[Chunk[SubGroupChoice]] = Chunk.empty.succeed
        }
        new InternalLDAPQueryProcessor(
          roLdap,
          pendingNodesDitImpl,
          nodeDit,
          // here, we don't want to look for subgroups to show them in the form => always return an empty list
          new DitQueryData(
            pendingNodesDitImpl,
            nodeDit,
            rudderDit,
            new NodeQueryCriteriaData(() => subGroup)
          ),
          ldapEntityMapper
        )
      }

      lazy val woLdapNodeRepository: WoNodeRepository = new WoLDAPNodeRepository(
        nodeDitImpl,
        acceptedNodesDit,
        ldapEntityMapper,
        rwLdap,
        logRepository,
        nodeReadWriteMutex,
        cachedNodeConfigurationService,
        computeNodeStatusReportService
      )
    }

    // reference services part of the API
    val rci = RudderServiceApi(
      roLdap,
      pendingNodesDitImpl,
      acceptedNodesDitImpl,
      nodeDitImpl,
      rudderDit,
      roLdapRuleRepository,
      woRuleRepository,
      woFactNodeRepository,
      roLdapNodeGroupRepository,
      woLdapNodeGroupRepository,
      techniqueRepositoryImpl,
      techniqueRepositoryImpl,
      roLdapDirectiveRepository,
      woLdapDirectiveRepository,
      deprecated.softwareInventoryDAO,
      eventLogRepository,
      eventLogDetailsServiceImpl,
      reportingService,
      complianceAPIService,
      asynComplianceService,
      scriptLauncher,
      queryParser,
      inventoryHistoryJdbcRepository,
      inventoryLogEventServiceImpl,
      ruleApplicationStatusImpl,
      propertyEngineService,
      newNodeManagerImpl,
      nodeGridImpl,
      jsTreeUtilServiceImpl,
      directiveEditorService,
      userPropertyService,
      eventListDisplayerImpl,
      asyncDeploymentAgent,
      policyServerManagementService,
      dynGroupUpdaterService,
      dyngroupUpdaterBatch,
      deprecated.purgeDeletedInventories,
      deprecated.purgeUnreferencedSoftwares,
      databaseManagerImpl,
      dbCleaner,
      techniqueLibraryUpdater,
      autoReportLogger,
      removeNodeServiceImpl,
      nodeFactInfoService,
      reportDisplayerImpl,
      dependencyAndDeletionService,
      itemArchiveManagerImpl,
      personIdentServiceImpl,
      gitRevisionProviderImpl,
      logDisplayerImpl,
      queryProcessor,
      categoryHierarchyDisplayerImpl,
      dynGroupServiceImpl,
      ditQueryDataImpl,
      reportsRepository,
      eventLogDeploymentServiceImpl,
      new SrvGrid(roAgentRunsRepository, configService, roLdapRuleRepository, nodeFactInfoService, scoreService),
      findExpectedRepo,
      roLDAPApiAccountRepository,
      woLDAPApiAccountRepository,
      cachedAgentRunRepository,
      pendingNodeCheckGroup,
      allBootstrapChecks,
      authenticationProviders,
      rudderUserListProvider,
      restApiAccounts,
      restQuicksearch,
      restCompletion,
      sharedFileApi,
      eventLogApi,
      systemApiService11,
      uuidGen,
      inventoryWatcher,
      configService,
      historizeNodeCountBatch,
      policyGenerationBootGuard,
      healthcheckNotificationService,
      jsonPluginDefinition,
      pluginSettingsService,
      rudderApi,
      authorizationApiMapping,
      roleApiMapping,
      roRuleCategoryRepository,
      woRuleCategoryRepository,
      workflowLevelService,
      ncfTechniqueReader,
      recentChangesService,
      ruleCategoryService,
      restExtractorService,
      snippetExtensionRegister,
      clearCacheService,
      linkUtil,
      userRepository,
      userService,
      ApiVersions,
      apiDispatcher,
      configurationRepository,
      roParameterService,
      agentRegister,
      asyncWorkflowInfo,
      commitAndDeployChangeRequest,
      doobie,
      restDataSerializer,
      workflowEventLogService,
      changeRequestEventLogService,
      changeRequestChangesUnserialisation,
      diffService,
      diffDisplayer,
      rwLdap,
      apiAuthorizationLevelService,
      tokenGenerator,
      roLDAPParameterRepository,
      woLDAPParameterRepository,
      interpolationCompiler,
      deploymentService,
      campaignEventRepo,
      mainCampaignService,
      campaignSerializer,
      jsonReportsAnalyzer,
      aggregateReportScheduler,
      secretEventLogService,
      changeRequestChangesSerialisation,
      gitConfigRepo,
      gitModificationRepository,
      inventorySaver,
      inventoryDitService,
      nodeFactRepository,
      scoreServiceManager,
      scoreService,
      tenantService,
      computeNodeStatusReportService,
      scoreRepository,
      propertiesRepository,
      propertiesService
    )

    // need to be done here to avoid cyclic dependencies
    (nodeFactRepository.registerChangeCallbackAction(
      new GenerationOnChange(updateDynamicGroups, asyncDeploymentAgent, uuidGen)
    ) *>
    nodeFactRepository.registerChangeCallbackAction(
      new CacheInvalidateNodeFactEventCallback(cachedNodeConfigurationService, computeNodeStatusReportService, Nil)
    )).runNow
    // This needs to be done at the end, to be sure that all is initialized
    deploymentService.setDynamicsGroupsService(dyngroupUpdaterBatch)
    // we need to reference batches not part of the API to start them since
    // they are lazy val
    cleanOldInventoryBatch.start()
    gitFactRepoGC.start()
    gitConfigRepoGC.start()
    rudderUserListProvider.registerCallback(UserRepositoryUpdateOnFileReload.createCallback(userRepository))
    userCleanupBatch.start()

    // init node properties - don't fail on error, just log
    propertiesService.updateAll().catchAll(err => ApplicationLoggerPure.warn(err.fullMsg)).runNow

    // UpdateDynamicGroups is part of rci
    // reportingService part of rci
    // checkInventoryUpdate part of rci
    // purgeDeletedInventories part of rci
    // purgeUnreferencedSoftwares part of rci
    // AutomaticReportLogger part of rci
    // AutomaticReportsCleaning part of rci
    // CheckTechniqueLibrary part of rci
    // AutomaticReportsCleaning part of rci

    // return services part of the API
    rci
  }
}<|MERGE_RESOLUTION|>--- conflicted
+++ resolved
@@ -411,11 +411,7 @@
     } catch {
       case _: ConfigException =>
         ApplicationLogger.info(
-<<<<<<< HEAD
-          "Property 'ldap.maxPoolSize' is absent or empty in rudder.configFile. Default to 2 connections."
-=======
           "Property 'ldap.minimumAvailableConnectionGoal' is missing or empty in rudder.configFile. Default to 2 always alive connections."
->>>>>>> adca526c
         )
         2
     }
