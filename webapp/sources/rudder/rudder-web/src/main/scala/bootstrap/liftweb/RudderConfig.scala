--- conflicted
+++ resolved
@@ -1508,12 +1508,9 @@
     propertiesRepository:                PropertiesRepository,
     propertiesService:                   NodePropertiesService,
     techniqueCompilationStatusService:   TechniqueCompilationStatusSyncService,
-<<<<<<< HEAD
+    ruleValGeneratedHookService:         RuleValGeneratedHookService,
     instanceIdService:                   InstanceIdService,
     systemInfoService:                   SystemInfoService
-=======
-    ruleValGeneratedHookService:         RuleValGeneratedHookService
->>>>>>> 17a6ada4
 )
 
 /*
@@ -3866,12 +3863,9 @@
       propertiesRepository,
       propertiesService,
       techniqueCompilationCache,
-<<<<<<< HEAD
+      ruleValGeneratedHookService,
       instanceIdService,
       systemInfoService
-=======
-      ruleValGeneratedHookService
->>>>>>> 17a6ada4
     )
 
     // start init effects
