--- conflicted
+++ resolved
@@ -3292,17 +3292,12 @@
         woDirectiveRepository,
         uuidGen
       ),
-<<<<<<< HEAD
-      new CreateSystemToken(roLDAPApiAccountRepository.systemAPIAccount),
-      new LoadNodeComplianceCache(nodeStatusReportRepository, nodeFactRepository, computeNodeStatusReportService, doobie),
-=======
       new CreateSystemToken(
         roLDAPApiAccountRepository.systemAPIAccount.token,
         root / "var" / "rudder" / "run",
         RestAuthenticationFilter.API_TOKEN_HEADER
       ),
-      new LoadNodeComplianceCache(nodeFactInfoService, reportingServiceImpl),
->>>>>>> 19b6c980
+      new LoadNodeComplianceCache(nodeStatusReportRepository, nodeFactRepository, computeNodeStatusReportService, doobie),
       new CloseOpenUserSessions(userRepository)
     )
 
