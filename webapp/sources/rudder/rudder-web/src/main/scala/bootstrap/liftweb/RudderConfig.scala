--- conflicted
+++ resolved
@@ -1013,12 +1013,11 @@
 
   private[this] lazy val roLdap =
     new ROPooledSimpleAuthConnectionProvider(
-<<<<<<< HEAD
         host = LDAP_HOST
       , port = LDAP_PORT
       , authDn = LDAP_AUTHDN
       , authPw = LDAP_AUTHPW
-      , poolSize = 2
+      , poolSize = LDAP_MAX_POOL_SIZE
       , blockingModule = ZioRuntime.Environment
     )
   lazy val rwLdap =
@@ -1027,23 +1026,9 @@
       , port = LDAP_PORT
       , authDn = LDAP_AUTHDN
       , authPw = LDAP_AUTHPW
-      , poolSize = 2
+      , poolSize = LDAP_MAX_POOL_SIZE
       , blockingModule = ZioRuntime.Environment
     )
-=======
-      host = LDAP_HOST,
-      port = LDAP_PORT,
-      authDn = LDAP_AUTHDN,
-      authPw = LDAP_AUTHPW,
-      poolSize = LDAP_MAX_POOL_SIZE)
-  lazy val rwLdap =
-    new RWPooledSimpleAuthConnectionProvider(
-      host = LDAP_HOST,
-      port = LDAP_PORT,
-      authDn = LDAP_AUTHDN,
-      authPw = LDAP_AUTHPW,
-      poolSize = LDAP_MAX_POOL_SIZE)
->>>>>>> 3783965c
 
   //query processor for accepted nodes
   private[this] lazy val queryProcessor = new AcceptedNodesLDAPQueryProcessor(
