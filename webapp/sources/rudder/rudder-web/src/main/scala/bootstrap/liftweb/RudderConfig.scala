--- conflicted
+++ resolved
@@ -79,6 +79,7 @@
 import com.normation.rudder.inventory.InventoryFileWatcher
 import com.normation.rudder.inventory.InventoryMover
 import com.normation.rudder.inventory.InventoryProcessor
+import com.normation.rudder.inventory.NodeFactInventorySaver
 import com.normation.rudder.inventory.PostCommitInventoryHooks
 import com.normation.rudder.inventory.ProcessFile
 import com.normation.rudder.metrics.*
@@ -2378,11 +2379,7 @@
     lazy val uuidGen                   = stringUuidGenerator
     lazy val systemVariableSpecService = new SystemVariableSpecServiceImpl()
     lazy val ldapEntityMapper: LDAPEntityMapper =
-<<<<<<< HEAD
-      new LDAPEntityMapper(rudderDitImpl, nodeDitImpl, queryParser, inventoryMapper)
-=======
-      new LDAPEntityMapper(rudderDitImpl, nodeDitImpl, acceptedNodesDitImpl, queryRawParser, inventoryMapper)
->>>>>>> e6f2b978
+      new LDAPEntityMapper(rudderDitImpl, nodeDitImpl, queryRawParser, inventoryMapper)
 
     ///// items serializer - service that transforms items to XML /////
     lazy val ruleSerialisation:                    RuleSerialisation                    = new RuleSerialisationImpl(
