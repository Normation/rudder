/*
 *************************************************************************************
 * Copyright 2011 Normation SAS
 *************************************************************************************
 *
 * This file is part of Rudder.
 *
 * Rudder is free software: you can redistribute it and/or modify
 * it under the terms of the GNU General Public License as published by
 * the Free Software Foundation, either version 3 of the License, or
 * (at your option) any later version.
 *
 * In accordance with the terms of section 7 (7. Additional Terms.) of
 * the GNU General Public License version 3, the copyright holders add
 * the following Additional permissions:
 * Notwithstanding to the terms of section 5 (5. Conveying Modified Source
 * Versions) and 6 (6. Conveying Non-Source Forms.) of the GNU General
 * Public License version 3, when you create a Related Module, this
 * Related Module is not considered as a part of the work and may be
 * distributed under the license agreement of your choice.
 * A "Related Module" means a set of sources files including their
 * documentation that, without modification of the Source Code, enables
 * supplementary functions or services in addition to those offered by
 * the Software.
 *
 * Rudder is distributed in the hope that it will be useful,
 * but WITHOUT ANY WARRANTY; without even the implied warranty of
 * MERCHANTABILITY or FITNESS FOR A PARTICULAR PURPOSE.  See the
 * GNU General Public License for more details.
 *
 * You should have received a copy of the GNU General Public License
 * along with Rudder.  If not, see <http://www.gnu.org/licenses/>.

 *
 *************************************************************************************
 */

package bootstrap.liftweb

import better.files.File.root
import bootstrap.liftweb.checks.action.CheckNcfTechniqueUpdate
import bootstrap.liftweb.checks.action.CheckTechniqueLibraryReload
import bootstrap.liftweb.checks.action.CreateSystemToken
import bootstrap.liftweb.checks.action.LoadNodeComplianceCache
import bootstrap.liftweb.checks.action.RemoveFaultyLdapEntries
import bootstrap.liftweb.checks.action.TriggerPolicyUpdate
import bootstrap.liftweb.checks.consistency.CheckConnections
import bootstrap.liftweb.checks.consistency.CheckDIT
import bootstrap.liftweb.checks.consistency.CheckRudderGlobalParameter
import bootstrap.liftweb.checks.migration.CheckAddSpecialNodeGroupsDescription
import bootstrap.liftweb.checks.migration.CheckRemoveRuddercSetting
import bootstrap.liftweb.checks.migration.MigrateJsonTechniquesToYaml
import bootstrap.liftweb.checks.migration.MigrateNodeAcceptationInventories
import bootstrap.liftweb.checks.onetimeinit.CheckInitUserTemplateLibrary
import bootstrap.liftweb.checks.onetimeinit.CheckInitXmlExport
import com.normation.appconfig._
import com.normation.box._
import com.normation.cfclerk.services._
import com.normation.cfclerk.services.impl._
import com.normation.cfclerk.xmlparsers._
import com.normation.cfclerk.xmlwriters.SectionSpecWriter
import com.normation.cfclerk.xmlwriters.SectionSpecWriterImpl
import com.normation.errors.IOResult
import com.normation.errors.SystemError
import com.normation.inventory.domain._
import com.normation.inventory.ldap.core._
import com.normation.inventory.ldap.provisioning.AddIpValues
import com.normation.inventory.ldap.provisioning.CheckMachineName
import com.normation.inventory.ldap.provisioning.CheckOsType
import com.normation.inventory.ldap.provisioning.DefaultInventorySaver
import com.normation.inventory.ldap.provisioning.DefaultLDIFInventoryLogger
import com.normation.inventory.ldap.provisioning.FromMotherBoardUuidIdFinder
import com.normation.inventory.ldap.provisioning.LastInventoryDate
import com.normation.inventory.ldap.provisioning.LogInventoryPreCommit
import com.normation.inventory.ldap.provisioning.NameAndVersionIdFinder
import com.normation.inventory.ldap.provisioning.PendingNodeIfNodeWasRemoved
import com.normation.inventory.ldap.provisioning.PostCommitLogger
import com.normation.inventory.ldap.provisioning.UseExistingMachineIdFinder
import com.normation.inventory.ldap.provisioning.UseExistingNodeIdFinder
import com.normation.inventory.ldap.provisioning.UuidMergerPreCommit
import com.normation.inventory.provisioning.fusion.FusionInventoryParser
import com.normation.inventory.provisioning.fusion.PreInventoryParserCheckConsistency
import com.normation.inventory.services.core._
import com.normation.inventory.services.provisioning.DefaultInventoryParser
import com.normation.inventory.services.provisioning.InventoryDigestServiceV1
import com.normation.inventory.services.provisioning.InventoryParser
import com.normation.inventory.services.provisioning.MachineDNFinderService
import com.normation.inventory.services.provisioning.NamedMachineDNFinderAction
import com.normation.inventory.services.provisioning.NamedNodeInventoryDNFinderAction
import com.normation.inventory.services.provisioning.NodeInventoryDNFinderService
import com.normation.inventory.services.provisioning.PreCommit
import com.normation.ldap.sdk._
import com.normation.plugins.FilePluginSettingsService
import com.normation.plugins.ReadPluginPackageInfo
import com.normation.plugins.SnippetExtensionRegister
import com.normation.plugins.SnippetExtensionRegisterImpl
import com.normation.rudder.UserService
import com.normation.rudder.api._
import com.normation.rudder.apidata.RestDataSerializer
import com.normation.rudder.apidata.RestDataSerializerImpl
import com.normation.rudder.apidata.ZioJsonExtractor
import com.normation.rudder.batch._
import com.normation.rudder.campaigns.CampaignEventRepositoryImpl
import com.normation.rudder.campaigns.CampaignRepositoryImpl
import com.normation.rudder.campaigns.CampaignSerializer
import com.normation.rudder.campaigns.JSONReportsAnalyser
import com.normation.rudder.campaigns.MainCampaignService
import com.normation.rudder.configuration.ConfigurationRepository
import com.normation.rudder.configuration.ConfigurationRepositoryImpl
import com.normation.rudder.configuration.GroupRevisionRepository
import com.normation.rudder.configuration.RuleRevisionRepository
import com.normation.rudder.db.Doobie
import com.normation.rudder.domain._
import com.normation.rudder.domain.logger.ApplicationLogger
import com.normation.rudder.domain.logger.NodeConfigurationLoggerImpl
import com.normation.rudder.domain.logger.ScheduledJobLoggerPure
import com.normation.rudder.domain.queries._
<<<<<<< HEAD
import com.normation.rudder.facts.nodes.GitNodeFactRepositoryImpl
=======
import com.normation.rudder.facts.nodes.GitNodeFactRepository
import com.normation.rudder.facts.nodes.NodeFactRepository
import com.normation.rudder.facts.nodes.NoopNodeFactRepository
>>>>>>> 2b8bffa0
import com.normation.rudder.git.GitRepositoryProvider
import com.normation.rudder.git.GitRepositoryProviderImpl
import com.normation.rudder.git.GitRevisionProvider
import com.normation.rudder.inventory.DefaultProcessInventoryService
import com.normation.rudder.inventory.FactRepositoryPostCommit
import com.normation.rudder.inventory.InventoryFailedHook
import com.normation.rudder.inventory.InventoryFileWatcher
import com.normation.rudder.inventory.InventoryMover
import com.normation.rudder.inventory.InventoryProcessor
import com.normation.rudder.inventory.PostCommitInventoryHooks
import com.normation.rudder.inventory.ProcessFile
import com.normation.rudder.metrics._
import com.normation.rudder.migration.DefaultXmlEventLogMigration
import com.normation.rudder.ncf
import com.normation.rudder.ncf.DeleteEditorTechniqueImpl
import com.normation.rudder.ncf.EditorTechniqueReader
import com.normation.rudder.ncf.EditorTechniqueReaderImpl
import com.normation.rudder.ncf.GitResourceFileService
import com.normation.rudder.ncf.ParameterType.PlugableParameterTypeService
import com.normation.rudder.ncf.RuddercServiceImpl
import com.normation.rudder.ncf.TechniqueCompiler
import com.normation.rudder.ncf.TechniqueCompilerApp
import com.normation.rudder.ncf.TechniqueCompilerWithFallback
import com.normation.rudder.ncf.TechniqueSerializer
import com.normation.rudder.ncf.TechniqueWriter
import com.normation.rudder.ncf.TechniqueWriterImpl
import com.normation.rudder.ncf.WebappTechniqueCompiler
import com.normation.rudder.ncf.yaml.YamlTechniqueSerializer
import com.normation.rudder.reports.AgentRunIntervalService
import com.normation.rudder.reports.AgentRunIntervalServiceImpl
import com.normation.rudder.reports.ComplianceModeService
import com.normation.rudder.reports.ComplianceModeServiceImpl
import com.normation.rudder.reports.execution._
import com.normation.rudder.repository._
import com.normation.rudder.repository.jdbc._
import com.normation.rudder.repository.ldap._
import com.normation.rudder.repository.xml._
import com.normation.rudder.repository.xml.GitParseTechniqueLibrary
import com.normation.rudder.rest._
import com.normation.rudder.rest.RestExtractorService
import com.normation.rudder.rest.internal._
import com.normation.rudder.rest.lift
import com.normation.rudder.rest.lift._
import com.normation.rudder.rule.category._
import com.normation.rudder.rule.category.GitRuleCategoryArchiverImpl
import com.normation.rudder.services._
import com.normation.rudder.services.eventlog._
import com.normation.rudder.services.eventlog.EventLogFactoryImpl
import com.normation.rudder.services.healthcheck._
import com.normation.rudder.services.marshalling._
import com.normation.rudder.services.modification.DiffService
import com.normation.rudder.services.modification.DiffServiceImpl
import com.normation.rudder.services.modification.ModificationService
import com.normation.rudder.services.nodes._
import com.normation.rudder.services.nodes.history.impl.FullInventoryFileParser
import com.normation.rudder.services.nodes.history.impl.InventoryHistoryJdbcRepository
import com.normation.rudder.services.nodes.history.impl.InventoryHistoryLogRepository
import com.normation.rudder.services.policies._
import com.normation.rudder.services.policies.DeployOnTechniqueCallback
import com.normation.rudder.services.policies.nodeconfig._
import com.normation.rudder.services.policies.write.AgentRegister
import com.normation.rudder.services.policies.write.BuildBundleSequence
import com.normation.rudder.services.policies.write.PathComputerImpl
import com.normation.rudder.services.policies.write.PolicyWriterServiceImpl
import com.normation.rudder.services.policies.write.PrepareTemplateVariablesImpl
import com.normation.rudder.services.policies.write.WriteAllAgentSpecificFiles
import com.normation.rudder.services.queries._
import com.normation.rudder.services.quicksearch.FullQuickSearchService
import com.normation.rudder.services.reports._
import com.normation.rudder.services.servers._
import com.normation.rudder.services.system._
import com.normation.rudder.services.user.PersonIdentService
import com.normation.rudder.services.user.TrivialPersonIdentService
import com.normation.rudder.services.workflows._
import com.normation.rudder.web.model._
import com.normation.rudder.web.services._
import com.normation.rudder.web.services.EventLogDetailsGenerator
import com.normation.rudder.web.services.UserPropertyService
import com.normation.templates.FillTemplatesService
import com.normation.utils.CronParser._
import com.normation.utils.StringUuidGenerator
import com.normation.utils.StringUuidGeneratorImpl
import com.normation.zio._
import com.typesafe.config.Config
import com.typesafe.config.ConfigException
import com.typesafe.config.ConfigFactory
import com.unboundid.ldap.sdk.DN
import com.unboundid.ldap.sdk.RDN
import com.unboundid.ldif.LDIFChangeRecord
import java.io.File
import java.nio.file.attribute.PosixFilePermission
import java.security.Security
import java.util.concurrent.TimeUnit
import net.liftweb.common._
import net.liftweb.common.Loggable
import org.apache.commons.io.FileUtils
import org.bouncycastle.jce.provider.BouncyCastleProvider
import org.joda.time.DateTimeZone
import scala.collection.mutable.Buffer
import scala.concurrent.duration.FiniteDuration
import zio.{Scheduler => _, System => _, _}
import zio.syntax._

object RUDDER_CHARSET {
  import java.nio.charset.StandardCharsets
  def name  = "UTF-8"
  def value = StandardCharsets.UTF_8
}

/**
 * Define a resource for configuration.
 * For now, config properties can only be loaded from either
 * a file in the classpath, or a file in the file system.
 */
sealed trait ConfigResource                      extends Any
final case class ClassPathResource(name: String) extends AnyVal with ConfigResource
final case class FileSystemResource(file: File)  extends AnyVal with ConfigResource

/**
 * User defined configuration variable
 * (from properties file or alike)
 */
object RudderProperties {

  // extension used in overriding files
  val configFileExtensions = Set("properties", "prop", "config")

  // by default, used and configured to /opt/rudder/etc/rudder-web.properties
  val JVM_CONFIG_FILE_KEY = "rudder.configFile"

  // We have config overrides in a directory whose named is based on JVM_CONFIG_FILE_KEY
  // if defined, with a ".d" after it. It can be overridden with that key.
  // File in dir are sorted by name and the latter override the former.
  // Default: ${JVM_CONFIG_FILE_KEY}.d
  val JVM_CONFIG_DIR_KEY = "rudder.configDir"

  val DEFAULT_CONFIG_FILE_NAME = "configuration.properties"

  // Set security provider with bouncy castle one
  Security.addProvider(new BouncyCastleProvider())

  /**
   * Where to go to look for properties
   */
  val (configResource, overrideDir) = java.lang.System.getProperty(JVM_CONFIG_FILE_KEY) match {
    case null | "" => // use default location in classpath
      ApplicationLogger.info(s"JVM property -D${JVM_CONFIG_FILE_KEY} is not defined, use configuration file in classpath")
      (ClassPathResource(DEFAULT_CONFIG_FILE_NAME), None)

    case x => // so, it should be a full path, check it
      val config = new File(x)
      if (config.exists && config.canRead) {
        ApplicationLogger.info(
          s"Rudder application parameters are read from file defined by JVM property -D${JVM_CONFIG_FILE_KEY}: ${config.getPath}"
        )
        val configFile = FileSystemResource(config)

        val overrideDir = System.getProperty(JVM_CONFIG_DIR_KEY) match {
          case null | "" =>
            val path = configFile.file.getPath + ".d"
            ApplicationLogger.info(
              s"-> files for overriding configuration parameters are read from directory ${path} (that path can be overridden with JVM property -D${JVM_CONFIG_DIR_KEY})"
            )
            Some(path)
          case x         =>
            val d = better.files.File(x)
            if (d.exists) {
              if (d.isDirectory) {
                Some(d.pathAsString)
              } else {
                ApplicationLogger.warn(
                  s"JVM property -D${JVM_CONFIG_DIR_KEY} is defined to '${d.pathAsString}' which is not a directory: ignoring directory for overriding configurations"
                )
                None
              }
            } else {
              // we will create it
              Some(d.pathAsString)
            }
        }
        (configFile, overrideDir)
      } else {
        ApplicationLogger.error(
          s"Can not find configuration file specified by JVM property '${JVM_CONFIG_FILE_KEY}': '${config.getPath}' ; abort"
        )
        throw new javax.servlet.UnavailableException(s"Configuration file not found: ${config.getPath}")
      }
  }

  // Sorting is done here for meaningful debug log, but we need to reverse it
  // because in typesafe Config, we have "withDefault" (ie the opposite of overrides)
  val overrideConfigs = overrideDir match {
    case None    => // no additional config to add
      Nil
    case Some(x) =>
      val d = better.files.File(x)
      try {
        d.createDirectoryIfNotExists(true)
        d.setPermissions(Set(PosixFilePermission.OWNER_READ, PosixFilePermission.OWNER_WRITE, PosixFilePermission.OWNER_EXECUTE))
      } catch {
        case ex: Exception =>
          ApplicationLogger.error(
            s"The configuration directory '${d.pathAsString}' for overriding file config can't be created: ${ex.getMessage}"
          )
      }
      val overrides = d.children.collect {
        case f if (configFileExtensions.contains(f.extension(false, false).getOrElse(""))) => FileSystemResource(f.toJava)
      }.toList.sortBy(_.file.getPath)
      ApplicationLogger.debug(
        s"Overriding configuration files in '${d.pathAsString}': ${overrides.map(_.file.getName).mkString(", ")}"
      )
      overrides
  }

  // some value used as defaults for migration
  val migrationConfig = {
    s"""rudder.batch.reportscleaner.compliancelevels.delete.TTL=15
    """
  }

  // the Config lib does not define overriding but fallback, so we are starting with the directory, sorted last first
  // then default file, then migration things.
  val empty = ConfigFactory.empty()

  val config: Config = {
    (
      (overrideConfigs.reverse :+ configResource)
        .foldLeft(ConfigFactory.empty()) {
          case (current, fallback) =>
            ApplicationLogger.debug(s"loading configuration from " + fallback)
            val conf = fallback match {
              case ClassPathResource(name)  => ConfigFactory.load(name)
              case FileSystemResource(file) => ConfigFactory.load(ConfigFactory.parseFile(file))
            }
            current.withFallback(conf)
        }
      )
      .withFallback(ConfigFactory.parseString(migrationConfig))
  }

  if (ApplicationLogger.isDebugEnabled) {
    // if override Dir is non empty, add the resolved config file with debug info in it
    overrideDir.foreach { d =>
      val dest = better.files.File(d) / "rudder-web.properties-resolved-debug"
      ApplicationLogger.debug(s"Writing resolved configuration file to ${dest.pathAsString}")
      import java.nio.file.attribute.PosixFilePermission._
      try {
        dest.writeText(config.root().render()).setPermissions(Set(OWNER_READ))
      } catch {
        case ex: Exception =>
          ApplicationLogger.error(
            s"The debug file for configuration resolution '${dest.pathAsString}' can't be created: ${ex.getClass.getName}: ${ex.getMessage}"
          )
      }
    }
  }

  def splitProperty(s: String): List[String] = {
    s.split(",").toList.flatMap { s =>
      s.trim match {
        case "" => None
        case x  => Some(x)
      }
    }
  }

}

object RudderParsedProperties {
  import RudderProperties.config

  val logger = ApplicationLogger.Properties

  // set the file location that contains mime info
  java.lang.System
    .setProperty(
      "content.types.user.table",
      this.getClass.getClassLoader.getResource("content-types.properties").getPath
    )

  //
  // Public properties
  // Here, we define static nouns for all theses properties
  //

  private[this] val filteredPasswords = scala.collection.mutable.Buffer[String]()

  def logRudderParsedProperties() = {
    import scala.jdk.CollectionConverters._
    val config = RudderProperties.config
    if (ApplicationLogger.isInfoEnabled) {
      // sort properties by key name
      val properties = config.entrySet.asScala.toSeq.sortBy(_.getKey).flatMap { x =>
        // the log line: registered property: property_name=property_value
        if (hiddenRegisteredProperties.contains(x.getKey)) None
        else {
          Some(
            s"registered property: ${x.getKey}=${if (filteredPasswords.contains(x.getKey)) "**********" else x.getValue.render}"
          )
        }
      }
      ApplicationLogger.info("List of registered properties:")
      properties.foreach(p => ApplicationLogger.info(p))
      ApplicationLogger.info("Plugin's license directory: '/opt/rudder/etc/plugins/licenses/'")
    }
  }

  // the LDAP password used for authentication is not used here, but should not appear nonetheless
  filteredPasswords += "rudder.auth.ldap.connection.bind.password"
  // filter the fallback admin password
  filteredPasswords += "rudder.auth.admin.password"

  // list of configuration properties that we want to totally hide
  val hiddenRegisteredProperties = scala.collection.mutable.Buffer[String]()
  hiddenRegisteredProperties += "rudder.dir.licensesFolder"

  // auth backend is init too late to have a chance to hide its values, which is a bit sad.
  // We still need to make invisible all oauth/oidc client secret
  hiddenRegisteredProperties ++= {
    import scala.jdk.CollectionConverters._
    config
      .entrySet()
      .asScala
      .map(_.getKey)
      .filter(s => s.startsWith("rudder.auth.oauth2.provider") && s.endsWith("client.secret"))
  }
  // other values

  val LDAP_HOST                         = config.getString("ldap.host")
  val LDAP_PORT                         = config.getInt("ldap.port")
  val LDAP_AUTHDN                       = config.getString("ldap.authdn")
  val LDAP_AUTHPW                       = config.getString("ldap.authpw");
  filteredPasswords += "ldap.authpw"
  val LDAP_MAX_POOL_SIZE                = {
    try {
      config.getInt("ldap.maxPoolSize")
    } catch {
      case ex: ConfigException =>
        ApplicationLogger.info(
          "Property 'ldap.maxPoolSize' is missing or empty in rudder.configFile. Default to 2 connections."
        )
        2
    }
  }
  val LDAP_CACHE_NODE_INFO_MIN_INTERVAL = {
    val x = {
      try {
        config.getInt("ldap.nodeinfo.cache.min.interval")
      } catch {
        case ex: ConfigException =>
          ApplicationLogger.debug(
            "Property 'ldap.nodeinfo.cache.min.interval' is missing or empty in rudder.configFile. Default to 100 ms."
          )
          100
      }
    }
    if (x < 0) { // 0 is ok, it means "always check"
      100.millis
    } else {
      x.millis
    }
  }
  val RUDDER_DIR_BACKUP                 = {
    try {
      config.getString("rudder.dir.backup").trim match {
        case "" => None
        case x  => Some(x)
      }
    } catch {
      case ex: ConfigException => None
    }
  }
  val RUDDER_DIR_DEPENDENCIES           = config.getString("rudder.dir.dependencies")
  val RUDDER_DIR_LOCK                   = config.getString("rudder.dir.lock") // TODO no more used ?
  val RUDDER_DIR_SHARED_FILES_FOLDER    = config.getString("rudder.dir.shared.files.folder")
  val RUDDER_WEBDAV_USER                = config.getString("rudder.webdav.user")
  val RUDDER_WEBDAV_PASSWORD            = config.getString("rudder.webdav.password");
  filteredPasswords += "rudder.webdav.password"
  val CFENGINE_POLICY_DISTRIBUTION_PORT = {
    try {
      config.getInt("rudder.policy.distribution.port.cfengine")
    } catch {
      case ex: ConfigException =>
        try {
          config.getInt("rudder.community.port") // for compat
        } catch {
          case ex: ConfigException =>
            ApplicationLogger.info(
              "Property 'rudder.policy.distribution.port.cfengine' is missing or empty in Rudder configuration file. Default to 5309"
            )
            5309
        }
    }
  }
  val HTTPS_POLICY_DISTRIBUTION_PORT    = {
    try {
      config.getInt("rudder.policy.distribution.port.https")
    } catch {
      case ex: ConfigException =>
        ApplicationLogger.info(
          "Property 'rudder.policy.distribution.port.https' is missing or empty in Rudder configuration file. Default to 443"
        )
        443
    }
  }

  val POSTGRESQL_IS_LOCAL = {
    try {
      config.getBoolean("rudder.postgresql.local")
    } catch {
      case ex: ConfigException => true
    }
  }

  val RUDDER_JDBC_DRIVER        = config.getString("rudder.jdbc.driver")
  val RUDDER_JDBC_URL           = config.getString("rudder.jdbc.url")
  val RUDDER_JDBC_USERNAME      = config.getString("rudder.jdbc.username")
  val RUDDER_JDBC_PASSWORD      = config.getString("rudder.jdbc.password");
  filteredPasswords += "rudder.jdbc.password"
  val RUDDER_JDBC_MAX_POOL_SIZE = config.getInt("rudder.jdbc.maxPoolSize")

  val RUDDER_JDBC_BATCH_MAX_SIZE = {
    val x = {
      try {
        config.getInt("rudder.jdbc.batch.max.size")
      } catch {
        case ex: ConfigException =>
          ApplicationLogger.debug(
            "Property 'rudder.jdbc.batch.max.size' is missing or empty in rudder.configFile. Default to 500."
          )
          500
      }
    }
    if (x < 0) { // 0 is ok, it means "always check"
      500
    } else {
      x
    }
  }

  val RUDDER_GIT_GC = (
    try {
      config.getString("rudder.git.gc")
    } catch {
      // missing key, perhaps due to migration, use default
      case ex: Exception => {
        val default = "0 42 3 * * ?"
        logger.info(s"`rudder.git.gc` property is missing, using default schedule: ${default}")
        default
      }
    }
  ).toOptCron match {
    case Left(err)  =>
      logger.error(s"Error when parsing cron for 'rudder.git.gc', it will be disabled: ${err.fullMsg}")
      None
    case Right(opt) => opt
  }

  val RUDDER_INVENTORIES_CLEAN_CRON = (
    try {
      config.getString("rudder.inventories.cleanup.old.files.cron")
    } catch {
      // missing key, perhaps due to migration, use default
      case ex: Exception => {
        val default = "0 32 3 * * ?"
        logger.info(s"`rudder.inventories.cleanup.old.files.cron` property is missing, using default schedule: ${default}")
        default
      }
    }
  ).toOptCron match {
    case Left(err)  =>
      logger.error(
        s"Error when parsing cron for 'rudder.inventories.cleanup.old.files.cron', it will be disabled: ${err.fullMsg}"
      )
      None
    case Right(opt) => opt
  }

  val RUDDER_INVENTORIES_CLEAN_AGE = {
    try {
      val age = config.getString("rudder.inventories.cleanup.old.files.age")
      Duration.fromScala(scala.concurrent.duration.Duration.apply(age))
    } catch {
      case ex: Exception => 30.days
    }
  }

  /*
   * Root directory for git config-repo et fact-repo.
   * We should homogeneize naming here, ie s/rudder.dir.gitRoot/rudder.dir.gitRootConfigRepo/
   */
  val RUDDER_GIT_ROOT_CONFIG_REPO = config.getString("rudder.dir.gitRoot")
  val RUDDER_GIT_ROOT_FACT_REPO   = {
    try {
      config.getString("rudder.dir.gitRootFactRepo")
    } catch {
      case ex: Exception => "/var/rudder/fact-repository"
    }
  }

  val RUDDER_GIT_FACT_WRITE_NODES  = {
    try {
      config.getBoolean("rudder.facts.repo.writeNodeState")
    } catch {
      case ex: Exception => false
    }
  }
  val RUDDER_GIT_FACT_COMMIT_NODES = {
    try {
      config.getBoolean("rudder.facts.repo.historizeNodeChange")
    } catch {
      case ex: Exception => false
    }
  }

  val RUDDER_DIR_TECHNIQUES                        = RUDDER_GIT_ROOT_CONFIG_REPO + "/techniques"
  val RUDDER_BATCH_DYNGROUP_UPDATEINTERVAL         = config.getInt("rudder.batch.dyngroup.updateInterval") // 60 //one hour
  val RUDDER_BATCH_TECHNIQUELIBRARY_UPDATEINTERVAL =
    config.getInt("rudder.batch.techniqueLibrary.updateInterval") // 60 * 5 //five minutes
  val RUDDER_BATCH_REPORTSCLEANER_ARCHIVE_TTL =
    config.getInt("rudder.batch.reportscleaner.archive.TTL") // AutomaticReportsCleaning.defaultArchiveTTL
  val RUDDER_BATCH_REPORTSCLEANER_DELETE_TTL =
    config.getInt("rudder.batch.reportscleaner.delete.TTL") // AutomaticReportsCleaning.defaultDeleteTTL
  val RUDDER_BATCH_REPORTSCLEANER_COMPLIANCE_DELETE_TTL =
    config.getInt("rudder.batch.reportscleaner.compliancelevels.delete.TTL") // AutomaticReportsCleaning.defaultDeleteTTL
  val RUDDER_BATCH_REPORTSCLEANER_LOG_DELETE_TTL = {
    try {
      config.getString("rudder.batch.reportscleaner.deleteReportLog.TTL")
    } catch {
      case ex: Exception => "2x"
    }
  }
  val RUDDER_BATCH_REPORTSCLEANER_FREQUENCY      =
    config.getString("rudder.batch.reportscleaner.frequency") // AutomaticReportsCleaning.defaultDay
  val RUDDER_BATCH_DATABASECLEANER_RUNTIME_HOUR =
    config.getInt("rudder.batch.databasecleaner.runtime.hour") // AutomaticReportsCleaning.defaultHour
  val RUDDER_BATCH_DATABASECLEANER_RUNTIME_MINUTE =
    config.getInt("rudder.batch.databasecleaner.runtime.minute") // AutomaticReportsCleaning.defaultMinute
  val RUDDER_BATCH_DATABASECLEANER_RUNTIME_DAY = config.getString("rudder.batch.databasecleaner.runtime.day") // "sunday"
  val RUDDER_BATCH_REPORTS_LOGINTERVAL         = config.getInt("rudder.batch.reports.logInterval")            // 1 //one minute
  val RUDDER_TECHNIQUELIBRARY_GIT_REFS_PATH    = "refs/heads/master"
  // THIS ONE IS STILL USED FOR USERS USING GIT REPLICATION
  val RUDDER_AUTOARCHIVEITEMS                  = config.getBoolean("rudder.autoArchiveItems")                 // true
  val RUDDER_REPORTS_EXECUTION_MAX_DAYS        = config.getInt("rudder.batch.storeAgentRunTimes.maxDays")     // In days : 0
  val RUDDER_REPORTS_EXECUTION_MAX_MINUTES     = {                                                            // Tis is handled at the object creation, days and minutes = 0 => 30 minutes
    try {
      config.getInt("rudder.batch.storeAgentRunTimes.maxMinutes")
    } catch {
      case ex: ConfigException =>
        ApplicationLogger.info(
          "Property 'rudder.batch.storeAgentRunTimes.maxMinutes' is missing or empty in rudder.configFile. Default to 0 minutes."
        )
        0
    }
  }
  val RUDDER_REPORTS_EXECUTION_MAX_SIZE        = {                                                            // In minutes: 5
    try {
      config.getInt("rudder.batch.storeAgentRunTimes.maxBatchSize")
    } catch {
      case ex: ConfigException =>
        ApplicationLogger.info(
          "Property 'rudder.batch.storeAgentRunTimes.maxBatchSize' is missing or empty in rudder.configFile. Default to 5 minutes."
        )
        5
    }
  }

  val RUDDER_REPORTS_EXECUTION_INTERVAL = config.getInt("rudder.batch.storeAgentRunTimes.updateInterval").seconds.asScala

  val HISTORY_INVENTORIES_ROOTDIR = config.getString("history.inventories.rootdir")

  val RUDDER_DEBUG_NODE_CONFIGURATION_PATH = config.getString("rudder.debug.nodeconfiguration.path")

  val RUDDER_BATCH_PURGE_DELETED_INVENTORIES = {
    try {
      config.getInt("rudder.batch.purge.inventories.delete.TTL")
    } catch {
      case ex: ConfigException =>
        ApplicationLogger.info(
          "Property 'rudder.batch.purge.inventories.delete.TTL' is missing or empty in rudder.configFile. Default to 7 days."
        )
        7
    }
  }

  val RUDDER_BCRYPT_COST = {
    try {
      config.getInt("rudder.bcrypt.cost")
    } catch {
      case ex: ConfigException =>
        ApplicationLogger.debug(
          "Property 'rudder.bcrypt.cost' is missing or empty in rudder.configFile. Default cost to 12."
        )
        12
    }
  }

  val RUDDER_BATCH_PURGE_DELETED_INVENTORIES_INTERVAL = {
    try {
      config.getInt("rudder.batch.purge.inventories.delete.interval")
    } catch {
      case ex: ConfigException =>
        ApplicationLogger.info(
          "Property 'rudder.batch.purge.inventories.delete.interval' is missing or empty in rudder.configFile. Default to 24 hours."
        )
        24
    }
  }

  val RUDDER_BATCH_DELETE_SOFTWARE_INTERVAL = {
    try {
      config.getInt("rudder.batch.delete.software.interval")
    } catch {
      case ex: ConfigException =>
        ApplicationLogger.info(
          "Property 'rudder.batch.delete.software.interval' is missing or empty in rudder.configFile. Default to 24 hours."
        )
        24
    }
  }

  val RUDDER_BATCH_CHECK_NODE_CACHE_INTERVAL = {
    try {
      Duration.fromScala(scala.concurrent.duration.Duration(config.getString("rudder.batch.check.node.cache.interval")))
    } catch {
      case ex: Exception =>
        ApplicationLogger.info(
          "Property 'rudder.batch.check.node.cache.interval' is missing or empty in rudder.configFile. Default to '15 s'."
        )
        Duration(15, TimeUnit.SECONDS)
    }
  }
  val RUDDER_GROUP_OWNER_CONFIG_REPO         = {
    try {
      config.getString("rudder.config.repo.new.file.group.owner")
    } catch {
      case ex: Exception =>
        ApplicationLogger.info(
          "Property 'rudder.config.repo.new.file.group.owner' is missing or empty in rudder.configFile. Default to 'rudder'."
        )
        "rudder"
    }
  }
  val RUDDER_GROUP_OWNER_GENERATED_POLICIES  = {
    try {
      config.getString("rudder.generated.policies.group.owner")
    } catch {
      case ex: Exception =>
        ApplicationLogger.info(
          "Property 'rudder.generated.policies.group.owner' is missing or empty in rudder.configFile. Default to 'rudder-policy-reader'."
        )
        "rudder-policy-reader"
    }
  }

  val RUDDER_RELAY_API = config.getString("rudder.server.relay.api")

  val RUDDER_SERVER_HSTS = {
    try {
      config.getBoolean("rudder.server.hsts")
    } catch {
      // by default, if property is missing
      case ex: ConfigException => false
    }
  }

  val RUDDER_SERVER_HSTS_SUBDOMAINS = {
    try {
      config.getBoolean("rudder.server.hstsIncludeSubDomains")
    } catch {
      // by default, if property is missing
      case ex: ConfigException => false
    }
  }

  val RUDDER_RELAY_RELOAD = {
    try {
      config.getString("rudder.relayd.reload")
    } catch {
      // by default, if property is missing
      case ex: ConfigException => "/opt/rudder/bin/rudder relay reload -p"
    }
  }

  // The base directory for hooks. I'm not sure it needs to be configurable
  // as we only use it in generation.
  val HOOKS_D                      = "/opt/rudder/etc/hooks.d"
  val UPDATED_NODE_IDS_PATH        = "/var/rudder/policy-generation-info/last-updated-nodeids"
  val GENERATION_FAILURE_MSG_PATH  = "/var/rudder/policy-generation-info/last-failure-message"
  /*
   * This is a parameter for compatibility mode for Rudder 5.0.
   * It should be removed in 5.1 and up.
   */
  val UPDATED_NODE_IDS_COMPABILITY = {
    try {
      Some(config.getBoolean("rudder.hooks.policy-generation-finished.nodeids.compability"))
    } catch {
      case ex: ConfigException => None
    }
  }

  val HOOKS_IGNORE_SUFFIXES = RudderProperties.splitProperty(config.getString("rudder.hooks.ignore-suffixes"))

  val logentries                  = "logentries.xml"
  val prettyPrinter               = new RudderPrettyPrinter(Int.MaxValue, 2)
  val userLibraryDirectoryName    = "directives"
  val groupLibraryDirectoryName   = "groups"
  val rulesDirectoryName          = "rules"
  val ruleCategoriesDirectoryName = "ruleCategories"
  val parametersDirectoryName     = "parameters"

  // properties from version.properties file,
  val (
    rudderMajorVersion,
    rudderFullVersion,
    currentYear,
    builtTimestamp
  ) = {
    val p = new java.util.Properties
    p.load(this.getClass.getClassLoader.getResourceAsStream("version.properties"))
    (
      p.getProperty("rudder-major-version"),
      p.getProperty("rudder-full-version"),
      p.getProperty("current-year"),
      p.getProperty("build-timestamp")
    )
  }

  val LDIF_TRACELOG_ROOT_DIR = {
    try {
      config.getString("ldif.tracelog.rootdir")
    } catch {
      case ex: ConfigException => "/var/rudder/inventories/debug"
    }
  }

  // don't parse some elements in inventories: processes
  val INVENTORIES_IGNORE_PROCESSES = {
    try {
      config.getBoolean("inventory.parse.ignore.processes")
    } catch {
      case ex: ConfigException => false
    }
  }

  // the number of inventories parsed and saved in parallel.
  // That number should be small, LDAP doesn't like lots of write
  // Minimum 1, 1x mean "0.5x number of cores"
  val MAX_PARSE_PARALLEL = {
    try {
      config.getString("inventory.parse.parallelization")
    } catch {
      case ex: ConfigException => "2"
    }
  }

  val INVENTORY_ROOT_DIR = {
    try {
      config.getString("inventories.root.directory")
    } catch {
      case ex: ConfigException => "/var/rudder/inventories"
    }
  }

  val INVENTORY_DIR_INCOMING = INVENTORY_ROOT_DIR + "/incoming"
  val INVENTORY_DIR_FAILED   = INVENTORY_ROOT_DIR + "/failed"
  val INVENTORY_DIR_RECEIVED = INVENTORY_ROOT_DIR + "/received"
  val INVENTORY_DIR_UPDATE   = INVENTORY_ROOT_DIR + "/accepted-nodes-updates"

  val WATCHER_ENABLE = {
    try {
      config.getBoolean("inventories.watcher.enable")
    } catch {
      case ex: ConfigException => true
    }
  }

  val WATCHER_GARBAGE_OLD_INVENTORIES_PERIOD = {
    try {
      Duration.fromScala(
        scala.concurrent.duration.Duration.apply(
          config.getString(
            "inventories.watcher.period.garbage.old"
          )
        )
      )
    } catch {
      case ex: Exception => 5.minutes
    }
  }

  val WATCHER_DELETE_OLD_INVENTORIES_AGE = {
    try {
      Duration.fromScala(
        scala.concurrent.duration.Duration.apply(config.getString("inventories.watcher.max.age.before.deletion"))
      )
    } catch {
      case _: Exception => 3.days
    }
  }

  val METRICS_NODES_DIRECTORY_GIT_ROOT = "/var/rudder/metrics/nodes"

  val METRICS_NODES_MIN_PERIOD = {
    try {
      Duration.fromScala(scala.concurrent.duration.Duration(config.getString("metrics.node.scheduler.period.min")))
    } catch {
      case ex: ConfigException       => // default
        15.minutes
      case ex: NumberFormatException =>
        ApplicationLogger.error(
          s"Error when reading key: 'metrics.node.scheduler.period.min', defaulting to 15min: ${ex.getMessage}"
        )
        15.minutes
    }
  }
  val METRICS_NODES_MAX_PERIOD = {
    try {
      Duration.fromScala(scala.concurrent.duration.Duration(config.getString("metrics.node.scheduler.period.max")))
    } catch {
      case ex: ConfigException       => // default
        4.hours
      case ex: NumberFormatException =>
        ApplicationLogger.error(
          s"Error when reading key: 'metrics.node.scheduler.period.max', defaulting to 4h: ${ex.getMessage}"
        )
        4.hours
    }
  }
  if (METRICS_NODES_MAX_PERIOD <= METRICS_NODES_MIN_PERIOD) {
    throw new IllegalArgumentException(
      s"Value for 'metrics.node.scheduler.period.max' (${METRICS_NODES_MAX_PERIOD.render}) must " +
      s"be bigger than for 'metrics.node.scheduler.period.max' (${METRICS_NODES_MIN_PERIOD.render})"
    )
  }

  val RUDDER_HEALTHCHECK_PERIOD = {
    try {
      Duration.fromScala(scala.concurrent.duration.Duration(config.getString("metrics.healthcheck.scheduler.period")))
    } catch {
      case ex: ConfigException       =>
        ApplicationLogger.info(
          "Property 'metrics.healthcheck.scheduler.period' is missing or empty in rudder.configFile. Default to 6 hours."
        )
        6.hours
      case ex: NumberFormatException =>
        ApplicationLogger.error(
          s"Error when reading key: 'metrics.node.scheduler.period.max', defaulting to 6 hours: ${ex.getMessage}"
        )
        6.hours
    }
  }

  val RUDDER_DEFAULT_DELETE_NODE_MODE = {
    val default = DeleteMode.Erase
    val mode    = {
      try {
        config.getString("rudder.nodes.delete.defaultMode")
      } catch {
        case ex: ConfigException => default.name
      }
    }
    val cfg     = DeleteMode.all.find(_.name == mode).getOrElse(default)
    ApplicationLogger.info(s"Using '${cfg.name}' behavior when a node is deleted")
    cfg
  }

  // Store it an a Box as it's only used in Lift
  val AUTH_IDLE_TIMEOUT = {
    try {
      val timeout = config.getString("rudder.auth.idle-timeout")
      if (timeout.isEmpty) {
        Empty
      } else {
        Full(Duration.fromScala(scala.concurrent.duration.Duration.apply(timeout)))
      }
    } catch {
      case ex: Exception => Full(30.minutes)
    }
  }

  val TECHNIQUE_COMPILER_APP = {
    val default = TechniqueCompilerApp.Rudderc
    (try {
      TechniqueCompilerApp.parse(config.getString("rudder.technique.compiler.app"))
    } catch {
      case ex: ConfigException => Some(default)
    }).getOrElse(default)
  }

  val RUDDERC_CMD = {
    try {
      config.getString("rudder.technique.compiler.rudderc.cmd")
    } catch {
      case ex: ConfigException => "/opt/rudder/bin/rudderc"
    }
  }

  // Comes with the rudder-server packages
  val GENERIC_METHODS_SYSTEM_LIB = {
    try {
      config.getString("rudder.technique.methods.systemLib")
    } catch {
      case ex: ConfigException => "/usr/share/ncf/tree/30_generic_methods"
    }
  }

  // User-defined methods + plugin methods (including windows)
  val GENERIC_METHODS_LOCAL_LIB = {
    try {
      config.getString("rudder.technique.methods.localLib")
    } catch {
      case ex: ConfigException => "/var/rudder/configuration-repository/ncf/30_generic_methods"
    }
  }

  /*
   * the return code used by rudderc to notify the webapp that it didn't successfully terminated
   * and that the webapp should generate the technique.
   */
  val RUDDERC_FALLBACK_RETURN_CODE = {
    42
  }

  /*
   * inventory accept/refuse history information clean-up.
   * These properties manage how long we keep inventory that we store when a node is accepted.
   * There is:
   * - one absolute time: duration we keep info even if the node is still present in rudder.
   * - a time after deletion: how many time we keep the inventory info after node was refused / deleted.
   */

  // how long we keep accept/refuse inventory (even if the node is still present). O means "forever if the node is node deleted"
  val KEEP_ACCEPTATION_NODE_FACT_DURATION = {
    try {
      Duration.fromScala(
        scala.concurrent.duration.Duration(config.getString("rudder.inventories.pendingChoiceHistoryCleanupLatency.acceptedNode"))
      )
    } catch {
      case ex: ConfigException => 0.days // forever
    }
  }

  /*
   * Duration for which a node which was refused/deleted will have its nodefact
   * available (and so viewable in the history tab of pending node).
   * 0 means "delete immediately when node is deleted or refused"
   */
  val KEEP_DELETED_NODE_FACT_DURATION = {
    try {
      Duration.fromScala(
        scala.concurrent.duration.Duration(
          config.getString("rudder.inventories.pendingChoiceHistoryCleanupLatency.deletedNode")
        )
      )
    } catch {
      case ex: ConfigException => 30.days
    }
  }

}

/**
 * Static initialization of Rudder services.
 * This is not a cake-pattern, just a plain object with load of lazy vals.
 */
object RudderConfig extends Loggable {

  ApplicationLogger.info(
    s"Starting Rudder ${RudderParsedProperties.rudderFullVersion} web application [build timestamp: ${RudderParsedProperties.builtTimestamp}]"
  )

  // For compatibility. We keep properties that we accessed by other services.
  // They should be class parameters.
  def rudderFullVersion                            = RudderParsedProperties.rudderFullVersion
  def RUDDER_SERVER_HSTS                           = RudderParsedProperties.RUDDER_SERVER_HSTS
  def RUDDER_SERVER_HSTS_SUBDOMAINS                = RudderParsedProperties.RUDDER_SERVER_HSTS_SUBDOMAINS
  def AUTH_IDLE_TIMEOUT                            = RudderParsedProperties.AUTH_IDLE_TIMEOUT
  def WATCHER_ENABLE                               = RudderParsedProperties.WATCHER_ENABLE
  def RUDDER_DEFAULT_DELETE_NODE_MODE              = RudderParsedProperties.RUDDER_DEFAULT_DELETE_NODE_MODE
  def RUDDER_BATCH_DYNGROUP_UPDATEINTERVAL         = RudderParsedProperties.RUDDER_BATCH_DYNGROUP_UPDATEINTERVAL
  def RUDDER_GIT_ROOT_CONFIG_REPO                  = RudderParsedProperties.RUDDER_GIT_ROOT_CONFIG_REPO
  def RUDDER_BCRYPT_COST                           = RudderParsedProperties.RUDDER_BCRYPT_COST
  def RUDDER_BATCH_TECHNIQUELIBRARY_UPDATEINTERVAL = RudderParsedProperties.RUDDER_BATCH_TECHNIQUELIBRARY_UPDATEINTERVAL

  //
  // Theses services can be called from the outer world
  // They must be typed with there abstract interface, as
  // such service must not expose implementation details
  //

  // we need that to be the first thing, and take care of Exception so that the error is
  // human understandable when the directory is not up
  val rci = RudderConfigInit.init()

  val ApiVersions:                         List[ApiVersion]                           = rci.apiVersions
  val acceptedNodeQueryProcessor:          QueryProcessor                             = rci.acceptedNodeQueryProcessor
  val acceptedNodesDit:                    InventoryDit                               = rci.acceptedNodesDit
  val agentRegister:                       AgentRegister                              = rci.agentRegister
  val apiAuthorizationLevelService:        DefaultApiAuthorizationLevel               = rci.apiAuthorizationLevelService
  val apiDispatcher:                       RudderEndpointDispatcher                   = rci.apiDispatcher
  val asyncComplianceService:              AsyncComplianceService                     = rci.asyncComplianceService
  val asyncDeploymentAgent:                AsyncDeploymentActor                       = rci.asyncDeploymentAgent
  val asyncWorkflowInfo:                   AsyncWorkflowInfo                          = rci.asyncWorkflowInfo
  val authenticationProviders:             AuthBackendProvidersManager                = rci.authenticationProviders
  val authorizationApiMapping:             ExtensibleAuthorizationApiMapping          = rci.authorizationApiMapping
  val automaticReportLogger:               AutomaticReportLogger                      = rci.automaticReportLogger
  val automaticReportsCleaning:            AutomaticReportsCleaning                   = rci.automaticReportsCleaning
  val campaignEventRepo:                   CampaignEventRepositoryImpl                = rci.campaignEventRepo
  val campaignSerializer:                  CampaignSerializer                         = rci.campaignSerializer
  val categoryHierarchyDisplayer:          CategoryHierarchyDisplayer                 = rci.categoryHierarchyDisplayer
  val changeRequestChangesUnserialisation: ChangeRequestChangesUnserialisation        = rci.changeRequestChangesUnserialisation
  val changeRequestEventLogService:        ChangeRequestEventLogService               = rci.changeRequestEventLogService
  val checkInventoryUpdate:                CheckInventoryUpdate                       = rci.checkInventoryUpdate
  val checkTechniqueLibrary:               CheckTechniqueLibrary                      = rci.checkTechniqueLibrary
  val clearCacheService:                   ClearCacheService                          = rci.clearCacheService
  val cmdbQueryParser:                     CmdbQueryParser                            = rci.cmdbQueryParser
  val commitAndDeployChangeRequest:        CommitAndDeployChangeRequestService        = rci.commitAndDeployChangeRequest
  val configService:                       ReadConfigService with UpdateConfigService = rci.configService
  val configurationRepository:             ConfigurationRepository                    = rci.configurationRepository
  val databaseManager:                     DatabaseManager                            = rci.databaseManager
  val debugScript:                         DebugInfoService                           = rci.debugScript
  val dependencyAndDeletionService:        DependencyAndDeletionService               = rci.dependencyAndDeletionService
  val deploymentService:                   PromiseGeneration_Hooks                    = rci.deploymentService
  val diffDisplayer:                       DiffDisplayer                              = rci.diffDisplayer
  val diffService:                         DiffService                                = rci.diffService
  val directiveEditorService:              DirectiveEditorService                     = rci.directiveEditorService
  val ditQueryData:                        DitQueryData                               = rci.ditQueryData
  val doobie:                              Doobie                                     = rci.doobie
  val dynGroupService:                     DynGroupService                            = rci.dynGroupService
  val eventListDisplayer:                  EventListDisplayer                         = rci.eventListDisplayer
  val eventLogApi:                         EventLogAPI                                = rci.eventLogApi
  val eventLogDeploymentService:           EventLogDeploymentService                  = rci.eventLogDeploymentService
  val eventLogDetailsService:              EventLogDetailsService                     = rci.eventLogDetailsService
  val eventLogRepository:                  EventLogRepository                         = rci.eventLogRepository
  val findExpectedReportRepository:        FindExpectedReportRepository               = rci.findExpectedReportRepository
  val fullInventoryRepository:             LDAPFullInventoryRepository                = rci.fullInventoryRepository
  val gitRevisionProvider:                 GitRevisionProvider                        = rci.gitRevisionProvider
  val healthcheckNotificationService:      HealthcheckNotificationService             = rci.healthcheckNotificationService
  val historizeNodeCountBatch:             IOResult[Unit]                             = rci.historizeNodeCountBatch
  val interpolationCompiler:               InterpolatedValueCompilerImpl              = rci.interpolationCompiler
  val inventoryEventLogService:            InventoryEventLogService                   = rci.inventoryEventLogService
  val inventoryHistoryJdbcRepository:      InventoryHistoryJdbcRepository             = rci.inventoryHistoryJdbcRepository
  val inventoryWatcher:                    InventoryFileWatcher                       = rci.inventoryWatcher
  val itemArchiveManager:                  ItemArchiveManager                         = rci.itemArchiveManager
  val jsTreeUtilService:                   JsTreeUtilService                          = rci.jsTreeUtilService
  val jsonPluginDefinition:                ReadPluginPackageInfo                      = rci.jsonPluginDefinition
  val jsonReportsAnalyzer:                 JSONReportsAnalyser                        = rci.jsonReportsAnalyzer
  val linkUtil:                            LinkUtil                                   = rci.linkUtil
  val logDisplayer:                        LogDisplayer                               = rci.logDisplayer
  val mainCampaignService:                 MainCampaignService                        = rci.mainCampaignService
  val ncfTechniqueReader:                  ncf.EditorTechniqueReader                  = rci.ncfTechniqueReader
  val newNodeManager:                      NewNodeManager                             = rci.newNodeManager
  val newNodeManagerHooks:                 NewNodeManagerHooks                        = rci.newNodeManagerHooks
  val nodeDit:                             NodeDit                                    = rci.nodeDit
  val nodeGrid:                            NodeGrid                                   = rci.nodeGrid
  val nodeInfoService:                     NodeInfoService                            = rci.nodeInfoService
  val nodeSummaryService:                  NodeSummaryService                         = rci.nodeSummaryService
  val pendingNodeCheckGroup:               CheckPendingNodeInDynGroups                = rci.pendingNodeCheckGroup
  val pendingNodesDit:                     InventoryDit                               = rci.pendingNodesDit
  val personIdentService:                  PersonIdentService                         = rci.personIdentService
  val policyGenerationBootGuard:           zio.Promise[Nothing, Unit]                 = rci.policyGenerationBootGuard
  val policyServerManagementService:       PolicyServerManagementService              = rci.policyServerManagementService
  val propertyEngineService:               PropertyEngineService                      = rci.propertyEngineService
  val purgeDeletedInventories:             PurgeDeletedInventories                    = rci.purgeDeletedInventories
  val purgeUnreferencedSoftwares:          PurgeUnreferencedSoftwares                 = rci.purgeUnreferencedSoftwares
  val readOnlySoftwareDAO:                 ReadOnlySoftwareDAO                        = rci.readOnlySoftwareDAO
  val recentChangesService:                NodeChangesService                         = rci.recentChangesService
  val removeNodeService:                   RemoveNodeService                          = rci.removeNodeService
  val reportDisplayer:                     ReportDisplayer                            = rci.reportDisplayer
  val reportingService:                    ReportingService                           = rci.reportingService
  val reportsRepository:                   ReportsRepository                          = rci.reportsRepository
  val restApiAccounts:                     RestApiAccounts                            = rci.restApiAccounts
  val restCompletion:                      RestCompletion                             = rci.restCompletion
  val restDataSerializer:                  RestDataSerializer                         = rci.restDataSerializer
  val restExtractorService:                RestExtractorService                       = rci.restExtractorService
  val restQuicksearch:                     RestQuicksearch                            = rci.restQuicksearch
  val roAgentRunsRepository:               RoReportsExecutionRepository               = rci.roAgentRunsRepository
  val roApiAccountRepository:              RoApiAccountRepository                     = rci.roApiAccountRepository
  val roDirectiveRepository:               RoDirectiveRepository                      = rci.roDirectiveRepository
  val roLDAPConnectionProvider:            LDAPConnectionProvider[RoLDAPConnection]   = rci.roLDAPConnectionProvider
  val roLDAPParameterRepository:           RoLDAPParameterRepository                  = rci.roLDAPParameterRepository
  val roNodeGroupRepository:               RoNodeGroupRepository                      = rci.roNodeGroupRepository
  val roParameterService:                  RoParameterService                         = rci.roParameterService
  val roRuleCategoryRepository:            RoRuleCategoryRepository                   = rci.roRuleCategoryRepository
  val roRuleRepository:                    RoRuleRepository                           = rci.roRuleRepository
  val rudderApi:                           LiftHandler                                = rci.rudderApi
  val rudderDit:                           RudderDit                                  = rci.rudderDit
  val rudderUserListProvider:              FileUserDetailListProvider                 = rci.rudderUserListProvider
  val ruleApplicationStatus:               RuleApplicationStatusService               = rci.ruleApplicationStatus
  val ruleCategoryService:                 RuleCategoryService                        = rci.ruleCategoryService
  val rwLdap:                              LDAPConnectionProvider[RwLDAPConnection]   = rci.rwLdap
  val sharedFileApi:                       SharedFilesAPI                             = rci.sharedFileApi
  val snippetExtensionRegister:            SnippetExtensionRegister                   = rci.snippetExtensionRegister
  val srvGrid:                             SrvGrid                                    = rci.srvGrid
  val stringUuidGenerator:                 StringUuidGenerator                        = rci.stringUuidGenerator
  val techniqueRepository:                 TechniqueRepository                        = rci.techniqueRepository
  val tokenGenerator:                      TokenGeneratorImpl                         = rci.tokenGenerator
  val updateDynamicGroups:                 UpdateDynamicGroups                        = rci.updateDynamicGroups
  val updateDynamicGroupsService:          DynGroupUpdaterService                     = rci.updateDynamicGroupsService
  val updateTechniqueLibrary:              UpdateTechniqueLibrary                     = rci.updateTechniqueLibrary
  val userAuthorisationLevel:              DefaultUserAuthorisationLevel              = rci.userAuthorisationLevel
  val userPropertyService:                 UserPropertyService                        = rci.userPropertyService
  val userService:                         UserService                                = rci.userService
  val woApiAccountRepository:              WoApiAccountRepository                     = rci.woApiAccountRepository
  val woDirectiveRepository:               WoDirectiveRepository                      = rci.woDirectiveRepository
  val woNodeGroupRepository:               WoNodeGroupRepository                      = rci.woNodeGroupRepository
  val woNodeRepository:                    WoNodeRepository                           = rci.woNodeRepository
  val woRuleCategoryRepository:            WoRuleCategoryRepository                   = rci.woRuleCategoryRepository
  val woRuleRepository:                    WoRuleRepository                           = rci.woRuleRepository
  val workflowEventLogService:             WorkflowEventLogService                    = rci.workflowEventLogService
  val workflowLevelService:                DefaultWorkflowLevel                       = rci.workflowLevelService
  val aggregateReportScheduler:            FindNewReportsExecution                    = rci.aggregateReportScheduler
  val secretEventLogService:               SecretEventLogService                      = rci.secretEventLogService
  val changeRequestChangesSerialisation:   ChangeRequestChangesSerialisation          = rci.changeRequestChangesSerialisation
  val gitRepo:                             GitRepositoryProvider                      = rci.gitRepo
  val gitModificationRepository:           GitModificationRepository                  = rci.gitModificationRepository

  /**
   * A method to call to force initialisation of all object and services.
   * This is a good place to check boottime things, and throws
   * "application broken - can not start" exception
   *
   * Important: if that method is not called, RudderConfig will be
   * lazy and will only be initialised on the first call to one
   * of its (public) methods.
   */
  def init(): IO[SystemError, Unit] = {

    IOResult.attempt {

      RudderParsedProperties.logRudderParsedProperties()
      ////////// bootstraps checks //////////
      // they must be out of Lift boot() because that method
      // is encapsulated in a try/catch ( see net.liftweb.http.provider.HTTPProvider.bootLift )
      rci.allBootstrapChecks.checks()

    }
  }

  def postPluginInitActions = {
    // todo: scheduler interval should be a property
    ZioRuntime.unsafeRun(jsonReportsAnalyzer.start(5.seconds).forkDaemon.provideLayer(ZioRuntime.layers))
    ZioRuntime.unsafeRun(MainCampaignService.start(mainCampaignService))
  }

}

/*
 * A case class holder used to transfer services from the init method in RudderConfigInit
 * to RudderConfig
 */
case class RudderServiceApi(
    roLDAPConnectionProvider:            LDAPConnectionProvider[RoLDAPConnection],
    pendingNodesDit:                     InventoryDit,
    acceptedNodesDit:                    InventoryDit,
    nodeDit:                             NodeDit,
    rudderDit:                           RudderDit,
    roRuleRepository:                    RoRuleRepository,
    woRuleRepository:                    WoRuleRepository,
    woNodeRepository:                    WoNodeRepository,
    roNodeGroupRepository:               RoNodeGroupRepository,
    woNodeGroupRepository:               WoNodeGroupRepository,
    techniqueRepository:                 TechniqueRepository,
    updateTechniqueLibrary:              UpdateTechniqueLibrary,
    roDirectiveRepository:               RoDirectiveRepository,
    woDirectiveRepository:               WoDirectiveRepository,
    readOnlySoftwareDAO:                 ReadOnlySoftwareDAO,
    eventLogRepository:                  EventLogRepository,
    eventLogDetailsService:              EventLogDetailsService,
    reportingService:                    ReportingService,
    asyncComplianceService:              AsyncComplianceService,
    debugScript:                         DebugInfoService,
    cmdbQueryParser:                     CmdbQueryParser,
    inventoryHistoryJdbcRepository:      InventoryHistoryJdbcRepository,
    inventoryEventLogService:            InventoryEventLogService,
    ruleApplicationStatus:               RuleApplicationStatusService,
    propertyEngineService:               PropertyEngineService,
    newNodeManager:                      NewNodeManager,
    newNodeManagerHooks:                 NewNodeManagerHooks,
    nodeGrid:                            NodeGrid,
    nodeSummaryService:                  NodeSummaryService,
    jsTreeUtilService:                   JsTreeUtilService,
    directiveEditorService:              DirectiveEditorService,
    userPropertyService:                 UserPropertyService,
    eventListDisplayer:                  EventListDisplayer,
    asyncDeploymentAgent:                AsyncDeploymentActor,
    policyServerManagementService:       PolicyServerManagementService,
    updateDynamicGroupsService:          DynGroupUpdaterService,
    updateDynamicGroups:                 UpdateDynamicGroups,
    checkInventoryUpdate:                CheckInventoryUpdate,
    purgeDeletedInventories:             PurgeDeletedInventories,
    purgeUnreferencedSoftwares:          PurgeUnreferencedSoftwares,
    databaseManager:                     DatabaseManager,
    automaticReportsCleaning:            AutomaticReportsCleaning,
    checkTechniqueLibrary:               CheckTechniqueLibrary,
    automaticReportLogger:               AutomaticReportLogger,
    removeNodeService:                   RemoveNodeService,
    nodeInfoService:                     NodeInfoService,
    reportDisplayer:                     ReportDisplayer,
    dependencyAndDeletionService:        DependencyAndDeletionService,
    itemArchiveManager:                  ItemArchiveManager,
    personIdentService:                  PersonIdentService,
    gitRevisionProvider:                 GitRevisionProvider,
    logDisplayer:                        LogDisplayer,
    fullInventoryRepository:             LDAPFullInventoryRepository,
    acceptedNodeQueryProcessor:          QueryProcessor,
    categoryHierarchyDisplayer:          CategoryHierarchyDisplayer,
    dynGroupService:                     DynGroupService,
    ditQueryData:                        DitQueryData,
    reportsRepository:                   ReportsRepository,
    eventLogDeploymentService:           EventLogDeploymentService,
    srvGrid:                             SrvGrid,
    findExpectedReportRepository:        FindExpectedReportRepository,
    roApiAccountRepository:              RoApiAccountRepository,
    woApiAccountRepository:              WoApiAccountRepository,
    roAgentRunsRepository:               RoReportsExecutionRepository,
    pendingNodeCheckGroup:               CheckPendingNodeInDynGroups,
    allBootstrapChecks:                  BootstrapChecks,
    authenticationProviders:             AuthBackendProvidersManager,
    rudderUserListProvider:              FileUserDetailListProvider,
    restApiAccounts:                     RestApiAccounts,
    restQuicksearch:                     RestQuicksearch,
    restCompletion:                      RestCompletion,
    sharedFileApi:                       SharedFilesAPI,
    eventLogApi:                         EventLogAPI,
    stringUuidGenerator:                 StringUuidGenerator,
    inventoryWatcher:                    InventoryFileWatcher,
    configService:                       ReadConfigService with UpdateConfigService,
    historizeNodeCountBatch:             IOResult[Unit],
    policyGenerationBootGuard:           zio.Promise[Nothing, Unit],
    healthcheckNotificationService:      HealthcheckNotificationService,
    jsonPluginDefinition:                ReadPluginPackageInfo,
    rudderApi:                           LiftHandler,
    authorizationApiMapping:             ExtensibleAuthorizationApiMapping,
    roRuleCategoryRepository:            RoRuleCategoryRepository,
    woRuleCategoryRepository:            WoRuleCategoryRepository,
    workflowLevelService:                DefaultWorkflowLevel,
    ncfTechniqueReader:                  EditorTechniqueReader,
    recentChangesService:                NodeChangesService,
    ruleCategoryService:                 RuleCategoryService,
    restExtractorService:                RestExtractorService,
    snippetExtensionRegister:            SnippetExtensionRegister,
    clearCacheService:                   ClearCacheService,
    linkUtil:                            LinkUtil,
    userService:                         UserService,
    apiVersions:                         List[ApiVersion],
    apiDispatcher:                       RudderEndpointDispatcher,
    configurationRepository:             ConfigurationRepository,
    roParameterService:                  RoParameterService,
    userAuthorisationLevel:              DefaultUserAuthorisationLevel,
    agentRegister:                       AgentRegister,
    asyncWorkflowInfo:                   AsyncWorkflowInfo,
    commitAndDeployChangeRequest:        CommitAndDeployChangeRequestService,
    doobie:                              Doobie,
    restDataSerializer:                  RestDataSerializer,
    workflowEventLogService:             WorkflowEventLogService,
    changeRequestEventLogService:        ChangeRequestEventLogService,
    changeRequestChangesUnserialisation: ChangeRequestChangesUnserialisation,
    diffService:                         DiffService,
    diffDisplayer:                       DiffDisplayer,
    rwLdap:                              LDAPConnectionProvider[RwLDAPConnection],
    apiAuthorizationLevelService:        DefaultApiAuthorizationLevel,
    tokenGenerator:                      TokenGeneratorImpl,
    roLDAPParameterRepository:           RoLDAPParameterRepository,
    interpolationCompiler:               InterpolatedValueCompilerImpl,
    deploymentService:                   PromiseGeneration_Hooks,
    campaignEventRepo:                   CampaignEventRepositoryImpl,
    mainCampaignService:                 MainCampaignService,
    campaignSerializer:                  CampaignSerializer,
    jsonReportsAnalyzer:                 JSONReportsAnalyser,
    aggregateReportScheduler:            FindNewReportsExecution,
    secretEventLogService:               SecretEventLogService,
    changeRequestChangesSerialisation:   ChangeRequestChangesSerialisation,
    gitRepo:                             GitRepositoryProvider,
    gitModificationRepository:           GitModificationRepository
)

/*
 * This object is in charge of class instantiation in a method to avoid dead lock.
 * See: https://issues.rudder.io/issues/22645
 */
object RudderConfigInit {
  private case class InitError(msg: String) extends Throwable(msg, null, false, false)

  import RudderParsedProperties._

  def init(): RudderServiceApi = {

    // test connection is up and try to make an human understandable error message.
    ApplicationLogger.debug(s"Test if LDAP connection is active")

    lazy val writeAllAgentSpecificFiles = new WriteAllAgentSpecificFiles(agentRegister)

    // all cache that need to be cleared are stored here
    lazy val clearableCache: Seq[CachedRepository] = Seq(
      cachedAgentRunRepository,
      recentChangesService,
      reportingServiceImpl,
      nodeInfoServiceImpl
    )

    lazy val pluginSettingsService = new FilePluginSettingsService(
      root / "opt" / "rudder" / "etc" / "rudder-pkg" / "rudder-pkg.conf"
    )
    /////////////////////////////////////////////////
    ////////// pluggable service providers //////////
    /////////////////////////////////////////////////

    /*
     * Pluggable service:
     * - Rudder Agent (agent type, agent os)
     * - API ACL
     * - Change Validation workflow
     * - User authentication backends
     * - User authorization capabilities
     */
    // Pluggable agent register
    lazy val agentRegister = new AgentRegister()

    // Plugin input interface to
    lazy val apiAuthorizationLevelService = new DefaultApiAuthorizationLevel(LiftApiProcessingLogger)

    // Plugin input interface for alternative workflow
    lazy val workflowLevelService = new DefaultWorkflowLevel(
      new NoWorkflowServiceImpl(
        commitAndDeployChangeRequest
      )
    )

    // Plugin input interface for alternative authentication providers
    lazy val authenticationProviders = new AuthBackendProvidersManager()

    // Plugin input interface for user management plugin
    lazy val userAuthorisationLevel = new DefaultUserAuthorisationLevel()

    // Plugin input interface for Authorization for API
    lazy val authorizationApiMapping = new ExtensibleAuthorizationApiMapping(AuthorizationApiMapping.Core :: Nil)

    ////////// end pluggable service providers //////////

    lazy val roleApiMapping = new RoleApiMapping(authorizationApiMapping)

    // rudder user list
    lazy val rudderUserListProvider: FileUserDetailListProvider = {
      UserFileProcessing.getUserResourceFile().either.runNow match {
        case Right(resource) =>
          new FileUserDetailListProvider(roleApiMapping, userAuthorisationLevel, resource)
        case Left(err)       =>
          ApplicationLogger.error(err.fullMsg)
          // make the application not available
          throw new javax.servlet.UnavailableException(s"Error when trying to parse Rudder users file, aborting.")
      }
    }

    lazy val roRuleCategoryRepository: RoRuleCategoryRepository = roLDAPRuleCategoryRepository
    lazy val ruleCategoryService:      RuleCategoryService      = new RuleCategoryService()
    lazy val woRuleCategoryRepository: WoRuleCategoryRepository = woLDAPRuleCategoryRepository

    lazy val changeRequestEventLogService: ChangeRequestEventLogService = new ChangeRequestEventLogServiceImpl(eventLogRepository)
    lazy val secretEventLogService:        SecretEventLogService        = new SecretEventLogServiceImpl(eventLogRepository)

    lazy val xmlSerializer = XmlSerializerImpl(
      ruleSerialisation,
      directiveSerialisation,
      nodeGroupSerialisation,
      globalParameterSerialisation,
      ruleCategorySerialisation
    )

    lazy val xmlUnserializer         = XmlUnserializerImpl(
      ruleUnserialisation,
      directiveUnserialisation,
      nodeGroupUnserialisation,
      globalParameterUnserialisation,
      ruleCategoryUnserialisation
    )
    lazy val workflowEventLogService = new WorkflowEventLogServiceImpl(eventLogRepository, uuidGen)
    lazy val diffService: DiffService = new DiffServiceImpl()
    lazy val diffDisplayer = new DiffDisplayer(linkUtil)
    lazy val commitAndDeployChangeRequest: CommitAndDeployChangeRequestService = {
      new CommitAndDeployChangeRequestServiceImpl(
        uuidGen,
        roDirectiveRepository,
        woDirectiveRepository,
        roNodeGroupRepository,
        woNodeGroupRepository,
        roRuleRepository,
        woRuleRepository,
        roLDAPParameterRepository,
        woLDAPParameterRepository,
        asyncDeploymentAgent,
        dependencyAndDeletionService,
        configService.rudder_workflow_enabled _,
        xmlSerializer,
        xmlUnserializer,
        sectionSpecParser,
        dynGroupUpdaterService
      )
    }

    lazy val roParameterService: RoParameterService = roParameterServiceImpl

    //////////////////////////////////////////////////////////////////////////////////////////
    ///////////////////////////////////////// REST ///////////////////////////////////////////
    //////////////////////////////////////////////////////////////////////////////////////////

    lazy val restExtractorService = {
      RestExtractorService(
        roRuleRepository,
        roDirectiveRepository,
        roNodeGroupRepository,
        techniqueRepository,
        queryParser,
        userPropertyService,
        workflowLevelService,
        stringUuidGenerator,
        typeParameterService
      )
    }

    lazy val zioJsonExtractor = new ZioJsonExtractor(queryParser)

    lazy val tokenGenerator = new TokenGeneratorImpl(32)

    implicit lazy val userService = new UserService {
      def getCurrentUser = CurrentUser
    }

    lazy val ncfTechniqueReader = new EditorTechniqueReaderImpl(
      stringUuidGenerator,
      personIdentService,
      gitConfigRepo,
      prettyPrinter,
      gitModificationRepository,
      RUDDER_CHARSET.name,
      RUDDER_GROUP_OWNER_CONFIG_REPO,
      yamlTechniqueSerializer,
      typeParameterService,
      RUDDERC_CMD,
      GENERIC_METHODS_SYSTEM_LIB,
      GENERIC_METHODS_LOCAL_LIB
    )

    lazy val techniqueSerializer = new TechniqueSerializer(typeParameterService)

    lazy val yamlTechniqueSerializer = new YamlTechniqueSerializer(resourceFileService)

    lazy val linkUtil           = new LinkUtil(roRuleRepository, roNodeGroupRepository, roDirectiveRepository, nodeInfoServiceImpl)
    // REST API
    lazy val restApiAccounts    = new RestApiAccounts(
      roApiAccountRepository,
      woApiAccountRepository,
      restExtractorService,
      tokenGenerator,
      uuidGen,
      userService,
      apiAuthorizationLevelService
    )
    lazy val restDataSerializer = RestDataSerializerImpl(techniqueRepository, diffService)

    lazy val restQuicksearch = new RestQuicksearch(
      new FullQuickSearchService()(
        roLDAPConnectionProvider,
        nodeDit,
        acceptedNodesDit,
        rudderDit,
        roDirectiveRepository,
        nodeInfoService
      ),
      userService,
      linkUtil
    )
    lazy val restCompletion  = new RestCompletion(new RestCompletionService(roDirectiveRepository, roRuleRepository))

    lazy val ruleApiService2 = {
      new RuleApiService2(
        roRuleRepository,
        woRuleRepository,
        uuidGen,
        asyncDeploymentAgent,
        workflowLevelService,
        restExtractorService,
        restDataSerializer
      )
    }

    lazy val ruleApiService6  = {
      new RuleApiService6(
        roRuleCategoryRepository,
        roRuleRepository,
        woRuleCategoryRepository,
        restDataSerializer
      )
    }
    lazy val ruleApiService13 = {
      new RuleApiService14(
        roRuleRepository,
        woRuleRepository,
        configurationRepository,
        uuidGen,
        asyncDeploymentAgent,
        workflowLevelService,
        roRuleCategoryRepository,
        woRuleCategoryRepository,
        roDirectiveRepository,
        roNodeGroupRepository,
        nodeInfoService,
        configService.rudder_global_policy_mode _,
        ruleApplicationStatus
      )
    }

    lazy val directiveApiService2 = {
      new DirectiveApiService2(
        roDirectiveRepository,
        woDirectiveRepository,
        uuidGen,
        asyncDeploymentAgent,
        workflowLevelService,
        restExtractorService,
        directiveEditorService,
        restDataSerializer,
        techniqueRepositoryImpl
      )
    }

    lazy val directiveApiService14 = {
      new DirectiveApiService14(
        roDirectiveRepository,
        configurationRepository,
        woDirectiveRepository,
        uuidGen,
        asyncDeploymentAgent,
        workflowLevelService,
        directiveEditorService,
        restDataSerializer,
        techniqueRepositoryImpl
      )
    }

    lazy val techniqueApiService6 = {
      new TechniqueAPIService6(
        roDirectiveRepository,
        restDataSerializer
      )
    }

    lazy val techniqueApiService14 = {
      new TechniqueAPIService14(
        roDirectiveRepository,
        gitParseTechniqueLibrary,
        ncfTechniqueReader,
        techniqueSerializer,
        restDataSerializer,
        techniqueCompiler
      )
    }

    lazy val groupApiService2 = {
      new GroupApiService2(
        roNodeGroupRepository,
        woNodeGroupRepository,
        uuidGen,
        asyncDeploymentAgent,
        workflowLevelService,
        restExtractorService,
        queryProcessor,
        restDataSerializer
      )
    }

    lazy val groupApiService6 = {
      new GroupApiService6(
        roNodeGroupRepository,
        woNodeGroupRepository,
        restDataSerializer
      )
    }

    lazy val groupApiService14 = {
      new GroupApiService14(
        roNodeGroupRepository,
        woNodeGroupRepository,
        roLDAPParameterRepository,
        uuidGen,
        asyncDeploymentAgent,
        workflowLevelService,
        restExtractorService,
        queryParser,
        queryProcessor,
        restDataSerializer
      )
    }

    lazy val nodeApiService2 = new NodeApiService2(
      newNodeManager,
      nodeInfoService,
      removeNodeService,
      uuidGen,
      restExtractorService,
      restDataSerializer
    )

    lazy val nodeApiService4 = new NodeApiService4(
      fullInventoryRepository,
      nodeInfoService,
      softwareInventoryDAO,
      uuidGen,
      restExtractorService,
      restDataSerializer,
      roAgentRunsRepository
    )

    lazy val nodeApiService8 = {
      new NodeApiService8(
        woNodeRepository,
        nodeInfoService,
        uuidGen,
        asyncDeploymentAgent,
        RUDDER_RELAY_API,
        userService
      )
    }

    lazy val nodeApiService12 = new NodeApiService12(
      removeNodeService,
      uuidGen,
      restDataSerializer
    )

    lazy val nodeApiService6 = new NodeApiService6(
      nodeInfoService,
      fullInventoryRepository,
      softwareInventoryDAO,
      restExtractorService,
      restDataSerializer,
      queryProcessor,
      inventoryQueryChecker,
      roAgentRunsRepository
    )

    lazy val nodeApiService13 = new NodeApiService13(
      nodeInfoService,
      cachedAgentRunRepository,
      readOnlySoftwareDAO,
      restExtractorService,
      () => configService.rudder_global_policy_mode().toBox,
      reportingServiceImpl,
      roNodeGroupRepository,
      roLDAPParameterRepository
    )

    lazy val nodeApiService16 = new NodeApiService15(
      fullInventoryRepository,
      rwLdap,
      ldapEntityMapper,
      newNodeManager,
      stringUuidGenerator,
      nodeDit,
      pendingNodesDit,
      acceptedNodesDit
    )

    lazy val parameterApiService2  = {
      new ParameterApiService2(
        roLDAPParameterRepository,
        woLDAPParameterRepository,
        uuidGen,
        workflowLevelService,
        restExtractorService,
        restDataSerializer
      )
    }
    lazy val parameterApiService14 = {
      new ParameterApiService14(
        roLDAPParameterRepository,
        woLDAPParameterRepository,
        uuidGen,
        workflowLevelService
      )
    }

    // System API

    lazy val clearCacheService = new ClearCacheServiceImpl(
      nodeConfigurationHashRepo,
      asyncDeploymentAgent,
      eventLogRepository,
      uuidGen,
      clearableCache
    )

    lazy val hookApiService = new HookApiService(HOOKS_D, HOOKS_IGNORE_SUFFIXES)

    lazy val systemApiService11 = new SystemApiService11(
      updateTechniqueLibrary,
      debugScript,
      clearCacheService,
      asyncDeploymentAgent,
      uuidGen,
      updateDynamicGroups,
      itemArchiveManager,
      personIdentService,
      gitConfigRepo
    )

    lazy val systemApiService13 = new SystemApiService13(
      healthcheckService,
      healthcheckNotificationService,
      restDataSerializer,
      softwareService
    )

    lazy val ruleInternalApiService = new RuleInternalApiService(roRuleRepository, roNodeGroupRepository, nodeInfoService)

    lazy val complianceAPIService = new ComplianceAPIService(
      roRuleRepository,
      nodeInfoService,
      roNodeGroupRepository,
      reportingService,
      roDirectiveRepository,
      () => globalComplianceModeService.getGlobalComplianceMode
    )

    lazy val techniqueArchiver = new TechniqueArchiverImpl(
      gitConfigRepo,
      prettyPrinter,
      gitModificationRepository,
      personIdentService,
      techniqueParser,
      techniqueCompiler,
      RUDDER_GROUP_OWNER_CONFIG_REPO
    )
    lazy val techniqueCompiler:  TechniqueCompiler = new TechniqueCompilerWithFallback(
      new WebappTechniqueCompiler(
        interpolationCompiler,
        prettyPrinter,
        typeParameterService,
        ncfTechniqueReader,
        _.path,
        RUDDER_GIT_ROOT_CONFIG_REPO
      ),
      new RuddercServiceImpl(RUDDERC_CMD, RUDDERC_FALLBACK_RETURN_CODE, 5.seconds),
      TECHNIQUE_COMPILER_APP,
      _.path,
      RUDDER_GIT_ROOT_CONFIG_REPO
    )
    lazy val ncfTechniqueWriter: TechniqueWriter   = new TechniqueWriterImpl(
      techniqueArchiver,
      updateTechniqueLibrary,
      new DeleteEditorTechniqueImpl(
        techniqueArchiver,
        updateTechniqueLibrary,
        roDirectiveRepository,
        woDirectiveRepository,
        techniqueRepository,
        workflowLevelService,
        RUDDER_GIT_ROOT_CONFIG_REPO
      ),
      techniqueCompiler,
      RUDDER_GIT_ROOT_CONFIG_REPO
    )

    lazy val pipelinedInventoryParser: InventoryParser = {
      val fusionReportParser = {
        new FusionInventoryParser(
          uuidGen,
          rootParsingExtensions = Nil,
          contentParsingExtensions = Nil,
          ignoreProcesses = INVENTORIES_IGNORE_PROCESSES
        )
      }

      new DefaultInventoryParser(
        fusionReportParser,
        Seq(
          new PreInventoryParserCheckConsistency
        )
      )
    }

    lazy val automaticMerger: PreCommit = new UuidMergerPreCommit(
      uuidGen,
      acceptedNodesDit,
      new NodeInventoryDNFinderService(
        Seq(
          // start by trying to use an already given UUID
          NamedNodeInventoryDNFinderAction(
            "use_existing_id",
            new UseExistingNodeIdFinder(inventoryDitService, roLdap, acceptedNodesDit.BASE_DN.getParent)
          )
        )
      ),
      new MachineDNFinderService(
        Seq(
          // start by trying to use an already given UUID
          NamedMachineDNFinderAction(
            "use_existing_id",
            new UseExistingMachineIdFinder(inventoryDitService, roLdap, acceptedNodesDit.BASE_DN.getParent)
          ), // look if it's in the accepted inventories

          NamedMachineDNFinderAction(
            "check_mother_board_uuid_accepted",
            new FromMotherBoardUuidIdFinder(roLdap, acceptedNodesDit, inventoryDitService)
          ), // see if it's in the "pending" branch

          NamedMachineDNFinderAction(
            "check_mother_board_uuid_pending",
            new FromMotherBoardUuidIdFinder(roLdap, pendingNodesDit, inventoryDitService)
          ), // see if it's in the "removed" branch

          NamedMachineDNFinderAction(
            "check_mother_board_uuid_removed",
            new FromMotherBoardUuidIdFinder(roLdap, removedNodesDitImpl, inventoryDitService)
          )
        )
      ),
      new NameAndVersionIdFinder(
        "check_name_and_version",
        roLdap,
        inventoryMapper,
        acceptedNodesDit
      )
    )

    lazy val gitFactRepo     = GitRepositoryProviderImpl
      .make(RUDDER_GIT_ROOT_FACT_REPO)
      .runOrDie(err => new RuntimeException(s"Error when initializing git configuration repository: " + err.fullMsg))
<<<<<<< HEAD
    lazy val gitFactRepoGC   = new GitGC(gitFactRepo, RUDDER_GIT_GC)
    lazy val nodeFactStorage =
      new GitNodeFactRepositoryImpl(gitFactRepo, RUDDER_GROUP_OWNER_CONFIG_REPO, RUDDER_GIT_FACT_COMMIT_NODES)
    nodeFactStorage.checkInit().runOrDie(err => new RuntimeException(s"Error when checking fact repository init: " + err.fullMsg))
=======
    lazy val gitFactRepoGC = new GitGC(gitFactRepo, RUDDER_GIT_GC)
    lazy val factRepo: NodeFactRepository = if (RUDDER_GIT_FACT_WRITE_NODES) {
      val r = new GitNodeFactRepository(gitFactRepo, RUDDER_GROUP_OWNER_CONFIG_REPO, RUDDER_GIT_FACT_COMMIT_NODES)
      r.checkInit().runOrDie(err => new RuntimeException(s"Error when checking fact repository init: " + err.fullMsg))
      r
    } else NoopNodeFactRepository
>>>>>>> 2b8bffa0

    lazy val ldifInventoryLogger = new DefaultLDIFInventoryLogger(LDIF_TRACELOG_ROOT_DIR)
    lazy val inventorySaver      = new DefaultInventorySaver(
      rwLdap,
      acceptedNodesDit,
      inventoryMapper,
      (
        CheckOsType
        :: automaticMerger
        :: CheckMachineName
        :: new LastInventoryDate()
        :: AddIpValues
        :: new LogInventoryPreCommit(inventoryMapper, ldifInventoryLogger)
        :: Nil
      ),
      (
        new PendingNodeIfNodeWasRemoved(fullInventoryRepository)
        :: new FactRepositoryPostCommit[Seq[LDIFChangeRecord]](nodeFactStorage, nodeInfoService)
        :: new PostCommitLogger(ldifInventoryLogger)
        :: new PostCommitInventoryHooks[Seq[LDIFChangeRecord]](HOOKS_D, HOOKS_IGNORE_SUFFIXES)
        :: Nil
      )
    )

    lazy val inventoryProcessorInternal = {
      val checkLdapAlive: () => IOResult[Unit] = { () =>
        for {
          con <- rwLdap
          res <- con.get(pendingNodesDit.NODES.dn, "1.1")
        } yield {
          ()
        }
      }
      val maxParallel = {
        try {
          val user = if (MAX_PARSE_PARALLEL.endsWith("x")) {
            val xx = MAX_PARSE_PARALLEL.substring(0, MAX_PARSE_PARALLEL.size - 1)
            java.lang.Double.parseDouble(xx) * java.lang.Runtime.getRuntime.availableProcessors()
          } else {
            java.lang.Double.parseDouble(MAX_PARSE_PARALLEL)
          }
          Math.max(1, user).toLong
        } catch {
          case ex: Exception =>
            // logs are not available here
            println(
              s"ERROR Error when parsing configuration properties for the parallelization of inventory processing. " +
              s"Expecting a positive integer or number of time the available processors. Default to '0.5x': " +
              s"inventory.parse.parallelization=${MAX_PARSE_PARALLEL}"
            )
            Math.max(1, Math.ceil(java.lang.Runtime.getRuntime.availableProcessors().toDouble / 2).toLong)
        }
      }
      new InventoryProcessor(
        pipelinedInventoryParser,
        inventorySaver,
        maxParallel,
        new InventoryDigestServiceV1(fullInventoryRepository.get),
        checkLdapAlive
      )
    }

    lazy val inventoryProcessor = {
      val mover = new InventoryMover(
        INVENTORY_DIR_RECEIVED,
        INVENTORY_DIR_FAILED,
        new InventoryFailedHook(
          HOOKS_D,
          HOOKS_IGNORE_SUFFIXES
        )
      )
      new DefaultProcessInventoryService(inventoryProcessorInternal, mover)
    }

    lazy val inventoryWatcher = {
      val fileProcessor = new ProcessFile(inventoryProcessor, INVENTORY_DIR_INCOMING)

      new InventoryFileWatcher(
        fileProcessor,
        INVENTORY_DIR_INCOMING,
        INVENTORY_DIR_UPDATE,
        WATCHER_DELETE_OLD_INVENTORIES_AGE,
        WATCHER_GARBAGE_OLD_INVENTORIES_PERIOD
      )
    }

    lazy val cleanOldInventoryBatch = {
      new PurgeOldInventoryData(
        RUDDER_INVENTORIES_CLEAN_CRON,
        RUDDER_INVENTORIES_CLEAN_AGE,
        List(better.files.File(INVENTORY_DIR_FAILED), better.files.File(INVENTORY_DIR_RECEIVED)),
        inventoryHistoryJdbcRepository,
        KEEP_ACCEPTATION_NODE_FACT_DURATION,
        KEEP_DELETED_NODE_FACT_DURATION
      )
    }

    lazy val archiveApi = {
      val archiveBuilderService =
        new ZipArchiveBuilderService(new FileArchiveNameService(), configurationRepository, gitParseTechniqueLibrary)
      // fixe archive name to make it simple to test
      val rootDirName           = "archive".succeed
      new com.normation.rudder.rest.lift.ArchiveApi(
        archiveBuilderService,
        configService.rudder_featureSwitch_archiveApi(),
        rootDirName,
        new ZipArchiveReaderImpl(queryParser, techniqueParser),
        new SaveArchiveServicebyRepo(
          techniqueArchiver,
          techniqueReader,
          techniqueRepository,
          roDirectiveRepository,
          woDirectiveRepository,
          roNodeGroupRepository,
          woNodeGroupRepository,
          roRuleRepository,
          woRuleRepository,
          updateTechniqueLibrary,
          asyncDeploymentAgent
        ),
        new CheckArchiveServiceImpl(techniqueRepository)
      )
    }

    /*
     * API versions are incremented each time incompatible changes are made (like adding or deleting endpoints - modification
     * of an existing endpoint, if done in a purely compatible way, don't change api version).
     * It may happen that some rudder branches don't have a version bump, and other have several (in case of
     * horrible breaking bugs). We avoid the case where a previous release need a version bump.
     * For ex:
     * - 5.0: 14
     * - 5.1: 14 (no change)
     * - 5.2[.0~.4]: 15
     * - 5.2.5: 16
     */
    lazy val ApiVersions: List[ApiVersion] = {
      ApiVersion(14, true) ::  // rudder 7.0
      ApiVersion(15, true) ::  // rudder 7.1 - system update on node details
      ApiVersion(16, true) ::  // rudder 7.2 - create node api, import/export archive, hooks & campaigns internal API
      ApiVersion(17, true) ::  // rudder 7.3 - directive compliance, campaign API is public
      ApiVersion(18, false) :: // rudder 8.0 - allowed network
      Nil
    }

    lazy val jsonPluginDefinition = new ReadPluginPackageInfo("/var/rudder/packages/index.json")

    lazy val resourceFileService = new GitResourceFileService(gitConfigRepo)
    lazy val apiDispatcher       = new RudderEndpointDispatcher(LiftApiProcessingLogger)
    lazy val rudderApi           = {
      import com.normation.rudder.rest.lift._

      val nodeInheritedProperties  =
        new NodeApiInheritedProperties(nodeInfoService, roNodeGroupRepository, roLDAPParameterRepository)
      val groupInheritedProperties = new GroupApiInheritedProperties(roNodeGroupRepository, roLDAPParameterRepository)

      val campaignApi = new lift.CampaignApi(
        campaignRepo,
        campaignSerializer,
        campaignEventRepo,
        mainCampaignService,
        restExtractorService,
        stringUuidGenerator
      )
      val modules     = List(
        new ComplianceApi(restExtractorService, complianceAPIService, roDirectiveRepository),
        new GroupsApi(
          roLdapNodeGroupRepository,
          restExtractorService,
          zioJsonExtractor,
          stringUuidGenerator,
          groupApiService2,
          groupApiService6,
          groupApiService14,
          groupInheritedProperties
        ),
        new DirectiveApi(
          roDirectiveRepository,
          restExtractorService,
          zioJsonExtractor,
          stringUuidGenerator,
          directiveApiService2,
          directiveApiService14
        ),
        new NodeApi(
          restExtractorService,
          restDataSerializer,
          nodeApiService2,
          nodeApiService4,
          nodeApiService6,
          nodeApiService8,
          nodeApiService12,
          nodeApiService13,
          nodeApiService16,
          nodeInheritedProperties,
          RUDDER_DEFAULT_DELETE_NODE_MODE
        ),
        new ParameterApi(restExtractorService, zioJsonExtractor, parameterApiService2, parameterApiService14),
        new SettingsApi(
          restExtractorService,
          configService,
          asyncDeploymentAgent,
          stringUuidGenerator,
          policyServerManagementService,
          nodeInfoService
        ),
        new TechniqueApi(
          restExtractorService,
          techniqueApiService6,
          techniqueApiService14,
          ncfTechniqueWriter,
          ncfTechniqueReader,
          techniqueRepository,
          techniqueSerializer,
          stringUuidGenerator,
          resourceFileService,
          RUDDER_GIT_ROOT_CONFIG_REPO
        ),
        new RuleApi(
          restExtractorService,
          zioJsonExtractor,
          ruleApiService2,
          ruleApiService6,
          ruleApiService13,
          stringUuidGenerator
        ),
        new SystemApi(
          restExtractorService,
          systemApiService11,
          systemApiService13,
          rudderMajorVersion,
          rudderFullVersion,
          builtTimestamp
        ),
        new InventoryApi(restExtractorService, inventoryWatcher, better.files.File(INVENTORY_DIR_INCOMING)),
        new PluginApi(restExtractorService, pluginSettingsService),
        new RecentChangesAPI(recentChangesService, restExtractorService),
        new RulesInternalApi(restExtractorService, ruleInternalApiService),
        campaignApi,
        new HookApi(hookApiService),
        archiveApi
        // info api must be resolved latter, because else it misses plugin apis !
      )

      val api = new LiftHandler(
        apiDispatcher,
        ApiVersions,
        new AclApiAuthorization(LiftApiProcessingLogger, userService, () => apiAuthorizationLevelService.aclEnabled),
        None
      )
      modules.foreach(module => api.addModules(module.getLiftEndpoints()))
      api
    }

    // Internal APIs
    lazy val sharedFileApi     = new SharedFilesAPI(restExtractorService, RUDDER_DIR_SHARED_FILES_FOLDER, RUDDER_GIT_ROOT_CONFIG_REPO)
    lazy val eventLogApi       = new EventLogAPI(eventLogRepository, restExtractorService, eventLogDetailsGenerator, personIdentService)
    lazy val asyncWorkflowInfo = new AsyncWorkflowInfo
    lazy val configService: ReadConfigService with UpdateConfigService = {
      new GenericConfigService(
        RudderProperties.config,
        new LdapConfigRepository(rudderDit, rwLdap, ldapEntityMapper, eventLogRepository, stringUuidGenerator),
        asyncWorkflowInfo,
        workflowLevelService
      )
    }

    lazy val recentChangesService = new CachedNodeChangesServiceImpl(
      new NodeChangesServiceImpl(reportsRepository),
      () => configService.rudder_compute_changes().toBox
    )

    //////////////////////////////////////////////////////////////////////////////////////////
    //////////////////////////////////////////////////////////////////////////////////////////

    //
    // Concrete implementation.
    // They are private to that object, and they can refer to other
    // private implementation as long as they conform to interface.
    //

    lazy val gitParseTechniqueLibrary = new GitParseTechniqueLibrary(
      techniqueParser,
      gitConfigRepo,
      gitRevisionProvider,
      "techniques",
      "metadata.xml"
    )
    lazy val configurationRepository  = new ConfigurationRepositoryImpl(
      roLdapDirectiveRepository,
      techniqueRepository,
      roLdapRuleRepository,
      roNodeGroupRepository,
      parseActiveTechniqueLibrary,
      gitParseTechniqueLibrary,
      parseRules,
      parseGroupLibrary
    )

    /////////////////////////////////////////////////////////////////////
    //// everything was private[this]
    ////////////////////////////////////////////////////////////////////

    lazy val roLDAPApiAccountRepository = new RoLDAPApiAccountRepository(
      rudderDitImpl,
      roLdap,
      ldapEntityMapper,
      tokenGenerator,
      ApiAuthorization.allAuthz.acl // for system token
    )
    lazy val roApiAccountRepository: RoApiAccountRepository = roLDAPApiAccountRepository

    lazy val woLDAPApiAccountRepository = new WoLDAPApiAccountRepository(
      rudderDitImpl,
      rwLdap,
      ldapEntityMapper,
      ldapDiffMapper,
      logRepository,
      personIdentServiceImpl
    )
    lazy val woApiAccountRepository: WoApiAccountRepository = woLDAPApiAccountRepository

    lazy val ruleApplicationStatusImpl: RuleApplicationStatusService = new RuleApplicationStatusServiceImpl()
    lazy val ruleApplicationStatus = ruleApplicationStatusImpl
    lazy val propertyEngineServiceImpl: PropertyEngineService = new PropertyEngineServiceImpl(
      List.empty
    )
    lazy val propertyEngineService = propertyEngineServiceImpl

    def DN(rdn: String, parent: DN)           = new DN(new RDN(rdn), parent)
    lazy val LDAP_BASEDN                      = new DN("cn=rudder-configuration")
    lazy val LDAP_INVENTORIES_BASEDN          = DN("ou=Inventories", LDAP_BASEDN)
    lazy val LDAP_INVENTORIES_SOFTWARE_BASEDN = LDAP_INVENTORIES_BASEDN

    lazy val acceptedNodesDitImpl: InventoryDit = new InventoryDit(
      DN("ou=Accepted Inventories", LDAP_INVENTORIES_BASEDN),
      LDAP_INVENTORIES_SOFTWARE_BASEDN,
      "Accepted inventories"
    )
    lazy val acceptedNodesDit = acceptedNodesDitImpl
    lazy val pendingNodesDitImpl: InventoryDit = new InventoryDit(
      DN("ou=Pending Inventories", LDAP_INVENTORIES_BASEDN),
      LDAP_INVENTORIES_SOFTWARE_BASEDN,
      "Pending inventories"
    )
    lazy val pendingNodesDit     = pendingNodesDitImpl
    lazy val removedNodesDitImpl =
      new InventoryDit(DN("ou=Removed Inventories", LDAP_INVENTORIES_BASEDN), LDAP_INVENTORIES_SOFTWARE_BASEDN, "Removed Servers")
    lazy val rudderDitImpl: RudderDit = new RudderDit(DN("ou=Rudder", LDAP_BASEDN))
    lazy val rudderDit = rudderDitImpl
    lazy val nodeDitImpl: NodeDit = new NodeDit(LDAP_BASEDN)
    lazy val nodeDit = nodeDitImpl
    lazy val inventoryDitService: InventoryDitService =
      new InventoryDitServiceImpl(pendingNodesDitImpl, acceptedNodesDitImpl, removedNodesDitImpl)
    lazy val stringUuidGenerator: StringUuidGenerator = new StringUuidGeneratorImpl
    lazy val uuidGen                   = stringUuidGenerator
    lazy val systemVariableSpecService = new SystemVariableSpecServiceImpl()
    lazy val ldapEntityMapper: LDAPEntityMapper =
      new LDAPEntityMapper(rudderDitImpl, nodeDitImpl, acceptedNodesDitImpl, queryParser, inventoryMapper)

    ///// items serializer - service that transforms items to XML /////
    lazy val ruleSerialisation:                    RuleSerialisation                    = new RuleSerialisationImpl(
      Constants.XML_CURRENT_FILE_FORMAT.toString
    )
    lazy val ruleCategorySerialisation:            RuleCategorySerialisation            = new RuleCategorySerialisationImpl(
      Constants.XML_CURRENT_FILE_FORMAT.toString
    )
    lazy val rootSectionSerialisation:             SectionSpecWriter                    = new SectionSpecWriterImpl()
    lazy val activeTechniqueCategorySerialisation: ActiveTechniqueCategorySerialisation =
      new ActiveTechniqueCategorySerialisationImpl(Constants.XML_CURRENT_FILE_FORMAT.toString)
    lazy val activeTechniqueSerialisation:         ActiveTechniqueSerialisation         =
      new ActiveTechniqueSerialisationImpl(Constants.XML_CURRENT_FILE_FORMAT.toString)
    lazy val directiveSerialisation:               DirectiveSerialisation               =
      new DirectiveSerialisationImpl(Constants.XML_CURRENT_FILE_FORMAT.toString)
    lazy val nodeGroupCategorySerialisation:       NodeGroupCategorySerialisation       =
      new NodeGroupCategorySerialisationImpl(Constants.XML_CURRENT_FILE_FORMAT.toString)
    lazy val nodeGroupSerialisation:               NodeGroupSerialisation               =
      new NodeGroupSerialisationImpl(Constants.XML_CURRENT_FILE_FORMAT.toString)
    lazy val deploymentStatusSerialisation:        DeploymentStatusSerialisation        =
      new DeploymentStatusSerialisationImpl(Constants.XML_CURRENT_FILE_FORMAT.toString)
    lazy val globalParameterSerialisation:         GlobalParameterSerialisation         =
      new GlobalParameterSerialisationImpl(Constants.XML_CURRENT_FILE_FORMAT.toString)
    lazy val apiAccountSerialisation:              APIAccountSerialisation              =
      new APIAccountSerialisationImpl(Constants.XML_CURRENT_FILE_FORMAT.toString)
    lazy val propertySerialization:                GlobalPropertySerialisation          =
      new GlobalPropertySerialisationImpl(Constants.XML_CURRENT_FILE_FORMAT.toString)
    lazy val changeRequestChangesSerialisation:    ChangeRequestChangesSerialisation    = {
      new ChangeRequestChangesSerialisationImpl(
        Constants.XML_CURRENT_FILE_FORMAT.toString,
        nodeGroupSerialisation,
        directiveSerialisation,
        ruleSerialisation,
        globalParameterSerialisation,
        techniqueRepositoryImpl,
        rootSectionSerialisation
      )
    }

    lazy val eventLogFactory = new EventLogFactoryImpl(
      ruleSerialisation,
      directiveSerialisation,
      nodeGroupSerialisation,
      activeTechniqueSerialisation,
      globalParameterSerialisation,
      apiAccountSerialisation,
      propertySerialization,
      new SecretSerialisationImpl(Constants.XML_CURRENT_FILE_FORMAT.toString)
    )
    lazy val pathComputer    = new PathComputerImpl(
      Constants.NODE_PROMISES_PARENT_DIR_BASE,
      Constants.NODE_PROMISES_PARENT_DIR,
      RUDDER_DIR_BACKUP,
      Constants.CFENGINE_COMMUNITY_PROMISES_PATH,
      Constants.CFENGINE_NOVA_PROMISES_PATH
    )

    /*
     * For now, we don't want to query server other
     * than the accepted ones.
     */
    lazy val getSubGroupChoices = () => roLdapNodeGroupRepository.getAll().map(seq => seq.map(g => SubGroupChoice(g.id, g.name)))
    lazy val ditQueryDataImpl   = new DitQueryData(acceptedNodesDitImpl, nodeDit, rudderDit, getSubGroupChoices)
    lazy val queryParser        = new CmdbQueryParser with DefaultStringQueryParser with JsonQueryLexer {
      override val criterionObjects = Map[String, ObjectCriterion]() ++ ditQueryDataImpl.criteriaMap
    }
    lazy val inventoryMapper: InventoryMapper =
      new InventoryMapper(inventoryDitService, pendingNodesDitImpl, acceptedNodesDitImpl, removedNodesDitImpl)
    lazy val fullInventoryFromLdapEntries: FullInventoryFromLdapEntries =
      new FullInventoryFromLdapEntriesImpl(inventoryDitService, inventoryMapper)
    lazy val ldapDiffMapper = new LDAPDiffMapper(ldapEntityMapper, queryParser)

    lazy val activeTechniqueCategoryUnserialisation = new ActiveTechniqueCategoryUnserialisationImpl
    lazy val activeTechniqueUnserialisation         = new ActiveTechniqueUnserialisationImpl
    lazy val directiveUnserialisation               = new DirectiveUnserialisationImpl
    lazy val nodeGroupCategoryUnserialisation       = new NodeGroupCategoryUnserialisationImpl
    lazy val nodeGroupUnserialisation               = new NodeGroupUnserialisationImpl(queryParser)
    lazy val ruleUnserialisation                    = new RuleUnserialisationImpl
    lazy val ruleCategoryUnserialisation            = new RuleCategoryUnserialisationImpl
    lazy val globalParameterUnserialisation         = new GlobalParameterUnserialisationImpl
    lazy val changeRequestChangesUnserialisation    = new ChangeRequestChangesUnserialisationImpl(
      nodeGroupUnserialisation,
      directiveUnserialisation,
      ruleUnserialisation,
      globalParameterUnserialisation,
      techniqueRepository,
      sectionSpecParser
    )
    lazy val entityMigration                        = DefaultXmlEventLogMigration

    lazy val eventLogDetailsServiceImpl = new EventLogDetailsServiceImpl(
      queryParser,
      new DirectiveUnserialisationImpl,
      new NodeGroupUnserialisationImpl(queryParser),
      new RuleUnserialisationImpl,
      new ActiveTechniqueUnserialisationImpl,
      new DeploymentStatusUnserialisationImpl,
      new GlobalParameterUnserialisationImpl,
      new ApiAccountUnserialisationImpl,
      new SecretUnserialisationImpl
    )

    //////////////////////////////////////////////////////////
    //  non success services that could perhaps be
    //////////////////////////////////////////////////////////

    // => rwLdap is only used to repair an error, that could be repaired elsewhere.

    // => because of systemVariableSpecService
    // metadata.xml parser

    lazy val variableSpecParser = new VariableSpecParser
    lazy val sectionSpecParser  = new SectionSpecParser(variableSpecParser)
    lazy val techniqueParser    = {
      new TechniqueParser(variableSpecParser, sectionSpecParser, systemVariableSpecService)
    }

    lazy val userPropertyServiceImpl = new StatelessUserPropertyService(
      configService.rudder_ui_changeMessage_enabled _,
      configService.rudder_ui_changeMessage_mandatory _,
      configService.rudder_ui_changeMessage_explanation _
    )
    lazy val userPropertyService     = userPropertyServiceImpl

    ////////////////////////////////////
    //  non success services
    ////////////////////////////////////

    ///// end /////

    lazy val logRepository                = {
      val eventLogRepo = new EventLogJdbcRepository(doobie, eventLogFactory)
      techniqueRepositoryImpl.registerCallback(
        new LogEventOnTechniqueReloadCallback(
          "LogEventTechnique",
          100, // must be before most of other

          eventLogRepo
        )
      )
      eventLogRepo
    }
    lazy val eventLogRepository           = logRepository
    lazy val inventoryLogEventServiceImpl = new InventoryEventLogServiceImpl(logRepository)
    lazy val gitConfigRepo                = GitRepositoryProviderImpl
      .make(RUDDER_GIT_ROOT_CONFIG_REPO)
      .runOrDie(err => new RuntimeException(s"Error when creating git configuration repository: " + err.fullMsg))
    lazy val gitConfigRepoGC              = new GitGC(gitConfigRepo, RUDDER_GIT_GC)
    lazy val gitRevisionProviderImpl      = {
      new LDAPGitRevisionProvider(rwLdap, rudderDitImpl, gitConfigRepo, RUDDER_TECHNIQUELIBRARY_GIT_REFS_PATH)
    }
    lazy val gitRevisionProvider: GitRevisionProvider = gitRevisionProviderImpl

    lazy val techniqueReader: TechniqueReader = {
      // find the relative path from gitConfigRepo to the ptlib root
      val gitSlash = new File(RUDDER_GIT_ROOT_CONFIG_REPO).getPath + "/"
      if (!RUDDER_DIR_TECHNIQUES.startsWith(gitSlash)) {
        ApplicationLogger.error(
          "The Technique library root directory must be a sub-directory of '%s', but it is configured to be: '%s'".format(
            RUDDER_GIT_ROOT_CONFIG_REPO,
            RUDDER_DIR_TECHNIQUES
          )
        )
        throw new RuntimeException(
          "The Technique library root directory must be a sub-directory of '%s', but it is configured to be: '%s'".format(
            RUDDER_GIT_ROOT_CONFIG_REPO,
            RUDDER_DIR_TECHNIQUES
          )
        )
      }

      // create a demo default-directive-names.conf if none exists
      val defaultDirectiveNames = new File(RUDDER_DIR_TECHNIQUES, "default-directive-names.conf")
      if (!defaultDirectiveNames.exists) {
        FileUtils.writeStringToFile(
          defaultDirectiveNames,
          """
            |#
            |# This file contains the default name that a directive gets in Rudder UI creation pop-up.
            |# The file format is a simple key=value file, with key being the techniqueName
            |# or techniqueName/version and the value being the name to use.
            |# An empty value will lead to an empty default name.
            |# For a new Directive, we will try to lookup "TechniqueName/version" and if not
            |# available "TechniqueName" from this file. If neither key is available, the
            |# pop-up will use the actual Technique name as default.
            |# Don't forget to commit the file to have modifications seen by Rudder.
            |#
            |
            |# Default pattern for new directive from "userManagement" technique:
            |userManagement=User: <name> Login: <login>
            |# For userManagement version 2.0, prefer that pattern in new Directives:
            |userManagement/2.0: User 2.0 [LOGIN]
            |""".stripMargin,
          RUDDER_CHARSET.value
        )
      }

      val relativePath = RUDDER_DIR_TECHNIQUES.substring(gitSlash.size, RUDDER_DIR_TECHNIQUES.size)
      new GitTechniqueReader(
        techniqueParser,
        gitRevisionProviderImpl,
        gitConfigRepo,
        "metadata.xml",
        "category.xml",
        Some(relativePath),
        "default-directive-names.conf"
      )
    }

    lazy val roLdap                   = {
      new ROPooledSimpleAuthConnectionProvider(
        host = LDAP_HOST,
        port = LDAP_PORT,
        authDn = LDAP_AUTHDN,
        authPw = LDAP_AUTHPW,
        poolSize = LDAP_MAX_POOL_SIZE
      )
    }
    lazy val roLDAPConnectionProvider = roLdap
    lazy val rwLdap                   = {
      new RWPooledSimpleAuthConnectionProvider(
        host = LDAP_HOST,
        port = LDAP_PORT,
        authDn = LDAP_AUTHDN,
        authPw = LDAP_AUTHPW,
        poolSize = LDAP_MAX_POOL_SIZE
      )
    }

    // query processor for accepted nodes
    lazy val queryProcessor = new AcceptedNodesLDAPQueryProcessor(
      nodeDitImpl,
      acceptedNodesDitImpl,
      new InternalLDAPQueryProcessor(roLdap, acceptedNodesDitImpl, nodeDit, ditQueryDataImpl, ldapEntityMapper),
      nodeInfoServiceImpl
    )

    // we need a roLdap query checker for nodes in pending
    lazy val inventoryQueryChecker = new PendingNodesLDAPQueryChecker(
      new InternalLDAPQueryProcessor(
        roLdap,
        pendingNodesDitImpl,
        nodeDit, // here, we don't want to look for subgroups to show them in the form => always return an empty list

        new DitQueryData(pendingNodesDitImpl, nodeDit, rudderDit, () => Nil.succeed),
        ldapEntityMapper
      ),
      nodeInfoServiceImpl
    )
    lazy val dynGroupServiceImpl   = new DynGroupServiceImpl(rudderDitImpl, roLdap, ldapEntityMapper)

    lazy val pendingNodeCheckGroup = new CheckPendingNodeInDynGroups(inventoryQueryChecker)

    lazy val ldapFullInventoryRepository =
      new FullInventoryRepositoryImpl(inventoryDitService, inventoryMapper, rwLdap)
    lazy val fullInventoryRepository     = ldapFullInventoryRepository
    lazy val unitRefuseGroup:              UnitRefuseInventory                          =
      new RefuseGroups("refuse_node:delete_id_in_groups", roLdapNodeGroupRepository, woLdapNodeGroupRepository)
    lazy val acceptInventory:              UnitAcceptInventory with UnitRefuseInventory =
      new AcceptInventory("accept_new_server:inventory", pendingNodesDitImpl, acceptedNodesDitImpl, ldapFullInventoryRepository)
    lazy val acceptNodeAndMachineInNodeOu: UnitAcceptInventory with UnitRefuseInventory = {
      new AcceptFullInventoryInNodeOu(
        "accept_new_server:ou=node",
        nodeDitImpl,
        rwLdap,
        ldapEntityMapper,
        PendingInventory,
        () => configService.rudder_node_onaccept_default_policy_mode().toBox,
        () => configService.rudder_node_onaccept_default_state().toBox
      )
    }

    lazy val acceptHostnameAndIp: UnitAcceptInventory = new AcceptHostnameAndIp(
      "accept_new_server:check_hostname_unicity",
      AcceptedInventory,
      queryProcessor,
      ditQueryDataImpl,
      psMngtService,
      nodeInfoServiceImpl,
      configService.node_accept_duplicated_hostname()
    )

    lazy val historizeNodeStateOnChoice: UnitAcceptInventory with UnitRefuseInventory = {
      new HistorizeNodeStateOnChoice(
        "accept_or_refuse_new_node:historize_inventory",
        ldapFullInventoryRepository,
        inventoryHistoryJdbcRepository,
        PendingInventory
      )
    }
    lazy val updateFactRepoOnChoice:     UnitAcceptInventory with UnitRefuseInventory = new UpdateFactRepoOnChoice(
      "accept_or_refuse_new_node:update_fact_repo",
      PendingInventory,
      nodeFactStorage
    )

    lazy val nodeGridImpl = new NodeGrid(ldapFullInventoryRepository, nodeInfoServiceImpl, configService)

    lazy val modificationService      =
      new ModificationService(logRepository, gitModificationRepository, itemArchiveManagerImpl, uuidGen)
    lazy val eventListDisplayerImpl   = new EventListDisplayer(logRepository)
    lazy val eventLogDetailsGenerator = new EventLogDetailsGenerator(
      eventLogDetailsServiceImpl,
      logRepository,
      roLdapNodeGroupRepository,
      roLdapDirectiveRepository,
      nodeInfoServiceImpl,
      roLDAPRuleCategoryRepository,
      modificationService,
      personIdentServiceImpl,
      linkUtil,
      diffDisplayer
    )
    lazy val databaseManagerImpl      = new DatabaseManagerImpl(reportsRepositoryImpl, updateExpectedRepo)
    lazy val softwareInventoryDAO: ReadOnlySoftwareDAO =
      new ReadOnlySoftwareDAOImpl(inventoryDitService, roLdap, inventoryMapper)
    lazy val readOnlySoftwareDAO = softwareInventoryDAO
    lazy val softwareInventoryRWDAO: WriteOnlySoftwareDAO = new WriteOnlySoftwareDAOImpl(acceptedNodesDitImpl, rwLdap)
    lazy val softwareService:        SoftwareService      =
      new SoftwareServiceImpl(softwareInventoryDAO, softwareInventoryRWDAO, acceptedNodesDit)

    lazy val nodeSummaryServiceImpl         = new NodeSummaryServiceImpl(inventoryDitService, inventoryMapper, roLdap)
    lazy val inventoryHistoryJdbcRepository = new InventoryHistoryJdbcRepository(doobie)
    lazy val inventoryHistoryLogRepository: InventoryHistoryLogRepository = {
      new InventoryHistoryLogRepository(
        HISTORY_INVENTORIES_ROOTDIR,
        new FullInventoryFileParser(fullInventoryFromLdapEntries, inventoryMapper)
      )
    }

    lazy val personIdentServiceImpl: PersonIdentService = new TrivialPersonIdentService
    lazy val personIdentService = personIdentServiceImpl

    lazy val roParameterServiceImpl = new RoParameterServiceImpl(roLDAPParameterRepository)

    ///// items archivers - services that allows to transform items to XML and save then on a Git FS /////
    lazy val gitModificationRepository = new GitModificationRepositoryImpl(doobie)
    lazy val gitRuleArchiver:                    GitRuleArchiver                    = new GitRuleArchiverImpl(
      gitConfigRepo,
      ruleSerialisation,
      rulesDirectoryName,
      prettyPrinter,
      gitModificationRepository,
      RUDDER_CHARSET.name,
      RUDDER_GROUP_OWNER_CONFIG_REPO
    )
    lazy val gitRuleCategoryArchiver:            GitRuleCategoryArchiver            = new GitRuleCategoryArchiverImpl(
      gitConfigRepo,
      ruleCategorySerialisation,
      ruleCategoriesDirectoryName,
      prettyPrinter,
      gitModificationRepository,
      RUDDER_CHARSET.name,
      "category.xml",
      RUDDER_GROUP_OWNER_CONFIG_REPO
    )
    lazy val gitActiveTechniqueCategoryArchiver: GitActiveTechniqueCategoryArchiver = {
      new GitActiveTechniqueCategoryArchiverImpl(
        gitConfigRepo,
        activeTechniqueCategorySerialisation,
        userLibraryDirectoryName,
        prettyPrinter,
        gitModificationRepository,
        RUDDER_CHARSET.name,
        "category.xml",
        RUDDER_GROUP_OWNER_CONFIG_REPO
      )
    }
    lazy val gitActiveTechniqueArchiver:         GitActiveTechniqueArchiverImpl     = new GitActiveTechniqueArchiverImpl(
      gitConfigRepo,
      activeTechniqueSerialisation,
      userLibraryDirectoryName,
      prettyPrinter,
      gitModificationRepository,
      Buffer(),
      RUDDER_CHARSET.name,
      "activeTechniqueSettings.xml",
      RUDDER_GROUP_OWNER_CONFIG_REPO
    )
    lazy val gitDirectiveArchiver:               GitDirectiveArchiver               = new GitDirectiveArchiverImpl(
      gitConfigRepo,
      directiveSerialisation,
      userLibraryDirectoryName,
      prettyPrinter,
      gitModificationRepository,
      RUDDER_CHARSET.name,
      RUDDER_GROUP_OWNER_CONFIG_REPO
    )
    lazy val gitNodeGroupArchiver:               GitNodeGroupArchiver               = new GitNodeGroupArchiverImpl(
      gitConfigRepo,
      nodeGroupSerialisation,
      nodeGroupCategorySerialisation,
      groupLibraryDirectoryName,
      prettyPrinter,
      gitModificationRepository,
      RUDDER_CHARSET.name,
      "category.xml",
      RUDDER_GROUP_OWNER_CONFIG_REPO
    )
    lazy val gitParameterArchiver:               GitParameterArchiver               = new GitParameterArchiverImpl(
      gitConfigRepo,
      globalParameterSerialisation,
      parametersDirectoryName,
      prettyPrinter,
      gitModificationRepository,
      RUDDER_CHARSET.name,
      RUDDER_GROUP_OWNER_CONFIG_REPO
    )
    ////////////// MUTEX FOR rwLdap REPOS //////////////

    lazy val uptLibReadWriteMutex    = new ZioTReentrantLock("directive-lock")
    lazy val groupLibReadWriteMutex  = new ZioTReentrantLock("group-lock")
    lazy val nodeReadWriteMutex      = new ZioTReentrantLock("node-lock")
    lazy val parameterReadWriteMutex = new ZioTReentrantLock("parameter-lock")
    lazy val ruleReadWriteMutex      = new ZioTReentrantLock("rule-lock")
    lazy val ruleCatReadWriteMutex   = new ZioTReentrantLock("rule-cat-lock")

    lazy val roLdapDirectiveRepository =
      new RoLDAPDirectiveRepository(rudderDitImpl, roLdap, ldapEntityMapper, techniqueRepositoryImpl, uptLibReadWriteMutex)
    lazy val roDirectiveRepository: RoDirectiveRepository = roLdapDirectiveRepository
    lazy val woLdapDirectiveRepository = {
      val repo = new WoLDAPDirectiveRepository(
        roLdapDirectiveRepository,
        rwLdap,
        ldapDiffMapper,
        logRepository,
        uuidGen,
        gitDirectiveArchiver,
        gitActiveTechniqueArchiver,
        gitActiveTechniqueCategoryArchiver,
        personIdentServiceImpl,
        RUDDER_AUTOARCHIVEITEMS
      )

      gitActiveTechniqueArchiver.uptModificationCallback += new UpdatePiOnActiveTechniqueEvent(
        gitDirectiveArchiver,
        techniqueRepositoryImpl,
        roLdapDirectiveRepository
      )

      techniqueRepositoryImpl.registerCallback(
        new SaveDirectivesOnTechniqueCallback(
          "SaveDirectivesOnTechniqueCallback",
          100,
          directiveEditorServiceImpl,
          roLdapDirectiveRepository,
          repo
        )
      )

      repo
    }
    lazy val woDirectiveRepository: WoDirectiveRepository = woLdapDirectiveRepository

    lazy val roLdapRuleRepository =
      new RoLDAPRuleRepository(rudderDitImpl, roLdap, ldapEntityMapper, ruleReadWriteMutex)
    lazy val roRuleRepository: RoRuleRepository = roLdapRuleRepository

    lazy val woLdapRuleRepository: WoRuleRepository = new WoLDAPRuleRepository(
      roLdapRuleRepository,
      rwLdap,
      ldapDiffMapper,
      roLdapNodeGroupRepository,
      logRepository,
      gitRuleArchiver,
      personIdentServiceImpl,
      RUDDER_AUTOARCHIVEITEMS
    )
    lazy val woRuleRepository = woLdapRuleRepository

    lazy val woLdapNodeRepository: WoNodeRepository = new WoLDAPNodeRepository(
      nodeDitImpl,
      acceptedNodesDit,
      ldapEntityMapper,
      rwLdap,
      logRepository,
      nodeReadWriteMutex,
      cachedNodeConfigurationService,
      reportingServiceImpl
    )
    lazy val woNodeRepository = woLdapNodeRepository

    lazy val roLdapNodeGroupRepository = new RoLDAPNodeGroupRepository(
      rudderDitImpl,
      roLdap,
      ldapEntityMapper,
      groupLibReadWriteMutex
    )
    lazy val roNodeGroupRepository: RoNodeGroupRepository = roLdapNodeGroupRepository

    lazy val woLdapNodeGroupRepository = new WoLDAPNodeGroupRepository(
      roLdapNodeGroupRepository,
      rwLdap,
      ldapDiffMapper,
      uuidGen,
      logRepository,
      gitNodeGroupArchiver,
      personIdentServiceImpl,
      RUDDER_AUTOARCHIVEITEMS
    )
    lazy val woNodeGroupRepository: WoNodeGroupRepository = woLdapNodeGroupRepository

    lazy val roLDAPRuleCategoryRepository = {
      new RoLDAPRuleCategoryRepository(
        rudderDitImpl,
        roLdap,
        ldapEntityMapper,
        ruleCatReadWriteMutex
      )
    }

    lazy val woLDAPRuleCategoryRepository = {
      new WoLDAPRuleCategoryRepository(
        roLDAPRuleCategoryRepository,
        rwLdap,
        uuidGen,
        gitRuleCategoryArchiver,
        personIdentServiceImpl,
        RUDDER_AUTOARCHIVEITEMS
      )
    }

    lazy val roLDAPParameterRepository = new RoLDAPParameterRepository(
      rudderDitImpl,
      roLdap,
      ldapEntityMapper,
      parameterReadWriteMutex
    )

    lazy val woLDAPParameterRepository = new WoLDAPParameterRepository(
      roLDAPParameterRepository,
      rwLdap,
      ldapDiffMapper,
      logRepository,
      gitParameterArchiver,
      personIdentServiceImpl,
      RUDDER_AUTOARCHIVEITEMS
    )

    lazy val itemArchiveManagerImpl = new ItemArchiveManagerImpl(
      roLdapRuleRepository,
      woLdapRuleRepository,
      roLDAPRuleCategoryRepository,
      roLdapDirectiveRepository,
      roLdapNodeGroupRepository,
      roLDAPParameterRepository,
      woLDAPParameterRepository,
      gitConfigRepo,
      gitRevisionProviderImpl,
      gitRuleArchiver,
      gitRuleCategoryArchiver,
      gitActiveTechniqueCategoryArchiver,
      gitActiveTechniqueArchiver,
      gitNodeGroupArchiver,
      gitParameterArchiver,
      parseRules,
      parseActiveTechniqueLibrary,
      parseGlobalParameter,
      parseRuleCategories,
      importTechniqueLibrary,
      parseGroupLibrary,
      importGroupLibrary,
      importRuleCategoryLibrary,
      logRepository,
      asyncDeploymentAgentImpl,
      gitModificationRepository,
      dynGroupUpdaterService
    )
    lazy val itemArchiveManager: ItemArchiveManager = itemArchiveManagerImpl

    lazy val globalComplianceModeService: ComplianceModeService   = {
      new ComplianceModeServiceImpl(
        () => configService.rudder_compliance_mode_name().toBox,
        () => configService.rudder_compliance_heartbeatPeriod().toBox
      )
    }
    lazy val globalAgentRunService:       AgentRunIntervalService = {
      new AgentRunIntervalServiceImpl(
        nodeInfoServiceImpl,
        () => configService.agent_run_interval().toBox,
        () => configService.agent_run_start_hour().toBox,
        () => configService.agent_run_start_minute().toBox,
        () => configService.agent_run_splaytime().toBox,
        () => configService.rudder_compliance_heartbeatPeriod().toBox
      )
    }

    lazy val systemVariableService: SystemVariableService = new SystemVariableServiceImpl(
      systemVariableSpecService,
      psMngtService,
      RUDDER_DIR_DEPENDENCIES,
      CFENGINE_POLICY_DISTRIBUTION_PORT,
      HTTPS_POLICY_DISTRIBUTION_PORT,
      RUDDER_DIR_SHARED_FILES_FOLDER,
      RUDDER_WEBDAV_USER,
      RUDDER_WEBDAV_PASSWORD,
      RUDDER_JDBC_URL,
      RUDDER_JDBC_USERNAME,
      RUDDER_JDBC_PASSWORD,
      RUDDER_GIT_ROOT_CONFIG_REPO,
      rudderFullVersion,
      () => configService.cfengine_server_denybadclocks().toBox,
      () => configService.relay_server_sync_method().toBox,
      () => configService.relay_server_syncpromises().toBox,
      () => configService.relay_server_syncsharedfiles().toBox,
      () => configService.cfengine_modified_files_ttl().toBox,
      () => configService.cfengine_outputs_ttl().toBox,
      () => configService.send_server_metrics().toBox,
      () => configService.rudder_report_protocol_default().toBox
    )
    lazy val rudderCf3PromisesFileWriterService = new PolicyWriterServiceImpl(
      techniqueRepositoryImpl,
      pathComputer,
      new NodeConfigurationLoggerImpl(RUDDER_DEBUG_NODE_CONFIGURATION_PATH),
      new PrepareTemplateVariablesImpl(
        techniqueRepositoryImpl,
        systemVariableSpecService,
        new BuildBundleSequence(systemVariableSpecService, writeAllAgentSpecificFiles),
        agentRegister
      ),
      new FillTemplatesService(),
      writeAllAgentSpecificFiles,
      HOOKS_D,
      HOOKS_IGNORE_SUFFIXES,
      RUDDER_CHARSET.value,
      Some(RUDDER_GROUP_OWNER_GENERATED_POLICIES)
    )

    // must be here because of circular dependency if in techniqueRepository
    techniqueRepositoryImpl.registerCallback(
      new TechniqueAcceptationUpdater(
        "UpdatePTAcceptationDatetime",
        50,
        roLdapDirectiveRepository,
        woLdapDirectiveRepository,
        techniqueRepository,
        uuidGen
      )
    )

    lazy val techniqueRepositoryImpl = {
      val service = new TechniqueRepositoryImpl(
        techniqueReader,
        Seq(),
        uuidGen
      )
      service
    }
    lazy val techniqueRepository: TechniqueRepository = techniqueRepositoryImpl
    lazy val updateTechniqueLibrary: UpdateTechniqueLibrary = techniqueRepositoryImpl
    lazy val interpolationCompiler = new InterpolatedValueCompilerImpl(propertyEngineService)
    lazy val typeParameterService: PlugableParameterTypeService = new PlugableParameterTypeService()
    lazy val ruleValService:       RuleValService               = new RuleValServiceImpl(interpolationCompiler)

    lazy val psMngtService: PolicyServerManagementService = new PolicyServerManagementServiceImpl(
      rwLdap,
      rudderDit,
      eventLogRepository
    )
    lazy val policyServerManagementService = psMngtService

    lazy val deploymentService = {
      new PromiseGenerationServiceImpl(
        roLdapRuleRepository,
        woLdapRuleRepository,
        ruleValService,
        systemVariableService,
        nodeConfigurationHashRepo,
        nodeInfoServiceImpl,
        updateExpectedRepo,
        roNodeGroupRepository,
        roDirectiveRepository,
        configurationRepository,
        ruleApplicationStatusImpl,
        roParameterServiceImpl,
        interpolationCompiler,
        ldapFullInventoryRepository,
        globalComplianceModeService,
        globalAgentRunService,
        reportingServiceImpl,
        rudderCf3PromisesFileWriterService,
        new WriteNodeCertificatesPemImpl(Some(RUDDER_RELAY_RELOAD)),
        cachedNodeConfigurationService,
        () => configService.rudder_featureSwitch_directiveScriptEngine().toBox,
        () => configService.rudder_global_policy_mode().toBox,
        () => configService.rudder_generation_compute_dyngroups().toBox,
        () => configService.rudder_generation_max_parallelism().toBox,
        () => configService.rudder_generation_js_timeout().toBox,
        () => configService.rudder_generation_continue_on_error().toBox,
        HOOKS_D,
        HOOKS_IGNORE_SUFFIXES,
        UPDATED_NODE_IDS_PATH,
        UPDATED_NODE_IDS_COMPABILITY,
        GENERATION_FAILURE_MSG_PATH,
        allNodeCertificatesPemFile = better.files.File("/var/rudder/lib/ssl/allnodescerts.pem"),
        POSTGRESQL_IS_LOCAL
      )
    }

    lazy val policyGenerationBootGuard = zio.Promise.make[Nothing, Unit].runNow

    lazy val asyncDeploymentAgentImpl: AsyncDeploymentActor = {
      val agent = new AsyncDeploymentActor(
        deploymentService,
        eventLogDeploymentServiceImpl,
        deploymentStatusSerialisation,
        () => configService.rudder_generation_delay(),
        () => configService.rudder_generation_trigger(),
        policyGenerationBootGuard
      )
      techniqueRepositoryImpl.registerCallback(
        new DeployOnTechniqueCallback("DeployOnPTLibUpdate", 1000, agent)
      )
      agent
    }
    lazy val asyncDeploymentAgent = asyncDeploymentAgentImpl

    lazy val newNodeHookRunner = new NewNodeManagerHooksImpl(
      nodeInfoServiceImpl,
      HOOKS_D,
      HOOKS_IGNORE_SUFFIXES
    )

    lazy val newNodeManagerImpl = {
      // the sequence of unit process to accept a new inventory
      val unitAcceptors = {
        historizeNodeStateOnChoice ::
        updateFactRepoOnChoice ::
        acceptNodeAndMachineInNodeOu ::
        acceptInventory ::
        acceptHostnameAndIp ::
        Nil
      }

      // the sequence of unit process to refuse a new inventory
      val unitRefusors = {
        historizeNodeStateOnChoice ::
        updateFactRepoOnChoice ::
        unitRefuseGroup ::
        acceptInventory ::
        Nil
      }

      val composed = new ComposedNewNodeManager[Seq[LDIFChangeRecord]](
        ldapFullInventoryRepository,
        nodeSummaryServiceImpl,
        unitAcceptors,
        unitRefusors,
        inventoryHistoryJdbcRepository,
        eventLogRepository,
        dyngroupUpdaterBatch,
        cachedNodeConfigurationService,
        reportingServiceImpl,
        List(nodeInfoServiceImpl),
        newNodeHookRunner
      )

      val listNodes = new LdapListNewNode(
        roLdap,
        nodeSummaryServiceImpl,
        pendingNodesDitImpl
      )

      new NewNodeManagerImpl(composed, listNodes)
    }

    lazy val newNodeManager: NewNodeManager = newNodeManagerImpl

    lazy val nodeConfigurationHashRepo: NodeConfigurationHashRepository = {
      val x = new FileBasedNodeConfigurationHashRepository(FileBasedNodeConfigurationHashRepository.defaultHashesPath)
      x.init
      x
    }

    lazy val reportingServiceImpl = {
      val reportingServiceImpl = new CachedReportingServiceImpl(
        new ReportingServiceImpl(
          findExpectedRepo,
          reportsRepositoryImpl,
          roAgentRunsRepository,
          globalAgentRunService,
          nodeInfoServiceImpl,
          roLdapDirectiveRepository,
          roRuleRepository,
          cachedNodeConfigurationService,
          () => globalComplianceModeService.getGlobalComplianceMode,
          configService.rudder_global_policy_mode _,
          () => configService.rudder_compliance_unexpected_report_interpretation().toBox,
          RUDDER_JDBC_BATCH_MAX_SIZE
        ),
        nodeInfoServiceImpl,
        RUDDER_JDBC_BATCH_MAX_SIZE, // use same size as for SQL requests

        complianceRepositoryImpl
      )
      // to avoid a StackOverflowError, we set the compliance cache once it'z ready,
      // and can construct the nodeconfigurationservice without the comlpince cache
      cachedNodeConfigurationService.addHook(reportingServiceImpl)
      reportingServiceImpl
    }
    lazy val reportingService: ReportingService = reportingServiceImpl

    lazy val pgIn                     = new PostgresqlInClause(70)
    lazy val findExpectedRepo         = new FindExpectedReportsJdbcRepository(doobie, pgIn, RUDDER_JDBC_BATCH_MAX_SIZE)
    lazy val updateExpectedRepo       = new UpdateExpectedReportsJdbcRepository(doobie, pgIn, RUDDER_JDBC_BATCH_MAX_SIZE)
    lazy val reportsRepositoryImpl    = new ReportsJdbcRepository(doobie)
    lazy val reportsRepository        = reportsRepositoryImpl
    lazy val complianceRepositoryImpl = new ComplianceJdbcRepository(
      doobie,
      () => configService.rudder_save_db_compliance_details().toBox,
      () => configService.rudder_save_db_compliance_levels().toBox
    )
    lazy val dataSourceProvider       = new RudderDatasourceProvider(
      RUDDER_JDBC_DRIVER,
      RUDDER_JDBC_URL,
      RUDDER_JDBC_USERNAME,
      RUDDER_JDBC_PASSWORD,
      RUDDER_JDBC_MAX_POOL_SIZE
    )
    lazy val doobie                   = new Doobie(dataSourceProvider.datasource)

    lazy val parseRules:                  ParseRules with RuleRevisionRepository         = new GitParseRules(
      ruleUnserialisation,
      gitConfigRepo,
      entityMigration,
      rulesDirectoryName
    )
    lazy val parseActiveTechniqueLibrary: GitParseActiveTechniqueLibrary                 = new GitParseActiveTechniqueLibrary(
      activeTechniqueCategoryUnserialisation,
      activeTechniqueUnserialisation,
      directiveUnserialisation,
      gitConfigRepo,
      gitRevisionProvider,
      entityMigration,
      userLibraryDirectoryName
    )
    lazy val importTechniqueLibrary:      ImportTechniqueLibrary                         = new ImportTechniqueLibraryImpl(
      rudderDitImpl,
      rwLdap,
      ldapEntityMapper,
      uptLibReadWriteMutex
    )
    lazy val parseGroupLibrary:           ParseGroupLibrary with GroupRevisionRepository = new GitParseGroupLibrary(
      nodeGroupCategoryUnserialisation,
      nodeGroupUnserialisation,
      gitConfigRepo,
      entityMigration,
      groupLibraryDirectoryName
    )
    lazy val parseGlobalParameter:        ParseGlobalParameters                          = new GitParseGlobalParameters(
      globalParameterUnserialisation,
      gitConfigRepo,
      entityMigration,
      parametersDirectoryName
    )
    lazy val parseRuleCategories:         ParseRuleCategories                            = new GitParseRuleCategories(
      ruleCategoryUnserialisation,
      gitConfigRepo,
      entityMigration,
      ruleCategoriesDirectoryName
    )
    lazy val importGroupLibrary:          ImportGroupLibrary                             = new ImportGroupLibraryImpl(
      rudderDitImpl,
      rwLdap,
      ldapEntityMapper,
      groupLibReadWriteMutex
    )
    lazy val importRuleCategoryLibrary:   ImportRuleCategoryLibrary                      = new ImportRuleCategoryLibraryImpl(
      rudderDitImpl,
      rwLdap,
      ldapEntityMapper,
      ruleCatReadWriteMutex
    )
    lazy val eventLogDeploymentServiceImpl = new EventLogDeploymentService(logRepository, eventLogDetailsServiceImpl)
    lazy val nodeInfoServiceImpl           = new NodeInfoServiceCachedImpl(
      roLdap,
      nodeDitImpl,
      acceptedNodesDitImpl,
      removedNodesDitImpl,
      pendingNodesDitImpl,
      ldapEntityMapper,
      inventoryMapper,
      FiniteDuration(LDAP_CACHE_NODE_INFO_MIN_INTERVAL.toMillis, "millis")
    )
    lazy val nodeInfoService:              NodeInfoService              = nodeInfoServiceImpl
    lazy val dependencyAndDeletionService: DependencyAndDeletionService = new DependencyAndDeletionServiceImpl(
      new FindDependenciesImpl(roLdap, rudderDitImpl, ldapEntityMapper),
      roLdapDirectiveRepository,
      woLdapDirectiveRepository,
      woLdapRuleRepository,
      woLdapNodeGroupRepository
    )

    lazy val logDisplayerImpl:               LogDisplayer               =
      new LogDisplayer(reportsRepositoryImpl, configurationRepository, roLdapRuleRepository)
    lazy val categoryHierarchyDisplayerImpl: CategoryHierarchyDisplayer = new CategoryHierarchyDisplayer()
    lazy val dyngroupUpdaterBatch:           UpdateDynamicGroups        = new UpdateDynamicGroups(
      dynGroupServiceImpl,
      dynGroupUpdaterService,
      asyncDeploymentAgentImpl,
      uuidGen,
      RUDDER_BATCH_DYNGROUP_UPDATEINTERVAL,
      () => configService.rudder_compute_dyngroups_max_parallelism().toBox
    )
    lazy val updateDynamicGroups = dyngroupUpdaterBatch

    lazy val dynGroupUpdaterService =
      new DynGroupUpdaterServiceImpl(roLdapNodeGroupRepository, woLdapNodeGroupRepository, queryProcessor)

    lazy val dbCleaner: AutomaticReportsCleaning = {
      val cleanFrequency = AutomaticReportsCleaning.buildFrequency(
        RUDDER_BATCH_REPORTSCLEANER_FREQUENCY,
        RUDDER_BATCH_DATABASECLEANER_RUNTIME_MINUTE,
        RUDDER_BATCH_DATABASECLEANER_RUNTIME_HOUR,
        RUDDER_BATCH_DATABASECLEANER_RUNTIME_DAY
      ) match {
        case Full(freq) => freq
        case eb: EmptyBox =>
          val fail         = eb ?~! "automatic reports cleaner is not correct"
          val exceptionMsg =
            "configuration file (/opt/rudder/etc/rudder-webapp.conf) is not correctly set, cause is %s".format(fail.msg)
          throw new RuntimeException(exceptionMsg)
      }

      new AutomaticReportsCleaning(
        databaseManagerImpl,
        roLDAPConnectionProvider,
        RUDDER_BATCH_REPORTSCLEANER_DELETE_TTL,
        RUDDER_BATCH_REPORTSCLEANER_ARCHIVE_TTL,
        RUDDER_BATCH_REPORTSCLEANER_COMPLIANCE_DELETE_TTL,
        RUDDER_BATCH_REPORTSCLEANER_LOG_DELETE_TTL,
        cleanFrequency
      )
    }

    lazy val techniqueLibraryUpdater = new CheckTechniqueLibrary(
      techniqueRepositoryImpl,
      asyncDeploymentAgent,
      uuidGen,
      RUDDER_BATCH_TECHNIQUELIBRARY_UPDATEINTERVAL
    )

    lazy val jsTreeUtilServiceImpl = new JsTreeUtilService(roLdapDirectiveRepository, techniqueRepositoryImpl)

    /*
     * Cleaning actions are run in the case where the node was accepted, deleted, and unknown
     * (ie: we want to be able to run cleaning actions even on a node that was deleted in the past, but
     * for some reason the user discovers that there are remaining things, and they want to get rid of them
     * without knowing rudder internal place to look for all possible garbage)
     */

    /*
     * The list of post deletion action to execute in a shared reference, created at class instanciation.
     * External services can update it from removeNodeServiceImpl.
     */
    lazy val postNodeDeleteActions = Ref
      .make(
        new RemoveNodeInfoFromCache(nodeInfoServiceImpl)
        :: new CloseNodeConfiguration(updateExpectedRepo)
        :: new RemoveNodeFromComplianceCache(cachedNodeConfigurationService, reportingServiceImpl)
        :: new DeletePolicyServerPolicies(policyServerManagementService)
        :: new ResetKeyStatus(rwLdap, removedNodesDitImpl)
        :: new CleanUpCFKeys()
        :: new CleanUpNodePolicyFiles("/var/rudder/share")
        :: new DeleteNodeFact(nodeFactStorage)
        :: new StoreDeleteEventHistory(inventoryHistoryJdbcRepository, (KEEP_DELETED_NODE_FACT_DURATION.getSeconds == 0))
        :: Nil
      )
      .runNow

    lazy val removeNodeServiceImpl = {
      val backend = new LdapRemoveNodeBackend(
        nodeDitImpl,
        pendingNodesDitImpl,
        acceptedNodesDitImpl,
        removedNodesDitImpl,
        rwLdap,
        ldapFullInventoryRepository,
        nodeReadWriteMutex
      )

      new RemoveNodeServiceImpl(
        backend,
        nodeInfoService,
        pathComputer,
        newNodeManager,
        eventLogRepository,
        postNodeDeleteActions,
        HOOKS_D,
        HOOKS_IGNORE_SUFFIXES
      )
    }
    lazy val removeNodeService: RemoveNodeService = removeNodeServiceImpl
    lazy val purgeDeletedNodes     = new PurgeDeletedNodesImpl(
      rwLdap,
      removedNodesDitImpl,
      ldapFullInventoryRepository
    )

    lazy val healthcheckService = new HealthcheckService(
      List(
        CheckCoreNumber,
        CheckFreeSpace,
        new CheckFileDescriptorLimit(nodeInfoService)
      )
    )

    lazy val healthcheckNotificationService = new HealthcheckNotificationService(healthcheckService, RUDDER_HEALTHCHECK_PERIOD)
    lazy val campaignSerializer             = new CampaignSerializer()
    lazy val campaignEventRepo              = new CampaignEventRepositoryImpl(doobie, campaignSerializer)
    lazy val campaignPath                   = root / "var" / "rudder" / "configuration-repository" / "campaigns"

    lazy val campaignRepo = CampaignRepositoryImpl
      .make(campaignSerializer, campaignPath, campaignEventRepo)
      .runOrDie(err => new RuntimeException(s"Error during initialization of campaign repository: " + err.fullMsg))

    lazy val mainCampaignService = new MainCampaignService(campaignEventRepo, campaignRepo, uuidGen, 1, 1)
    lazy val jsonReportsAnalyzer = JSONReportsAnalyser(reportsRepository, propertyRepository)

    /*
     * *************************************************
     * Bootstrap check actions
     * **************************************************
     */

    lazy val allBootstrapChecks = new SequentialImmediateBootStrapChecks(
      new CheckConnections(dataSourceProvider, rwLdap),
      new CheckTechniqueLibraryReload(
        techniqueRepositoryImpl,
        uuidGen
      ),
      new CheckAddSpecialNodeGroupsDescription(rwLdap),
      new CheckRemoveRuddercSetting(rwLdap),
      new CheckDIT(pendingNodesDitImpl, acceptedNodesDitImpl, removedNodesDitImpl, rudderDitImpl, rwLdap),
      new CheckInitUserTemplateLibrary(
        rudderDitImpl,
        rwLdap,
        techniqueRepositoryImpl,
        roLdapDirectiveRepository,
        woLdapDirectiveRepository,
        uuidGen,
        asyncDeploymentAgentImpl
      ), // new CheckDirectiveBusinessRules()

      new CheckRudderGlobalParameter(roLDAPParameterRepository, woLDAPParameterRepository, uuidGen),
      new CheckInitXmlExport(itemArchiveManagerImpl, personIdentServiceImpl, uuidGen),
      new MigrateNodeAcceptationInventories(
        nodeInfoService,
        doobie,
        inventoryHistoryLogRepository,
        inventoryHistoryJdbcRepository,
        KEEP_DELETED_NODE_FACT_DURATION
      ),
      new CheckNcfTechniqueUpdate(
        ncfTechniqueWriter,
        roLDAPApiAccountRepository.systemAPIAccount,
        uuidGen,
        updateTechniqueLibrary,
        ncfTechniqueReader,
        resourceFileService
      ),
      new MigrateJsonTechniquesToYaml(
        ncfTechniqueWriter,
        uuidGen,
        updateTechniqueLibrary,
        gitConfigRepo.rootDirectory.pathAsString
      ),
      new TriggerPolicyUpdate(
        asyncDeploymentAgent,
        uuidGen
      ),
      new RemoveFaultyLdapEntries(
        woDirectiveRepository,
        uuidGen
      ),
      new CreateSystemToken(roLDAPApiAccountRepository.systemAPIAccount),
      new LoadNodeComplianceCache(nodeInfoService, reportingServiceImpl)
    )

    //////////////////////////////////////////////////////////////////////////////////////////
    ////////////////////////////// Directive Editor and web fields //////////////////////////////
    //////////////////////////////////////////////////////////////////////////////////////////

    import com.normation.cfclerk.domain._

    object FieldFactoryImpl extends DirectiveFieldFactory {
      // only one field

      override def forType(v: VariableSpec, id: String): DirectiveField = {
        val prefixSize = "size-"
        v match {
          case selectOne:       SelectOneVariableSpec        => new SelectOneField(id, selectOne.valueslabels)
          case select:          SelectVariableSpec           => new SelectField(id, select.valueslabels)
          case input:           InputVariableSpec            =>
            v.constraint.typeName match {
              case str: SizeVType =>
                new InputSizeField(
                  id,
                  () => configService.rudder_featureSwitch_directiveScriptEngine().toBox,
                  str.name.substring(prefixSize.size)
                )
              case SharedFileVType            => new FileField(id)
              case DestinationPathVType       => default(id)
              case DateVType(r)               => new DateField(Translator.isoDateFormatter)(id)
              case TimeVType(r)               => new TimeField(Translator.isoTimeFormatter)(id)
              case PermVType                  => new FilePermsField(id)
              case BooleanVType               => new CheckboxField(id)
              case TextareaVType(r)           =>
                new TextareaField(id, () => configService.rudder_featureSwitch_directiveScriptEngine().toBox)
              // Same field type for password and MasterPassword, difference is that master will have slave/used derived passwords, and password will not have any slave/used field
              case PasswordVType(algos)       =>
                new PasswordField(
                  id,
                  algos,
                  input.constraint.mayBeEmpty,
                  () => configService.rudder_featureSwitch_directiveScriptEngine().toBox
                )
              case MasterPasswordVType(algos) =>
                new PasswordField(
                  id,
                  algos,
                  input.constraint.mayBeEmpty,
                  () => configService.rudder_featureSwitch_directiveScriptEngine().toBox
                )
              case AixDerivedPasswordVType    => new DerivedPasswordField(id, HashAlgoConstraint.DerivedPasswordType.AIX)
              case LinuxDerivedPasswordVType  => new DerivedPasswordField(id, HashAlgoConstraint.DerivedPasswordType.Linux)
              case _                          => default(id)
            }
          case predefinedField: PredefinedValuesVariableSpec => new ReadOnlyTextField(id)

          case _ =>
            logger.error(
              "Unexpected case : variable %s should not be displayed. Only select1, select or input can be displayed.".format(
                v.name
              )
            )
            default(id)
        }
      }

      override def default(id: String) = new TextField(id, () => configService.rudder_featureSwitch_directiveScriptEngine().toBox)
    }

    lazy val section2FieldService:       Section2FieldService   = {
      new Section2FieldService(FieldFactoryImpl, Translator.defaultTranslators)
    }
    lazy val directiveEditorServiceImpl: DirectiveEditorService =
      new DirectiveEditorServiceImpl(configurationRepository, section2FieldService)
    lazy val directiveEditorService = directiveEditorServiceImpl

    lazy val reportDisplayerImpl = new ReportDisplayer(
      roLdapRuleRepository,
      roLdapDirectiveRepository,
      techniqueRepositoryImpl,
      configService,
      logDisplayerImpl
    )
    lazy val propertyRepository  = new RudderPropertiesRepositoryImpl(doobie)
    lazy val autoReportLogger    = new AutomaticReportLogger(
      propertyRepository,
      reportsRepositoryImpl,
      roLdapRuleRepository,
      roLdapDirectiveRepository,
      nodeInfoServiceImpl,
      RUDDER_BATCH_REPORTS_LOGINTERVAL
    )

    lazy val scriptLauncher = new DebugInfoServiceImpl
    lazy val debugScript    = scriptLauncher

    ////////////////////// Snippet plugins & extension register //////////////////////
    lazy val snippetExtensionRegister: SnippetExtensionRegister = new SnippetExtensionRegisterImpl()

    lazy val cachedNodeConfigurationService: CachedNodeConfigurationService = {
      val cached = new CachedNodeConfigurationService(findExpectedRepo, nodeInfoServiceImpl)
      cached.init().runOrDie(err => new RuntimeException(s"Error when initializing node configuration cache: " + err))
      cached
    }

    /*
     * Agent runs: we use a cache for them.
     */
    lazy val cachedAgentRunRepository = {
      val roRepo = new RoReportsExecutionRepositoryImpl(
        doobie,
        new WoReportsExecutionRepositoryImpl(doobie),
        cachedNodeConfigurationService,
        pgIn,
        RUDDER_JDBC_BATCH_MAX_SIZE
      )
      new CachedReportsExecutionRepository(
        roRepo
      )
    }
    lazy val roAgentRunsRepository: RoReportsExecutionRepository = cachedAgentRunRepository

    lazy val updatesEntryJdbcRepository = new LastProcessedReportRepositoryImpl(doobie)

    lazy val executionService = {
      val maxCatchupTime  = {
        val temp = FiniteDuration(RUDDER_REPORTS_EXECUTION_MAX_DAYS.toLong, "day") + FiniteDuration(
          RUDDER_REPORTS_EXECUTION_MAX_MINUTES.toLong,
          "minutes"
        )
        if (temp.toMillis == 0) {
          logger.error(
            "'rudder.aggregateReports.maxDays' and 'rudder.aggregateReports.maxMinutes' properties are both 0 or empty. Set using 30 minutes as default value, please check /opt/rudder/etc/rudder-web.properties"
          )
          FiniteDuration(30, "minutes")
        } else {
          temp
        }
      }
      val maxCatchupBatch = FiniteDuration(RUDDER_REPORTS_EXECUTION_MAX_SIZE.toLong, "minutes")

      new ReportsExecutionService(
        reportsRepository,
        updatesEntryJdbcRepository,
        recentChangesService,
        reportingServiceImpl,
        complianceRepositoryImpl,
        maxCatchupTime,
        maxCatchupBatch
      )
    }

    lazy val aggregateReportScheduler = new FindNewReportsExecution(executionService, RUDDER_REPORTS_EXECUTION_INTERVAL)

    // This needs to be done at the end, to be sure that all is initialized
    deploymentService.setDynamicsGroupsService(dyngroupUpdaterBatch)

    // aggregate information about node count
    // don't forget to start-it once out of the zone which lead to dead-lock (ie: in Lift boot)
    lazy val historizeNodeCountBatch = for {
      gitLogger <- CommitLogServiceImpl.make(METRICS_NODES_DIRECTORY_GIT_ROOT)
      writer    <- WriteNodeCSV.make(METRICS_NODES_DIRECTORY_GIT_ROOT, ';', "yyyy-MM")
      service    = new HistorizeNodeCountService(
                     new FetchDataServiceImpl(RudderConfig.nodeInfoService, RudderConfig.reportingService),
                     writer,
                     gitLogger,
                     DateTimeZone.UTC // never change log line
                   )
      cron      <- Scheduler.make(
                     METRICS_NODES_MIN_PERIOD,
                     METRICS_NODES_MAX_PERIOD,
                     s => service.scheduledLog(s),
                     "Automatic recording of active nodes".succeed
                   )
      _         <-
        ScheduledJobLoggerPure.metrics.info(
          s"Starting node count historization batch (min:${METRICS_NODES_MIN_PERIOD.render}; max:${METRICS_NODES_MAX_PERIOD.render})"
        )
      _         <- cron.start
    } yield ()

    lazy val checkInventoryUpdate       = new CheckInventoryUpdate(
      nodeInfoServiceImpl,
      asyncDeploymentAgent,
      uuidGen,
      RUDDER_BATCH_CHECK_NODE_CACHE_INTERVAL
    )
    lazy val purgeDeletedInventories    = new PurgeDeletedInventories(
      purgeDeletedNodes,
      FiniteDuration(RUDDER_BATCH_PURGE_DELETED_INVENTORIES_INTERVAL.toLong, "hours"),
      RUDDER_BATCH_PURGE_DELETED_INVENTORIES
    )
    lazy val purgeUnreferencedSoftwares = {
      new PurgeUnreferencedSoftwares(
        softwareService,
        FiniteDuration(RUDDER_BATCH_DELETE_SOFTWARE_INTERVAL.toLong, "hours")
      )
    }
    lazy val asynComplianceService      = new AsyncComplianceService(reportingService)

    // reference services part of the API
    val rci = RudderServiceApi(
      roLdap,
      pendingNodesDitImpl,
      acceptedNodesDitImpl,
      nodeDitImpl,
      rudderDit,
      roLdapRuleRepository,
      woRuleRepository,
      woNodeRepository,
      roLdapNodeGroupRepository,
      woLdapNodeGroupRepository,
      techniqueRepositoryImpl,
      techniqueRepositoryImpl,
      roLdapDirectiveRepository,
      woLdapDirectiveRepository,
      softwareInventoryDAO,
      eventLogRepository,
      eventLogDetailsServiceImpl,
      reportingServiceImpl,
      asynComplianceService,
      scriptLauncher,
      queryParser,
      inventoryHistoryJdbcRepository,
      inventoryLogEventServiceImpl,
      ruleApplicationStatusImpl,
      propertyEngineService,
      newNodeManagerImpl,
      newNodeHookRunner,
      nodeGridImpl,
      nodeSummaryServiceImpl,
      jsTreeUtilServiceImpl,
      directiveEditorService,
      userPropertyService,
      eventListDisplayerImpl,
      asyncDeploymentAgent,
      policyServerManagementService,
      dynGroupUpdaterService,
      dyngroupUpdaterBatch,
      checkInventoryUpdate,
      purgeDeletedInventories,
      purgeUnreferencedSoftwares,
      databaseManagerImpl,
      dbCleaner,
      techniqueLibraryUpdater,
      autoReportLogger,
      removeNodeServiceImpl,
      nodeInfoServiceImpl,
      reportDisplayerImpl,
      dependencyAndDeletionService,
      itemArchiveManagerImpl,
      personIdentServiceImpl,
      gitRevisionProviderImpl,
      logDisplayerImpl,
      ldapFullInventoryRepository,
      queryProcessor,
      categoryHierarchyDisplayerImpl,
      dynGroupServiceImpl,
      ditQueryDataImpl,
      reportsRepository,
      eventLogDeploymentServiceImpl,
      new SrvGrid(roAgentRunsRepository, configService, roLdapRuleRepository, nodeInfoService),
      findExpectedRepo,
      roLDAPApiAccountRepository,
      woLDAPApiAccountRepository,
      cachedAgentRunRepository,
      pendingNodeCheckGroup,
      allBootstrapChecks,
      authenticationProviders,
      rudderUserListProvider,
      restApiAccounts,
      restQuicksearch,
      restCompletion,
      sharedFileApi,
      eventLogApi,
      uuidGen,
      inventoryWatcher,
      configService,
      historizeNodeCountBatch,
      policyGenerationBootGuard,
      healthcheckNotificationService,
      jsonPluginDefinition,
      rudderApi,
      authorizationApiMapping,
      roRuleCategoryRepository,
      woRuleCategoryRepository,
      workflowLevelService,
      ncfTechniqueReader,
      recentChangesService,
      ruleCategoryService,
      restExtractorService,
      snippetExtensionRegister,
      clearCacheService,
      linkUtil,
      userService,
      ApiVersions,
      apiDispatcher,
      configurationRepository,
      roParameterService,
      userAuthorisationLevel,
      agentRegister,
      asyncWorkflowInfo,
      commitAndDeployChangeRequest,
      doobie,
      restDataSerializer,
      workflowEventLogService,
      changeRequestEventLogService,
      changeRequestChangesUnserialisation,
      diffService,
      diffDisplayer,
      rwLdap,
      apiAuthorizationLevelService,
      tokenGenerator,
      roLDAPParameterRepository,
      interpolationCompiler,
      deploymentService,
      campaignEventRepo,
      mainCampaignService,
      campaignSerializer,
      jsonReportsAnalyzer,
      aggregateReportScheduler,
      secretEventLogService,
      changeRequestChangesSerialisation,
      gitConfigRepo,
      gitModificationRepository
    )

    // we need to reference batches not part of the API to start them since
    // they are lazy val
    cleanOldInventoryBatch.start()
    gitFactRepoGC.start()
    gitConfigRepoGC.start()
    // UpdateDynamicGroups is part of rci
    // reportingServiceImpl part of rci
    // checkInventoryUpdate part of rci
    // purgeDeletedInventories paat of rci
    // purgeUnreferencedSoftwares part of rci
    // AutomaticReportLogger part of rci
    // AutomaticReportsCleaning part of rci
    // CheckTechniqueLibrary part of rci
    // AutomaticReportsCleaning part of rci

    // return services part of the API
    rci
  }
}<|MERGE_RESOLUTION|>--- conflicted
+++ resolved
@@ -115,13 +115,7 @@
 import com.normation.rudder.domain.logger.NodeConfigurationLoggerImpl
 import com.normation.rudder.domain.logger.ScheduledJobLoggerPure
 import com.normation.rudder.domain.queries._
-<<<<<<< HEAD
-import com.normation.rudder.facts.nodes.GitNodeFactRepositoryImpl
-=======
-import com.normation.rudder.facts.nodes.GitNodeFactRepository
-import com.normation.rudder.facts.nodes.NodeFactRepository
-import com.normation.rudder.facts.nodes.NoopNodeFactRepository
->>>>>>> 2b8bffa0
+import com.normation.rudder.facts.nodes.{GitNodeFactRepositoryImpl, NoopFactStorage}
 import com.normation.rudder.git.GitRepositoryProvider
 import com.normation.rudder.git.GitRepositoryProviderImpl
 import com.normation.rudder.git.GitRevisionProvider
@@ -211,6 +205,7 @@
 import com.unboundid.ldap.sdk.DN
 import com.unboundid.ldap.sdk.RDN
 import com.unboundid.ldif.LDIFChangeRecord
+
 import java.io.File
 import java.nio.file.attribute.PosixFilePermission
 import java.security.Security
@@ -220,6 +215,7 @@
 import org.apache.commons.io.FileUtils
 import org.bouncycastle.jce.provider.BouncyCastleProvider
 import org.joda.time.DateTimeZone
+
 import scala.collection.mutable.Buffer
 import scala.concurrent.duration.FiniteDuration
 import zio.{Scheduler => _, System => _, _}
@@ -1951,19 +1947,12 @@
     lazy val gitFactRepo     = GitRepositoryProviderImpl
       .make(RUDDER_GIT_ROOT_FACT_REPO)
       .runOrDie(err => new RuntimeException(s"Error when initializing git configuration repository: " + err.fullMsg))
-<<<<<<< HEAD
     lazy val gitFactRepoGC   = new GitGC(gitFactRepo, RUDDER_GIT_GC)
-    lazy val nodeFactStorage =
-      new GitNodeFactRepositoryImpl(gitFactRepo, RUDDER_GROUP_OWNER_CONFIG_REPO, RUDDER_GIT_FACT_COMMIT_NODES)
-    nodeFactStorage.checkInit().runOrDie(err => new RuntimeException(s"Error when checking fact repository init: " + err.fullMsg))
-=======
-    lazy val gitFactRepoGC = new GitGC(gitFactRepo, RUDDER_GIT_GC)
-    lazy val factRepo: NodeFactRepository = if (RUDDER_GIT_FACT_WRITE_NODES) {
-      val r = new GitNodeFactRepository(gitFactRepo, RUDDER_GROUP_OWNER_CONFIG_REPO, RUDDER_GIT_FACT_COMMIT_NODES)
+    lazy val nodeFactStorage = if (RUDDER_GIT_FACT_WRITE_NODES) {
+      val r = new GitNodeFactRepositoryImpl(gitFactRepo, RUDDER_GROUP_OWNER_CONFIG_REPO, RUDDER_GIT_FACT_COMMIT_NODES)
       r.checkInit().runOrDie(err => new RuntimeException(s"Error when checking fact repository init: " + err.fullMsg))
       r
-    } else NoopNodeFactRepository
->>>>>>> 2b8bffa0
+    } else NoopFactStorage
 
     lazy val ldifInventoryLogger = new DefaultLDIFInventoryLogger(LDIF_TRACELOG_ROOT_DIR)
     lazy val inventorySaver      = new DefaultInventorySaver(
