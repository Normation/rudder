/*
 *************************************************************************************
 * Copyright 2011 Normation SAS
 *************************************************************************************
 *
 * This file is part of Rudder.
 *
 * Rudder is free software: you can redistribute it and/or modify
 * it under the terms of the GNU General Public License as published by
 * the Free Software Foundation, either version 3 of the License, or
 * (at your option) any later version.
 *
 * In accordance with the terms of section 7 (7. Additional Terms.) of
 * the GNU General Public License version 3, the copyright holders add
 * the following Additional permissions:
 * Notwithstanding to the terms of section 5 (5. Conveying Modified Source
 * Versions) and 6 (6. Conveying Non-Source Forms.) of the GNU General
 * Public License version 3, when you create a Related Module, this
 * Related Module is not considered as a part of the work and may be
 * distributed under the license agreement of your choice.
 * A "Related Module" means a set of sources files including their
 * documentation that, without modification of the Source Code, enables
 * supplementary functions or services in addition to those offered by
 * the Software.
 *
 * Rudder is distributed in the hope that it will be useful,
 * but WITHOUT ANY WARRANTY; without even the implied warranty of
 * MERCHANTABILITY or FITNESS FOR A PARTICULAR PURPOSE.  See the
 * GNU General Public License for more details.
 *
 * You should have received a copy of the GNU General Public License
 * along with Rudder.  If not, see <http://www.gnu.org/licenses/>.

 *
 *************************************************************************************
 */

package bootstrap.liftweb

import better.files.File.root
<<<<<<< HEAD
import bootstrap.liftweb.checks.action.*
import bootstrap.liftweb.checks.consistency.*
import bootstrap.liftweb.checks.migration.*
import bootstrap.liftweb.checks.onetimeinit.*
import bootstrap.liftweb.metrics.SystemInfoServiceImpl
=======
import bootstrap.liftweb.checks.earlyconfig.db.*
import bootstrap.liftweb.checks.earlyconfig.ldap.*
import bootstrap.liftweb.checks.endconfig.action.*
import bootstrap.liftweb.checks.endconfig.consistency.*
import bootstrap.liftweb.checks.endconfig.migration.*
import bootstrap.liftweb.checks.endconfig.onetimeinit.*
>>>>>>> bc744feb
import com.normation.appconfig.*
import com.normation.box.*
import com.normation.cfclerk.services.*
import com.normation.cfclerk.services.impl.*
import com.normation.cfclerk.xmlparsers.*
import com.normation.cfclerk.xmlwriters.*
import com.normation.errors.*
import com.normation.inventory.domain.*
import com.normation.inventory.ldap.core.*
import com.normation.inventory.ldap.provisioning.*
import com.normation.inventory.provisioning.fusion.*
import com.normation.inventory.services.core.*
import com.normation.inventory.services.provisioning.*
import com.normation.ldap.sdk.*
import com.normation.plugins.*
import com.normation.rudder.api.*
import com.normation.rudder.apidata.*
import com.normation.rudder.batch.*
import com.normation.rudder.campaigns.*
import com.normation.rudder.config.StatelessUserPropertyService
import com.normation.rudder.config.UserPropertyService
import com.normation.rudder.configuration.*
import com.normation.rudder.db.Doobie
import com.normation.rudder.domain.*
import com.normation.rudder.domain.logger.*
import com.normation.rudder.domain.nodes.NodeGroupId
import com.normation.rudder.domain.queries.*
import com.normation.rudder.domain.reports.NodeStatusReport
import com.normation.rudder.facts.nodes.*
import com.normation.rudder.git.GitRepositoryProvider
import com.normation.rudder.git.GitRepositoryProviderImpl
import com.normation.rudder.git.GitRevisionProvider
import com.normation.rudder.inventory.DefaultProcessInventoryService
import com.normation.rudder.inventory.InventoryFailedHook
import com.normation.rudder.inventory.InventoryFileWatcher
import com.normation.rudder.inventory.InventoryMover
import com.normation.rudder.inventory.InventoryProcessor
import com.normation.rudder.inventory.NodeFactInventorySaver
import com.normation.rudder.inventory.PostCommitInventoryHooks
import com.normation.rudder.inventory.ProcessFile
import com.normation.rudder.metrics.*
import com.normation.rudder.ncf
import com.normation.rudder.ncf.*
import com.normation.rudder.ncf.ParameterType.PlugableParameterTypeService
import com.normation.rudder.ncf.yaml.YamlTechniqueSerializer
import com.normation.rudder.properties.*
import com.normation.rudder.reports.*
import com.normation.rudder.reports.execution.*
import com.normation.rudder.repository.*
import com.normation.rudder.repository.jdbc.*
import com.normation.rudder.repository.ldap.*
import com.normation.rudder.repository.xml.*
import com.normation.rudder.repository.xml.GitParseTechniqueLibrary
import com.normation.rudder.rest.*
import com.normation.rudder.rest.internal.*
import com.normation.rudder.rest.lift
import com.normation.rudder.rest.lift.*
import com.normation.rudder.rule.category.*
import com.normation.rudder.rule.category.GitRuleCategoryArchiverImpl
import com.normation.rudder.score.*
import com.normation.rudder.services.*
import com.normation.rudder.services.eventlog.*
import com.normation.rudder.services.healthcheck.*
import com.normation.rudder.services.marshalling.*
import com.normation.rudder.services.modification.*
import com.normation.rudder.services.nodes.*
import com.normation.rudder.services.nodes.history.impl.*
import com.normation.rudder.services.policies.*
import com.normation.rudder.services.policies.nodeconfig.*
import com.normation.rudder.services.policies.write.*
import com.normation.rudder.services.queries.*
import com.normation.rudder.services.quicksearch.FullQuickSearchService
import com.normation.rudder.services.reports.*
import com.normation.rudder.services.servers.*
import com.normation.rudder.services.system.*
import com.normation.rudder.services.user.*
import com.normation.rudder.services.workflows.*
import com.normation.rudder.tenants.*
import com.normation.rudder.users.*
import com.normation.rudder.web.components.administration.RudderCompanyAccount
import com.normation.rudder.web.model.*
import com.normation.rudder.web.services.*
import com.normation.templates.FillTemplatesService
import com.normation.utils.CronParser.*
import com.normation.utils.StringUuidGenerator
import com.normation.utils.StringUuidGeneratorImpl
import com.normation.zio.*
import com.typesafe.config.Config
import com.typesafe.config.ConfigException
import com.typesafe.config.ConfigFactory
import com.unboundid.ldap.sdk.DN
import com.unboundid.ldap.sdk.RDN
import cron4s.CronExpr
import java.io.File
import java.nio.file.attribute.PosixFilePermission
import java.security.Security
import java.util.concurrent.TimeUnit
import net.liftweb.common.*
import net.liftweb.http.S
import org.apache.commons.io.FileUtils
import org.bouncycastle.jce.provider.BouncyCastleProvider
import org.joda.time.DateTimeZone
import scala.collection.mutable.Buffer
import scala.concurrent.duration
import scala.concurrent.duration.FiniteDuration
import scala.util.Try
import zio.{Scheduler as _, System as _, *}
import zio.syntax.*

object RUDDER_CHARSET {
  import java.nio.charset.StandardCharsets
  def name  = "UTF-8"
  def value = StandardCharsets.UTF_8
}

/**
 * Define a resource for configuration.
 * For now, config properties can only be loaded from either
 * a file in the classpath, or a file in the file system.
 */
sealed trait ConfigResource                      extends Any
final case class ClassPathResource(name: String) extends AnyVal with ConfigResource
final case class FileSystemResource(file: File)  extends AnyVal with ConfigResource

/**
 * User defined configuration variable
 * (from properties file or alike)
 */
object RudderProperties {

  // extension used in overriding files
  val configFileExtensions: Set[String] = Set("properties", "prop", "config")

  // by default, used and configured to /opt/rudder/etc/rudder-web.properties
  val JVM_CONFIG_FILE_KEY = "rudder.configFile"

  // We have config overrides in a directory whose named is based on JVM_CONFIG_FILE_KEY
  // if defined, with a ".d" after it. It can be overridden with that key.
  // File in dir are sorted by name and the latter override the former.
  // Default: ${JVM_CONFIG_FILE_KEY}.d
  val JVM_CONFIG_DIR_KEY = "rudder.configDir"

  val DEFAULT_CONFIG_FILE_NAME = "configuration.properties"

  // Set security provider with bouncy castle one
  Security.addProvider(new BouncyCastleProvider())

  /**
   * Where to go to look for properties
   */
  val (configResource, overrideDir) = java.lang.System.getProperty(JVM_CONFIG_FILE_KEY) match {
    case null | "" => // use default location in classpath
      ApplicationLogger.info(s"JVM property -D${JVM_CONFIG_FILE_KEY} is not defined, use configuration file in classpath")
      (ClassPathResource(DEFAULT_CONFIG_FILE_NAME), None)

    case x => // so, it should be a full path, check it
      val config = new File(x)
      if (config.exists && config.canRead) {
        ApplicationLogger.info(
          s"Rudder application parameters are read from file defined by JVM property -D${JVM_CONFIG_FILE_KEY}: ${config.getPath}"
        )
        val configFile = FileSystemResource(config)

        val overrideDir = System.getProperty(JVM_CONFIG_DIR_KEY) match {
          case null | "" =>
            val path = configFile.file.getPath + ".d"
            ApplicationLogger.info(
              s"-> files for overriding configuration parameters are read from directory ${path} (that path can be overridden with JVM property -D${JVM_CONFIG_DIR_KEY})"
            )
            Some(path)
          case path      =>
            val d = better.files.File(path)
            if (d.exists) {
              if (d.isDirectory) {
                Some(d.pathAsString)
              } else {
                ApplicationLogger.warn(
                  s"JVM property -D${JVM_CONFIG_DIR_KEY} is defined to '${d.pathAsString}' which is not a directory: ignoring directory for overriding configurations"
                )
                None
              }
            } else {
              // we will create it
              Some(d.pathAsString)
            }
        }
        (configFile, overrideDir)
      } else {
        ApplicationLogger.error(
          s"Can not find configuration file specified by JVM property '${JVM_CONFIG_FILE_KEY}': '${config.getPath}' ; abort"
        )
        throw new jakarta.servlet.UnavailableException(s"Configuration file not found: ${config.getPath}")
      }
  }

  // Sorting is done here for meaningful debug log, but we need to reverse it
  // because in typesafe Config, we have "withDefault" (ie the opposite of overrides)
  val overrideConfigs: List[FileSystemResource] = overrideDir match {
    case None       => // no additional config to add
      Nil
    case Some(path) =>
      val d = better.files.File(path)
      try {
        d.createDirectoryIfNotExists(true)
        d.setPermissions(Set(PosixFilePermission.OWNER_READ, PosixFilePermission.OWNER_WRITE, PosixFilePermission.OWNER_EXECUTE))
      } catch {
        case ex: Exception =>
          ApplicationLogger.error(
            s"The configuration directory '${d.pathAsString}' for overriding file config can't be created: ${ex.getMessage}"
          )
      }
      val overrides = d.children.collect {
        case f if (configFileExtensions.contains(f.extension(includeDot = false, includeAll = false).getOrElse(""))) =>
          FileSystemResource(f.toJava)
      }.toList.sortBy(_.file.getPath)
      ApplicationLogger.debug(
        s"Overriding configuration files in '${d.pathAsString}': ${overrides.map(_.file.getName).mkString(", ")}"
      )
      overrides
  }

  // some value used as defaults for migration
  val migrationConfig: String = {
    s"""rudder.batch.reportscleaner.compliancelevels.delete.TTL=15
    """
  }

  // the Config lib does not define overriding but fallback, so we are starting with the directory, sorted last first
  // then default file, then migration things.
  val empty: Config = ConfigFactory.empty()

  val config: Config = {
    (
      (overrideConfigs.reverse :+ configResource)
        .foldLeft(ConfigFactory.empty()) {
          case (current, fallback) =>
            ApplicationLogger.debug(s"loading configuration from " + fallback)
            val conf = fallback match {
              case ClassPathResource(name)  => ConfigFactory.load(name)
              case FileSystemResource(file) => ConfigFactory.load(ConfigFactory.parseFile(file))
            }
            current.withFallback(conf)
        }
      )
      .withFallback(ConfigFactory.parseString(migrationConfig))
  }

  if (ApplicationLogger.isDebugEnabled) {
    // if override Dir is non empty, add the resolved config file with debug info in it
    overrideDir.foreach { d =>
      val dest = better.files.File(d) / "rudder-web.properties-resolved-debug"
      ApplicationLogger.debug(s"Writing resolved configuration file to ${dest.pathAsString}")
      import java.nio.file.attribute.PosixFilePermission.*
      try {
        dest.writeText(config.root().render()).setPermissions(Set(OWNER_READ))
      } catch {
        case ex: Exception =>
          ApplicationLogger.error(
            s"The debug file for configuration resolution '${dest.pathAsString}' can't be created: ${ex.getClass.getName}: ${ex.getMessage}"
          )
      }
    }
  }

  def splitProperty(s: String): List[String] = {
    s.split(",").toList.flatMap { s =>
      s.trim match {
        case "" => None
        case x  => Some(x)
      }
    }
  }

}

object RudderParsedProperties {
  import RudderConfigInit.*
  import RudderProperties.config

  val logger = ApplicationLogger.Properties

  // set the file location that contains mime info
  java.lang.System
    .setProperty(
      "content.types.user.table",
      this.getClass.getClassLoader.getResource("content-types.properties").getPath
    )

  //
  // Public properties
  // Here, we define static nouns for all theses properties
  //

  val filteredPasswords: Buffer[String] = scala.collection.mutable.Buffer[String]()

  def logRudderParsedProperties(): Unit = {
    import scala.jdk.CollectionConverters.*
    val config = RudderProperties.config
    if (ApplicationLogger.isInfoEnabled) {
      // sort properties by key name
      val properties = config.entrySet.asScala.toSeq.sortBy(_.getKey).flatMap { x =>
        // the log line: registered property: property_name=property_value
        if (hiddenRegisteredProperties.contains(x.getKey)) None
        else {
          Some(
            s"registered property: ${x.getKey}=${if (filteredPasswords.contains(x.getKey)) "**********" else x.getValue.render}"
          )
        }
      }
      ApplicationLogger.info("List of registered properties:")
      properties.foreach(p => ApplicationLogger.info(p))
      ApplicationLogger.info("Plugin's license directory: '/opt/rudder/etc/plugins/licenses/'")
    }
  }

  // the LDAP password used for authentication is not used here, but should not appear nonetheless
  filteredPasswords += "rudder.auth.ldap.connection.bind.password"
  // filter the fallback admin password
  filteredPasswords += "rudder.auth.admin.password"

  // list of configuration properties that we want to totally hide
  val hiddenRegisteredProperties: Buffer[String] = scala.collection.mutable.Buffer[String]()
  hiddenRegisteredProperties += "rudder.dir.licensesFolder"

  // auth backend is init too late to have a chance to hide its values, which is a bit sad.
  // We still need to make invisible all oauth/oidc client secret
  hiddenRegisteredProperties ++= {
    import scala.jdk.CollectionConverters.*
    config
      .entrySet()
      .asScala
      .map(_.getKey)
      .filter(s => s.startsWith("rudder.auth.oauth2.provider") && s.endsWith("client.secret"))
  }
  // other values

  val LDAP_HOST:   String = config.getString("ldap.host")
  val LDAP_PORT:   Int    = config.getInt("ldap.port")
  val LDAP_AUTHDN: String = config.getString("ldap.authdn")
  val LDAP_AUTHPW: String = config.getString("ldap.authpw");
  filteredPasswords += "ldap.authpw"

  // Define the increased minimum pool size following https://issues.rudder.io/issues/25892
  // 7 was tested in our load server (10k nodes, 7 load-test for node property change in parallel) and should
  // be enough even for big environments. More connection has a negative impact on startup time.
  val MIN_LDAP_MAX_POOL_SIZE = 7
  val LDAP_MAX_POOL_SIZE:                     Int      = {
    try {
      val poolSize = config.getInt("ldap.maxPoolSize")
      if (poolSize < MIN_LDAP_MAX_POOL_SIZE) {
        ApplicationLogger.warn(
          s"Property 'ldap.maxPoolSize' value is below ${MIN_LDAP_MAX_POOL_SIZE}, setting value to ${MIN_LDAP_MAX_POOL_SIZE} connections. see https://issues.rudder.io/issues/25892"
        )
        MIN_LDAP_MAX_POOL_SIZE
      } else {
        poolSize
      }

    } catch {
      case _: ConfigException =>
        ApplicationLogger.info(
          s"Property 'ldap.maxPoolSize' is missing or empty in rudder.configFile. Default to ${MIN_LDAP_MAX_POOL_SIZE} connections."
        )
        MIN_LDAP_MAX_POOL_SIZE
    }
  }
  val LDAP_MINIMUM_AVAILABLE_CONNECTION_GOAL: Int      = {
    try {
      val min = config.getInt("ldap.minimumAvailableConnectionGoal")
      if (min < 1) {
        ApplicationLogger.warn(
          "Property 'ldap.minimumAvailableConnectionGoal' value is below 1, setting value to 1"
        )
        1
      } else {
        min
      }
    } catch {
      case _: ConfigException =>
        ApplicationLogger.info(
          "Property 'ldap.minimumAvailableConnectionGoal' is missing or empty in rudder.configFile. Default to 2 always alive connections."
        )
        2
    }
  }
  val LDAP_CREATE_IF_NECESSARY:               Boolean  = {
    try {
      config.getBoolean("ldap.createIfNecessary")
    } catch {
      case ex: ConfigException =>
        ApplicationLogger.info(
          "Property 'ldap.createIfNecessary' is missing or empty in rudder.configFile. Default to true."
        )
        true
    }
  }
  val LDAP_MAX_WAIT_TIME:                     Duration = {
    try {
      val age = config.getString("ldap.maxWaitTime")
      Duration.fromScala(scala.concurrent.duration.Duration.apply(age))
    } catch {
      case _: Exception =>
        ApplicationLogger.info(
          "Property 'ldap.maxWaitTime' is missing or empty in rudder.configFile. Default to 30 seconds."
        )
        30.seconds
    }
  }
  val LDAP_MAX_CONNECTION_AGE:                Duration = {
    try {
      val age = config.getString("ldap.maxConnectionAge")
      Duration.fromScala(scala.concurrent.duration.Duration.apply(age))
    } catch {
      case _: ConfigException =>
        ApplicationLogger.info(
          "Property 'ldap.maxConnectionAge' is missing or empty in rudder.configFile. Default to 3O minutes."
        )
        30.minutes
    }
  }
  val LDAP_MIN_DISCONNECT_INTERVAL:           Duration = {
    try {
      val age = config.getString("ldap.minDisconnectInterval")
      Duration.fromScala(scala.concurrent.duration.Duration.apply(age))
    } catch {
      case _: ConfigException =>
        ApplicationLogger.info(
          "Property 'ldap.minDisconnectInterval' is missing or empty in rudder.configFile. Default to 5 seconds."
        )
        5.seconds
    }
  }

  val LDAP_CACHE_NODE_INFO_MIN_INTERVAL: Duration       = {
    val x = {
      try {
        config.getInt("ldap.nodeinfo.cache.min.interval")
      } catch {
        case ex: ConfigException =>
          ApplicationLogger.debug(
            "Property 'ldap.nodeinfo.cache.min.interval' is absent or empty in rudder.configFile. Default to 100 ms."
          )
          100
      }
    }
    if (x < 0) { // 0 is ok, it means "always check"
      100.millis
    } else {
      x.millis
    }
  }
  val RUDDER_DIR_BACKUP:                 Option[String] = {
    try {
      config.getString("rudder.dir.backup").trim match {
        case ""    => None
        case value => Some(value)
      }
    } catch {
      case ex: ConfigException => None
    }
  }
  val RUDDER_DIR_DEPENDENCIES:           String         = config.getString("rudder.dir.dependencies")
  val RUDDER_DIR_LOCK:                   String         = config.getString("rudder.dir.lock") // TODO no more used ?
  val RUDDER_DIR_SHARED_FILES_FOLDER:    String         = config.getString("rudder.dir.shared.files.folder")
  val RUDDER_WEBDAV_USER:                String         = config.getString("rudder.webdav.user")
  val RUDDER_WEBDAV_PASSWORD:            String         = config.getString("rudder.webdav.password");
  filteredPasswords += "rudder.webdav.password"
  val CFENGINE_POLICY_DISTRIBUTION_PORT: Int            = {
    try {
      config.getInt("rudder.policy.distribution.port.cfengine")
    } catch {
      case ex: ConfigException =>
        try {
          config.getInt("rudder.community.port") // for compat
        } catch {
          case ex: ConfigException =>
            ApplicationLogger.info(
              "Property 'rudder.policy.distribution.port.cfengine' is absent or empty in Rudder configuration file. Default to 5309"
            )
            5309
        }
    }
  }
  val HTTPS_POLICY_DISTRIBUTION_PORT:    Int            = {
    try {
      config.getInt("rudder.policy.distribution.port.https")
    } catch {
      case ex: ConfigException =>
        ApplicationLogger.info(
          "Property 'rudder.policy.distribution.port.https' is absent or empty in Rudder configuration file. Default to 443"
        )
        443
    }
  }

  val POSTGRESQL_IS_LOCAL: Boolean = {
    try {
      config.getBoolean("rudder.postgresql.local")
    } catch {
      case ex: ConfigException => true
    }
  }

  val RUDDER_JDBC_DRIVER:        String = config.getString("rudder.jdbc.driver")
  val RUDDER_JDBC_URL:           String = config.getString("rudder.jdbc.url")
  val RUDDER_JDBC_USERNAME:      String = config.getString("rudder.jdbc.username")
  val RUDDER_JDBC_PASSWORD:      String = config.getString("rudder.jdbc.password");
  filteredPasswords += "rudder.jdbc.password"
  val RUDDER_JDBC_MAX_POOL_SIZE: Int    = config.getInt("rudder.jdbc.maxPoolSize")

  val RUDDER_JDBC_BATCH_MAX_SIZE: Int = {
    val x = {
      try {
        config.getInt("rudder.jdbc.batch.max.size")
      } catch {
        case ex: ConfigException =>
          ApplicationLogger.debug(
            "Property 'rudder.jdbc.batch.max.size' is absent or empty in rudder.configFile. Default to 500."
          )
          500
      }
    }
    if (x < 0) { // 0 is ok, it means "always check"
      500
    } else {
      x
    }
  }

  // `connectionTimeout` is the time hikari wait when there is no connection available or base down before telling
  // upward that there is no connection. It makes Rudder slow, and we prefer to be notified quickly that it was
  // impossible to get a connection. Must be >=250ms. Rudder knows how to handle that gracefully.
  val MIN_JDBC_GET_CONNECTION_TIMEOUT = 250.millis
  val JDBC_GET_CONNECTION_TIMEOUT: Duration = {
    try {
      val age = config.getString("rudder.jdbc.getConnectionTimeout")
      val a   = Duration.fromScala(scala.concurrent.duration.Duration.apply(age))
      if (a.toMillis < MIN_JDBC_GET_CONNECTION_TIMEOUT.toMillis) {
        ApplicationLogger.info(
          s"Property 'rudder.jdbc.getConnectionTimeout' must be greater than ${MIN_JDBC_GET_CONNECTION_TIMEOUT.toMillis} ms in rudder.configFile. Default to ${MIN_JDBC_GET_CONNECTION_TIMEOUT.toMillis} ms."
        )
        MIN_JDBC_GET_CONNECTION_TIMEOUT
      } else {
        a
      }
    } catch {
      case _: ConfigException =>
        ApplicationLogger.info(
          s"Property 'rudder.jdbc.getConnectionTimeout' is missing or empty in rudder.configFile. Default to ${MIN_JDBC_GET_CONNECTION_TIMEOUT.toMillis} ms."
        )
        MIN_JDBC_GET_CONNECTION_TIMEOUT
    }
  }

  val RUDDER_GIT_GC: Option[CronExpr] = (
    try {
      config.getString("rudder.git.gc")
    } catch {
      // missing key, perhaps due to migration, use default
      case ex: Exception => {
        val default = "0 42 3 * * ?"
        logger.info(s"`rudder.git.gc` property is absent, using default schedule: ${default}")
        default
      }
    }
  ).toOptCron match {
    case Left(err)  =>
      logger.error(s"Error when parsing cron for 'rudder.git.gc', it will be disabled: ${err.fullMsg}")
      None
    case Right(opt) => opt
  }

  val RUDDER_INVENTORIES_CLEAN_CRON: Option[CronExpr] = (
    try {
      config.getString("rudder.inventories.cleanup.old.files.cron")
    } catch {
      // missing key, perhaps due to migration, use default
      case ex: Exception => {
        val default = "0 32 3 * * ?"
        logger.info(s"`rudder.inventories.cleanup.old.files.cron` property is absent, using default schedule: ${default}")
        default
      }
    }
  ).toOptCron match {
    case Left(err)  =>
      logger.error(
        s"Error when parsing cron for 'rudder.inventories.cleanup.old.files.cron', it will be disabled: ${err.fullMsg}"
      )
      None
    case Right(opt) => opt
  }

  val RUDDER_INVENTORIES_CLEAN_AGE: Duration = {
    try {
      val age = config.getString("rudder.inventories.cleanup.old.files.age")
      Duration.fromScala(scala.concurrent.duration.Duration.apply(age))
    } catch {
      case ex: Exception => 30.days
    }
  }

  /*
   * Root directory for git config-repo et fact-repo.
   * We should homogeneize naming here, ie s/rudder.dir.gitRoot/rudder.dir.gitRootConfigRepo/
   */
  val RUDDER_GIT_ROOT_CONFIG_REPO: String = config.getString("rudder.dir.gitRoot")
  val RUDDER_GIT_ROOT_FACT_REPO:   String = {
    try {
      config.getString("rudder.dir.gitRootFactRepo")
    } catch {
      case ex: Exception => "/var/rudder/fact-repository"
    }
  }

  val RUDDER_GIT_FACT_WRITE_NODES:  Boolean = {
    try {
      config.getBoolean("rudder.facts.repo.writeNodeState")
    } catch {
      case ex: Exception => false
    }
  }
  val RUDDER_GIT_FACT_COMMIT_NODES: Boolean = {
    try {
      config.getBoolean("rudder.facts.repo.historizeNodeChange")
    } catch {
      case ex: Exception => false
    }
  }

  val RUDDER_DIR_TECHNIQUES:                        String = RUDDER_GIT_ROOT_CONFIG_REPO + "/techniques"
  val RUDDER_BATCH_DYNGROUP_UPDATEINTERVAL:         Int    = config.getInt("rudder.batch.dyngroup.updateInterval") // in minutes
  val RUDDER_BATCH_TECHNIQUELIBRARY_UPDATEINTERVAL: Int    =
    config.getInt("rudder.batch.techniqueLibrary.updateInterval") // in minutes
  val RUDDER_BATCH_REPORTSCLEANER_ARCHIVE_TTL: Int =
    config.getInt("rudder.batch.reportscleaner.archive.TTL") // AutomaticReportsCleaning.defaultArchiveTTL
  val RUDDER_BATCH_REPORTSCLEANER_DELETE_TTL: Int =
    config.getInt("rudder.batch.reportscleaner.delete.TTL") // AutomaticReportsCleaning.defaultDeleteTTL
  val RUDDER_BATCH_REPORTSCLEANER_COMPLIANCE_DELETE_TTL: Int =
    config.getInt("rudder.batch.reportscleaner.compliancelevels.delete.TTL") // AutomaticReportsCleaning.defaultDeleteTTL
  val RUDDER_BATCH_REPORTSCLEANER_LOG_DELETE_TTL: String = {
    (Try {
      config.getString("rudder.batch.reportsCleaner.deleteLogReport.TTL")
    } orElse Try {
      config.getString("rudder.batch.reportscleaner.deleteReportLog.TTL")
    }.map { res =>
      ApplicationLogger.warn(
        "Config property 'rudder.batch.reportscleaner.deleteReportLog.TTL' is deprecated, please rename it to 'rudder.batch.reportsCleaner.deleteLogReport.TTL'"
      )
      res
    }).getOrElse("2x")
  }
  val RUDDER_BATCH_REPORTSCLEANER_FREQUENCY:      String =
    config.getString("rudder.batch.reportscleaner.frequency") // AutomaticReportsCleaning.defaultDay
  val RUDDER_BATCH_DATABASECLEANER_RUNTIME_HOUR: Int =
    config.getInt("rudder.batch.databasecleaner.runtime.hour") // AutomaticReportsCleaning.defaultHour
  val RUDDER_BATCH_DATABASECLEANER_RUNTIME_MINUTE: Int =
    config.getInt("rudder.batch.databasecleaner.runtime.minute") // AutomaticReportsCleaning.defaultMinute
  val RUDDER_BATCH_DATABASECLEANER_RUNTIME_DAY: String = config.getString("rudder.batch.databasecleaner.runtime.day") // "sunday"
  val RUDDER_BATCH_REPORTS_LOGINTERVAL:         Int    = config.getInt("rudder.batch.reports.logInterval")            // 1 //one minute
  val RUDDER_TECHNIQUELIBRARY_GIT_REFS_PATH = "refs/heads/master"
  // THIS ONE IS STILL USED FOR USERS USING GIT REPLICATION
  val RUDDER_AUTOARCHIVEITEMS: Boolean = config.getBoolean("rudder.autoArchiveItems") // true

  val RUDDER_REPORTS_EXECUTION_INTERVAL: duration.Duration =
    config.getInt("rudder.batch.storeAgentRunTimes.updateInterval").seconds.asScala

  val HISTORY_INVENTORIES_ROOTDIR: String = config.getString("history.inventories.rootdir")

  val RUDDER_DEBUG_NODE_CONFIGURATION_PATH: String = config.getString("rudder.debug.nodeconfiguration.path")

  val RUDDER_BATCH_PURGE_DELETED_INVENTORIES: Int = {
    try {
      config.getInt("rudder.batch.purge.inventories.delete.TTL")
    } catch {
      case ex: ConfigException =>
        ApplicationLogger.info(
          "Property 'rudder.batch.purge.inventories.delete.TTL' is absent or empty in rudder.configFile. Default to 7 days."
        )
        7
    }
  }

  val RUDDER_BCRYPT_COST: Int = {
    try {
      config.getInt("rudder.bcrypt.cost")
    } catch {
      case ex: ConfigException =>
        ApplicationLogger.debug(
          "Property 'rudder.bcrypt.cost' is absent or empty in rudder.configFile. Default cost to 12."
        )
        12
    }
  }

  val RUDDER_BATCH_PURGE_DELETED_INVENTORIES_INTERVAL: Int = {
    try {
      config.getInt("rudder.batch.purge.inventories.delete.interval")
    } catch {
      case ex: ConfigException =>
        ApplicationLogger.info(
          "Property 'rudder.batch.purge.inventories.delete.interval' is absent or empty in rudder.configFile. Default to 24 hours."
        )
        24
    }
  }

  val RUDDER_BATCH_DELETE_SOFTWARE_INTERVAL: Int = {
    try {
      config.getInt("rudder.batch.delete.software.interval")
    } catch {
      case ex: ConfigException =>
        ApplicationLogger.info(
          "Property 'rudder.batch.delete.software.interval' is absent or empty in rudder.configFile. Default to 24 hours."
        )
        24
    }
  }

  val RUDDER_BATCH_CHECK_NODE_CACHE_INTERVAL: Duration = {
    try {
      Duration.fromScala(scala.concurrent.duration.Duration(config.getString("rudder.batch.check.node.cache.interval")))
    } catch {
      case ex: Exception =>
        ApplicationLogger.info(
          "Property 'rudder.batch.check.node.cache.interval' is absent or empty in rudder.configFile. Default to '15 s'."
        )
        Duration(15, TimeUnit.SECONDS)
    }
  }
  val RUDDER_GROUP_OWNER_CONFIG_REPO:         String   = {
    try {
      config.getString("rudder.config.repo.new.file.group.owner")
    } catch {
      case ex: Exception =>
        ApplicationLogger.info(
          "Property 'rudder.config.repo.new.file.group.owner' is absent or empty in rudder.configFile. Default to 'rudder'."
        )
        "rudder"
    }
  }
  val RUDDER_GROUP_OWNER_GENERATED_POLICIES:  String   = {
    try {
      config.getString("rudder.generated.policies.group.owner")
    } catch {
      case ex: Exception =>
        ApplicationLogger.info(
          "Property 'rudder.generated.policies.group.owner' is absent or empty in rudder.configFile. Default to 'rudder-policy-reader'."
        )
        "rudder-policy-reader"
    }
  }

  val RUDDER_RELAY_API: String = config.getString("rudder.server.relay.api")

  val RUDDER_SERVER_HSTS: Boolean = {
    try {
      config.getBoolean("rudder.server.hsts")
    } catch {
      // by default, if property is missing
      case ex: ConfigException => false
    }
  }

  val RUDDER_SERVER_HSTS_SUBDOMAINS: Boolean = {
    try {
      config.getBoolean("rudder.server.hstsIncludeSubDomains")
    } catch {
      // by default, if property is missing
      case ex: ConfigException => false
    }
  }

  val RUDDER_RELAY_RELOAD: String = {
    try {
      config.getString("rudder.relayd.reload")
    } catch {
      // by default, if property is missing
      case ex: ConfigException => "/opt/rudder/bin/rudder relay reload -p"
    }
  }

  // The base directory for hooks. I'm not sure it needs to be configurable
  // as we only use it in generation.
  val HOOKS_D                     = "/opt/rudder/etc/hooks.d"
  val UPDATED_NODE_IDS_PATH       = "/var/rudder/policy-generation-info/last-updated-nodeids"
  val GENERATION_FAILURE_MSG_PATH = "/var/rudder/policy-generation-info/last-failure-message"
  /*
   * This is a parameter for compatibility mode for Rudder 5.0.
   * It should be removed in 5.1 and up.
   */
  val UPDATED_NODE_IDS_COMPABILITY: Option[Boolean] = {
    try {
      Some(config.getBoolean("rudder.hooks.policy-generation-finished.nodeids.compability"))
    } catch {
      case ex: ConfigException => None
    }
  }

  val HOOKS_IGNORE_SUFFIXES: List[String] = RudderProperties.splitProperty(config.getString("rudder.hooks.ignore-suffixes"))

  val logentries                  = "logentries.xml"
  val prettyPrinter               = new RudderPrettyPrinter(Int.MaxValue, 2)
  val userLibraryDirectoryName    = "directives"
  val groupLibraryDirectoryName   = "groups"
  val rulesDirectoryName          = "rules"
  val ruleCategoriesDirectoryName = "ruleCategories"
  val parametersDirectoryName     = "parameters"

  // properties from version.properties file,
  val (
    rudderFullVersion,
    builtTimestamp
  ) = {
    val p = new java.util.Properties
    p.load(this.getClass.getClassLoader.getResourceAsStream("version.properties"))
    (
      p.getProperty("rudder-full-version"),
      p.getProperty("build-timestamp")
    )
  }

  // don't parse some elements in inventories: processes
  val INVENTORIES_IGNORE_PROCESSES: Boolean = {
    try {
      config.getBoolean("inventory.parse.ignore.processes")
    } catch {
      case ex: ConfigException => false
    }
  }

  val INVENTORIES_MAX_BEFORE_NOW: Duration = {
    try {
      Duration.fromScala(
        scala.concurrent.duration.Duration.apply(
          config.getString(
            "inventories.reject.maxAgeBeforeNow"
          )
        )
      )
    } catch {
      case ex: Exception =>
        ApplicationLogger.info(
          s"Error when reading key: 'inventories.reject.maxAgeBeforeNow', defaulting to 2 days: ${ex.getMessage}"
        )
        2.days
    }
  }

  val INVENTORIES_MAX_AFTER_NOW: Duration = {
    try {
      Duration.fromScala(
        scala.concurrent.duration.Duration.apply(
          config.getString(
            "inventories.reject.maxAgeAfterNow"
          )
        )
      )
    } catch {
      case ex: Exception =>
        ApplicationLogger.info(
          s"Error when reading key: 'inventories.reject.maxAgeAfterNow', defaulting to 12h: ${ex.getMessage}"
        )
        12.hours
    }
  }

  // the limit above which processes need an individual LDAP write request
  val INVENTORIES_THRESHOLD_PROCESSES_ISOLATED_WRITE: Int = {
    try {
      config.getInt("inventory.threshold.processes.isolatedWrite")
    } catch {
      case ex: ConfigException => 1
    }
  }

  // the number of inventories parsed and saved in parallel.
  // That number should be small, LDAP doesn't like lots of write
  // Minimum 1, 1x mean "0.5x number of cores"
  val MAX_PARSE_PARALLEL: String = {
    try {
      config.getString("inventory.parse.parallelization")
    } catch {
      case ex: ConfigException => "2"
    }
  }

  val INVENTORY_ROOT_DIR: String = {
    try {
      config.getString("inventories.root.directory")
    } catch {
      case ex: ConfigException => "/var/rudder/inventories"
    }
  }

  val INVENTORY_DIR_INCOMING: String = INVENTORY_ROOT_DIR + "/incoming"
  val INVENTORY_DIR_FAILED:   String = INVENTORY_ROOT_DIR + "/failed"
  val INVENTORY_DIR_RECEIVED: String = INVENTORY_ROOT_DIR + "/received"
  val INVENTORY_DIR_UPDATE:   String = INVENTORY_ROOT_DIR + "/accepted-nodes-updates"

  val WATCHER_ENABLE: Boolean = {
    try {
      config.getBoolean("inventories.watcher.enable")
    } catch {
      case ex: ConfigException => true
    }
  }

  val WATCHER_GARBAGE_OLD_INVENTORIES_PERIOD: Duration = {
    try {
      Duration.fromScala(
        scala.concurrent.duration.Duration.apply(
          config.getString(
            "inventories.watcher.period.garbage.old"
          )
        )
      )
    } catch {
      case ex: Exception => 5.minutes
    }
  }

  val WATCHER_DELETE_OLD_INVENTORIES_AGE: Duration = {
    try {
      Duration.fromScala(
        scala.concurrent.duration.Duration.apply(config.getString("inventories.watcher.max.age.before.deletion"))
      )
    } catch {
      case _: Exception => 3.days
    }
  }

  val METRICS_NODES_DIRECTORY_GIT_ROOT = "/var/rudder/metrics/nodes"

  val METRICS_NODES_MIN_PERIOD: Duration = {
    try {
      Duration.fromScala(scala.concurrent.duration.Duration(config.getString("metrics.node.scheduler.period.min")))
    } catch {
      case ex: ConfigException       => // default
        15.minutes
      case ex: NumberFormatException =>
        ApplicationLogger.error(
          s"Error when reading key: 'metrics.node.scheduler.period.min', defaulting to 15min: ${ex.getMessage}"
        )
        15.minutes
    }
  }
  val METRICS_NODES_MAX_PERIOD: Duration = {
    try {
      Duration.fromScala(scala.concurrent.duration.Duration(config.getString("metrics.node.scheduler.period.max")))
    } catch {
      case ex: ConfigException       => // default
        4.hours
      case ex: NumberFormatException =>
        ApplicationLogger.error(
          s"Error when reading key: 'metrics.node.scheduler.period.max', defaulting to 4h: ${ex.getMessage}"
        )
        4.hours
    }
  }
  if (METRICS_NODES_MAX_PERIOD <= METRICS_NODES_MIN_PERIOD) {
    throw new IllegalArgumentException(
      s"Value for 'metrics.node.scheduler.period.max' (${METRICS_NODES_MAX_PERIOD.render}) must " +
      s"be bigger than for 'metrics.node.scheduler.period.max' (${METRICS_NODES_MIN_PERIOD.render})"
    )
  }

  val RUDDER_HEALTHCHECK_PERIOD: Duration = {
    try {
      Duration.fromScala(scala.concurrent.duration.Duration(config.getString("metrics.healthcheck.scheduler.period")))
    } catch {
      case ex: ConfigException       =>
        ApplicationLogger.info(
          "Property 'metrics.healthcheck.scheduler.period' is absent or empty in rudder.configFile. Default to 6 hours."
        )
        6.hours
      case ex: NumberFormatException =>
        ApplicationLogger.error(
          s"Error when reading key: 'metrics.node.scheduler.period.max', defaulting to 6 hours: ${ex.getMessage}"
        )
        6.hours
    }
  }

  // Store it an a Box as it's only used in Lift
  val AUTH_IDLE_TIMEOUT: Box[Duration] = {
    try {
      val timeout = config.getString("rudder.auth.idle-timeout")
      if (timeout.isEmpty) {
        Empty
      } else {
        Full(Duration.fromScala(scala.concurrent.duration.Duration.apply(timeout)))
      }
    } catch {
      case ex: Exception => Full(30.minutes)
    }
  }

  val RUDDERC_CMD: String = {
    try {
      config.getString("rudder.technique.compiler.rudderc.cmd")
    } catch {
      case ex: ConfigException => "/opt/rudder/bin/rudderc"
    }
  }

  val RUDDER_PACKAGE_CMD: String = {
    try {
      config.getString("rudder.package.cmd")
    } catch {
      case ex: ConfigException => "/opt/rudder/bin/rudder package"
    }
  }

  // Comes with the rudder-server packages
  val GENERIC_METHODS_SYSTEM_LIB: String = {
    try {
      config.getString("rudder.technique.methods.systemLib")
    } catch {
      case ex: ConfigException => "/usr/share/ncf/tree/30_generic_methods"
    }
  }

  // User-defined methods + plugin methods (including windows)
  val GENERIC_METHODS_LOCAL_LIB: String = {
    try {
      config.getString("rudder.technique.methods.localLib")
    } catch {
      case ex: ConfigException => "/var/rudder/configuration-repository/ncf/30_generic_methods"
    }
  }

  /*
   * inventory accept/refuse history information clean-up.
   * These properties manage how long we keep inventory that we store when a node is accepted.
   * There is:
   * - one absolute time: duration we keep info even if the node is still present in rudder.
   * - a time after deletion: how many time we keep the inventory info after node was refused / deleted.
   */

  // how long we keep accept/refuse inventory (even if the node is still present). O means "forever if the node is node deleted"
  val KEEP_ACCEPTATION_NODE_FACT_DURATION: Duration = {
    val configKey = "rudder.inventories.pendingChoiceHistoryCleanupLatency.acceptedNode"
    try {
      Duration.fromScala(
        scala.concurrent.duration.Duration(config.getString(configKey))
      )
    } catch {
      case ex: ConfigException       => 0.days // forever
      case ex: NumberFormatException =>
        throw InitConfigValueError(
          configKey,
          "value is not formatted as a long digit and time unit (ms, s, m, h, d), example: 5 days or 5d. Leave it empty to keep forever",
          Some(ex)
        )
    }
  }

  /*
   * Duration for which a node which was refused/deleted will have its nodefact
   * available (and so viewable in the history tab of pending node).
   * 0 means "delete immediately when node is deleted or refused"
   */
  val KEEP_DELETED_NODE_FACT_DURATION: Duration = {
    val configKey = "rudder.inventories.pendingChoiceHistoryCleanupLatency.deletedNode"
    try {
      Duration.fromScala(
        scala.concurrent.duration.Duration(
          config.getString(configKey)
        )
      )
    } catch {
      case ex: ConfigException       => 30.days
      case ex: NumberFormatException =>
        throw InitConfigValueError(
          configKey,
          "value is not formatted as a long digit and time unit (ms, s, m, h, d), example: 5 days or 5d. Leave it empty to keep forever",
          Some(ex)
        )
    }
  }

  // user clean-up
  val RUDDER_USERS_CLEAN_CRON:               Option[CronExpr] = (
    try {
      config.getString("rudder.users.cleanup.cron")
    } catch {
      // missing key, perhaps due to migration, use default
      case ex: Exception => {
        val default = "0 17 1 * * ?"
        logger.info(s"`rudder.users.cleanup.cron` property is absent, using default schedule: ${default}")
        default
      }
    }
  ).toOptCron match {
    case Left(err)  =>
      logger.error(
        s"Error when parsing cron for 'rudder.users.cleanup.cron', it will be disabled: ${err.fullMsg}"
      )
      None
    case Right(opt) => opt
  }
  val RUDDER_USERS_CLEAN_LAST_LOGIN_DISABLE: Duration         =
    parseDuration("rudder.users.cleanup.account.disableAfterLastLogin", 90.days)
  val RUDDER_USERS_CLEAN_LAST_LOGIN_DELETE:  Duration         =
    parseDuration("rudder.users.cleanup.account.deleteAfterLastLogin", 120.days)
  val RUDDER_USERS_CLEAN_DELETED_PURGE:      Duration         = parseDuration("rudder.users.cleanup.purgeDeletedAfter", 30.days)
  val RUDDER_USERS_CLEAN_SESSIONS_PURGE:     Duration         = parseDuration("rudder.users.cleanup.sessions.purgeAfter", 30.days)

  def parseDuration(propName: String, default: Duration): Duration = {
    try {
      val configValue = config.getString(propName)
      configValue.toLowerCase match {
        case "never" => Duration.Infinity
        case _       => Duration.fromScala(scala.concurrent.duration.Duration(configValue))
      }
    } catch {
      case ex: ConfigException       => // default
        default
      case ex: NumberFormatException =>
        ApplicationLogger.error(
          s"Error when reading key: '${propName}', defaulting to ${default}: ${ex.getMessage}"
        )
        default
    }
  }

}

/**
 * Static initialization of Rudder services.
 * This is not a cake-pattern, just a plain object with load of lazy vals.
 */
object RudderConfig extends Loggable {

  ApplicationLogger.info(
    s"Starting Rudder ${RudderParsedProperties.rudderFullVersion} web application [build timestamp: ${RudderParsedProperties.builtTimestamp}]"
  )

  // For compatibility. We keep properties that we accessed by other services.
  // They should be class parameters.
  def rudderFullVersion                            = RudderParsedProperties.rudderFullVersion
  def RUDDER_SERVER_HSTS                           = RudderParsedProperties.RUDDER_SERVER_HSTS
  def RUDDER_SERVER_HSTS_SUBDOMAINS                = RudderParsedProperties.RUDDER_SERVER_HSTS_SUBDOMAINS
  def AUTH_IDLE_TIMEOUT                            = RudderParsedProperties.AUTH_IDLE_TIMEOUT
  def WATCHER_ENABLE                               = RudderParsedProperties.WATCHER_ENABLE
  def RUDDER_BATCH_DYNGROUP_UPDATEINTERVAL         = RudderParsedProperties.RUDDER_BATCH_DYNGROUP_UPDATEINTERVAL
  def RUDDER_GIT_ROOT_CONFIG_REPO                  = RudderParsedProperties.RUDDER_GIT_ROOT_CONFIG_REPO
  def RUDDER_BCRYPT_COST                           = RudderParsedProperties.RUDDER_BCRYPT_COST
  def RUDDER_BATCH_TECHNIQUELIBRARY_UPDATEINTERVAL = RudderParsedProperties.RUDDER_BATCH_TECHNIQUELIBRARY_UPDATEINTERVAL

  //
  // Theses services can be called from the outer world
  // They must be typed with there abstract interface, as
  // such service must not expose implementation details
  //

  // we need that to be the first thing, and take care of Exception so that the error is
  // human understandable when the directory is not up
  val rci: RudderServiceApi = RudderConfigInit.init()

  val ApiVersions:                         List[ApiVersion]                           = rci.apiVersions
  val acceptedNodeQueryProcessor:          QueryProcessor                             = rci.acceptedNodeQueryProcessor
  val acceptedNodesDit:                    InventoryDit                               = rci.acceptedNodesDit
  val agentRegister:                       AgentRegister                              = rci.agentRegister
  val aggregateReportScheduler:            FindNewReportsExecution                    = rci.aggregateReportScheduler
  val apiAuthorizationLevelService:        DefaultApiAuthorizationLevel               = rci.apiAuthorizationLevelService
  val apiDispatcher:                       RudderEndpointDispatcher                   = rci.apiDispatcher
  val asyncComplianceService:              AsyncComplianceService                     = rci.asyncComplianceService
  val asyncDeploymentAgent:                AsyncDeploymentActor                       = rci.asyncDeploymentAgent
  val asyncWorkflowInfo:                   AsyncWorkflowInfo                          = rci.asyncWorkflowInfo
  val authenticationProviders:             AuthBackendProvidersManager                = rci.authenticationProviders
  val authorizationApiMapping:             ExtensibleAuthorizationApiMapping          = rci.authorizationApiMapping
  val automaticReportLogger:               AutomaticReportLogger                      = rci.automaticReportLogger
  val automaticReportsCleaning:            AutomaticReportsCleaning                   = rci.automaticReportsCleaning
  val campaignEventRepo:                   CampaignEventRepositoryImpl                = rci.campaignEventRepo
  val campaignSerializer:                  CampaignSerializer                         = rci.campaignSerializer
  val categoryHierarchyDisplayer:          CategoryHierarchyDisplayer                 = rci.categoryHierarchyDisplayer
  val changeRequestChangesSerialisation:   ChangeRequestChangesSerialisation          = rci.changeRequestChangesSerialisation
  val changeRequestChangesUnserialisation: ChangeRequestChangesUnserialisation        = rci.changeRequestChangesUnserialisation
  val changeRequestEventLogService:        ChangeRequestEventLogService               = rci.changeRequestEventLogService
  val checkTechniqueLibrary:               CheckTechniqueLibrary                      = rci.checkTechniqueLibrary
  val clearCacheService:                   ClearCacheService                          = rci.clearCacheService
  val cmdbQueryParser:                     CmdbQueryParser                            = rci.cmdbQueryParser
  val commitAndDeployChangeRequest:        CommitAndDeployChangeRequestService        = rci.commitAndDeployChangeRequest
  val complianceService:                   ComplianceAPIService                       = rci.complianceService
  val configService:                       ReadConfigService with UpdateConfigService = rci.configService
  val configurationRepository:             ConfigurationRepository                    = rci.configurationRepository
  val databaseManager:                     DatabaseManager                            = rci.databaseManager
  val debugScript:                         DebugInfoService                           = rci.debugScript
  val dependencyAndDeletionService:        DependencyAndDeletionService               = rci.dependencyAndDeletionService
  val deploymentService:                   PromiseGeneration_Hooks                    = rci.deploymentService
  val diffDisplayer:                       DiffDisplayer                              = rci.diffDisplayer
  val diffService:                         DiffService                                = rci.diffService
  val directiveEditorService:              DirectiveEditorService                     = rci.directiveEditorService
  val ditQueryData:                        DitQueryData                               = rci.ditQueryData
  val doobie:                              Doobie                                     = rci.doobie
  val dynGroupService:                     DynGroupService                            = rci.dynGroupService
  val eventListDisplayer:                  EventListDisplayer                         = rci.eventListDisplayer
  val eventLogApi:                         EventLogAPI                                = rci.eventLogApi
  val systemApiService:                    SystemApiService11                         = rci.systemApiService
  val eventLogDeploymentService:           EventLogDeploymentService                  = rci.eventLogDeploymentService
  val eventLogDetailsService:              EventLogDetailsService                     = rci.eventLogDetailsService
  val eventLogRepository:                  EventLogRepository                         = rci.eventLogRepository
  val findExpectedReportRepository:        FindExpectedReportRepository               = rci.findExpectedReportRepository
  val gitModificationRepository:           GitModificationRepository                  = rci.gitModificationRepository
  val gitRepo:                             GitRepositoryProvider                      = rci.gitRepo
  val gitRevisionProvider:                 GitRevisionProvider                        = rci.gitRevisionProvider
  val healthcheckNotificationService:      HealthcheckNotificationService             = rci.healthcheckNotificationService
  val historizeNodeCountBatch:             IOResult[Unit]                             = rci.historizeNodeCountBatch
  val interpolationCompiler:               InterpolatedValueCompilerImpl              = rci.interpolationCompiler
  val inventoryEventLogService:            InventoryEventLogService                   = rci.inventoryEventLogService
  val inventoryHistoryJdbcRepository:      InventoryHistoryJdbcRepository             = rci.inventoryHistoryJdbcRepository
  val inventoryWatcher:                    InventoryFileWatcher                       = rci.inventoryWatcher
  val itemArchiveManager:                  ItemArchiveManager                         = rci.itemArchiveManager
  val jsTreeUtilService:                   JsTreeUtilService                          = rci.jsTreeUtilService
  val jsonPluginDefinition:                ReadPluginPackageInfo                      = rci.jsonPluginDefinition
  val jsonReportsAnalyzer:                 JSONReportsAnalyser                        = rci.jsonReportsAnalyzer
  val linkUtil:                            LinkUtil                                   = rci.linkUtil
  val logDisplayer:                        LogDisplayer                               = rci.logDisplayer
  val mainCampaignService:                 MainCampaignService                        = rci.mainCampaignService
  val ncfTechniqueReader:                  ncf.EditorTechniqueReader                  = rci.ncfTechniqueReader
  val newNodeManager:                      NewNodeManager                             = rci.newNodeManager
  val nodeDit:                             NodeDit                                    = rci.nodeDit
  val nodeFactRepository:                  NodeFactRepository                         = rci.nodeFactRepository
  val nodeGrid:                            NodeGrid                                   = rci.nodeGrid
  val pendingNodeCheckGroup:               CheckPendingNodeInDynGroups                = rci.pendingNodeCheckGroup
  val pendingNodesDit:                     InventoryDit                               = rci.pendingNodesDit
  val personIdentService:                  PersonIdentService                         = rci.personIdentService
  val pluginSettingsService:               PluginSettingsService                      = rci.pluginSettingsService
  val policyGenerationBootGuard:           zio.Promise[Nothing, Unit]                 = rci.policyGenerationBootGuard
  val policyServerManagementService:       PolicyServerManagementService              = rci.policyServerManagementService
  val propertyEngineService:               PropertyEngineService                      = rci.propertyEngineService
  val propertiesRepository:                PropertiesRepository                       = rci.propertiesRepository
  val propertiesService:                   NodePropertiesService                      = rci.propertiesService
  val purgeDeletedInventories:             PurgeDeletedInventories                    = rci.purgeDeletedInventories
  val purgeUnreferencedSoftwares:          PurgeUnreferencedSoftwares                 = rci.purgeUnreferencedSoftwares
  val readOnlySoftwareDAO:                 ReadOnlySoftwareDAO                        = rci.readOnlySoftwareDAO
  val recentChangesService:                NodeChangesService                         = rci.recentChangesService
  val removeNodeService:                   RemoveNodeService                          = rci.removeNodeService
  val reportDisplayer:                     ReportDisplayer                            = rci.reportDisplayer
  val reportingService:                    ReportingService                           = rci.reportingService
  val reportsRepository:                   ReportsRepository                          = rci.reportsRepository
  val restApiAccounts:                     RestApiAccounts                            = rci.restApiAccounts
  val restCompletion:                      RestCompletion                             = rci.restCompletion
  val restDataSerializer:                  RestDataSerializer                         = rci.restDataSerializer
  val restExtractorService:                RestExtractorService                       = rci.restExtractorService
  val restQuicksearch:                     RestQuicksearch                            = rci.restQuicksearch
  val roleApiMapping:                      RoleApiMapping                             = rci.roleApiMapping
  val roAgentRunsRepository:               RoReportsExecutionRepository               = rci.roAgentRunsRepository
  val roApiAccountRepository:              RoApiAccountRepository                     = rci.roApiAccountRepository
  val roDirectiveRepository:               RoDirectiveRepository                      = rci.roDirectiveRepository
  val roLDAPConnectionProvider:            LDAPConnectionProvider[RoLDAPConnection]   = rci.roLDAPConnectionProvider
  val roLDAPParameterRepository:           RoLDAPParameterRepository                  = rci.roLDAPParameterRepository
  val woLDAPParameterRepository:           WoLDAPParameterRepository                  = rci.woLDAPParameterRepository
  val roNodeGroupRepository:               RoNodeGroupRepository                      = rci.roNodeGroupRepository
  val roParameterService:                  RoParameterService                         = rci.roParameterService
  val roRuleCategoryRepository:            RoRuleCategoryRepository                   = rci.roRuleCategoryRepository
  val roRuleRepository:                    RoRuleRepository                           = rci.roRuleRepository
  val rudderApi:                           LiftHandler                                = rci.rudderApi
  val rudderDit:                           RudderDit                                  = rci.rudderDit
  val rudderUserListProvider:              FileUserDetailListProvider                 = rci.rudderUserListProvider
  val ruleApplicationStatus:               RuleApplicationStatusService               = rci.ruleApplicationStatus
  val ruleCategoryService:                 RuleCategoryService                        = rci.ruleCategoryService
  val rwLdap:                              LDAPConnectionProvider[RwLDAPConnection]   = rci.rwLdap
  val secretEventLogService:               SecretEventLogService                      = rci.secretEventLogService
  val sharedFileApi:                       SharedFilesAPI                             = rci.sharedFileApi
  val snippetExtensionRegister:            SnippetExtensionRegister                   = rci.snippetExtensionRegister
  val srvGrid:                             SrvGrid                                    = rci.srvGrid
  val stringUuidGenerator:                 StringUuidGenerator                        = rci.stringUuidGenerator
  val techniqueRepository:                 TechniqueRepository                        = rci.techniqueRepository
  val tenantService:                       TenantService                              = rci.tenantService
  val tokenGenerator:                      TokenGeneratorImpl                         = rci.tokenGenerator
  val updateDynamicGroups:                 UpdateDynamicGroups                        = rci.updateDynamicGroups
  val updateDynamicGroupsService:          DynGroupUpdaterService                     = rci.updateDynamicGroupsService
  val updateTechniqueLibrary:              UpdateTechniqueLibrary                     = rci.updateTechniqueLibrary
  val techniqueCompilationStatusService:   TechniqueCompilationStatusSyncService      = rci.techniqueCompilationStatusService
  val userPropertyService:                 UserPropertyService                        = rci.userPropertyService
  val instanceIdService:                   InstanceIdService                          = rci.instanceIdService
  val userRepository:                      UserRepository                             = rci.userRepository
  val userService:                         UserService                                = rci.userService
  val woApiAccountRepository:              WoApiAccountRepository                     = rci.woApiAccountRepository
  val woDirectiveRepository:               WoDirectiveRepository                      = rci.woDirectiveRepository
  val woNodeGroupRepository:               WoNodeGroupRepository                      = rci.woNodeGroupRepository
  val woRuleCategoryRepository:            WoRuleCategoryRepository                   = rci.woRuleCategoryRepository
  val woRuleRepository:                    WoRuleRepository                           = rci.woRuleRepository
  val workflowEventLogService:             WorkflowEventLogService                    = rci.workflowEventLogService
  val workflowLevelService:                DefaultWorkflowLevel                       = rci.workflowLevelService
  val systemInfoService:                   SystemInfoService                          = rci.systemInfoService

  /**
   * A method to call to force initialisation of all object and services.
   * This is a good place to check boottime things, and throws
   * "application broken - can not start" exception
   *
   * Important: if that method is not called, RudderConfig will be
   * lazy and will only be initialised on the first call to one
   * of its (public) methods.
   */
  def init(): IO[SystemError, Unit] = {

    IOResult.attempt {

      RudderParsedProperties.logRudderParsedProperties()
      ////////// bootstraps checks //////////
      // they must be out of Lift boot() because that method
      // is encapsulated in a try/catch ( see net.liftweb.http.provider.HTTPProvider.bootLift )
      rci.allBootstrapChecks.checks()
    }
  }

  def postPluginInitActions: Unit = {
    // todo: scheduler interval should be a property
    ZioRuntime.unsafeRun(
      ZIO.collectAllParDiscard(
        List(
          jsonReportsAnalyzer.start(5.seconds).forkDaemon.provideLayer(ZioRuntime.layers),
          MainCampaignService.start(mainCampaignService),
          rci.scoreService.clean()
        )
      )
    )
  }

}

/*
 * A case class holder used to transfer services from the init method in RudderConfigInit
 * to RudderConfig
 */
case class RudderServiceApi(
    roLDAPConnectionProvider:            LDAPConnectionProvider[RoLDAPConnection],
    pendingNodesDit:                     InventoryDit,
    acceptedNodesDit:                    InventoryDit,
    nodeDit:                             NodeDit,
    rudderDit:                           RudderDit,
    roRuleRepository:                    RoRuleRepository,
    woRuleRepository:                    WoRuleRepository,
    roNodeGroupRepository:               RoNodeGroupRepository,
    woNodeGroupRepository:               WoNodeGroupRepository,
    techniqueRepository:                 TechniqueRepository,
    updateTechniqueLibrary:              UpdateTechniqueLibrary,
    roDirectiveRepository:               RoDirectiveRepository,
    woDirectiveRepository:               WoDirectiveRepository,
    readOnlySoftwareDAO:                 ReadOnlySoftwareDAO,
    eventLogRepository:                  EventLogRepository,
    eventLogDetailsService:              EventLogDetailsService,
    reportingService:                    ReportingService,
    complianceService:                   ComplianceAPIService,
    asyncComplianceService:              AsyncComplianceService,
    debugScript:                         DebugInfoService,
    cmdbQueryParser:                     CmdbQueryParser,
    inventoryHistoryJdbcRepository:      InventoryHistoryJdbcRepository,
    inventoryEventLogService:            InventoryEventLogService,
    ruleApplicationStatus:               RuleApplicationStatusService,
    propertyEngineService:               PropertyEngineService,
    newNodeManager:                      NewNodeManager,
    nodeGrid:                            NodeGrid,
    jsTreeUtilService:                   JsTreeUtilService,
    directiveEditorService:              DirectiveEditorService,
    userPropertyService:                 UserPropertyService,
    eventListDisplayer:                  EventListDisplayer,
    asyncDeploymentAgent:                AsyncDeploymentActor,
    policyServerManagementService:       PolicyServerManagementService,
    updateDynamicGroupsService:          DynGroupUpdaterService,
    updateDynamicGroups:                 UpdateDynamicGroups,
    purgeDeletedInventories:             PurgeDeletedInventories,
    purgeUnreferencedSoftwares:          PurgeUnreferencedSoftwares,
    databaseManager:                     DatabaseManager,
    automaticReportsCleaning:            AutomaticReportsCleaning,
    checkTechniqueLibrary:               CheckTechniqueLibrary,
    automaticReportLogger:               AutomaticReportLogger,
    removeNodeService:                   RemoveNodeService,
    reportDisplayer:                     ReportDisplayer,
    dependencyAndDeletionService:        DependencyAndDeletionService,
    itemArchiveManager:                  ItemArchiveManager,
    personIdentService:                  PersonIdentService,
    gitRevisionProvider:                 GitRevisionProvider,
    logDisplayer:                        LogDisplayer,
    acceptedNodeQueryProcessor:          QueryProcessor,
    categoryHierarchyDisplayer:          CategoryHierarchyDisplayer,
    dynGroupService:                     DynGroupService,
    ditQueryData:                        DitQueryData,
    reportsRepository:                   ReportsRepository,
    eventLogDeploymentService:           EventLogDeploymentService,
    srvGrid:                             SrvGrid,
    findExpectedReportRepository:        FindExpectedReportRepository,
    roApiAccountRepository:              RoApiAccountRepository,
    woApiAccountRepository:              WoApiAccountRepository,
    roAgentRunsRepository:               RoReportsExecutionRepository,
    pendingNodeCheckGroup:               CheckPendingNodeInDynGroups,
    allBootstrapChecks:                  BootstrapChecks,
    authenticationProviders:             AuthBackendProvidersManager,
    rudderUserListProvider:              FileUserDetailListProvider,
    restApiAccounts:                     RestApiAccounts,
    restQuicksearch:                     RestQuicksearch,
    restCompletion:                      RestCompletion,
    sharedFileApi:                       SharedFilesAPI,
    eventLogApi:                         EventLogAPI,
    systemApiService:                    SystemApiService11,
    stringUuidGenerator:                 StringUuidGenerator,
    inventoryWatcher:                    InventoryFileWatcher,
    configService:                       ReadConfigService with UpdateConfigService,
    historizeNodeCountBatch:             IOResult[Unit],
    policyGenerationBootGuard:           zio.Promise[Nothing, Unit],
    healthcheckNotificationService:      HealthcheckNotificationService,
    jsonPluginDefinition:                ReadPluginPackageInfo,
    pluginSettingsService:               PluginSettingsService,
    rudderApi:                           LiftHandler,
    authorizationApiMapping:             ExtensibleAuthorizationApiMapping,
    roleApiMapping:                      RoleApiMapping,
    roRuleCategoryRepository:            RoRuleCategoryRepository,
    woRuleCategoryRepository:            WoRuleCategoryRepository,
    workflowLevelService:                DefaultWorkflowLevel,
    ncfTechniqueReader:                  EditorTechniqueReader,
    recentChangesService:                NodeChangesService,
    ruleCategoryService:                 RuleCategoryService,
    restExtractorService:                RestExtractorService,
    snippetExtensionRegister:            SnippetExtensionRegister,
    clearCacheService:                   ClearCacheService,
    linkUtil:                            LinkUtil,
    userRepository:                      UserRepository,
    userService:                         UserService,
    apiVersions:                         List[ApiVersion],
    apiDispatcher:                       RudderEndpointDispatcher,
    configurationRepository:             ConfigurationRepository,
    roParameterService:                  RoParameterService,
    agentRegister:                       AgentRegister,
    asyncWorkflowInfo:                   AsyncWorkflowInfo,
    commitAndDeployChangeRequest:        CommitAndDeployChangeRequestService,
    doobie:                              Doobie,
    restDataSerializer:                  RestDataSerializer,
    workflowEventLogService:             WorkflowEventLogService,
    changeRequestEventLogService:        ChangeRequestEventLogService,
    changeRequestChangesUnserialisation: ChangeRequestChangesUnserialisation,
    diffService:                         DiffService,
    diffDisplayer:                       DiffDisplayer,
    rwLdap:                              LDAPConnectionProvider[RwLDAPConnection],
    apiAuthorizationLevelService:        DefaultApiAuthorizationLevel,
    tokenGenerator:                      TokenGeneratorImpl,
    roLDAPParameterRepository:           RoLDAPParameterRepository,
    woLDAPParameterRepository:           WoLDAPParameterRepository,
    interpolationCompiler:               InterpolatedValueCompilerImpl,
    deploymentService:                   PromiseGeneration_Hooks,
    campaignEventRepo:                   CampaignEventRepositoryImpl,
    mainCampaignService:                 MainCampaignService,
    campaignSerializer:                  CampaignSerializer,
    jsonReportsAnalyzer:                 JSONReportsAnalyser,
    aggregateReportScheduler:            FindNewReportsExecution,
    secretEventLogService:               SecretEventLogService,
    changeRequestChangesSerialisation:   ChangeRequestChangesSerialisation,
    gitRepo:                             GitRepositoryProvider,
    gitModificationRepository:           GitModificationRepository,
    inventorySaver:                      NodeFactInventorySaver,
    inventoryDitService:                 InventoryDitService,
    nodeFactRepository:                  NodeFactRepository,
    scoreServiceManager:                 ScoreServiceManager,
    scoreService:                        ScoreService,
    tenantService:                       TenantService,
    computeNodeStatusReportService:      ComputeNodeStatusReportService & HasNodeStatusReportUpdateHook,
    scoreRepository:                     ScoreRepository,
    propertiesRepository:                PropertiesRepository,
    propertiesService:                   NodePropertiesService,
    techniqueCompilationStatusService:   TechniqueCompilationStatusSyncService,
    instanceIdService:                   InstanceIdService,
    systemInfoService:                   SystemInfoService
)

/*
 * This object is in charge of class instantiation in a method to avoid dead lock.
 * See: https://issues.rudder.io/issues/22645
 */
object RudderConfigInit {
  import RudderParsedProperties.*

  /**
   * Catch all exception during initialization that would prevent initialization.
   * All exception are catched and will stop the application on boot.
   *
   * Throwing this is more transparent, otherwise the raw error could be unclear
   */
  sealed abstract class InitError(val msg: String, val cause: Option[Throwable])
      extends Throwable(msg, cause.orNull, false, false)

  final case class InitConfigValueError(configKey: String, errMsg: String, override val cause: Option[Throwable])
      extends InitError(
        s"Config value error for '$configKey': $errMsg",
        cause
      )

  def init(): RudderServiceApi = {

    // a buffer to store (init) effects that need to be run before end of init, and we want to
    // have only one "runNow" for them
    val deferredEffects: scala.collection.mutable.Buffer[IOResult[?]] = scala.collection.mutable.Buffer()

    // test connection is up and try to make an human understandable error message.
    ApplicationLogger.debug(s"Test if LDAP connection is active")

    lazy val writeAllAgentSpecificFiles = new WriteAllAgentSpecificFiles(agentRegister)

    // all cache that need to be cleared are stored here
    lazy val clearableCache: Seq[CachedRepository] = Seq(
      cachedAgentRunRepository,
      recentChangesService
    )

    lazy val pluginSettingsService = new FilePluginSettingsService(
      root / "opt" / "rudder" / "etc" / "rudder-pkg" / "rudder-pkg.conf",
      configService.rudder_setup_done().chainError("Could not get 'setup done' property"),
      (done: Boolean) => configService.set_rudder_setup_done(value = done).chainError("Could not get 'setup done' property")
    )

    lazy val rudderPackageService = new RudderPackageCmdService(RUDDER_PACKAGE_CMD)
    lazy val pluginSystemService  = new PluginSystemServiceImpl(
      rudderPackageService,
      PluginsInfo.plugins,
      rudderFullVersion
    )

    /////////////////////////////////////////////////
    ////////// pluggable service providers //////////
    /////////////////////////////////////////////////

    /*
     * Pluggable service:
     * - Rudder Agent (agent type, agent os)
     * - API ACL
     * - Change Validation workflow
     * - User authentication backends
     * - User authorization capabilities
     */
    // Pluggable agent register
    lazy val agentRegister = new AgentRegister()

    // Plugin input interface to
    lazy val apiAuthorizationLevelService = new DefaultApiAuthorizationLevel(LiftApiProcessingLogger)

    // Plugin input interface for alternative workflow
    lazy val workflowLevelService = new DefaultWorkflowLevel(
      new NoWorkflowServiceImpl(
        commitAndDeployChangeRequest
      )
    )

    // Plugin input interface for alternative authentication providers
    lazy val authenticationProviders = new AuthBackendProvidersManager()

    // Plugin input interface for Authorization for API
    lazy val authorizationApiMapping = new ExtensibleAuthorizationApiMapping(AuthorizationApiMapping.Core :: Nil)

    ////////// end pluggable service providers //////////

    lazy val roleApiMapping = new RoleApiMapping(authorizationApiMapping)

    lazy val passwordEncoderDispatcher = new PasswordEncoderDispatcher(RUDDER_BCRYPT_COST)

    // rudder user list
    lazy val rudderUserListProvider: FileUserDetailListProvider = {
      UserFileProcessing.getUserResourceFile().either.runNow match {
        case Right(resource) =>
          new FileUserDetailListProvider(roleApiMapping, resource, passwordEncoderDispatcher)
        case Left(err)       =>
          ApplicationLogger.error(err.fullMsg)
          // make the application not available
          throw new jakarta.servlet.UnavailableException(s"Error when trying to parse Rudder users file, aborting.")
      }
    }

    lazy val roRuleCategoryRepository: RoRuleCategoryRepository = roLDAPRuleCategoryRepository
    lazy val ruleCategoryService:      RuleCategoryService      = new RuleCategoryService()
    lazy val woRuleCategoryRepository: WoRuleCategoryRepository = woLDAPRuleCategoryRepository

    lazy val changeRequestEventLogService: ChangeRequestEventLogService = new ChangeRequestEventLogServiceImpl(eventLogRepository)
    lazy val secretEventLogService:        SecretEventLogService        = new SecretEventLogServiceImpl(eventLogRepository)

    lazy val xmlSerializer = XmlSerializerImpl(
      ruleSerialisation,
      directiveSerialisation,
      nodeGroupSerialisation,
      globalParameterSerialisation,
      ruleCategorySerialisation
    )

    lazy val xmlUnserializer         = XmlUnserializerImpl(
      ruleUnserialisation,
      directiveUnserialisation,
      nodeGroupUnserialisation,
      globalParameterUnserialisation,
      ruleCategoryUnserialisation
    )
    lazy val workflowEventLogService = new WorkflowEventLogServiceImpl(eventLogRepository, uuidGen)
    lazy val diffService: DiffService = new DiffServiceImpl()
    lazy val diffDisplayer = new DiffDisplayer(linkUtil)
    lazy val commitAndDeployChangeRequest: CommitAndDeployChangeRequestService = {
      new CommitAndDeployChangeRequestServiceImpl(
        uuidGen,
        roDirectiveRepository,
        woDirectiveRepository,
        roNodeGroupRepository,
        woNodeGroupRepository,
        roRuleRepository,
        woRuleRepository,
        roLDAPParameterRepository,
        woLDAPParameterRepository,
        asyncDeploymentAgent,
        dependencyAndDeletionService,
        configService.rudder_workflow_enabled _,
        xmlSerializer,
        xmlUnserializer,
        sectionSpecParser,
        dynGroupUpdaterService
      )
    }

    lazy val roParameterService: RoParameterService = roParameterServiceImpl

    //////////////////////////////////////////////////////////////////////////////////////////
    ///////////////////////////////////////// REST ///////////////////////////////////////////
    //////////////////////////////////////////////////////////////////////////////////////////

    lazy val restExtractorService = {
      RestExtractorService(
        roRuleRepository,
        roDirectiveRepository,
        roNodeGroupRepository,
        techniqueRepository,
        queryParser,
        userPropertyService,
        workflowLevelService,
        stringUuidGenerator,
        typeParameterService
      )
    }

    lazy val zioJsonExtractor = new ZioJsonExtractor(queryParser)

    lazy val tokenGenerator = new TokenGeneratorImpl(32)

    implicit lazy val userService = new UserService {
      def getCurrentUser: AuthenticatedUser = CurrentUser
    }

    lazy val userRepository:   UserRepository = new JdbcUserRepository(doobie)
    // batch for cleaning users
    lazy val userCleanupBatch: CleanupUsers   = new CleanupUsers(
      userRepository,
      IOResult.attempt(rudderUserListProvider.authConfig.users.filter(!_._2.isAdmin).keys.toList),
      RUDDER_USERS_CLEAN_CRON,
      RUDDER_USERS_CLEAN_LAST_LOGIN_DISABLE,
      RUDDER_USERS_CLEAN_LAST_LOGIN_DELETE,
      RUDDER_USERS_CLEAN_DELETED_PURGE,
      RUDDER_USERS_CLEAN_SESSIONS_PURGE,
      List(DefaultAuthBackendProvider.FILE, DefaultAuthBackendProvider.ROOT_ADMIN)
    )

    lazy val ncfTechniqueReader = new EditorTechniqueReaderImpl(
      stringUuidGenerator,
      personIdentService,
      gitConfigRepo,
      prettyPrinter,
      gitModificationRepository,
      RUDDER_CHARSET.name,
      RUDDER_GROUP_OWNER_CONFIG_REPO,
      yamlTechniqueSerializer,
      typeParameterService,
      RUDDERC_CMD,
      GENERIC_METHODS_SYSTEM_LIB,
      GENERIC_METHODS_LOCAL_LIB
    )

    lazy val techniqueSerializer = new TechniqueSerializer(typeParameterService)

    lazy val yamlTechniqueSerializer = new YamlTechniqueSerializer(resourceFileService)

    lazy val linkUtil           = new LinkUtil(roRuleRepository, roNodeGroupRepository, roDirectiveRepository, nodeFactRepository)
    // REST API
    lazy val restApiAccounts    = new RestApiAccounts(
      roApiAccountRepository,
      woApiAccountRepository,
      restExtractorService,
      tokenGenerator,
      uuidGen,
      userService,
      apiAuthorizationLevelService,
      tenantService
    )
    lazy val restDataSerializer = RestDataSerializerImpl(techniqueRepository, diffService)

    lazy val restQuicksearch = new RestQuicksearch(
      new FullQuickSearchService()(
        roLDAPConnectionProvider,
        nodeDit,
        acceptedNodesDit,
        rudderDit,
        roDirectiveRepository,
        nodeFactRepository,
        ncfTechniqueReader
      ),
      userService,
      linkUtil
    )
    lazy val restCompletion  = new RestCompletion(new RestCompletionService(roDirectiveRepository, roRuleRepository))

    lazy val ruleApiService13 = {
      new RuleApiService14(
        roRuleRepository,
        woRuleRepository,
        configurationRepository,
        uuidGen,
        asyncDeploymentAgent,
        workflowLevelService,
        roRuleCategoryRepository,
        woRuleCategoryRepository,
        roDirectiveRepository,
        roNodeGroupRepository,
        nodeFactRepository,
        configService.rudder_global_policy_mode _,
        ruleApplicationStatus
      )
    }

    lazy val directiveApiService14 = {
      new DirectiveApiService14(
        roDirectiveRepository,
        configurationRepository,
        woDirectiveRepository,
        uuidGen,
        asyncDeploymentAgent,
        workflowLevelService,
        directiveEditorService,
        restDataSerializer,
        techniqueRepositoryImpl
      )
    }

    lazy val techniqueApiService14 = {
      new TechniqueAPIService14(
        roDirectiveRepository,
        gitParseTechniqueLibrary,
        ncfTechniqueReader,
        techniqueSerializer,
        restDataSerializer,
        techniqueCompiler
      )
    }

    lazy val groupApiService14 = {
      new GroupApiService14(
        nodeFactRepository,
        roNodeGroupRepository,
        woNodeGroupRepository,
        propertiesRepository,
        propertiesService,
        uuidGen,
        asyncDeploymentAgent,
        workflowLevelService,
        queryParser,
        queryProcessor,
        restDataSerializer
      )
    }

    lazy val nodeApiService = new NodeApiService(
      rwLdap,
      nodeFactRepository,
      propertiesRepository,
      roAgentRunsRepository,
      ldapEntityMapper,
      stringUuidGenerator,
      nodeDit,
      pendingNodesDit,
      acceptedNodesDit,
      newNodeManagerImpl,
      removeNodeServiceImpl,
      zioJsonExtractor,
      reportingService,
      queryProcessor,
      inventoryQueryChecker,
      () => configService.rudder_global_policy_mode().toBox,
      RUDDER_RELAY_API,
      scoreService
    )

    lazy val parameterApiService14 = {
      new ParameterApiService14(
        roLDAPParameterRepository,
        uuidGen,
        workflowLevelService
      )
    }

    // System API

    lazy val clearCacheService = new ClearCacheServiceImpl(
      nodeConfigurationHashRepo,
      asyncDeploymentAgent,
      eventLogRepository,
      uuidGen,
      clearableCache
    )

    lazy val hookApiService = new HookApiService(HOOKS_D, HOOKS_IGNORE_SUFFIXES)

    lazy val systemInfoService: SystemInfoService = new SystemInfoServiceImpl(
      getNodeMetrics,
      nodeFactRepository,
      instanceIdService,
      policyServerManagementService
    )

    lazy val systemApiService11 = new SystemApiService11(
      updateTechniqueLibrary,
      debugScript,
      clearCacheService,
      asyncDeploymentAgent,
      uuidGen,
      updateDynamicGroups,
      itemArchiveManager,
      personIdentService,
      gitConfigRepo
    )

    lazy val systemApiService13 = new SystemApiService13(
      healthcheckService,
      healthcheckNotificationService,
      restDataSerializer,
      deprecated.softwareService
    )

    lazy val ruleInternalApiService =
      new RuleInternalApiService(roRuleRepository, roNodeGroupRepository, roRuleCategoryRepository, nodeFactRepository)

    lazy val groupInternalApiService = new GroupInternalApiService(roNodeGroupRepository)

    lazy val complianceAPIService = new ComplianceAPIService(
      roRuleRepository,
      nodeFactRepository,
      roNodeGroupRepository,
      reportingService,
      roDirectiveRepository,
      globalComplianceModeService.getGlobalComplianceMode,
      configService.rudder_global_policy_mode()
    )

    lazy val techniqueArchiver = new TechniqueArchiverImpl(
      gitConfigRepo,
      prettyPrinter,
      gitModificationRepository,
      personIdentService,
      techniqueParser,
      techniqueCompiler,
      RUDDER_GROUP_OWNER_CONFIG_REPO
    )
    lazy val techniqueCompiler: TechniqueCompiler = new RuddercTechniqueCompiler(
      new RuddercServiceImpl(RUDDERC_CMD, 5.seconds),
      _.path,
      RUDDER_GIT_ROOT_CONFIG_REPO
    )

    lazy val techniqueCompilationStatusService: ReadEditorTechniqueCompilationResult = new TechniqueCompilationStatusService(
      ncfTechniqueReader,
      techniqueCompiler
    )

    lazy val techniqueStatusReaderService: ReadEditorTechniqueActiveStatus = new TechniqueActiveStatusService(
      roDirectiveRepository
    )

    lazy val techniqueCompilationCache: TechniqueCompilationStatusSyncService = {
      val sync = TechniqueCompilationErrorsActorSync
        .make(asyncDeploymentAgent, techniqueCompilationStatusService, techniqueStatusReaderService)
        .runNow
      techniqueRepositoryImpl.registerCallback(new SyncCompilationStatusOnTechniqueCallback("SyncCompilationStatus", 10000, sync))
      sync
    }

    lazy val ncfTechniqueWriter: TechniqueWriter = new TechniqueWriterImpl(
      techniqueArchiver,
      updateTechniqueLibrary,
      new DeleteEditorTechniqueImpl(
        techniqueArchiver,
        updateTechniqueLibrary,
        roDirectiveRepository,
        woDirectiveRepository,
        techniqueRepository,
        workflowLevelService,
        techniqueCompilationCache,
        RUDDER_GIT_ROOT_CONFIG_REPO
      ),
      techniqueCompiler,
      techniqueCompilationCache,
      RUDDER_GIT_ROOT_CONFIG_REPO
    )

    lazy val pipelinedInventoryParser: InventoryParser = {
      val fusionReportParser = {
        new FusionInventoryParser(
          uuidGen,
          rootParsingExtensions = Nil,
          contentParsingExtensions = Nil,
          ignoreProcesses = INVENTORIES_IGNORE_PROCESSES
        )
      }

      new DefaultInventoryParser(
        fusionReportParser,
        Seq(
          new PreInventoryParserCheckConsistency,
          new PreInventoryParserCheckInventoryAge(INVENTORIES_MAX_BEFORE_NOW, INVENTORIES_MAX_AFTER_NOW)
        )
      )
    }

    lazy val gitFactRepoProvider = GitRepositoryProviderImpl
      .make(RUDDER_GIT_ROOT_FACT_REPO)
      .runOrDie(err => new RuntimeException(s"Error when initializing git configuration repository: " + err.fullMsg))
    lazy val gitFactRepoGC       = new GitGC(gitFactRepoProvider, RUDDER_GIT_GC)
    gitFactRepoGC.start()
    lazy val gitFactStorage      = if (RUDDER_GIT_FACT_WRITE_NODES) {
      val r = new GitNodeFactStorageImpl(gitFactRepoProvider, Some(RUDDER_GROUP_OWNER_CONFIG_REPO), RUDDER_GIT_FACT_COMMIT_NODES)
      r.checkInit().runOrDie(err => new RuntimeException(s"Error when checking fact repository init: " + err.fullMsg))
      r
    } else NoopFactStorage

    // TODO WARNING POC: this can't work on a machine with lots of node
    lazy val ldapNodeFactStorage = new LdapNodeFactStorage(
      rwLdap,
      nodeDit,
      inventoryDitService,
      ldapEntityMapper,
      inventoryMapper,
      nodeReadWriteMutex,
      deprecated.ldapFullInventoryRepository,
      deprecated.softwareInventoryDAO,
      deprecated.ldapSoftwareSave,
      uuidGen
    )

    lazy val getNodeBySoftwareName = new SoftDaoGetNodesBySoftwareName(deprecated.softwareInventoryDAO)

    lazy val tenantService = DefaultTenantService.make(Nil).runNow

    lazy val nodeFactRepository = {

      val callbacks = Chunk[NodeFactChangeEventCallback](
        new AppLogNodeFactChangeEventCallback(),
        new EventLogsNodeFactChangeEventCallback(eventLogRepository),
        new HistorizeNodeState(
          inventoryHistoryJdbcRepository,
          ldapNodeFactStorage,
          gitFactStorage,
          (KEEP_DELETED_NODE_FACT_DURATION.getSeconds == 0)
        )
      )

      val repo = CoreNodeFactRepository.make(ldapNodeFactStorage, getNodeBySoftwareName, tenantService, callbacks).runNow
      repo
    }

    // need to be done here to avoid cyclic dependencies
    deferredEffects.append(
      nodeFactRepository.registerChangeCallbackAction(
        new GenerationOnChange(updateDynamicGroups, asyncDeploymentAgent, uuidGen)
      )
    )
    deferredEffects.append(
      nodeFactRepository.registerChangeCallbackAction(
        new CacheInvalidateNodeFactEventCallback(cachedNodeConfigurationService, computeNodeStatusReportService, Nil)
      )
    )
    deferredEffects.append(
      nodeFactRepository.registerChangeCallbackAction(
        new ScoreUpdateOnNodeFactChange(scoreServiceManager, scoreService)
      )
    )

    lazy val propertiesRepository: PropertiesRepository = InMemoryPropertiesRepository.make(nodeFactRepository).runNow

    lazy val propertiesService: NodePropertiesService =
      new NodePropertiesServiceImpl(roLDAPParameterRepository, roNodeGroupRepository, nodeFactRepository, propertiesRepository)

    lazy val propertiesSyncService: NodePropertiesSyncService =
      new NodePropertiesSyncServiceImpl(propertiesService, propertiesRepository, asyncDeploymentAgent)

    lazy val inventorySaver = new NodeFactInventorySaver(
      nodeFactRepository,
      (
        CheckOsType
        // removed: noe and machine go together, and we have UUIDs for nodes
        // :: automaticMerger
        // :: CheckMachineName
        :: new LastInventoryDate()
        :: AddIpValues
        // removed: we only store the files, not LDIF of changes
        // :: new LogInventoryPreCommit(inventoryMapper, ldifInventoryLogger)
        :: Nil
      ),
      (
        // removed: nodes are fully deleted now
//      new PendingNodeIfNodeWasRemoved(fullInventoryRepository)
        // already commited in fact repos
//      new FactRepositoryPostCommit[Unit](factRepo, nodeFactInfoService)
        // deprecated: we use fact repo now
//      :: new PostCommitLogger(ldifInventoryLogger)
        new PostCommitInventoryHooks[Unit](HOOKS_D, HOOKS_IGNORE_SUFFIXES, nodeFactRepository)
        // removed: this is done as a callback of CoreNodeFactRepos
        // :: new TriggerPolicyGenerationPostCommit[Unit](asyncDeploymentAgent, uuidGen)
        :: Nil
      )
    )

    lazy val inventoryProcessorInternal = {
      val checkLdapAlive: () => IOResult[Unit] = { () =>
        for {
          con <- rwLdap
          res <- con.get(pendingNodesDit.NODES.dn, "1.1")
        } yield {
          ()
        }
      }
      val maxParallel = {
        try {
          val user = if (MAX_PARSE_PARALLEL.endsWith("x")) {
            val xx = MAX_PARSE_PARALLEL.substring(0, MAX_PARSE_PARALLEL.size - 1)
            java.lang.Double.parseDouble(xx) * java.lang.Runtime.getRuntime.availableProcessors()
          } else {
            java.lang.Double.parseDouble(MAX_PARSE_PARALLEL)
          }
          Math.max(1, user).toLong
        } catch {
          case ex: Exception =>
            // logs are not available here
            println(
              s"ERROR Error when parsing configuration properties for the parallelization of inventory processing. " +
              s"Expecting a positive integer or number of time the available processors. Default to '0.5x': " +
              s"inventory.parse.parallelization=${MAX_PARSE_PARALLEL}"
            )
            Math.max(1, Math.ceil(java.lang.Runtime.getRuntime.availableProcessors().toDouble / 2).toLong)
        }
      }
      new InventoryProcessor(
        pipelinedInventoryParser,
        inventorySaver,
        maxParallel,
        // it's always rudder doing these checking queries
        new InventoryDigestServiceV1((id: NodeId) =>
          nodeFactRepository.get(id)(QueryContext.systemQC, SelectNodeStatus.Accepted)
        ),
        checkLdapAlive
      )
    }

    lazy val inventoryProcessor = {
      val mover = new InventoryMover(
        INVENTORY_DIR_RECEIVED,
        INVENTORY_DIR_FAILED,
        new InventoryFailedHook(
          HOOKS_D,
          HOOKS_IGNORE_SUFFIXES
        )
      )
      new DefaultProcessInventoryService(inventoryProcessorInternal, mover)
    }

    lazy val inventoryWatcher = {
      val fileProcessor = new ProcessFile(inventoryProcessor, INVENTORY_DIR_INCOMING)

      new InventoryFileWatcher(
        fileProcessor,
        INVENTORY_DIR_INCOMING,
        INVENTORY_DIR_UPDATE,
        WATCHER_DELETE_OLD_INVENTORIES_AGE,
        WATCHER_GARBAGE_OLD_INVENTORIES_PERIOD
      )
    }

    lazy val cleanOldInventoryBatch = {
      new PurgeOldInventoryData(
        RUDDER_INVENTORIES_CLEAN_CRON,
        RUDDER_INVENTORIES_CLEAN_AGE,
        List(better.files.File(INVENTORY_DIR_FAILED), better.files.File(INVENTORY_DIR_RECEIVED)),
        inventoryHistoryJdbcRepository,
        KEEP_ACCEPTATION_NODE_FACT_DURATION,
        KEEP_DELETED_NODE_FACT_DURATION
      )
    }

    lazy val archiveApi = {
      val archiveBuilderService = {
        new ZipArchiveBuilderService(
          new FileArchiveNameService(),
          configurationRepository,
          gitParseTechniqueLibrary,
          roLdapNodeGroupRepository
        )
      }
      // fixe archive name to make it simple to test
      val rootDirName           = "archive".succeed
      new com.normation.rudder.rest.lift.ArchiveApi(
        archiveBuilderService,
        rootDirName,
        new ZipArchiveReaderImpl(queryParser, techniqueParser),
        new SaveArchiveServicebyRepo(
          techniqueArchiver,
          techniqueReader,
          roDirectiveRepository,
          woDirectiveRepository,
          roNodeGroupRepository,
          woNodeGroupRepository,
          roRuleRepository,
          woRuleRepository,
          updateTechniqueLibrary,
          asyncDeploymentAgent,
          stringUuidGenerator
        ),
        new CheckArchiveServiceImpl(techniqueRepository)
      )
    }

    /*
     * API versions are incremented each time incompatible changes are made (like adding or deleting endpoints - modification
     * of an existing endpoint, if done in a purely compatible way, don't change api version).
     * It may happen that some rudder branches don't have a version bump, and other have several (in case of
     * horrible breaking bugs). We avoid the case where a previous release need a version bump.
     * For ex:
     * - 5.0: 14
     * - 5.1: 14 (no change)
     * - 5.2[.0~.4]: 15
     * - 5.2.5: 16
     */
    lazy val ApiVersions: List[ApiVersion] = {
      ApiVersion(18, deprecated = true) ::  // rudder 8.0 - allowed network
      ApiVersion(19, deprecated = true) ::  // rudder 8.1 - (score), tenants
      ApiVersion(20, deprecated = false) :: // rudder 8.2 - zio-json
      ApiVersion(21, deprecated = false) :: // rudder 8.3 - zio-json
      Nil
    }

    lazy val jsonPluginDefinition = new ReadPluginPackageInfo("/var/rudder/packages/index.json")

    lazy val resourceFileService = new GitResourceFileService(gitConfigRepo)
    lazy val apiDispatcher       = new RudderEndpointDispatcher(LiftApiProcessingLogger)
    lazy val rudderApi           = {
      import com.normation.rudder.rest.lift.*

      val nodeInheritedProperties = new NodeApiInheritedProperties(propertiesRepository)

      val campaignApi = new lift.CampaignApi(
        campaignRepo,
        campaignSerializer,
        campaignEventRepo,
        mainCampaignService,
        stringUuidGenerator
      )
      val modules     = List(
        new ComplianceApi(restExtractorService, complianceAPIService, roDirectiveRepository),
        new GroupsApi(
          propertiesService,
          zioJsonExtractor,
          stringUuidGenerator,
          userPropertyService,
          groupApiService14
        ),
        new DirectiveApi(
          zioJsonExtractor,
          stringUuidGenerator,
          directiveApiService14
        ),
        new NodeApi(
          zioJsonExtractor,
          propertiesService,
          restDataSerializer,
          nodeApiService,
          userPropertyService,
          nodeInheritedProperties,
          uuidGen,
          DeleteMode.Erase // only supported mode for Rudder 8.0
        ),
        new ParameterApi(zioJsonExtractor, parameterApiService14),
        new SettingsApi(
          restExtractorService,
          configService,
          asyncDeploymentAgent,
          stringUuidGenerator,
          policyServerManagementService,
          nodeFactRepository
        ),
        new TechniqueApi(
          restExtractorService,
          techniqueApiService14,
          ncfTechniqueWriter,
          ncfTechniqueReader,
          techniqueRepository,
          techniqueSerializer,
          stringUuidGenerator,
          userPropertyService,
          resourceFileService,
          RUDDER_GIT_ROOT_CONFIG_REPO
        ),
        new RuleApi(
          zioJsonExtractor,
          ruleApiService13,
          stringUuidGenerator
        ),
        new SystemApi(
          restExtractorService,
          systemApiService11,
          systemApiService13,
          systemInfoService
        ),
        new UserManagementApiImpl(
          userRepository,
          rudderUserListProvider,
          new UserManagementService(
            userRepository,
            rudderUserListProvider,
            passwordEncoderDispatcher,
            UserFileProcessing.getUserResourceFile()
          ),
          tenantService,
          () => authenticationProviders.getProviderProperties().view.mapValues(_.providerRoleExtension).toMap,
          () => authenticationProviders.getConfiguredProviders().map(_.name).toSet
        ),
        new InventoryApi(restExtractorService, inventoryWatcher, better.files.File(INVENTORY_DIR_INCOMING)),
        new PluginApi(restExtractorService, pluginSettingsService, PluginsInfo.pluginInfos.succeed),
        new PluginInternalApi(pluginSystemService),
        new RecentChangesAPI(recentChangesService, restExtractorService),
        new RulesInternalApi(ruleInternalApiService, ruleApiService13),
        new GroupsInternalApi(groupInternalApiService),
        campaignApi,
        new HookApi(hookApiService),
        archiveApi,
        new ScoreApiImpl(restExtractorService, scoreService),
        eventLogApi
        // info api must be resolved latter, because else it misses plugin apis !
      )

      val api = new LiftHandler(
        apiDispatcher,
        ApiVersions,
        new AclApiAuthorization(LiftApiProcessingLogger, userService, () => apiAuthorizationLevelService.aclEnabled),
        None
      )
      modules.foreach(module => api.addModules(module.getLiftEndpoints()))
      api
    }

    // Internal APIs
    lazy val sharedFileApi     =
      new SharedFilesAPI(restExtractorService, userService, RUDDER_DIR_SHARED_FILES_FOLDER, RUDDER_GIT_ROOT_CONFIG_REPO)
    lazy val eventLogApi       = {
      new EventLogAPI(
        new EventLogService(eventLogRepository, eventLogDetailsGenerator, personIdentService),
        eventLogDetailsGenerator,
        eventType => S ? ("rudder.log.eventType.names." + eventType.serialize)
      )
    }
    lazy val asyncWorkflowInfo = new AsyncWorkflowInfo
    lazy val configService: ReadConfigService with UpdateConfigService = {
      new GenericConfigService(
        RudderProperties.config,
        new LdapConfigRepository(rudderDit, rwLdap, ldapEntityMapper, eventLogRepository, stringUuidGenerator),
        asyncWorkflowInfo,
        workflowLevelService
      )
    }

    lazy val recentChangesService = new CachedNodeChangesServiceImpl(
      new NodeChangesServiceImpl(reportsRepository),
      () => configService.rudder_compute_changes().toBox
    )

    //////////////////////////////////////////////////////////////////////////////////////////
    //////////////////////////////////////////////////////////////////////////////////////////

    //
    // Concrete implementation.
    // They are private to that object, and they can refer to other
    // private implementation as long as they conform to interface.
    //

    lazy val gitParseTechniqueLibrary = new GitParseTechniqueLibrary(
      techniqueParser,
      gitConfigRepo,
      gitRevisionProvider,
      "techniques",
      "metadata.xml"
    )
    lazy val configurationRepository  = new ConfigurationRepositoryImpl(
      roLdapDirectiveRepository,
      techniqueRepository,
      roLdapRuleRepository,
      roNodeGroupRepository,
      parseActiveTechniqueLibrary,
      gitParseTechniqueLibrary,
      parseRules,
      parseGroupLibrary
    )

    /////////////////////////////////////////////////////////////////////
    //// everything was private
    ////////////////////////////////////////////////////////////////////

    lazy val roLDAPApiAccountRepository = new RoLDAPApiAccountRepository(
      rudderDitImpl,
      roLdap,
      ldapEntityMapper,
      tokenGenerator,
      ApiAuthorization.allAuthz.acl // for system token
    )
    lazy val roApiAccountRepository: RoApiAccountRepository = roLDAPApiAccountRepository

    lazy val woLDAPApiAccountRepository = new WoLDAPApiAccountRepository(
      rudderDitImpl,
      rwLdap,
      ldapEntityMapper,
      ldapDiffMapper,
      logRepository,
      personIdentServiceImpl
    )
    lazy val woApiAccountRepository: WoApiAccountRepository = woLDAPApiAccountRepository

    lazy val ruleApplicationStatusImpl: RuleApplicationStatusService = new RuleApplicationStatusServiceImpl()
    lazy val ruleApplicationStatus = ruleApplicationStatusImpl
    lazy val propertyEngineServiceImpl: PropertyEngineService = new PropertyEngineServiceImpl(
      List.empty
    )
    lazy val propertyEngineService = propertyEngineServiceImpl

    def DN(rdn: String, parent: DN) = new DN(new RDN(rdn), parent)
    lazy val LDAP_BASEDN                      = new DN("cn=rudder-configuration")
    lazy val LDAP_INVENTORIES_BASEDN          = DN("ou=Inventories", LDAP_BASEDN)
    lazy val LDAP_INVENTORIES_SOFTWARE_BASEDN = LDAP_INVENTORIES_BASEDN

    lazy val acceptedNodesDitImpl: InventoryDit = new InventoryDit(
      DN("ou=Accepted Inventories", LDAP_INVENTORIES_BASEDN),
      LDAP_INVENTORIES_SOFTWARE_BASEDN,
      "Accepted inventories"
    )
    lazy val acceptedNodesDit = acceptedNodesDitImpl
    lazy val pendingNodesDitImpl: InventoryDit = new InventoryDit(
      DN("ou=Pending Inventories", LDAP_INVENTORIES_BASEDN),
      LDAP_INVENTORIES_SOFTWARE_BASEDN,
      "Pending inventories"
    )
    lazy val pendingNodesDit     = pendingNodesDitImpl
    lazy val removedNodesDitImpl =
      new InventoryDit(DN("ou=Removed Inventories", LDAP_INVENTORIES_BASEDN), LDAP_INVENTORIES_SOFTWARE_BASEDN, "Removed Servers")
    lazy val rudderDitImpl: RudderDit = new RudderDit(DN("ou=Rudder", LDAP_BASEDN))
    lazy val rudderDit = rudderDitImpl
    lazy val nodeDitImpl: NodeDit = new NodeDit(LDAP_BASEDN)
    lazy val nodeDit = nodeDitImpl
    lazy val inventoryDitService: InventoryDitService =
      new InventoryDitServiceImpl(pendingNodesDitImpl, acceptedNodesDitImpl, removedNodesDitImpl)
    lazy val stringUuidGenerator: StringUuidGenerator = new StringUuidGeneratorImpl
    lazy val uuidGen                   = stringUuidGenerator
    lazy val systemVariableSpecService = new SystemVariableSpecServiceImpl()
    lazy val ldapEntityMapper: LDAPEntityMapper =
      new LDAPEntityMapper(rudderDitImpl, nodeDitImpl, queryRawParser, inventoryMapper)

    ///// items serializer - service that transforms items to XML /////
    lazy val ruleSerialisation:                    RuleSerialisation                    = new RuleSerialisationImpl(
      Constants.XML_CURRENT_FILE_FORMAT.toString
    )
    lazy val ruleCategorySerialisation:            RuleCategorySerialisation            = new RuleCategorySerialisationImpl(
      Constants.XML_CURRENT_FILE_FORMAT.toString
    )
    lazy val rootSectionSerialisation:             SectionSpecWriter                    = new SectionSpecWriterImpl()
    lazy val activeTechniqueCategorySerialisation: ActiveTechniqueCategorySerialisation =
      new ActiveTechniqueCategorySerialisationImpl(Constants.XML_CURRENT_FILE_FORMAT.toString)
    lazy val activeTechniqueSerialisation:         ActiveTechniqueSerialisation         =
      new ActiveTechniqueSerialisationImpl(Constants.XML_CURRENT_FILE_FORMAT.toString)
    lazy val directiveSerialisation:               DirectiveSerialisation               =
      new DirectiveSerialisationImpl(Constants.XML_CURRENT_FILE_FORMAT.toString)
    lazy val nodeGroupCategorySerialisation:       NodeGroupCategorySerialisation       =
      new NodeGroupCategorySerialisationImpl(Constants.XML_CURRENT_FILE_FORMAT.toString)
    lazy val nodeGroupSerialisation:               NodeGroupSerialisation               =
      new NodeGroupSerialisationImpl(Constants.XML_CURRENT_FILE_FORMAT.toString)
    lazy val deploymentStatusSerialisation:        DeploymentStatusSerialisation        =
      new DeploymentStatusSerialisationImpl(Constants.XML_CURRENT_FILE_FORMAT.toString)
    lazy val globalParameterSerialisation:         GlobalParameterSerialisation         =
      new GlobalParameterSerialisationImpl(Constants.XML_CURRENT_FILE_FORMAT.toString)
    lazy val apiAccountSerialisation:              APIAccountSerialisation              =
      new APIAccountSerialisationImpl(Constants.XML_CURRENT_FILE_FORMAT.toString)
    lazy val propertySerialization:                GlobalPropertySerialisation          =
      new GlobalPropertySerialisationImpl(Constants.XML_CURRENT_FILE_FORMAT.toString)
    lazy val changeRequestChangesSerialisation:    ChangeRequestChangesSerialisation    = {
      new ChangeRequestChangesSerialisationImpl(
        Constants.XML_CURRENT_FILE_FORMAT.toString,
        nodeGroupSerialisation,
        directiveSerialisation,
        ruleSerialisation,
        globalParameterSerialisation,
        techniqueRepositoryImpl,
        rootSectionSerialisation
      )
    }

    lazy val eventLogFactory = new EventLogFactoryImpl(
      ruleSerialisation,
      directiveSerialisation,
      nodeGroupSerialisation,
      activeTechniqueSerialisation,
      globalParameterSerialisation,
      apiAccountSerialisation,
      propertySerialization,
      new SecretSerialisationImpl(Constants.XML_CURRENT_FILE_FORMAT.toString)
    )
    lazy val pathComputer    = new PathComputerImpl(
      Constants.NODE_PROMISES_PARENT_DIR_BASE,
      Constants.NODE_PROMISES_PARENT_DIR,
      RUDDER_DIR_BACKUP,
      Constants.CFENGINE_COMMUNITY_PROMISES_PATH
    )

    /*
     * For now, we don't want to query server other
     * than the accepted ones.
     */
    lazy val getSubGroupChoices = new DefaultSubGroupComparatorRepository(roLdapNodeGroupRepository)
    lazy val nodeQueryData      = new NodeQueryCriteriaData(() => getSubGroupChoices, instanceIdService)
    lazy val ditQueryDataImpl   = new DitQueryData(acceptedNodesDitImpl, nodeDit, rudderDit, nodeQueryData)
    lazy val queryParser        = CmdbQueryParser.jsonStrictParser(Map.empty[String, ObjectCriterion] ++ ditQueryDataImpl.criteriaMap)
    lazy val queryRawParser     = CmdbQueryParser.jsonRawParser(Map.empty[String, ObjectCriterion] ++ ditQueryDataImpl.criteriaMap)
    lazy val inventoryMapper: InventoryMapper =
      new InventoryMapper(inventoryDitService, pendingNodesDitImpl, acceptedNodesDitImpl, removedNodesDitImpl)

    lazy val ldapDiffMapper = new LDAPDiffMapper(ldapEntityMapper, queryRawParser)

    lazy val activeTechniqueCategoryUnserialisation = new ActiveTechniqueCategoryUnserialisationImpl
    lazy val activeTechniqueUnserialisation         = new ActiveTechniqueUnserialisationImpl
    lazy val directiveUnserialisation               = new DirectiveUnserialisationImpl
    lazy val nodeGroupCategoryUnserialisation       = new NodeGroupCategoryUnserialisationImpl
    lazy val nodeGroupUnserialisation               = new NodeGroupUnserialisationImpl(queryParser)
    lazy val ruleUnserialisation                    = new RuleUnserialisationImpl
    lazy val ruleCategoryUnserialisation            = new RuleCategoryUnserialisationImpl
    lazy val globalParameterUnserialisation         = new GlobalParameterUnserialisationImpl
    lazy val changeRequestChangesUnserialisation    = new ChangeRequestChangesUnserialisationImpl(
      nodeGroupUnserialisation,
      directiveUnserialisation,
      ruleUnserialisation,
      globalParameterUnserialisation,
      techniqueRepository,
      sectionSpecParser
    )

    lazy val eventLogDetailsServiceImpl = new EventLogDetailsServiceImpl(
      queryParser,
      new DirectiveUnserialisationImpl,
      new NodeGroupUnserialisationImpl(queryParser),
      new RuleUnserialisationImpl,
      new ActiveTechniqueUnserialisationImpl,
      new DeploymentStatusUnserialisationImpl,
      new GlobalParameterUnserialisationImpl,
      new ApiAccountUnserialisationImpl,
      new SecretUnserialisationImpl
    )

    //////////////////////////////////////////////////////////
    //  non success services that could perhaps be
    //////////////////////////////////////////////////////////

    // => rwLdap is only used to repair an error, that could be repaired elsewhere.

    // => because of systemVariableSpecService
    // metadata.xml parser

    lazy val variableSpecParser = new VariableSpecParser
    lazy val sectionSpecParser  = new SectionSpecParser(variableSpecParser)
    lazy val techniqueParser    = {
      new TechniqueParser(variableSpecParser, sectionSpecParser, systemVariableSpecService)
    }

    lazy val userPropertyServiceImpl = new StatelessUserPropertyService(
      configService.rudder_ui_changeMessage_enabled _,
      configService.rudder_ui_changeMessage_mandatory _,
      configService.rudder_ui_changeMessage_explanation _
    )
    lazy val userPropertyService: UserPropertyService = userPropertyServiceImpl

    ////////////////////////////////////
    //  non success services
    ////////////////////////////////////

    ///// end /////

    lazy val logRepository                = {
      val eventLogRepo = new EventLogJdbcRepository(doobie, eventLogFactory)
      techniqueRepositoryImpl.registerCallback(
        new LogEventOnTechniqueReloadCallback(
          "LogEventTechnique",
          100, // must be before most of other

          eventLogRepo
        )
      )
      eventLogRepo
    }
    lazy val eventLogRepository           = logRepository
    lazy val inventoryLogEventServiceImpl = new InventoryEventLogServiceImpl(logRepository)
    lazy val gitConfigRepo                = GitRepositoryProviderImpl
      .make(RUDDER_GIT_ROOT_CONFIG_REPO)
      .runOrDie(err => new RuntimeException(s"Error when creating git configuration repository: " + err.fullMsg))
    lazy val gitConfigRepoGC              = new GitGC(gitConfigRepo, RUDDER_GIT_GC)
    lazy val gitRevisionProviderImpl      = {
      new LDAPGitRevisionProvider(rwLdap, rudderDitImpl, gitConfigRepo, RUDDER_TECHNIQUELIBRARY_GIT_REFS_PATH)
    }
    lazy val gitRevisionProvider: GitRevisionProvider = gitRevisionProviderImpl

    lazy val techniqueReader: TechniqueReader = {
      // find the relative path from gitConfigRepo to the ptlib root
      val gitSlash = new File(RUDDER_GIT_ROOT_CONFIG_REPO).getPath + "/"
      if (!RUDDER_DIR_TECHNIQUES.startsWith(gitSlash)) {
        ApplicationLogger.error(
          "The Technique library root directory must be a sub-directory of '%s', but it is configured to be: '%s'".format(
            RUDDER_GIT_ROOT_CONFIG_REPO,
            RUDDER_DIR_TECHNIQUES
          )
        )
        throw new RuntimeException(
          "The Technique library root directory must be a sub-directory of '%s', but it is configured to be: '%s'".format(
            RUDDER_GIT_ROOT_CONFIG_REPO,
            RUDDER_DIR_TECHNIQUES
          )
        )
      }

      // create a demo default-directive-names.conf if none exists
      val defaultDirectiveNames = new File(RUDDER_DIR_TECHNIQUES, "default-directive-names.conf")
      if (!defaultDirectiveNames.exists) {
        FileUtils.writeStringToFile(
          defaultDirectiveNames,
          """
            |#
            |# This file contains the default name that a directive gets in Rudder UI creation pop-up.
            |# The file format is a simple key=value file, with key being the techniqueName
            |# or techniqueName/version and the value being the name to use.
            |# An empty value will lead to an empty default name.
            |# For a new Directive, we will try to lookup "TechniqueName/version" and if not
            |# available "TechniqueName" from this file. If neither key is available, the
            |# pop-up will use the actual Technique name as default.
            |# Don't forget to commit the file to have modifications seen by Rudder.
            |#
            |
            |# Default pattern for new directive from "userManagement" technique:
            |userManagement=User: <name> Login: <login>
            |# For userManagement version 2.0, prefer that pattern in new Directives:
            |userManagement/2.0: User 2.0 [LOGIN]
            |""".stripMargin,
          RUDDER_CHARSET.value
        )
      }

      val relativePath = RUDDER_DIR_TECHNIQUES.substring(gitSlash.size, RUDDER_DIR_TECHNIQUES.size)
      new GitTechniqueReader(
        techniqueParser,
        gitRevisionProviderImpl,
        gitConfigRepo,
        "metadata.xml",
        "category.xml",
        Some(relativePath),
        "default-directive-names.conf"
      )
    }

    lazy val roLdap                   = {
      new ROPooledSimpleAuthConnectionProvider(
        host = LDAP_HOST,
        port = LDAP_PORT,
        authDn = LDAP_AUTHDN,
        authPw = LDAP_AUTHPW,
        poolSize = LDAP_MAX_POOL_SIZE,
        createIfNecessary = LDAP_CREATE_IF_NECESSARY,
        minimumAvailableConnectionGoal = LDAP_MINIMUM_AVAILABLE_CONNECTION_GOAL,
        maxWaitTime = LDAP_MAX_WAIT_TIME,
        maxConnectionAge = LDAP_MAX_CONNECTION_AGE,
        minDisconnectInterval = LDAP_MIN_DISCONNECT_INTERVAL
      )
    }
    lazy val roLDAPConnectionProvider = roLdap
    lazy val rwLdap                   = {

      val rwLdap = new RWPooledSimpleAuthConnectionProvider(
        host = LDAP_HOST,
        port = LDAP_PORT,
        authDn = LDAP_AUTHDN,
        authPw = LDAP_AUTHPW,
        poolSize = LDAP_MAX_POOL_SIZE,
        createIfNecessary = LDAP_CREATE_IF_NECESSARY,
        minimumAvailableConnectionGoal = LDAP_MINIMUM_AVAILABLE_CONNECTION_GOAL,
        maxWaitTime = LDAP_MAX_WAIT_TIME,
        maxConnectionAge = LDAP_MAX_CONNECTION_AGE,
        minDisconnectInterval = LDAP_MIN_DISCONNECT_INTERVAL
      )

      // a sequence and migration that should be executed as soon as we have a connection, and
      // before other services are init, because perhaps they will need the changes here.
      val earlyLdapChecks = new SequentialImmediateBootStrapChecks(
        "early LDAP checks",
        BootstrapLogger.Early.LDAP,
        new CheckLdapConnection(rwLdap),
        new CheckAddSpecialNodeGroupsDescription(rwLdap),
        new CheckRemoveRuddercSetting(rwLdap)
      )

      earlyLdapChecks.checks()

      rwLdap
    }

    // query processor for accepted nodes
    lazy val queryProcessor = new NodeFactQueryProcessor(
      nodeFactRepository,
      new DefaultSubGroupComparatorRepository(roNodeGroupRepository),
      deprecated.internalAcceptedQueryProcessor,
      AcceptedInventory
    )

    // we need a roLdap query checker for nodes in pending
    lazy val inventoryQueryChecker = new NodeFactQueryProcessor(
      nodeFactRepository,
      new DefaultSubGroupComparatorRepository(roNodeGroupRepository),
      deprecated.internalPendingQueryProcessor,
      PendingInventory
    )

    lazy val dynGroupServiceImpl = new DynGroupServiceImpl(rudderDitImpl, roLdap, ldapEntityMapper)

    lazy val pendingNodeCheckGroup = new CheckPendingNodeInDynGroups(inventoryQueryChecker)

    lazy val unitRefuseGroup: UnitRefuseInventory =
      new RefuseGroups("refuse_node:delete_id_in_groups", roLdapNodeGroupRepository, woLdapNodeGroupRepository)

    lazy val acceptHostnameAndIp: UnitCheckAcceptInventory = new AcceptHostnameAndIp(
      "accept_new_server:check_hostname_unicity",
      queryProcessor,
      ditQueryDataImpl,
      configService.node_accept_duplicated_hostname()
    )

    lazy val defaultStateAndPolicyMode = new DefaultStateAndPolicyMode(
      "accept_new_node:setup_default_settings",
      nodeFactRepository,
      configService.rudder_node_onaccept_default_policy_mode(),
      configService.rudder_node_onaccept_default_state()
    )

    // used in accept node to see & store inventories on acceptation
    lazy val inventoryHistoryLogRepository: InventoryHistoryLogRepository = {
      val fullInventoryFromLdapEntries: FullInventoryFromLdapEntries =
        new FullInventoryFromLdapEntriesImpl(inventoryDitService, inventoryMapper)

      new InventoryHistoryLogRepository(
        HISTORY_INVENTORIES_ROOTDIR,
        new FullInventoryFileParser(fullInventoryFromLdapEntries, inventoryMapper)
      )
    }

    lazy val nodeGridImpl = new NodeGrid(nodeFactRepository, configService)

    lazy val modificationService      =
      new ModificationService(logRepository, gitModificationRepository, itemArchiveManagerImpl, uuidGen)
    lazy val eventListDisplayerImpl   = new EventListDisplayer(logRepository)
    lazy val eventLogDetailsGenerator = new EventLogDetailsGenerator(
      eventLogDetailsServiceImpl,
      roLdapNodeGroupRepository,
      roLDAPRuleCategoryRepository,
      modificationService,
      linkUtil,
      diffDisplayer
    )

    lazy val databaseManagerImpl = new DatabaseManagerImpl(reportsRepositoryImpl, updateExpectedRepo)

    lazy val inventoryHistoryJdbcRepository = new InventoryHistoryJdbcRepository(doobie)

    lazy val personIdentServiceImpl: PersonIdentService = new TrivialPersonIdentService
    lazy val personIdentService = personIdentServiceImpl

    lazy val roParameterServiceImpl = new RoParameterServiceImpl(roLDAPParameterRepository)

    ///// items archivers - services that allows to transform items to XML and save then on a Git FS /////
    lazy val gitModificationRepository = new GitModificationRepositoryImpl(doobie)
    lazy val gitRuleArchiver:                    GitRuleArchiver                    = new GitRuleArchiverImpl(
      gitConfigRepo,
      ruleSerialisation,
      rulesDirectoryName,
      prettyPrinter,
      gitModificationRepository,
      RUDDER_CHARSET.name,
      RUDDER_GROUP_OWNER_CONFIG_REPO
    )
    lazy val gitRuleCategoryArchiver:            GitRuleCategoryArchiver            = new GitRuleCategoryArchiverImpl(
      gitConfigRepo,
      ruleCategorySerialisation,
      ruleCategoriesDirectoryName,
      prettyPrinter,
      gitModificationRepository,
      RUDDER_CHARSET.name,
      "category.xml",
      RUDDER_GROUP_OWNER_CONFIG_REPO
    )
    lazy val gitActiveTechniqueCategoryArchiver: GitActiveTechniqueCategoryArchiver = {
      new GitActiveTechniqueCategoryArchiverImpl(
        gitConfigRepo,
        activeTechniqueCategorySerialisation,
        userLibraryDirectoryName,
        prettyPrinter,
        gitModificationRepository,
        RUDDER_CHARSET.name,
        "category.xml",
        RUDDER_GROUP_OWNER_CONFIG_REPO
      )
    }
    lazy val gitActiveTechniqueArchiver:         GitActiveTechniqueArchiverImpl     = new GitActiveTechniqueArchiverImpl(
      gitConfigRepo,
      activeTechniqueSerialisation,
      userLibraryDirectoryName,
      prettyPrinter,
      gitModificationRepository,
      Buffer(),
      RUDDER_CHARSET.name,
      "activeTechniqueSettings.xml",
      RUDDER_GROUP_OWNER_CONFIG_REPO
    )
    lazy val gitDirectiveArchiver:               GitDirectiveArchiver               = new GitDirectiveArchiverImpl(
      gitConfigRepo,
      directiveSerialisation,
      userLibraryDirectoryName,
      prettyPrinter,
      gitModificationRepository,
      RUDDER_CHARSET.name,
      RUDDER_GROUP_OWNER_CONFIG_REPO
    )
    lazy val gitNodeGroupArchiver:               GitNodeGroupArchiver               = new GitNodeGroupArchiverImpl(
      gitConfigRepo,
      nodeGroupSerialisation,
      nodeGroupCategorySerialisation,
      groupLibraryDirectoryName,
      prettyPrinter,
      gitModificationRepository,
      RUDDER_CHARSET.name,
      "category.xml",
      RUDDER_GROUP_OWNER_CONFIG_REPO
    )
    lazy val gitParameterArchiver:               GitParameterArchiver               = new GitParameterArchiverImpl(
      gitConfigRepo,
      globalParameterSerialisation,
      parametersDirectoryName,
      prettyPrinter,
      gitModificationRepository,
      RUDDER_CHARSET.name,
      RUDDER_GROUP_OWNER_CONFIG_REPO
    )
    ////////////// MUTEX FOR rwLdap REPOS //////////////

    lazy val uptLibReadWriteMutex    = new ZioTReentrantLock("directive-lock")
    lazy val groupLibReadWriteMutex  = new ZioTReentrantLock("group-lock")
    lazy val nodeReadWriteMutex      = new ZioTReentrantLock("node-lock")
    lazy val parameterReadWriteMutex = new ZioTReentrantLock("parameter-lock")
    lazy val ruleReadWriteMutex      = new ZioTReentrantLock("rule-lock")
    lazy val ruleCatReadWriteMutex   = new ZioTReentrantLock("rule-cat-lock")

    lazy val roLdapDirectiveRepository =
      new RoLDAPDirectiveRepository(rudderDitImpl, roLdap, ldapEntityMapper, techniqueRepositoryImpl, uptLibReadWriteMutex)
    lazy val roDirectiveRepository: RoDirectiveRepository = roLdapDirectiveRepository
    lazy val woLdapDirectiveRepository = {
      val repo = new WoLDAPDirectiveRepository(
        roLdapDirectiveRepository,
        rwLdap,
        ldapDiffMapper,
        logRepository,
        uuidGen,
        gitDirectiveArchiver,
        gitActiveTechniqueArchiver,
        gitActiveTechniqueCategoryArchiver,
        personIdentServiceImpl,
        RUDDER_AUTOARCHIVEITEMS
      )

      gitActiveTechniqueArchiver.uptModificationCallback += new UpdatePiOnActiveTechniqueEvent(
        gitDirectiveArchiver,
        techniqueRepositoryImpl,
        roLdapDirectiveRepository
      )

      techniqueRepositoryImpl.registerCallback(
        new SaveDirectivesOnTechniqueCallback(
          "SaveDirectivesOnTechniqueCallback",
          100,
          directiveEditorServiceImpl,
          roLdapDirectiveRepository,
          repo
        )
      )

      repo
    }
    lazy val woDirectiveRepository: WoDirectiveRepository = woLdapDirectiveRepository

    lazy val roLdapRuleRepository =
      new RoLDAPRuleRepository(rudderDitImpl, roLdap, ldapEntityMapper, ruleReadWriteMutex)
    lazy val roRuleRepository: RoRuleRepository = roLdapRuleRepository

    lazy val woLdapRuleRepository: WoRuleRepository = new WoLDAPRuleRepository(
      roLdapRuleRepository,
      rwLdap,
      ldapDiffMapper,
      roLdapNodeGroupRepository,
      logRepository,
      gitRuleArchiver,
      personIdentServiceImpl,
      RUDDER_AUTOARCHIVEITEMS
    )
    lazy val woRuleRepository = woLdapRuleRepository

    lazy val roLdapNodeGroupRepository = new RoLDAPNodeGroupRepository(
      rudderDitImpl,
      roLdap,
      ldapEntityMapper,
      nodeFactRepository,
      groupLibReadWriteMutex
    )
    lazy val roNodeGroupRepository: RoNodeGroupRepository = roLdapNodeGroupRepository

    lazy val woLdapNodeGroupRepository = new WoLDAPNodeGroupRepository(
      roLdapNodeGroupRepository,
      rwLdap,
      ldapDiffMapper,
      uuidGen,
      logRepository,
      gitNodeGroupArchiver,
      personIdentServiceImpl,
      RUDDER_AUTOARCHIVEITEMS
    )
    lazy val woNodeGroupRepository: WoNodeGroupRepository = woLdapNodeGroupRepository

    lazy val roLDAPRuleCategoryRepository = {
      new RoLDAPRuleCategoryRepository(
        rudderDitImpl,
        roLdap,
        ldapEntityMapper,
        ruleCatReadWriteMutex
      )
    }

    lazy val woLDAPRuleCategoryRepository = {
      new WoLDAPRuleCategoryRepository(
        roLDAPRuleCategoryRepository,
        rwLdap,
        uuidGen,
        gitRuleCategoryArchiver,
        personIdentServiceImpl,
        RUDDER_AUTOARCHIVEITEMS
      )
    }

    lazy val roLDAPParameterRepository = new RoLDAPParameterRepository(
      rudderDitImpl,
      roLdap,
      ldapEntityMapper,
      parameterReadWriteMutex
    )

    lazy val woLDAPParameterRepository = new WoLDAPParameterRepository(
      roLDAPParameterRepository,
      rwLdap,
      ldapDiffMapper,
      logRepository,
      gitParameterArchiver,
      personIdentServiceImpl,
      RUDDER_AUTOARCHIVEITEMS
    )

    lazy val itemArchiveManagerImpl = new ItemArchiveManagerImpl(
      roLdapRuleRepository,
      woLdapRuleRepository,
      roLDAPRuleCategoryRepository,
      roLdapDirectiveRepository,
      roLdapNodeGroupRepository,
      roLDAPParameterRepository,
      woLDAPParameterRepository,
      gitConfigRepo,
      gitRevisionProviderImpl,
      gitRuleArchiver,
      gitRuleCategoryArchiver,
      gitActiveTechniqueCategoryArchiver,
      gitActiveTechniqueArchiver,
      gitNodeGroupArchiver,
      gitParameterArchiver,
      parseRules,
      parseActiveTechniqueLibrary,
      parseGlobalParameter,
      parseRuleCategories,
      importTechniqueLibrary,
      parseGroupLibrary,
      importGroupLibrary,
      importRuleCategoryLibrary,
      logRepository,
      asyncDeploymentAgentImpl,
      gitModificationRepository,
      dynGroupUpdaterService
    )
    lazy val itemArchiveManager: ItemArchiveManager = itemArchiveManagerImpl

    lazy val globalComplianceModeService: ComplianceModeService   = {
      new ComplianceModeServiceImpl(
        () => configService.rudder_compliance_mode_name(),
        () => configService.rudder_compliance_heartbeatPeriod()
      )
    }
    lazy val globalAgentRunService:       AgentRunIntervalService = {
      new AgentRunIntervalServiceImpl(
        () => configService.agent_run_interval().toBox,
        () => configService.agent_run_start_hour().toBox,
        () => configService.agent_run_start_minute().toBox,
        () => configService.agent_run_splaytime().toBox,
        () => configService.rudder_compliance_heartbeatPeriod().toBox
      )
    }

    lazy val systemVariableService: SystemVariableService = new SystemVariableServiceImpl(
      systemVariableSpecService,
      psMngtService,
      instanceIdService,
      RUDDER_DIR_DEPENDENCIES,
      CFENGINE_POLICY_DISTRIBUTION_PORT,
      HTTPS_POLICY_DISTRIBUTION_PORT,
      RUDDER_DIR_SHARED_FILES_FOLDER,
      RUDDER_WEBDAV_USER,
      RUDDER_WEBDAV_PASSWORD,
      RUDDER_JDBC_URL,
      RUDDER_JDBC_USERNAME,
      RUDDER_JDBC_PASSWORD,
      RUDDER_GIT_ROOT_CONFIG_REPO,
      rudderFullVersion,
      () => configService.cfengine_server_denybadclocks().toBox,
      () => configService.relay_server_sync_method().toBox,
      () => configService.relay_server_syncpromises().toBox,
      () => configService.relay_server_syncsharedfiles().toBox,
      () => configService.cfengine_modified_files_ttl().toBox,
      () => configService.cfengine_outputs_ttl().toBox,
      () => configService.rudder_report_protocol_default().toBox
    )
    lazy val rudderCf3PromisesFileWriterService = new PolicyWriterServiceImpl(
      techniqueRepositoryImpl,
      pathComputer,
      new NodeConfigurationLoggerImpl(RUDDER_DEBUG_NODE_CONFIGURATION_PATH),
      new PrepareTemplateVariablesImpl(
        techniqueRepositoryImpl,
        systemVariableSpecService,
        new BuildBundleSequence(systemVariableSpecService, writeAllAgentSpecificFiles),
        agentRegister
      ),
      new FillTemplatesService(),
      writeAllAgentSpecificFiles,
      HOOKS_D,
      HOOKS_IGNORE_SUFFIXES,
      RUDDER_CHARSET.value,
      Some(RUDDER_GROUP_OWNER_GENERATED_POLICIES)
    )

    // must be here because of circular dependency if in techniqueRepository
    techniqueRepositoryImpl.registerCallback(
      new TechniqueAcceptationUpdater(
        "UpdatePTAcceptationDatetime",
        50,
        roLdapDirectiveRepository,
        woLdapDirectiveRepository,
        techniqueRepository,
        uuidGen
      )
    )

    lazy val techniqueRepositoryImpl = {
      val service = new TechniqueRepositoryImpl(
        techniqueReader,
        Seq(),
        uuidGen
      )
      service
    }
    lazy val techniqueRepository: TechniqueRepository = techniqueRepositoryImpl
    lazy val updateTechniqueLibrary: UpdateTechniqueLibrary = techniqueRepositoryImpl
    lazy val interpolationCompiler = new InterpolatedValueCompilerImpl(propertyEngineService)
    lazy val typeParameterService: PlugableParameterTypeService = new PlugableParameterTypeService()
    lazy val ruleValService:       RuleValService               = new RuleValServiceImpl(interpolationCompiler)

    lazy val psMngtService: PolicyServerManagementService = new PolicyServerManagementServiceImpl(
      rwLdap,
      rudderDit,
      eventLogRepository
    )
    lazy val policyServerManagementService = psMngtService

    lazy val deploymentService = {
      new PromiseGenerationServiceImpl(
        roLdapRuleRepository,
        woLdapRuleRepository,
        ruleValService,
        systemVariableService,
        nodeConfigurationHashRepo,
        nodeFactRepository,
        propertiesRepository,
        updateExpectedRepo,
        roNodeGroupRepository,
        roDirectiveRepository,
        configurationRepository,
        ruleApplicationStatusImpl,
        roParameterServiceImpl,
        interpolationCompiler,
        globalComplianceModeService,
        globalAgentRunService,
        findNewNodeStatusReports,
        rudderCf3PromisesFileWriterService,
        new WriteNodeCertificatesPemImpl(Some(RUDDER_RELAY_RELOAD)),
        cachedNodeConfigurationService,
        () => configService.rudder_featureSwitch_directiveScriptEngine().toBox,
        () => configService.rudder_global_policy_mode().toBox,
        () => configService.rudder_generation_compute_dyngroups().toBox,
        () => configService.rudder_generation_max_parallelism().toBox,
        () => configService.rudder_generation_js_timeout().toBox,
        () => configService.rudder_generation_continue_on_error().toBox,
        HOOKS_D,
        HOOKS_IGNORE_SUFFIXES,
        UPDATED_NODE_IDS_PATH,
        UPDATED_NODE_IDS_COMPABILITY,
        GENERATION_FAILURE_MSG_PATH,
        allNodeCertificatesPemFile = better.files.File("/var/rudder/lib/ssl/allnodescerts.pem"),
        POSTGRESQL_IS_LOCAL
      )
    }

    lazy val policyGenerationBootGuard = zio.Promise.make[Nothing, Unit].runNow

    lazy val asyncDeploymentAgentImpl: AsyncDeploymentActor = {
      val agent = new AsyncDeploymentActor(
        deploymentService,
        eventLogDeploymentServiceImpl,
        deploymentStatusSerialisation,
        () => configService.rudder_generation_delay(),
        () => configService.rudder_generation_trigger(),
        policyGenerationBootGuard
      )
      techniqueRepositoryImpl.registerCallback(
        new DeployOnTechniqueCallback("DeployOnPTLibUpdate", 1000, agent)
      )
      agent
    }
    lazy val asyncDeploymentAgent = asyncDeploymentAgentImpl

    lazy val newNodeManagerImpl = {

      // the sequence of unit process to accept a new inventory
      val unitAcceptors = {
        acceptHostnameAndIp :: defaultStateAndPolicyMode ::
        Nil
      }

      // the sequence of unit process to refuse a new inventory
      val unitRefusors = {
        unitRefuseGroup ::
        Nil
      }
      val hooksRunner  = new NewNodeManagerHooksImpl(nodeFactRepository, HOOKS_D, HOOKS_IGNORE_SUFFIXES)

      val composedManager = new ComposedNewNodeManager[Unit](
        nodeFactRepository,
        unitAcceptors,
        unitRefusors,
        hooksRunner
      )
      val listNodes       = new FactListNewNodes(nodeFactRepository)

      new NewNodeManagerImpl[Unit](
        composedManager,
        listNodes
      )
    }

    /// score ///

    lazy val globalScoreRepository = new GlobalScoreRepositoryImpl(doobie)
    lazy val scoreRepository       = new ScoreRepositoryImpl(doobie)
    lazy val scoreService          = new ScoreServiceImpl(globalScoreRepository, scoreRepository, nodeFactRepository)
    lazy val scoreServiceManager: ScoreServiceManager = new ScoreServiceManager(scoreService)

    deferredEffects.append(scoreService.init())
    deferredEffects.append(scoreServiceManager.registerHandler(new SystemUpdateScoreHandler(nodeFactRepository)))

    /////// reporting ///////

    lazy val nodeConfigurationHashRepo: NodeConfigurationHashRepository = {
      val x = new FileBasedNodeConfigurationHashRepository(FileBasedNodeConfigurationHashRepository.defaultHashesPath)
      x.init
      x
    }

    lazy val findNewNodeStatusReports: FindNewNodeStatusReports = new FindNewNodeStatusReportsImpl(
      findExpectedRepo,
      cachedNodeConfigurationService,
      reportsRepository,
      roAgentRunsRepository,
      () => globalComplianceModeService.getGlobalComplianceMode,
      RUDDER_JDBC_BATCH_MAX_SIZE
    )

    // we need to expose impl at that level to call `.init()` in bootstrap checks
    lazy val nodeStatusReportRepository: NodeStatusReportRepositoryImpl = {
      (for {
        x <- Ref.make(Map[NodeId, NodeStatusReport]())
        s  = new JdbcNodeStatusReportStorage(doobie)
      } yield new NodeStatusReportRepositoryImpl(s, x)).runNow
    }

    lazy val computeNodeStatusReportService: ComputeNodeStatusReportService & HasNodeStatusReportUpdateHook = {
      new ComputeNodeStatusReportServiceImpl(
        nodeStatusReportRepository,
        nodeFactRepository,
        findNewNodeStatusReports,
        new NodePropertyBasedComplianceExpirationService(
          propertiesRepository,
          NodePropertyBasedComplianceExpirationService.PROP_NAME,
          NodePropertyBasedComplianceExpirationService.PROP_SUB_NAME
        ),
        Ref.make(Chunk[NodeStatusReportUpdateHook](new ScoreNodeStatusReportUpdateHook(scoreServiceManager))).runNow,
        RUDDER_JDBC_BATCH_MAX_SIZE
      )
    }

    // to avoid a StackOverflowError, we set the compliance cache once it'z ready,
    // and can construct the nodeconfigurationservice without the comlpince cache
    cachedNodeConfigurationService.addHook(computeNodeStatusReportService)

    lazy val reportingService: ReportingService = new ReportingServiceImpl2(nodeStatusReportRepository)

    lazy val pgIn                     = new PostgresqlInClause(70)
    lazy val findExpectedRepo         = new FindExpectedReportsJdbcRepository(doobie, pgIn, RUDDER_JDBC_BATCH_MAX_SIZE)
    lazy val updateExpectedRepo       = new UpdateExpectedReportsJdbcRepository(doobie, pgIn, RUDDER_JDBC_BATCH_MAX_SIZE)
    lazy val reportsRepositoryImpl    = new ReportsJdbcRepository(doobie)
    lazy val reportsRepository        = reportsRepositoryImpl
    lazy val complianceRepositoryImpl = new ComplianceJdbcRepository(
      doobie,
      () => configService.rudder_save_db_compliance_details().toBox,
      () => configService.rudder_save_db_compliance_levels().toBox
    )
    lazy val dataSourceProvider       = new RudderDatasourceProvider(
      RUDDER_JDBC_DRIVER,
      RUDDER_JDBC_URL,
      RUDDER_JDBC_USERNAME,
      RUDDER_JDBC_PASSWORD,
      RUDDER_JDBC_MAX_POOL_SIZE,
      JDBC_GET_CONNECTION_TIMEOUT.asScala
    )
    lazy val doobie                   = {
      val doobie = new Doobie(dataSourceProvider.datasource)

      // a sequence and migration that should be executed as soon as we have a connection, and
      // before other services are init, because perhaps they will need the changes here.
      val earlyDbChecks = new SequentialImmediateBootStrapChecks(
        "early PostgreSQL checks",
        BootstrapLogger.Early.DB,
        new CheckPostgreConnection(dataSourceProvider),
        new CreateTableNodeFacts(doobie),
        new CheckTableScore(doobie),
        new CheckTableUsers(doobie),
        new MigrateEventLogEnforceSchema(doobie),
        new MigrateChangeValidationEnforceSchema(doobie),
        new CheckTableReportsExecutionTz(doobie),
        new DeleteArchiveTables(doobie)
      )

      earlyDbChecks.checks()
      doobie
    }

    lazy val parseRules:                  ParseRules with RuleRevisionRepository         = new GitParseRules(
      ruleUnserialisation,
      gitConfigRepo,
      rulesDirectoryName
    )
    lazy val parseActiveTechniqueLibrary: GitParseActiveTechniqueLibrary                 = new GitParseActiveTechniqueLibrary(
      activeTechniqueCategoryUnserialisation,
      activeTechniqueUnserialisation,
      directiveUnserialisation,
      gitConfigRepo,
      gitRevisionProvider,
      userLibraryDirectoryName
    )
    lazy val importTechniqueLibrary:      ImportTechniqueLibrary                         = new ImportTechniqueLibraryImpl(
      rudderDitImpl,
      rwLdap,
      ldapEntityMapper,
      uptLibReadWriteMutex
    )
    lazy val parseGroupLibrary:           ParseGroupLibrary with GroupRevisionRepository = new GitParseGroupLibrary(
      nodeGroupCategoryUnserialisation,
      nodeGroupUnserialisation,
      gitConfigRepo,
      groupLibraryDirectoryName
    )
    lazy val parseGlobalParameter:        ParseGlobalParameters                          = new GitParseGlobalParameters(
      globalParameterUnserialisation,
      gitConfigRepo,
      parametersDirectoryName
    )
    lazy val parseRuleCategories:         ParseRuleCategories                            = new GitParseRuleCategories(
      ruleCategoryUnserialisation,
      gitConfigRepo,
      ruleCategoriesDirectoryName
    )
    lazy val importGroupLibrary:          ImportGroupLibrary                             = new ImportGroupLibraryImpl(
      rudderDitImpl,
      rwLdap,
      ldapEntityMapper,
      groupLibReadWriteMutex
    )
    lazy val importRuleCategoryLibrary:   ImportRuleCategoryLibrary                      = new ImportRuleCategoryLibraryImpl(
      rudderDitImpl,
      rwLdap,
      ldapEntityMapper,
      ruleCatReadWriteMutex
    )
    lazy val eventLogDeploymentServiceImpl = new EventLogDeploymentService(logRepository, eventLogDetailsServiceImpl)

    lazy val dependencyAndDeletionService: DependencyAndDeletionService = new DependencyAndDeletionServiceImpl(
      new FindDependenciesImpl(roLdap, rudderDitImpl, ldapEntityMapper),
      roLdapDirectiveRepository,
      woLdapDirectiveRepository,
      woLdapRuleRepository,
      woLdapNodeGroupRepository
    )

    lazy val logDisplayerImpl:               LogDisplayer               =
      new LogDisplayer(reportsRepositoryImpl, configurationRepository, roLdapRuleRepository)
    lazy val categoryHierarchyDisplayerImpl: CategoryHierarchyDisplayer = new CategoryHierarchyDisplayer()
    lazy val dyngroupUpdaterBatch:           UpdateDynamicGroups        = new UpdateDynamicGroups(
      dynGroupServiceImpl,
      dynGroupUpdaterService,
      propertiesSyncService,
      asyncDeploymentAgentImpl,
      uuidGen,
      RUDDER_BATCH_DYNGROUP_UPDATEINTERVAL,
      () => configService.rudder_compute_dyngroups_max_parallelism().toBox
    )
    lazy val updateDynamicGroups = dyngroupUpdaterBatch

    lazy val dynGroupUpdaterService =
      new DynGroupUpdaterServiceImpl(roLdapNodeGroupRepository, woLdapNodeGroupRepository, queryProcessor)

    lazy val dbCleaner: AutomaticReportsCleaning = {
      val cleanFrequency = AutomaticReportsCleaning.buildFrequency(
        RUDDER_BATCH_REPORTSCLEANER_FREQUENCY,
        RUDDER_BATCH_DATABASECLEANER_RUNTIME_MINUTE,
        RUDDER_BATCH_DATABASECLEANER_RUNTIME_HOUR,
        RUDDER_BATCH_DATABASECLEANER_RUNTIME_DAY
      ) match {
        case Full(freq) => freq
        case eb: EmptyBox =>
          val fail         = eb ?~! "automatic reports cleaner is not correct"
          val exceptionMsg =
            "configuration file (/opt/rudder/etc/rudder-webapp.conf) is not correctly set, cause is %s".format(fail.msg)
          throw new RuntimeException(exceptionMsg)
      }

      new AutomaticReportsCleaning(
        databaseManagerImpl,
        roLDAPConnectionProvider,
        RUDDER_BATCH_REPORTSCLEANER_DELETE_TTL,
        RUDDER_BATCH_REPORTSCLEANER_ARCHIVE_TTL,
        RUDDER_BATCH_REPORTSCLEANER_COMPLIANCE_DELETE_TTL,
        RUDDER_BATCH_REPORTSCLEANER_LOG_DELETE_TTL,
        cleanFrequency
      )
    }

    lazy val techniqueLibraryUpdater = new CheckTechniqueLibrary(
      techniqueRepositoryImpl,
      techniqueCompilationStatusService,
      uuidGen,
      RUDDER_BATCH_TECHNIQUELIBRARY_UPDATEINTERVAL
    )

    lazy val jsTreeUtilServiceImpl = new JsTreeUtilService(roLdapDirectiveRepository, techniqueRepositoryImpl)

    /*
     * Cleaning actions are run in the case where the node was accepted, deleted, and unknown
     * (ie: we want to be able to run cleaning actions even on a node that was deleted in the past, but
     * for some reason the user discovers that there are remaining things, and they want to get rid of them
     * without knowing rudder internal place to look for all possible garbage)
     */

    /*
     * The list of post deletion action to execute in a shared reference, created at class instanciation.
     * External services can update it from removeNodeServiceImpl.
     */
    lazy val postNodeDeleteActions = Ref
      .make(
        //      new RemoveNodeInfoFromCache(ldapNodeInfoServiceImpl)
        new RemoveNodeFromGroups(roNodeGroupRepository, woNodeGroupRepository, uuidGen)
        :: new CloseNodeConfiguration(updateExpectedRepo)
        :: new DeletePolicyServerPolicies(policyServerManagementService)
        :: new ResetKeyStatus(rwLdap, removedNodesDitImpl)
        :: new CleanUpCFKeys()
        :: new CleanUpNodePolicyFiles("/var/rudder/share")
        :: Nil
      )
      .runNow

    lazy val factRemoveNodeBackend = new FactRemoveNodeBackend(nodeFactRepository)

    lazy val removeNodeServiceImpl = new RemoveNodeServiceImpl(
      //    deprecated.ldapRemoveNodeBackend,
      factRemoveNodeBackend,
      nodeFactRepository,
      pathComputer,
      newNodeManagerImpl,
      postNodeDeleteActions,
      HOOKS_D,
      HOOKS_IGNORE_SUFFIXES
    )

    lazy val healthcheckService = new HealthcheckService(
      List(
        CheckCoreNumber,
        CheckFreeSpace,
        new CheckFileDescriptorLimit(nodeFactRepository)
      )
    )

    lazy val healthcheckNotificationService = new HealthcheckNotificationService(healthcheckService, RUDDER_HEALTHCHECK_PERIOD)
    lazy val campaignSerializer             = new CampaignSerializer()
    lazy val campaignEventRepo              = new CampaignEventRepositoryImpl(doobie, campaignSerializer)
    lazy val campaignPath                   = root / "var" / "rudder" / "configuration-repository" / "campaigns"

    lazy val campaignRepo = CampaignRepositoryImpl
      .make(campaignSerializer, campaignPath, campaignEventRepo)
      .runOrDie(err => new RuntimeException(s"Error during initialization of campaign repository: " + err.fullMsg))

    lazy val mainCampaignService = new MainCampaignService(campaignEventRepo, campaignRepo, uuidGen, 1, 1)
    lazy val jsonReportsAnalyzer = JSONReportsAnalyser(reportsRepository, propertyRepository)

    lazy val instanceUuidPath    = root / "opt" / "rudder" / "etc" / "instance-id"
    lazy val instanceIdGenerator = new InstanceIdGeneratorImpl()
    lazy val instanceIdService   = InstanceIdService.make(instanceUuidPath, instanceIdGenerator).runNow

    /*
     * *************************************************
     * Bootstrap check actions
     * **************************************************
     */

    lazy val allBootstrapChecks = new SequentialImmediateBootStrapChecks(
<<<<<<< HEAD
      new CreateInstanceUuid(instanceUuidPath, instanceIdService),
      new CheckConnections(dataSourceProvider, rwLdap),
      new CheckTableScore(doobie),
      new CheckTableUsers(doobie),
      new CheckTableNodeLastCompliance(doobie),
      new MigrateEventLogEnforceSchema(doobie),
      new MigrateChangeValidationEnforceSchema(doobie),
      new DeleteArchiveTables(doobie),
      new MigrateNodeAcceptationInventories(
        nodeFactRepository,
        doobie,
=======
      "post-service instantiation checks",
      BootstrapLogger,
      new MigrateNodeAcceptationInventories(
        nodeFactInfoService,
>>>>>>> bc744feb
        inventoryHistoryLogRepository,
        inventoryHistoryJdbcRepository,
        KEEP_DELETED_NODE_FACT_DURATION
      ),
      new CheckTechniqueLibraryReload(
        techniqueRepositoryImpl,
        uuidGen
      ),
      new CheckTechniqueCompilationStatus(techniqueCompilationCache),
      new CheckDIT(pendingNodesDitImpl, acceptedNodesDitImpl, removedNodesDitImpl, rudderDitImpl, rwLdap),
      new CheckUsersFile(rudderUserListProvider),
      new CheckInitUserTemplateLibrary(
        rudderDitImpl,
        rwLdap,
        techniqueRepositoryImpl,
        roLdapDirectiveRepository,
        woLdapDirectiveRepository,
        uuidGen,
        asyncDeploymentAgentImpl
      ), // new CheckDirectiveBusinessRules()

      new CheckRudderGlobalParameter(roLDAPParameterRepository, woLDAPParameterRepository, uuidGen),
      new CheckInitXmlExport(itemArchiveManagerImpl, personIdentServiceImpl, uuidGen),
      new CheckNcfTechniqueUpdate(
        ncfTechniqueWriter,
        roLDAPApiAccountRepository.systemAPIAccount,
        uuidGen,
        updateTechniqueLibrary,
        ncfTechniqueReader,
        resourceFileService
      ),
      new MigrateJsonTechniquesToYaml(
        ncfTechniqueWriter,
        uuidGen,
        updateTechniqueLibrary,
        techniqueCompilationStatusService,
        gitConfigRepo.rootDirectory.pathAsString
      ),
      new TriggerPolicyUpdate(
        asyncDeploymentAgent,
        uuidGen
      ),
      new RemoveFaultyLdapEntries(
        woDirectiveRepository,
        uuidGen
      ),
      new CreateSystemToken(
        roLDAPApiAccountRepository.systemAPIAccount.token,
        root / "var" / "rudder" / "run",
        RestAuthenticationFilter.API_TOKEN_HEADER
      ),
      new LoadNodeComplianceCache(nodeStatusReportRepository, nodeFactRepository, computeNodeStatusReportService, doobie),
      new CloseOpenUserSessions(userRepository)
    )

    //////////////////////////////////////////////////////////////////////////////////////////
    ////////////////////////////// Directive Editor and web fields //////////////////////////////
    //////////////////////////////////////////////////////////////////////////////////////////

    import com.normation.cfclerk.domain.*

    object FieldFactoryImpl extends DirectiveFieldFactory {
      // only one field

      override def forType(v: VariableSpec, id: String): DirectiveField = {
        val prefixSize = "size-"
        v match {
          case selectOne:       SelectOneVariableSpec        => new SelectOneField(id, selectOne.valueslabels)
          case select:          SelectVariableSpec           => new SelectField(id, select.valueslabels)
          case input:           InputVariableSpec            =>
            v.constraint.typeName match {
              case str: SizeVType =>
                new InputSizeField(
                  id,
                  () => configService.rudder_featureSwitch_directiveScriptEngine().toBox,
                  str.name.substring(prefixSize.size)
                )
              case SharedFileVType            => new FileField(id)
              case DestinationPathVType       => default(id)
              case DateVType(_)               => new DateField(Translator.isoDateFormatter)(id)
              case TimeVType(_)               => new TimeField(Translator.isoTimeFormatter)(id)
              case PermVType                  => new FilePermsField(id)
              case BooleanVType               => new CheckboxField(id)
              case TextareaVType(_)           =>
                new TextareaField(id, () => configService.rudder_featureSwitch_directiveScriptEngine().toBox)
              // Same field type for password and MasterPassword, difference is that master will have slave/used derived passwords, and password will not have any slave/used field
              case PasswordVType(algos)       =>
                new PasswordField(
                  id,
                  algos,
                  input.constraint.mayBeEmpty,
                  () => configService.rudder_featureSwitch_directiveScriptEngine().toBox
                )
              case MasterPasswordVType(algos) =>
                new PasswordField(
                  id,
                  algos,
                  input.constraint.mayBeEmpty,
                  () => configService.rudder_featureSwitch_directiveScriptEngine().toBox
                )
              case LinuxDerivedPasswordVType  => new DerivedPasswordField(id, HashAlgoConstraint.DerivedPasswordType.Linux)
              case _                          => default(id)
            }
          case predefinedField: PredefinedValuesVariableSpec => new ReadOnlyTextField(id)

          case _ =>
            logger.error(
              "Unexpected case : variable %s should not be displayed. Only select1, select or input can be displayed.".format(
                v.name
              )
            )
            default(id)
        }
      }

      override def default(id: String): DirectiveField =
        new TextField(id, () => configService.rudder_featureSwitch_directiveScriptEngine().toBox)
    }

    lazy val section2FieldService:       Section2FieldService   = {
      new Section2FieldService(FieldFactoryImpl, Translator.defaultTranslators)
    }
    lazy val directiveEditorServiceImpl: DirectiveEditorService =
      new DirectiveEditorServiceImpl(configurationRepository, section2FieldService)
    lazy val directiveEditorService = directiveEditorServiceImpl

    lazy val reportDisplayerImpl = new ReportDisplayer(
      roLdapRuleRepository,
      roLdapDirectiveRepository,
      nodeFactRepository,
      configService,
      logDisplayerImpl
    )
    lazy val propertyRepository  = new RudderPropertiesRepositoryImpl(doobie)
    lazy val autoReportLogger    = new AutomaticReportLogger(
      propertyRepository,
      reportsRepositoryImpl,
      roLdapRuleRepository,
      roLdapDirectiveRepository,
      nodeFactRepository,
      RUDDER_BATCH_REPORTS_LOGINTERVAL
    )

    lazy val scriptLauncher = new DebugInfoServiceImpl
    lazy val debugScript    = scriptLauncher

    ////////////////////// Snippet plugins & extension register //////////////////////
    lazy val snippetExtensionRegister: SnippetExtensionRegister = new SnippetExtensionRegisterImpl()
    snippetExtensionRegister.register(new RudderCompanyAccount())

    lazy val cachedNodeConfigurationService: CachedNodeConfigurationService = {
      val cached = new CachedNodeConfigurationService(findExpectedRepo, nodeFactRepository)
      cached.init().runOrDie(err => new RuntimeException(s"Error when initializing node configuration cache: " + err))
      cached
    }

    /*
     * Agent runs: we use a cache for them.
     */
    lazy val cachedAgentRunRepository = {
      val roRepo = new RoReportsExecutionRepositoryImpl(
        doobie,
        new WoReportsExecutionRepositoryImpl(doobie),
        cachedNodeConfigurationService,
        pgIn,
        RUDDER_JDBC_BATCH_MAX_SIZE
      )
      new CachedReportsExecutionRepository(
        roRepo
      )
    }
    lazy val roAgentRunsRepository: RoReportsExecutionRepository = cachedAgentRunRepository

    lazy val updatesEntryJdbcRepository = new LastProcessedReportRepositoryImpl(doobie)

    lazy val executionService = {
      new ReportsExecutionService(
        reportsRepository,
        updatesEntryJdbcRepository,
        recentChangesService,
        computeNodeStatusReportService,
        findNewNodeStatusReports,
        complianceRepositoryImpl
      )
    }

    lazy val aggregateReportScheduler = new FindNewReportsExecution(executionService, RUDDER_REPORTS_EXECUTION_INTERVAL)

    // aggregate information about node count
    // don't forget to start-it once out of the zone which lead to dead-lock (ie: in Lift boot)
    lazy val getNodeMetrics: FetchDataService =
      new FetchDataServiceImpl(nodeFactRepository, reportingService)

    lazy val historizeNodeCountBatch = for {
      gitLogger <- CommitLogServiceImpl.make(METRICS_NODES_DIRECTORY_GIT_ROOT)
      writer    <- WriteNodeCSV.make(METRICS_NODES_DIRECTORY_GIT_ROOT, ';', "yyyy-MM")
      service    = new HistorizeNodeCountService(
                     getNodeMetrics,
                     writer,
                     gitLogger,
                     DateTimeZone.UTC // never change log line
                   )
      cron      <- Scheduler.make(
                     METRICS_NODES_MIN_PERIOD,
                     METRICS_NODES_MAX_PERIOD,
                     s => service.scheduledLog(s),
                     "Automatic recording of active nodes".succeed
                   )
      _         <-
        ScheduledJobLoggerPure.metrics.info(
          s"Starting node count historization batch (min:${METRICS_NODES_MIN_PERIOD.render}; max:${METRICS_NODES_MAX_PERIOD.render})"
        )
      _         <- cron.start
    } yield ()

// provided as a callback on node fact repo
//    lazy val checkInventoryUpdate = new CheckInventoryUpdate(
//      nodeFactInfoService,
//      asyncDeploymentAgent,
//      uuidGen,
//      RUDDER_BATCH_CHECK_NODE_CACHE_INTERVAL
//    )

    lazy val asynComplianceService = new AsyncComplianceService(reportingService)

    /*
     * here goes deprecated services that we can't remove yet, for example because they are used for migration
     */
    object deprecated {
      lazy val ldapFullInventoryRepository = {
        new FullInventoryRepositoryImpl(
          inventoryDitService,
          inventoryMapper,
          rwLdap,
          INVENTORIES_THRESHOLD_PROCESSES_ISOLATED_WRITE
        )
      }

      lazy val softwareInventoryDAO: ReadOnlySoftwareDAO =
        new ReadOnlySoftwareDAOImpl(inventoryDitService, roLdap, inventoryMapper)

      lazy val softwareInventoryRWDAO: WriteOnlySoftwareDAO = new WriteOnlySoftwareDAOImpl(
        acceptedNodesDitImpl,
        rwLdap
      )

      lazy val softwareService: SoftwareService =
        new SoftwareServiceImpl(softwareInventoryDAO, softwareInventoryRWDAO, acceptedNodesDit)

      lazy val purgeUnreferencedSoftwares = {
        new PurgeUnreferencedSoftwares(
          softwareService,
          FiniteDuration(RUDDER_BATCH_DELETE_SOFTWARE_INTERVAL.toLong, "hours")
        )
      }

      lazy val purgeDeletedInventories = new PurgeDeletedInventories(
        new PurgeDeletedNodesImpl(rwLdap, removedNodesDitImpl, ldapFullInventoryRepository),
        FiniteDuration(RUDDER_BATCH_PURGE_DELETED_INVENTORIES_INTERVAL.toLong, "hours"),
        RUDDER_BATCH_PURGE_DELETED_INVENTORIES
      )

      lazy val ldapRemoveNodeBackend = new LdapRemoveNodeBackend(
        nodeDitImpl,
        pendingNodesDitImpl,
        acceptedNodesDitImpl,
        removedNodesDitImpl,
        rwLdap,
        ldapFullInventoryRepository,
        nodeReadWriteMutex
      )

      lazy val ldapSoftwareSave = new NameAndVersionIdFinder("check_name_and_version", roLdap, inventoryMapper, acceptedNodesDit)

      lazy val internalAcceptedQueryProcessor =
        new InternalLDAPQueryProcessor(roLdap, acceptedNodesDitImpl, nodeDit, ditQueryDataImpl, ldapEntityMapper)

      lazy val internalPendingQueryProcessor = {
        val subGroup = new SubGroupComparatorRepository {
          override def getNodeIds(groupId: NodeGroupId)(implicit qc: QueryContext): IOResult[Chunk[NodeId]] = Chunk.empty.succeed

          override def getGroups: IOResult[Chunk[SubGroupChoice]] = Chunk.empty.succeed
        }
        new InternalLDAPQueryProcessor(
          roLdap,
          pendingNodesDitImpl,
          nodeDit,
          // here, we don't want to look for subgroups to show them in the form => always return an empty list
          new DitQueryData(
            pendingNodesDitImpl,
            nodeDit,
            rudderDit,
            new NodeQueryCriteriaData(() => subGroup, instanceIdService)
          ),
          ldapEntityMapper
        )
      }

      lazy val woLdapNodeRepository: WoNodeRepository = new WoLDAPNodeRepository(
        nodeDitImpl,
        acceptedNodesDit,
        ldapEntityMapper,
        rwLdap,
        logRepository,
        nodeReadWriteMutex,
        cachedNodeConfigurationService,
        computeNodeStatusReportService
      )
    }

    // reference services part of the API
    val rci = RudderServiceApi(
      roLdap,
      pendingNodesDitImpl,
      acceptedNodesDitImpl,
      nodeDitImpl,
      rudderDit,
      roLdapRuleRepository,
      woRuleRepository,
      roLdapNodeGroupRepository,
      woLdapNodeGroupRepository,
      techniqueRepositoryImpl,
      techniqueRepositoryImpl,
      roLdapDirectiveRepository,
      woLdapDirectiveRepository,
      deprecated.softwareInventoryDAO,
      eventLogRepository,
      eventLogDetailsServiceImpl,
      reportingService,
      complianceAPIService,
      asynComplianceService,
      scriptLauncher,
      queryParser,
      inventoryHistoryJdbcRepository,
      inventoryLogEventServiceImpl,
      ruleApplicationStatusImpl,
      propertyEngineService,
      newNodeManagerImpl,
      nodeGridImpl,
      jsTreeUtilServiceImpl,
      directiveEditorService,
      userPropertyService,
      eventListDisplayerImpl,
      asyncDeploymentAgent,
      policyServerManagementService,
      dynGroupUpdaterService,
      dyngroupUpdaterBatch,
      deprecated.purgeDeletedInventories,
      deprecated.purgeUnreferencedSoftwares,
      databaseManagerImpl,
      dbCleaner,
      techniqueLibraryUpdater,
      autoReportLogger,
      removeNodeServiceImpl,
      reportDisplayerImpl,
      dependencyAndDeletionService,
      itemArchiveManagerImpl,
      personIdentServiceImpl,
      gitRevisionProviderImpl,
      logDisplayerImpl,
      queryProcessor,
      categoryHierarchyDisplayerImpl,
      dynGroupServiceImpl,
      ditQueryDataImpl,
      reportsRepository,
      eventLogDeploymentServiceImpl,
      new SrvGrid(roAgentRunsRepository, configService, scoreService),
      findExpectedRepo,
      roLDAPApiAccountRepository,
      woLDAPApiAccountRepository,
      cachedAgentRunRepository,
      pendingNodeCheckGroup,
      allBootstrapChecks,
      authenticationProviders,
      rudderUserListProvider,
      restApiAccounts,
      restQuicksearch,
      restCompletion,
      sharedFileApi,
      eventLogApi,
      systemApiService11,
      uuidGen,
      inventoryWatcher,
      configService,
      historizeNodeCountBatch,
      policyGenerationBootGuard,
      healthcheckNotificationService,
      jsonPluginDefinition,
      pluginSettingsService,
      rudderApi,
      authorizationApiMapping,
      roleApiMapping,
      roRuleCategoryRepository,
      woRuleCategoryRepository,
      workflowLevelService,
      ncfTechniqueReader,
      recentChangesService,
      ruleCategoryService,
      restExtractorService,
      snippetExtensionRegister,
      clearCacheService,
      linkUtil,
      userRepository,
      userService,
      ApiVersions,
      apiDispatcher,
      configurationRepository,
      roParameterService,
      agentRegister,
      asyncWorkflowInfo,
      commitAndDeployChangeRequest,
      doobie,
      restDataSerializer,
      workflowEventLogService,
      changeRequestEventLogService,
      changeRequestChangesUnserialisation,
      diffService,
      diffDisplayer,
      rwLdap,
      apiAuthorizationLevelService,
      tokenGenerator,
      roLDAPParameterRepository,
      woLDAPParameterRepository,
      interpolationCompiler,
      deploymentService,
      campaignEventRepo,
      mainCampaignService,
      campaignSerializer,
      jsonReportsAnalyzer,
      aggregateReportScheduler,
      secretEventLogService,
      changeRequestChangesSerialisation,
      gitConfigRepo,
      gitModificationRepository,
      inventorySaver,
      inventoryDitService,
      nodeFactRepository,
      scoreServiceManager,
      scoreService,
      tenantService,
      computeNodeStatusReportService,
      scoreRepository,
      propertiesRepository,
      propertiesService,
      techniqueCompilationCache,
      instanceIdService,
      systemInfoService
    )

    // start init effects
    ZIO.collectAllParDiscard(deferredEffects).runNow

    // This needs to be done at the end, to be sure that all is initialized
    deploymentService.setDynamicsGroupsService(dyngroupUpdaterBatch)
    // we need to reference batches not part of the API to start them since
    // they are lazy val
    cleanOldInventoryBatch.start()
    gitFactRepoGC.start()
    gitConfigRepoGC.start()
    rudderUserListProvider.registerCallback(UserRepositoryUpdateOnFileReload.createCallback(userRepository))
    userCleanupBatch.start()

    // init node properties - don't fail on error, just log
    propertiesService.updateAll().catchAll(err => ApplicationLoggerPure.warn(err.fullMsg)).runNow

    // UpdateDynamicGroups is part of rci
    // reportingService part of rci
    // checkInventoryUpdate part of rci
    // purgeDeletedInventories part of rci
    // purgeUnreferencedSoftwares part of rci
    // AutomaticReportLogger part of rci
    // AutomaticReportsCleaning part of rci
    // CheckTechniqueLibrary part of rci
    // AutomaticReportsCleaning part of rci

    // return services part of the API
    rci
  }
}<|MERGE_RESOLUTION|>--- conflicted
+++ resolved
@@ -38,20 +38,13 @@
 package bootstrap.liftweb
 
 import better.files.File.root
-<<<<<<< HEAD
-import bootstrap.liftweb.checks.action.*
-import bootstrap.liftweb.checks.consistency.*
-import bootstrap.liftweb.checks.migration.*
-import bootstrap.liftweb.checks.onetimeinit.*
-import bootstrap.liftweb.metrics.SystemInfoServiceImpl
-=======
 import bootstrap.liftweb.checks.earlyconfig.db.*
 import bootstrap.liftweb.checks.earlyconfig.ldap.*
 import bootstrap.liftweb.checks.endconfig.action.*
 import bootstrap.liftweb.checks.endconfig.consistency.*
 import bootstrap.liftweb.checks.endconfig.migration.*
 import bootstrap.liftweb.checks.endconfig.onetimeinit.*
->>>>>>> bc744feb
+import bootstrap.liftweb.metrics.SystemInfoServiceImpl
 import com.normation.appconfig.*
 import com.normation.box.*
 import com.normation.cfclerk.services.*
@@ -3405,24 +3398,11 @@
      */
 
     lazy val allBootstrapChecks = new SequentialImmediateBootStrapChecks(
-<<<<<<< HEAD
+      "post-service instantiation checks",
+      BootstrapLogger,
       new CreateInstanceUuid(instanceUuidPath, instanceIdService),
-      new CheckConnections(dataSourceProvider, rwLdap),
-      new CheckTableScore(doobie),
-      new CheckTableUsers(doobie),
-      new CheckTableNodeLastCompliance(doobie),
-      new MigrateEventLogEnforceSchema(doobie),
-      new MigrateChangeValidationEnforceSchema(doobie),
-      new DeleteArchiveTables(doobie),
       new MigrateNodeAcceptationInventories(
         nodeFactRepository,
-        doobie,
-=======
-      "post-service instantiation checks",
-      BootstrapLogger,
-      new MigrateNodeAcceptationInventories(
-        nodeFactInfoService,
->>>>>>> bc744feb
         inventoryHistoryLogRepository,
         inventoryHistoryJdbcRepository,
         KEEP_DELETED_NODE_FACT_DURATION
