/*
 *************************************************************************************
 * Copyright 2011 Normation SAS
 *************************************************************************************
 *
 * This file is part of Rudder.
 *
 * Rudder is free software: you can redistribute it and/or modify
 * it under the terms of the GNU General Public License as published by
 * the Free Software Foundation, either version 3 of the License, or
 * (at your option) any later version.
 *
 * In accordance with the terms of section 7 (7. Additional Terms.) of
 * the GNU General Public License version 3, the copyright holders add
 * the following Additional permissions:
 * Notwithstanding to the terms of section 5 (5. Conveying Modified Source
 * Versions) and 6 (6. Conveying Non-Source Forms.) of the GNU General
 * Public License version 3, when you create a Related Module, this
 * Related Module is not considered as a part of the work and may be
 * distributed under the license agreement of your choice.
 * A "Related Module" means a set of sources files including their
 * documentation that, without modification of the Source Code, enables
 * supplementary functions or services in addition to those offered by
 * the Software.
 *
 * Rudder is distributed in the hope that it will be useful,
 * but WITHOUT ANY WARRANTY; without even the implied warranty of
 * MERCHANTABILITY or FITNESS FOR A PARTICULAR PURPOSE.  See the
 * GNU General Public License for more details.
 *
 * You should have received a copy of the GNU General Public License
 * along with Rudder.  If not, see <http://www.gnu.org/licenses/>.

 *
 *************************************************************************************
 */

package bootstrap.liftweb

import better.files.File.root
import bootstrap.liftweb.checks.action.CheckNcfTechniqueUpdate
import bootstrap.liftweb.checks.action.CheckTechniqueLibraryReload
import bootstrap.liftweb.checks.action.CreateSystemToken
import bootstrap.liftweb.checks.action.LoadNodeComplianceCache
import bootstrap.liftweb.checks.action.RemoveFaultyLdapEntries
import bootstrap.liftweb.checks.action.TriggerPolicyUpdate
import bootstrap.liftweb.checks.consistency.CheckConnections
import bootstrap.liftweb.checks.consistency.CheckDIT
import bootstrap.liftweb.checks.consistency.CheckRudderGlobalParameter
import bootstrap.liftweb.checks.migration.CheckAddSpecialNodeGroupsDescription
import bootstrap.liftweb.checks.migration.CheckRemoveRuddercSetting
import bootstrap.liftweb.checks.migration.MigrateChangeValidationEnforceSchema
import bootstrap.liftweb.checks.migration.MigrateEventLogEnforceSchema
import bootstrap.liftweb.checks.migration.MigrateJsonTechniquesToYaml
import bootstrap.liftweb.checks.migration.MigrateNodeAcceptationInventories
import bootstrap.liftweb.checks.onetimeinit.CheckInitUserTemplateLibrary
import bootstrap.liftweb.checks.onetimeinit.CheckInitXmlExport
import com.normation.appconfig._
import com.normation.box._
import com.normation.cfclerk.services._
import com.normation.cfclerk.services.impl._
import com.normation.cfclerk.xmlparsers._
import com.normation.cfclerk.xmlwriters.SectionSpecWriter
import com.normation.cfclerk.xmlwriters.SectionSpecWriterImpl
import com.normation.errors._
import com.normation.errors.IOResult
import com.normation.errors.SystemError
import com.normation.inventory.domain._
import com.normation.inventory.ldap.core._
import com.normation.inventory.ldap.provisioning.AddIpValues
import com.normation.inventory.ldap.provisioning.CheckOsType
import com.normation.inventory.ldap.provisioning.LastInventoryDate
import com.normation.inventory.ldap.provisioning.NameAndVersionIdFinder
import com.normation.inventory.provisioning.fusion.FusionInventoryParser
import com.normation.inventory.provisioning.fusion.PreInventoryParserCheckConsistency
import com.normation.inventory.services.core._
import com.normation.inventory.services.provisioning.DefaultInventoryParser
import com.normation.inventory.services.provisioning.InventoryDigestServiceV1
import com.normation.inventory.services.provisioning.InventoryParser
import com.normation.ldap.sdk._
import com.normation.plugins.FilePluginSettingsService
import com.normation.plugins.ReadPluginPackageInfo
import com.normation.plugins.SnippetExtensionRegister
import com.normation.plugins.SnippetExtensionRegisterImpl
import com.normation.rudder.UserService
import com.normation.rudder.api._
import com.normation.rudder.apidata.RestDataSerializer
import com.normation.rudder.apidata.RestDataSerializerImpl
import com.normation.rudder.apidata.ZioJsonExtractor
import com.normation.rudder.batch._
import com.normation.rudder.campaigns.CampaignEventRepositoryImpl
import com.normation.rudder.campaigns.CampaignRepositoryImpl
import com.normation.rudder.campaigns.CampaignSerializer
import com.normation.rudder.campaigns.JSONReportsAnalyser
import com.normation.rudder.campaigns.MainCampaignService
import com.normation.rudder.configuration.ConfigurationRepository
import com.normation.rudder.configuration.ConfigurationRepositoryImpl
import com.normation.rudder.configuration.GroupRevisionRepository
import com.normation.rudder.configuration.RuleRevisionRepository
import com.normation.rudder.db.Doobie
import com.normation.rudder.domain._
import com.normation.rudder.domain.logger.ApplicationLogger
import com.normation.rudder.domain.logger.NodeConfigurationLoggerImpl
import com.normation.rudder.domain.logger.ScheduledJobLoggerPure
import com.normation.rudder.domain.nodes.NodeGroupId
import com.normation.rudder.domain.queries._
import com.normation.rudder.facts.nodes.AppLogNodeFactChangeEventCallback
import com.normation.rudder.facts.nodes.CacheInvalidateNodeFactEventCallback
import com.normation.rudder.facts.nodes.CoreNodeFactRepository
import com.normation.rudder.facts.nodes.EventLogsNodeFactChangeEventCallback
import com.normation.rudder.facts.nodes.GenerationOnChange
import com.normation.rudder.facts.nodes.GitNodeFactStorageImpl
import com.normation.rudder.facts.nodes.HistorizeNodeState
import com.normation.rudder.facts.nodes.LdapNodeFactStorage
import com.normation.rudder.facts.nodes.NodeFactChangeEventCallback
import com.normation.rudder.facts.nodes.NodeFactInventorySaver
import com.normation.rudder.facts.nodes.NodeFactRepository
import com.normation.rudder.facts.nodes.NodeInfoServiceProxy
import com.normation.rudder.facts.nodes.NoopFactStorage
import com.normation.rudder.facts.nodes.QueryContext
import com.normation.rudder.facts.nodes.SoftDaoGetNodesbySofwareName
import com.normation.rudder.facts.nodes.WoFactNodeRepositoryProxy
import com.normation.rudder.git.GitRepositoryProvider
import com.normation.rudder.git.GitRepositoryProviderImpl
import com.normation.rudder.git.GitRevisionProvider
import com.normation.rudder.inventory.DefaultProcessInventoryService
import com.normation.rudder.inventory.InventoryFailedHook
import com.normation.rudder.inventory.InventoryFileWatcher
import com.normation.rudder.inventory.InventoryMover
import com.normation.rudder.inventory.InventoryProcessor
import com.normation.rudder.inventory.PostCommitInventoryHooks
import com.normation.rudder.inventory.ProcessFile
import com.normation.rudder.metrics._
import com.normation.rudder.migration.DefaultXmlEventLogMigration
import com.normation.rudder.ncf
import com.normation.rudder.ncf.DeleteEditorTechniqueImpl
import com.normation.rudder.ncf.EditorTechniqueReader
import com.normation.rudder.ncf.EditorTechniqueReaderImpl
import com.normation.rudder.ncf.GitResourceFileService
import com.normation.rudder.ncf.ParameterType.PlugableParameterTypeService
import com.normation.rudder.ncf.RuddercServiceImpl
import com.normation.rudder.ncf.TechniqueCompiler
import com.normation.rudder.ncf.TechniqueCompilerApp
import com.normation.rudder.ncf.TechniqueCompilerWithFallback
import com.normation.rudder.ncf.TechniqueSerializer
import com.normation.rudder.ncf.TechniqueWriter
import com.normation.rudder.ncf.TechniqueWriterImpl
import com.normation.rudder.ncf.WebappTechniqueCompiler
import com.normation.rudder.ncf.yaml.YamlTechniqueSerializer
import com.normation.rudder.reports.AgentRunIntervalService
import com.normation.rudder.reports.AgentRunIntervalServiceImpl
import com.normation.rudder.reports.ComplianceModeService
import com.normation.rudder.reports.ComplianceModeServiceImpl
import com.normation.rudder.reports.execution._
import com.normation.rudder.repository._
import com.normation.rudder.repository.jdbc._
import com.normation.rudder.repository.ldap._
import com.normation.rudder.repository.xml._
import com.normation.rudder.repository.xml.GitParseTechniqueLibrary
import com.normation.rudder.rest._
import com.normation.rudder.rest.RestExtractorService
import com.normation.rudder.rest.internal._
import com.normation.rudder.rest.lift
import com.normation.rudder.rest.lift._
import com.normation.rudder.rule.category._
import com.normation.rudder.rule.category.GitRuleCategoryArchiverImpl
import com.normation.rudder.services._
import com.normation.rudder.services.eventlog._
import com.normation.rudder.services.eventlog.EventLogFactoryImpl
import com.normation.rudder.services.healthcheck._
import com.normation.rudder.services.marshalling._
import com.normation.rudder.services.modification.DiffService
import com.normation.rudder.services.modification.DiffServiceImpl
import com.normation.rudder.services.modification.ModificationService
import com.normation.rudder.services.nodes._
import com.normation.rudder.services.nodes.history.impl.FullInventoryFileParser
import com.normation.rudder.services.nodes.history.impl.InventoryHistoryJdbcRepository
import com.normation.rudder.services.nodes.history.impl.InventoryHistoryLogRepository
import com.normation.rudder.services.policies._
import com.normation.rudder.services.policies.DeployOnTechniqueCallback
import com.normation.rudder.services.policies.nodeconfig._
import com.normation.rudder.services.policies.write.AgentRegister
import com.normation.rudder.services.policies.write.BuildBundleSequence
import com.normation.rudder.services.policies.write.PathComputerImpl
import com.normation.rudder.services.policies.write.PolicyWriterServiceImpl
import com.normation.rudder.services.policies.write.PrepareTemplateVariablesImpl
import com.normation.rudder.services.policies.write.WriteAllAgentSpecificFiles
import com.normation.rudder.services.queries._
import com.normation.rudder.services.quicksearch.FullQuickSearchService
import com.normation.rudder.services.reports._
import com.normation.rudder.services.servers._
import com.normation.rudder.services.system._
import com.normation.rudder.services.user.PersonIdentService
import com.normation.rudder.services.user.TrivialPersonIdentService
import com.normation.rudder.services.workflows._
import com.normation.rudder.web.model._
import com.normation.rudder.web.services._
import com.normation.rudder.web.services.EventLogDetailsGenerator
import com.normation.rudder.web.services.UserPropertyService
import com.normation.templates.FillTemplatesService
import com.normation.utils.CronParser._
import com.normation.utils.StringUuidGenerator
import com.normation.utils.StringUuidGeneratorImpl
import com.normation.zio._
import com.typesafe.config.Config
import com.typesafe.config.ConfigException
import com.typesafe.config.ConfigFactory
import com.unboundid.ldap.sdk.DN
import com.unboundid.ldap.sdk.RDN
import java.io.File
import java.nio.file.attribute.PosixFilePermission
import java.security.Security
import java.util.concurrent.TimeUnit
import net.liftweb.common._
import net.liftweb.common.Loggable
import org.apache.commons.io.FileUtils
import org.bouncycastle.jce.provider.BouncyCastleProvider
import org.joda.time.DateTimeZone
import scala.collection.mutable.Buffer
import scala.concurrent.duration.FiniteDuration
import scala.util.Try
import zio.{Scheduler => _, System => _, _}
import zio.syntax._

object RUDDER_CHARSET {
  import java.nio.charset.StandardCharsets
  def name  = "UTF-8"
  def value = StandardCharsets.UTF_8
}

/**
 * Define a resource for configuration.
 * For now, config properties can only be loaded from either
 * a file in the classpath, or a file in the file system.
 */
sealed trait ConfigResource                      extends Any
final case class ClassPathResource(name: String) extends AnyVal with ConfigResource
final case class FileSystemResource(file: File)  extends AnyVal with ConfigResource

/**
 * User defined configuration variable
 * (from properties file or alike)
 */
object RudderProperties {

  // extension used in overriding files
  val configFileExtensions = Set("properties", "prop", "config")

  // by default, used and configured to /opt/rudder/etc/rudder-web.properties
  val JVM_CONFIG_FILE_KEY = "rudder.configFile"

  // We have config overrides in a directory whose named is based on JVM_CONFIG_FILE_KEY
  // if defined, with a ".d" after it. It can be overridden with that key.
  // File in dir are sorted by name and the latter override the former.
  // Default: ${JVM_CONFIG_FILE_KEY}.d
  val JVM_CONFIG_DIR_KEY = "rudder.configDir"

  val DEFAULT_CONFIG_FILE_NAME = "configuration.properties"

  // Set security provider with bouncy castle one
  Security.addProvider(new BouncyCastleProvider())

  /**
   * Where to go to look for properties
   */
  val (configResource, overrideDir) = java.lang.System.getProperty(JVM_CONFIG_FILE_KEY) match {
    case null | "" => // use default location in classpath
      ApplicationLogger.info(s"JVM property -D${JVM_CONFIG_FILE_KEY} is not defined, use configuration file in classpath")
      (ClassPathResource(DEFAULT_CONFIG_FILE_NAME), None)

    case x => // so, it should be a full path, check it
      val config = new File(x)
      if (config.exists && config.canRead) {
        ApplicationLogger.info(
          s"Rudder application parameters are read from file defined by JVM property -D${JVM_CONFIG_FILE_KEY}: ${config.getPath}"
        )
        val configFile = FileSystemResource(config)

        val overrideDir = System.getProperty(JVM_CONFIG_DIR_KEY) match {
          case null | "" =>
            val path = configFile.file.getPath + ".d"
            ApplicationLogger.info(
              s"-> files for overriding configuration parameters are read from directory ${path} (that path can be overridden with JVM property -D${JVM_CONFIG_DIR_KEY})"
            )
            Some(path)
          case x         =>
            val d = better.files.File(x)
            if (d.exists) {
              if (d.isDirectory) {
                Some(d.pathAsString)
              } else {
                ApplicationLogger.warn(
                  s"JVM property -D${JVM_CONFIG_DIR_KEY} is defined to '${d.pathAsString}' which is not a directory: ignoring directory for overriding configurations"
                )
                None
              }
            } else {
              // we will create it
              Some(d.pathAsString)
            }
        }
        (configFile, overrideDir)
      } else {
        ApplicationLogger.error(
          s"Can not find configuration file specified by JVM property '${JVM_CONFIG_FILE_KEY}': '${config.getPath}' ; abort"
        )
        throw new javax.servlet.UnavailableException(s"Configuration file not found: ${config.getPath}")
      }
  }

  // Sorting is done here for meaningful debug log, but we need to reverse it
  // because in typesafe Config, we have "withDefault" (ie the opposite of overrides)
  val overrideConfigs = overrideDir match {
    case None    => // no additional config to add
      Nil
    case Some(x) =>
      val d = better.files.File(x)
      try {
        d.createDirectoryIfNotExists(true)
        d.setPermissions(Set(PosixFilePermission.OWNER_READ, PosixFilePermission.OWNER_WRITE, PosixFilePermission.OWNER_EXECUTE))
      } catch {
        case ex: Exception =>
          ApplicationLogger.error(
            s"The configuration directory '${d.pathAsString}' for overriding file config can't be created: ${ex.getMessage}"
          )
      }
      val overrides = d.children.collect {
        case f if (configFileExtensions.contains(f.extension(false, false).getOrElse(""))) => FileSystemResource(f.toJava)
      }.toList.sortBy(_.file.getPath)
      ApplicationLogger.debug(
        s"Overriding configuration files in '${d.pathAsString}': ${overrides.map(_.file.getName).mkString(", ")}"
      )
      overrides
  }

  // some value used as defaults for migration
  val migrationConfig = {
    s"""rudder.batch.reportscleaner.compliancelevels.delete.TTL=15
    """
  }

  // the Config lib does not define overriding but fallback, so we are starting with the directory, sorted last first
  // then default file, then migration things.
  val empty = ConfigFactory.empty()

  val config: Config = {
    (
      (overrideConfigs.reverse :+ configResource)
        .foldLeft(ConfigFactory.empty()) {
          case (current, fallback) =>
            ApplicationLogger.debug(s"loading configuration from " + fallback)
            val conf = fallback match {
              case ClassPathResource(name)  => ConfigFactory.load(name)
              case FileSystemResource(file) => ConfigFactory.load(ConfigFactory.parseFile(file))
            }
            current.withFallback(conf)
        }
      )
      .withFallback(ConfigFactory.parseString(migrationConfig))
  }

  if (ApplicationLogger.isDebugEnabled) {
    // if override Dir is non empty, add the resolved config file with debug info in it
    overrideDir.foreach { d =>
      val dest = better.files.File(d) / "rudder-web.properties-resolved-debug"
      ApplicationLogger.debug(s"Writing resolved configuration file to ${dest.pathAsString}")
      import java.nio.file.attribute.PosixFilePermission._
      try {
        dest.writeText(config.root().render()).setPermissions(Set(OWNER_READ))
      } catch {
        case ex: Exception =>
          ApplicationLogger.error(
            s"The debug file for configuration resolution '${dest.pathAsString}' can't be created: ${ex.getClass.getName}: ${ex.getMessage}"
          )
      }
    }
  }

  def splitProperty(s: String): List[String] = {
    s.split(",").toList.flatMap { s =>
      s.trim match {
        case "" => None
        case x  => Some(x)
      }
    }
  }

}

object RudderParsedProperties {
  import RudderConfigInit._
  import RudderProperties.config

  val logger = ApplicationLogger.Properties

  // set the file location that contains mime info
  java.lang.System
    .setProperty(
      "content.types.user.table",
      this.getClass.getClassLoader.getResource("content-types.properties").getPath
    )

  //
  // Public properties
  // Here, we define static nouns for all theses properties
  //

  val filteredPasswords = scala.collection.mutable.Buffer[String]()

  def logRudderParsedProperties() = {
    import scala.jdk.CollectionConverters._
    val config = RudderProperties.config
    if (ApplicationLogger.isInfoEnabled) {
      // sort properties by key name
      val properties = config.entrySet.asScala.toSeq.sortBy(_.getKey).flatMap { x =>
        // the log line: registered property: property_name=property_value
        if (hiddenRegisteredProperties.contains(x.getKey)) None
        else {
          Some(
            s"registered property: ${x.getKey}=${if (filteredPasswords.contains(x.getKey)) "**********" else x.getValue.render}"
          )
        }
      }
      ApplicationLogger.info("List of registered properties:")
      properties.foreach(p => ApplicationLogger.info(p))
      ApplicationLogger.info("Plugin's license directory: '/opt/rudder/etc/plugins/licenses/'")
    }
  }

  // the LDAP password used for authentication is not used here, but should not appear nonetheless
  filteredPasswords += "rudder.auth.ldap.connection.bind.password"
  // filter the fallback admin password
  filteredPasswords += "rudder.auth.admin.password"

  // list of configuration properties that we want to totally hide
  val hiddenRegisteredProperties = scala.collection.mutable.Buffer[String]()
  hiddenRegisteredProperties += "rudder.dir.licensesFolder"

  // auth backend is init too late to have a chance to hide its values, which is a bit sad.
  // We still need to make invisible all oauth/oidc client secret
  hiddenRegisteredProperties ++= {
    import scala.jdk.CollectionConverters._
    config
      .entrySet()
      .asScala
      .map(_.getKey)
      .filter(s => s.startsWith("rudder.auth.oauth2.provider") && s.endsWith("client.secret"))
  }
  // other values

  val LDAP_HOST                         = config.getString("ldap.host")
  val LDAP_PORT                         = config.getInt("ldap.port")
  val LDAP_AUTHDN                       = config.getString("ldap.authdn")
  val LDAP_AUTHPW                       = config.getString("ldap.authpw");
  filteredPasswords += "ldap.authpw"
  val LDAP_MAX_POOL_SIZE                = {
    try {
      config.getInt("ldap.maxPoolSize")
    } catch {
      case ex: ConfigException =>
        ApplicationLogger.info(
          "Property 'ldap.maxPoolSize' is missing or empty in rudder.configFile. Default to 2 connections."
        )
        2
    }
  }
  val LDAP_CACHE_NODE_INFO_MIN_INTERVAL = {
    val x = {
      try {
        config.getInt("ldap.nodeinfo.cache.min.interval")
      } catch {
        case ex: ConfigException =>
          ApplicationLogger.debug(
            "Property 'ldap.nodeinfo.cache.min.interval' is missing or empty in rudder.configFile. Default to 100 ms."
          )
          100
      }
    }
    if (x < 0) { // 0 is ok, it means "always check"
      100.millis
    } else {
      x.millis
    }
  }
  val RUDDER_DIR_BACKUP                 = {
    try {
      config.getString("rudder.dir.backup").trim match {
        case "" => None
        case x  => Some(x)
      }
    } catch {
      case ex: ConfigException => None
    }
  }
  val RUDDER_DIR_DEPENDENCIES           = config.getString("rudder.dir.dependencies")
  val RUDDER_DIR_LOCK                   = config.getString("rudder.dir.lock") // TODO no more used ?
  val RUDDER_DIR_SHARED_FILES_FOLDER    = config.getString("rudder.dir.shared.files.folder")
  val RUDDER_WEBDAV_USER                = config.getString("rudder.webdav.user")
  val RUDDER_WEBDAV_PASSWORD            = config.getString("rudder.webdav.password");
  filteredPasswords += "rudder.webdav.password"
  val CFENGINE_POLICY_DISTRIBUTION_PORT = {
    try {
      config.getInt("rudder.policy.distribution.port.cfengine")
    } catch {
      case ex: ConfigException =>
        try {
          config.getInt("rudder.community.port") // for compat
        } catch {
          case ex: ConfigException =>
            ApplicationLogger.info(
              "Property 'rudder.policy.distribution.port.cfengine' is missing or empty in Rudder configuration file. Default to 5309"
            )
            5309
        }
    }
  }
  val HTTPS_POLICY_DISTRIBUTION_PORT    = {
    try {
      config.getInt("rudder.policy.distribution.port.https")
    } catch {
      case ex: ConfigException =>
        ApplicationLogger.info(
          "Property 'rudder.policy.distribution.port.https' is missing or empty in Rudder configuration file. Default to 443"
        )
        443
    }
  }

  val POSTGRESQL_IS_LOCAL = {
    try {
      config.getBoolean("rudder.postgresql.local")
    } catch {
      case ex: ConfigException => true
    }
  }

  val RUDDER_JDBC_DRIVER        = config.getString("rudder.jdbc.driver")
  val RUDDER_JDBC_URL           = config.getString("rudder.jdbc.url")
  val RUDDER_JDBC_USERNAME      = config.getString("rudder.jdbc.username")
  val RUDDER_JDBC_PASSWORD      = config.getString("rudder.jdbc.password");
  filteredPasswords += "rudder.jdbc.password"
  val RUDDER_JDBC_MAX_POOL_SIZE = config.getInt("rudder.jdbc.maxPoolSize")

  val RUDDER_JDBC_BATCH_MAX_SIZE = {
    val x = {
      try {
        config.getInt("rudder.jdbc.batch.max.size")
      } catch {
        case ex: ConfigException =>
          ApplicationLogger.debug(
            "Property 'rudder.jdbc.batch.max.size' is missing or empty in rudder.configFile. Default to 500."
          )
          500
      }
    }
    if (x < 0) { // 0 is ok, it means "always check"
      500
    } else {
      x
    }
  }

  val RUDDER_GIT_GC = (
    try {
      config.getString("rudder.git.gc")
    } catch {
      // missing key, perhaps due to migration, use default
      case ex: Exception => {
        val default = "0 42 3 * * ?"
        logger.info(s"`rudder.git.gc` property is missing, using default schedule: ${default}")
        default
      }
    }
  ).toOptCron match {
    case Left(err)  =>
      logger.error(s"Error when parsing cron for 'rudder.git.gc', it will be disabled: ${err.fullMsg}")
      None
    case Right(opt) => opt
  }

  val RUDDER_INVENTORIES_CLEAN_CRON = (
    try {
      config.getString("rudder.inventories.cleanup.old.files.cron")
    } catch {
      // missing key, perhaps due to migration, use default
      case ex: Exception => {
        val default = "0 32 3 * * ?"
        logger.info(s"`rudder.inventories.cleanup.old.files.cron` property is missing, using default schedule: ${default}")
        default
      }
    }
  ).toOptCron match {
    case Left(err)  =>
      logger.error(
        s"Error when parsing cron for 'rudder.inventories.cleanup.old.files.cron', it will be disabled: ${err.fullMsg}"
      )
      None
    case Right(opt) => opt
  }

  val RUDDER_INVENTORIES_CLEAN_AGE = {
    try {
      val age = config.getString("rudder.inventories.cleanup.old.files.age")
      Duration.fromScala(scala.concurrent.duration.Duration.apply(age))
    } catch {
      case ex: Exception => 30.days
    }
  }

  /*
   * Root directory for git config-repo et fact-repo.
   * We should homogeneize naming here, ie s/rudder.dir.gitRoot/rudder.dir.gitRootConfigRepo/
   */
  val RUDDER_GIT_ROOT_CONFIG_REPO = config.getString("rudder.dir.gitRoot")
  val RUDDER_GIT_ROOT_FACT_REPO   = {
    try {
      config.getString("rudder.dir.gitRootFactRepo")
    } catch {
      case ex: Exception => "/var/rudder/fact-repository"
    }
  }

  val RUDDER_GIT_FACT_WRITE_NODES  = {
    try {
      config.getBoolean("rudder.facts.repo.writeNodeState")
    } catch {
      case ex: Exception => false
    }
  }
  val RUDDER_GIT_FACT_COMMIT_NODES = {
    try {
      config.getBoolean("rudder.facts.repo.historizeNodeChange")
    } catch {
      case ex: Exception => false
    }
  }

  val RUDDER_DIR_TECHNIQUES                        = RUDDER_GIT_ROOT_CONFIG_REPO + "/techniques"
  val RUDDER_BATCH_DYNGROUP_UPDATEINTERVAL         = config.getInt("rudder.batch.dyngroup.updateInterval") // 60 //one hour
  val RUDDER_BATCH_TECHNIQUELIBRARY_UPDATEINTERVAL =
    config.getInt("rudder.batch.techniqueLibrary.updateInterval") // 60 * 5 //five minutes
  val RUDDER_BATCH_REPORTSCLEANER_ARCHIVE_TTL =
    config.getInt("rudder.batch.reportscleaner.archive.TTL") // AutomaticReportsCleaning.defaultArchiveTTL
  val RUDDER_BATCH_REPORTSCLEANER_DELETE_TTL =
    config.getInt("rudder.batch.reportscleaner.delete.TTL") // AutomaticReportsCleaning.defaultDeleteTTL
  val RUDDER_BATCH_REPORTSCLEANER_COMPLIANCE_DELETE_TTL =
    config.getInt("rudder.batch.reportscleaner.compliancelevels.delete.TTL") // AutomaticReportsCleaning.defaultDeleteTTL
  val RUDDER_BATCH_REPORTSCLEANER_LOG_DELETE_TTL = {
    (Try {
      config.getString("rudder.batch.reportsCleaner.deleteLogReport.TTL")
    } orElse Try {
      config.getString("rudder.batch.reportscleaner.deleteReportLog.TTL")
    }.map { res =>
      ApplicationLogger.warn(
        "Config property 'rudder.batch.reportscleaner.deleteReportLog.TTL' is deprecated, please rename it to 'rudder.batch.reportsCleaner.deleteLogReport.TTL'"
      )
      res
    }).getOrElse("2x")
  }
  val RUDDER_BATCH_REPORTSCLEANER_FREQUENCY      =
    config.getString("rudder.batch.reportscleaner.frequency") // AutomaticReportsCleaning.defaultDay
  val RUDDER_BATCH_DATABASECLEANER_RUNTIME_HOUR =
    config.getInt("rudder.batch.databasecleaner.runtime.hour") // AutomaticReportsCleaning.defaultHour
  val RUDDER_BATCH_DATABASECLEANER_RUNTIME_MINUTE =
    config.getInt("rudder.batch.databasecleaner.runtime.minute") // AutomaticReportsCleaning.defaultMinute
  val RUDDER_BATCH_DATABASECLEANER_RUNTIME_DAY = config.getString("rudder.batch.databasecleaner.runtime.day") // "sunday"
  val RUDDER_BATCH_REPORTS_LOGINTERVAL         = config.getInt("rudder.batch.reports.logInterval")            // 1 //one minute
  val RUDDER_TECHNIQUELIBRARY_GIT_REFS_PATH    = "refs/heads/master"
  // THIS ONE IS STILL USED FOR USERS USING GIT REPLICATION
  val RUDDER_AUTOARCHIVEITEMS                  = config.getBoolean("rudder.autoArchiveItems")                 // true
  val RUDDER_REPORTS_EXECUTION_MAX_DAYS        = config.getInt("rudder.batch.storeAgentRunTimes.maxDays")     // In days : 0
  val RUDDER_REPORTS_EXECUTION_MAX_MINUTES     = {                                                            // Tis is handled at the object creation, days and minutes = 0 => 30 minutes
    try {
      config.getInt("rudder.batch.storeAgentRunTimes.maxMinutes")
    } catch {
      case ex: ConfigException =>
        ApplicationLogger.info(
          "Property 'rudder.batch.storeAgentRunTimes.maxMinutes' is missing or empty in rudder.configFile. Default to 0 minutes."
        )
        0
    }
  }
  val RUDDER_REPORTS_EXECUTION_MAX_SIZE        = {                                                            // In minutes: 5
    try {
      config.getInt("rudder.batch.storeAgentRunTimes.maxBatchSize")
    } catch {
      case ex: ConfigException =>
        ApplicationLogger.info(
          "Property 'rudder.batch.storeAgentRunTimes.maxBatchSize' is missing or empty in rudder.configFile. Default to 5 minutes."
        )
        5
    }
  }

  val RUDDER_REPORTS_EXECUTION_INTERVAL = config.getInt("rudder.batch.storeAgentRunTimes.updateInterval").seconds.asScala

  val HISTORY_INVENTORIES_ROOTDIR = config.getString("history.inventories.rootdir")

  val RUDDER_DEBUG_NODE_CONFIGURATION_PATH = config.getString("rudder.debug.nodeconfiguration.path")

  val RUDDER_BATCH_PURGE_DELETED_INVENTORIES = {
    try {
      config.getInt("rudder.batch.purge.inventories.delete.TTL")
    } catch {
      case ex: ConfigException =>
        ApplicationLogger.info(
          "Property 'rudder.batch.purge.inventories.delete.TTL' is missing or empty in rudder.configFile. Default to 7 days."
        )
        7
    }
  }

  val RUDDER_BCRYPT_COST = {
    try {
      config.getInt("rudder.bcrypt.cost")
    } catch {
      case ex: ConfigException =>
        ApplicationLogger.debug(
          "Property 'rudder.bcrypt.cost' is missing or empty in rudder.configFile. Default cost to 12."
        )
        12
    }
  }

  val RUDDER_BATCH_PURGE_DELETED_INVENTORIES_INTERVAL = {
    try {
      config.getInt("rudder.batch.purge.inventories.delete.interval")
    } catch {
      case ex: ConfigException =>
        ApplicationLogger.info(
          "Property 'rudder.batch.purge.inventories.delete.interval' is missing or empty in rudder.configFile. Default to 24 hours."
        )
        24
    }
  }

  val RUDDER_BATCH_DELETE_SOFTWARE_INTERVAL = {
    try {
      config.getInt("rudder.batch.delete.software.interval")
    } catch {
      case ex: ConfigException =>
        ApplicationLogger.info(
          "Property 'rudder.batch.delete.software.interval' is missing or empty in rudder.configFile. Default to 24 hours."
        )
        24
    }
  }

  val RUDDER_BATCH_CHECK_NODE_CACHE_INTERVAL = {
    try {
      Duration.fromScala(scala.concurrent.duration.Duration(config.getString("rudder.batch.check.node.cache.interval")))
    } catch {
      case ex: Exception =>
        ApplicationLogger.info(
          "Property 'rudder.batch.check.node.cache.interval' is missing or empty in rudder.configFile. Default to '15 s'."
        )
        Duration(15, TimeUnit.SECONDS)
    }
  }
  val RUDDER_GROUP_OWNER_CONFIG_REPO         = {
    try {
      config.getString("rudder.config.repo.new.file.group.owner")
    } catch {
      case ex: Exception =>
        ApplicationLogger.info(
          "Property 'rudder.config.repo.new.file.group.owner' is missing or empty in rudder.configFile. Default to 'rudder'."
        )
        "rudder"
    }
  }
  val RUDDER_GROUP_OWNER_GENERATED_POLICIES  = {
    try {
      config.getString("rudder.generated.policies.group.owner")
    } catch {
      case ex: Exception =>
        ApplicationLogger.info(
          "Property 'rudder.generated.policies.group.owner' is missing or empty in rudder.configFile. Default to 'rudder-policy-reader'."
        )
        "rudder-policy-reader"
    }
  }

  val RUDDER_RELAY_API = config.getString("rudder.server.relay.api")

  val RUDDER_SERVER_HSTS = {
    try {
      config.getBoolean("rudder.server.hsts")
    } catch {
      // by default, if property is missing
      case ex: ConfigException => false
    }
  }

  val RUDDER_SERVER_HSTS_SUBDOMAINS = {
    try {
      config.getBoolean("rudder.server.hstsIncludeSubDomains")
    } catch {
      // by default, if property is missing
      case ex: ConfigException => false
    }
  }

  val RUDDER_RELAY_RELOAD = {
    try {
      config.getString("rudder.relayd.reload")
    } catch {
      // by default, if property is missing
      case ex: ConfigException => "/opt/rudder/bin/rudder relay reload -p"
    }
  }

  // The base directory for hooks. I'm not sure it needs to be configurable
  // as we only use it in generation.
  val HOOKS_D                      = "/opt/rudder/etc/hooks.d"
  val UPDATED_NODE_IDS_PATH        = "/var/rudder/policy-generation-info/last-updated-nodeids"
  val GENERATION_FAILURE_MSG_PATH  = "/var/rudder/policy-generation-info/last-failure-message"
  /*
   * This is a parameter for compatibility mode for Rudder 5.0.
   * It should be removed in 5.1 and up.
   */
  val UPDATED_NODE_IDS_COMPABILITY = {
    try {
      Some(config.getBoolean("rudder.hooks.policy-generation-finished.nodeids.compability"))
    } catch {
      case ex: ConfigException => None
    }
  }

  val HOOKS_IGNORE_SUFFIXES = RudderProperties.splitProperty(config.getString("rudder.hooks.ignore-suffixes"))

  val logentries                  = "logentries.xml"
  val prettyPrinter               = new RudderPrettyPrinter(Int.MaxValue, 2)
  val userLibraryDirectoryName    = "directives"
  val groupLibraryDirectoryName   = "groups"
  val rulesDirectoryName          = "rules"
  val ruleCategoriesDirectoryName = "ruleCategories"
  val parametersDirectoryName     = "parameters"

  // properties from version.properties file,
  val (
    rudderMajorVersion,
    rudderFullVersion,
    currentYear,
    builtTimestamp
  ) = {
    val p = new java.util.Properties
    p.load(this.getClass.getClassLoader.getResourceAsStream("version.properties"))
    (
      p.getProperty("rudder-major-version"),
      p.getProperty("rudder-full-version"),
      p.getProperty("current-year"),
      p.getProperty("build-timestamp")
    )
  }

  val LDIF_TRACELOG_ROOT_DIR = {
    try {
      config.getString("ldif.tracelog.rootdir")
    } catch {
      case ex: ConfigException => "/var/rudder/inventories/debug"
    }
  }

  // don't parse some elements in inventories: processes
  val INVENTORIES_IGNORE_PROCESSES = {
    try {
      config.getBoolean("inventory.parse.ignore.processes")
    } catch {
      case ex: ConfigException => false
    }
  }

  // the number of inventories parsed and saved in parallel.
  // That number should be small, LDAP doesn't like lots of write
  // Minimum 1, 1x mean "0.5x number of cores"
  val MAX_PARSE_PARALLEL = {
    try {
      config.getString("inventory.parse.parallelization")
    } catch {
      case ex: ConfigException => "2"
    }
  }

  val INVENTORY_ROOT_DIR = {
    try {
      config.getString("inventories.root.directory")
    } catch {
      case ex: ConfigException => "/var/rudder/inventories"
    }
  }

  val INVENTORY_DIR_INCOMING = INVENTORY_ROOT_DIR + "/incoming"
  val INVENTORY_DIR_FAILED   = INVENTORY_ROOT_DIR + "/failed"
  val INVENTORY_DIR_RECEIVED = INVENTORY_ROOT_DIR + "/received"
  val INVENTORY_DIR_UPDATE   = INVENTORY_ROOT_DIR + "/accepted-nodes-updates"

  val WATCHER_ENABLE = {
    try {
      config.getBoolean("inventories.watcher.enable")
    } catch {
      case ex: ConfigException => true
    }
  }

  val WATCHER_GARBAGE_OLD_INVENTORIES_PERIOD = {
    try {
      Duration.fromScala(
        scala.concurrent.duration.Duration.apply(
          config.getString(
            "inventories.watcher.period.garbage.old"
          )
        )
      )
    } catch {
      case ex: Exception => 5.minutes
    }
  }

  val WATCHER_DELETE_OLD_INVENTORIES_AGE = {
    try {
      Duration.fromScala(
        scala.concurrent.duration.Duration.apply(config.getString("inventories.watcher.max.age.before.deletion"))
      )
    } catch {
      case _: Exception => 3.days
    }
  }

  val METRICS_NODES_DIRECTORY_GIT_ROOT = "/var/rudder/metrics/nodes"

  val METRICS_NODES_MIN_PERIOD = {
    try {
      Duration.fromScala(scala.concurrent.duration.Duration(config.getString("metrics.node.scheduler.period.min")))
    } catch {
      case ex: ConfigException       => // default
        15.minutes
      case ex: NumberFormatException =>
        ApplicationLogger.error(
          s"Error when reading key: 'metrics.node.scheduler.period.min', defaulting to 15min: ${ex.getMessage}"
        )
        15.minutes
    }
  }
  val METRICS_NODES_MAX_PERIOD = {
    try {
      Duration.fromScala(scala.concurrent.duration.Duration(config.getString("metrics.node.scheduler.period.max")))
    } catch {
      case ex: ConfigException       => // default
        4.hours
      case ex: NumberFormatException =>
        ApplicationLogger.error(
          s"Error when reading key: 'metrics.node.scheduler.period.max', defaulting to 4h: ${ex.getMessage}"
        )
        4.hours
    }
  }
  if (METRICS_NODES_MAX_PERIOD <= METRICS_NODES_MIN_PERIOD) {
    throw new IllegalArgumentException(
      s"Value for 'metrics.node.scheduler.period.max' (${METRICS_NODES_MAX_PERIOD.render}) must " +
      s"be bigger than for 'metrics.node.scheduler.period.max' (${METRICS_NODES_MIN_PERIOD.render})"
    )
  }

  val RUDDER_HEALTHCHECK_PERIOD = {
    try {
      Duration.fromScala(scala.concurrent.duration.Duration(config.getString("metrics.healthcheck.scheduler.period")))
    } catch {
      case ex: ConfigException       =>
        ApplicationLogger.info(
          "Property 'metrics.healthcheck.scheduler.period' is missing or empty in rudder.configFile. Default to 6 hours."
        )
        6.hours
      case ex: NumberFormatException =>
        ApplicationLogger.error(
          s"Error when reading key: 'metrics.node.scheduler.period.max', defaulting to 6 hours: ${ex.getMessage}"
        )
        6.hours
    }
  }

  // Store it an a Box as it's only used in Lift
  val AUTH_IDLE_TIMEOUT = {
    try {
      val timeout = config.getString("rudder.auth.idle-timeout")
      if (timeout.isEmpty) {
        Empty
      } else {
        Full(Duration.fromScala(scala.concurrent.duration.Duration.apply(timeout)))
      }
    } catch {
      case ex: Exception => Full(30.minutes)
    }
  }

  val TECHNIQUE_COMPILER_APP = {
    val default = TechniqueCompilerApp.Rudderc
    (try {
      TechniqueCompilerApp.parse(config.getString("rudder.technique.compiler.app"))
    } catch {
      case ex: ConfigException => Some(default)
    }).getOrElse(default)
  }

  val RUDDERC_CMD = {
    try {
      config.getString("rudder.technique.compiler.rudderc.cmd")
    } catch {
      case ex: ConfigException => "/opt/rudder/bin/rudderc"
    }
  }

  // Comes with the rudder-server packages
  val GENERIC_METHODS_SYSTEM_LIB = {
    try {
      config.getString("rudder.technique.methods.systemLib")
    } catch {
      case ex: ConfigException => "/usr/share/ncf/tree/30_generic_methods"
    }
  }

  // User-defined methods + plugin methods (including windows)
  val GENERIC_METHODS_LOCAL_LIB = {
    try {
      config.getString("rudder.technique.methods.localLib")
    } catch {
      case ex: ConfigException => "/var/rudder/configuration-repository/ncf/30_generic_methods"
    }
  }

  /*
   * inventory accept/refuse history information clean-up.
   * These properties manage how long we keep inventory that we store when a node is accepted.
   * There is:
   * - one absolute time: duration we keep info even if the node is still present in rudder.
   * - a time after deletion: how many time we keep the inventory info after node was refused / deleted.
   */

  // how long we keep accept/refuse inventory (even if the node is still present). O means "forever if the node is node deleted"
  val KEEP_ACCEPTATION_NODE_FACT_DURATION = {
    val configKey = "rudder.inventories.pendingChoiceHistoryCleanupLatency.acceptedNode"
    try {
      Duration.fromScala(
        scala.concurrent.duration.Duration(config.getString(configKey))
      )
    } catch {
      case ex: ConfigException       => 0.days // forever
      case ex: NumberFormatException =>
        throw InitConfigValueError(
          configKey,
          "value is not formatted as a long digit and time unit (ms, s, m, h, d), example: 5 days or 5d. Leave it empty to keep forever",
          Some(ex)
        )
    }
  }

  /*
   * Duration for which a node which was refused/deleted will have its nodefact
   * available (and so viewable in the history tab of pending node).
   * 0 means "delete immediately when node is deleted or refused"
   */
  val KEEP_DELETED_NODE_FACT_DURATION = {
    val configKey = "rudder.inventories.pendingChoiceHistoryCleanupLatency.deletedNode"
    try {
      Duration.fromScala(
        scala.concurrent.duration.Duration(
          config.getString(configKey)
        )
      )
    } catch {
      case ex: ConfigException       => 30.days
      case ex: NumberFormatException =>
        throw InitConfigValueError(
          configKey,
          "value is not formatted as a long digit and time unit (ms, s, m, h, d), example: 5 days or 5d. Leave it empty to keep forever",
          Some(ex)
        )
    }
  }

}

/**
 * Static initialization of Rudder services.
 * This is not a cake-pattern, just a plain object with load of lazy vals.
 */
object RudderConfig extends Loggable {

  ApplicationLogger.info(
    s"Starting Rudder ${RudderParsedProperties.rudderFullVersion} web application [build timestamp: ${RudderParsedProperties.builtTimestamp}]"
  )

  // For compatibility. We keep properties that we accessed by other services.
  // They should be class parameters.
  def rudderFullVersion                            = RudderParsedProperties.rudderFullVersion
  def RUDDER_SERVER_HSTS                           = RudderParsedProperties.RUDDER_SERVER_HSTS
  def RUDDER_SERVER_HSTS_SUBDOMAINS                = RudderParsedProperties.RUDDER_SERVER_HSTS_SUBDOMAINS
  def AUTH_IDLE_TIMEOUT                            = RudderParsedProperties.AUTH_IDLE_TIMEOUT
  def WATCHER_ENABLE                               = RudderParsedProperties.WATCHER_ENABLE
  def RUDDER_BATCH_DYNGROUP_UPDATEINTERVAL         = RudderParsedProperties.RUDDER_BATCH_DYNGROUP_UPDATEINTERVAL
  def RUDDER_GIT_ROOT_CONFIG_REPO                  = RudderParsedProperties.RUDDER_GIT_ROOT_CONFIG_REPO
  def RUDDER_BCRYPT_COST                           = RudderParsedProperties.RUDDER_BCRYPT_COST
  def RUDDER_BATCH_TECHNIQUELIBRARY_UPDATEINTERVAL = RudderParsedProperties.RUDDER_BATCH_TECHNIQUELIBRARY_UPDATEINTERVAL

  //
  // Theses services can be called from the outer world
  // They must be typed with there abstract interface, as
  // such service must not expose implementation details
  //

  // we need that to be the first thing, and take care of Exception so that the error is
  // human understandable when the directory is not up
  val rci = RudderConfigInit.init()

  val ApiVersions:                         List[ApiVersion]                           = rci.apiVersions
  val acceptedNodeQueryProcessor:          QueryProcessor                             = rci.acceptedNodeQueryProcessor
  val acceptedNodesDit:                    InventoryDit                               = rci.acceptedNodesDit
  val agentRegister:                       AgentRegister                              = rci.agentRegister
  val aggregateReportScheduler:            FindNewReportsExecution                    = rci.aggregateReportScheduler
  val apiAuthorizationLevelService:        DefaultApiAuthorizationLevel               = rci.apiAuthorizationLevelService
  val apiDispatcher:                       RudderEndpointDispatcher                   = rci.apiDispatcher
  val asyncComplianceService:              AsyncComplianceService                     = rci.asyncComplianceService
  val asyncDeploymentAgent:                AsyncDeploymentActor                       = rci.asyncDeploymentAgent
  val asyncWorkflowInfo:                   AsyncWorkflowInfo                          = rci.asyncWorkflowInfo
  val authenticationProviders:             AuthBackendProvidersManager                = rci.authenticationProviders
  val authorizationApiMapping:             ExtensibleAuthorizationApiMapping          = rci.authorizationApiMapping
  val automaticReportLogger:               AutomaticReportLogger                      = rci.automaticReportLogger
  val automaticReportsCleaning:            AutomaticReportsCleaning                   = rci.automaticReportsCleaning
  val campaignEventRepo:                   CampaignEventRepositoryImpl                = rci.campaignEventRepo
  val campaignSerializer:                  CampaignSerializer                         = rci.campaignSerializer
  val categoryHierarchyDisplayer:          CategoryHierarchyDisplayer                 = rci.categoryHierarchyDisplayer
  val changeRequestChangesSerialisation:   ChangeRequestChangesSerialisation          = rci.changeRequestChangesSerialisation
  val changeRequestChangesUnserialisation: ChangeRequestChangesUnserialisation        = rci.changeRequestChangesUnserialisation
  val changeRequestEventLogService:        ChangeRequestEventLogService               = rci.changeRequestEventLogService
  val checkTechniqueLibrary:               CheckTechniqueLibrary                      = rci.checkTechniqueLibrary
  val clearCacheService:                   ClearCacheService                          = rci.clearCacheService
  val cmdbQueryParser:                     CmdbQueryParser                            = rci.cmdbQueryParser
  val commitAndDeployChangeRequest:        CommitAndDeployChangeRequestService        = rci.commitAndDeployChangeRequest
  val complianceService:                   ComplianceAPIService                       = rci.complianceService
  val configService:                       ReadConfigService with UpdateConfigService = rci.configService
  val configurationRepository:             ConfigurationRepository                    = rci.configurationRepository
  val databaseManager:                     DatabaseManager                            = rci.databaseManager
  val debugScript:                         DebugInfoService                           = rci.debugScript
  val dependencyAndDeletionService:        DependencyAndDeletionService               = rci.dependencyAndDeletionService
  val deploymentService:                   PromiseGeneration_Hooks                    = rci.deploymentService
  val diffDisplayer:                       DiffDisplayer                              = rci.diffDisplayer
  val diffService:                         DiffService                                = rci.diffService
  val directiveEditorService:              DirectiveEditorService                     = rci.directiveEditorService
  val ditQueryData:                        DitQueryData                               = rci.ditQueryData
  val doobie:                              Doobie                                     = rci.doobie
  val dynGroupService:                     DynGroupService                            = rci.dynGroupService
  val eventListDisplayer:                  EventListDisplayer                         = rci.eventListDisplayer
  val eventLogApi:                         EventLogAPI                                = rci.eventLogApi
  val eventLogDeploymentService:           EventLogDeploymentService                  = rci.eventLogDeploymentService
  val eventLogDetailsService:              EventLogDetailsService                     = rci.eventLogDetailsService
  val eventLogRepository:                  EventLogRepository                         = rci.eventLogRepository
  val findExpectedReportRepository:        FindExpectedReportRepository               = rci.findExpectedReportRepository
  val gitRevisionProvider:                 GitRevisionProvider                        = rci.gitRevisionProvider
  val healthcheckNotificationService:      HealthcheckNotificationService             = rci.healthcheckNotificationService
  val historizeNodeCountBatch:             IOResult[Unit]                             = rci.historizeNodeCountBatch
  val interpolationCompiler:               InterpolatedValueCompilerImpl              = rci.interpolationCompiler
  val inventoryEventLogService:            InventoryEventLogService                   = rci.inventoryEventLogService
  val inventoryHistoryJdbcRepository:      InventoryHistoryJdbcRepository             = rci.inventoryHistoryJdbcRepository
  val inventoryWatcher:                    InventoryFileWatcher                       = rci.inventoryWatcher
  val itemArchiveManager:                  ItemArchiveManager                         = rci.itemArchiveManager
  val jsTreeUtilService:                   JsTreeUtilService                          = rci.jsTreeUtilService
  val jsonPluginDefinition:                ReadPluginPackageInfo                      = rci.jsonPluginDefinition
  val jsonReportsAnalyzer:                 JSONReportsAnalyser                        = rci.jsonReportsAnalyzer
  val linkUtil:                            LinkUtil                                   = rci.linkUtil
  val logDisplayer:                        LogDisplayer                               = rci.logDisplayer
  val mainCampaignService:                 MainCampaignService                        = rci.mainCampaignService
  val ncfTechniqueReader:                  ncf.EditorTechniqueReader                  = rci.ncfTechniqueReader
  val newNodeManager:                      NewNodeManager                             = rci.newNodeManager
  val nodeDit:                             NodeDit                                    = rci.nodeDit
  val nodeFactRepository:                  NodeFactRepository                         = rci.nodeFactRepository
  val nodeGrid:                            NodeGrid                                   = rci.nodeGrid
  val nodeInfoService:                     NodeInfoService                            = rci.nodeInfoService
  val pendingNodeCheckGroup:               CheckPendingNodeInDynGroups                = rci.pendingNodeCheckGroup
  val pendingNodesDit:                     InventoryDit                               = rci.pendingNodesDit
  val personIdentService:                  PersonIdentService                         = rci.personIdentService
  val policyGenerationBootGuard:           zio.Promise[Nothing, Unit]                 = rci.policyGenerationBootGuard
  val policyServerManagementService:       PolicyServerManagementService              = rci.policyServerManagementService
  val propertyEngineService:               PropertyEngineService                      = rci.propertyEngineService
  val purgeDeletedInventories:             PurgeDeletedInventories                    = rci.purgeDeletedInventories
  val purgeUnreferencedSoftwares:          PurgeUnreferencedSoftwares                 = rci.purgeUnreferencedSoftwares
  val readOnlySoftwareDAO:                 ReadOnlySoftwareDAO                        = rci.readOnlySoftwareDAO
  val recentChangesService:                NodeChangesService                         = rci.recentChangesService
  val removeNodeService:                   RemoveNodeService                          = rci.removeNodeService
  val reportDisplayer:                     ReportDisplayer                            = rci.reportDisplayer
  val reportingService:                    ReportingService                           = rci.reportingService
  val reportsRepository:                   ReportsRepository                          = rci.reportsRepository
  val restApiAccounts:                     RestApiAccounts                            = rci.restApiAccounts
  val restCompletion:                      RestCompletion                             = rci.restCompletion
  val restDataSerializer:                  RestDataSerializer                         = rci.restDataSerializer
  val restExtractorService:                RestExtractorService                       = rci.restExtractorService
  val restQuicksearch:                     RestQuicksearch                            = rci.restQuicksearch
  val roAgentRunsRepository:               RoReportsExecutionRepository               = rci.roAgentRunsRepository
  val roApiAccountRepository:              RoApiAccountRepository                     = rci.roApiAccountRepository
  val roDirectiveRepository:               RoDirectiveRepository                      = rci.roDirectiveRepository
  val roLDAPConnectionProvider:            LDAPConnectionProvider[RoLDAPConnection]   = rci.roLDAPConnectionProvider
  val roLDAPParameterRepository:           RoLDAPParameterRepository                  = rci.roLDAPParameterRepository
  val roNodeGroupRepository:               RoNodeGroupRepository                      = rci.roNodeGroupRepository
  val roParameterService:                  RoParameterService                         = rci.roParameterService
  val roRuleCategoryRepository:            RoRuleCategoryRepository                   = rci.roRuleCategoryRepository
  val roRuleRepository:                    RoRuleRepository                           = rci.roRuleRepository
  val rudderApi:                           LiftHandler                                = rci.rudderApi
  val rudderDit:                           RudderDit                                  = rci.rudderDit
  val rudderUserListProvider:              FileUserDetailListProvider                 = rci.rudderUserListProvider
  val ruleApplicationStatus:               RuleApplicationStatusService               = rci.ruleApplicationStatus
  val ruleCategoryService:                 RuleCategoryService                        = rci.ruleCategoryService
  val rwLdap:                              LDAPConnectionProvider[RwLDAPConnection]   = rci.rwLdap
  val secretEventLogService:               SecretEventLogService                      = rci.secretEventLogService
  val sharedFileApi:                       SharedFilesAPI                             = rci.sharedFileApi
  val snippetExtensionRegister:            SnippetExtensionRegister                   = rci.snippetExtensionRegister
  val srvGrid:                             SrvGrid                                    = rci.srvGrid
  val stringUuidGenerator:                 StringUuidGenerator                        = rci.stringUuidGenerator
  val techniqueRepository:                 TechniqueRepository                        = rci.techniqueRepository
  val tokenGenerator:                      TokenGeneratorImpl                         = rci.tokenGenerator
  val updateDynamicGroups:                 UpdateDynamicGroups                        = rci.updateDynamicGroups
  val updateDynamicGroupsService:          DynGroupUpdaterService                     = rci.updateDynamicGroupsService
  val updateTechniqueLibrary:              UpdateTechniqueLibrary                     = rci.updateTechniqueLibrary
  val userAuthorisationLevel:              DefaultUserAuthorisationLevel              = rci.userAuthorisationLevel
  val userPropertyService:                 UserPropertyService                        = rci.userPropertyService
  val userService:                         UserService                                = rci.userService
  val woApiAccountRepository:              WoApiAccountRepository                     = rci.woApiAccountRepository
  val woDirectiveRepository:               WoDirectiveRepository                      = rci.woDirectiveRepository
  val woNodeGroupRepository:               WoNodeGroupRepository                      = rci.woNodeGroupRepository
  val woNodeRepository:                    WoNodeRepository                           = rci.woNodeRepository
  val woRuleCategoryRepository:            WoRuleCategoryRepository                   = rci.woRuleCategoryRepository
  val woRuleRepository:                    WoRuleRepository                           = rci.woRuleRepository
  val workflowEventLogService:             WorkflowEventLogService                    = rci.workflowEventLogService
  val workflowLevelService:                DefaultWorkflowLevel                       = rci.workflowLevelService
  val gitRepo:                             GitRepositoryProvider                      = rci.gitRepo
  val gitModificationRepository:           GitModificationRepository                  = rci.gitModificationRepository

  /**
   * A method to call to force initialisation of all object and services.
   * This is a good place to check boottime things, and throws
   * "application broken - can not start" exception
   *
   * Important: if that method is not called, RudderConfig will be
   * lazy and will only be initialised on the first call to one
   * of its (public) methods.
   */
  def init(): IO[SystemError, Unit] = {

    IOResult.attempt {

      RudderParsedProperties.logRudderParsedProperties()
      ////////// bootstraps checks //////////
      // they must be out of Lift boot() because that method
      // is encapsulated in a try/catch ( see net.liftweb.http.provider.HTTPProvider.bootLift )
      rci.allBootstrapChecks.checks()

    }
  }

  def postPluginInitActions = {
    // todo: scheduler interval should be a property
    ZioRuntime.unsafeRun(jsonReportsAnalyzer.start(5.seconds).forkDaemon.provideLayer(ZioRuntime.layers))
    ZioRuntime.unsafeRun(MainCampaignService.start(mainCampaignService))
  }

}

/*
 * A case class holder used to transfer services from the init method in RudderConfigInit
 * to RudderConfig
 */
case class RudderServiceApi(
    roLDAPConnectionProvider:            LDAPConnectionProvider[RoLDAPConnection],
    pendingNodesDit:                     InventoryDit,
    acceptedNodesDit:                    InventoryDit,
    nodeDit:                             NodeDit,
    rudderDit:                           RudderDit,
    roRuleRepository:                    RoRuleRepository,
    woRuleRepository:                    WoRuleRepository,
    woNodeRepository:                    WoNodeRepository,
    roNodeGroupRepository:               RoNodeGroupRepository,
    woNodeGroupRepository:               WoNodeGroupRepository,
    techniqueRepository:                 TechniqueRepository,
    updateTechniqueLibrary:              UpdateTechniqueLibrary,
    roDirectiveRepository:               RoDirectiveRepository,
    woDirectiveRepository:               WoDirectiveRepository,
    readOnlySoftwareDAO:                 ReadOnlySoftwareDAO,
    eventLogRepository:                  EventLogRepository,
    eventLogDetailsService:              EventLogDetailsService,
    reportingService:                    ReportingService,
    complianceService:                   ComplianceAPIService,
    asyncComplianceService:              AsyncComplianceService,
    debugScript:                         DebugInfoService,
    cmdbQueryParser:                     CmdbQueryParser,
    inventoryHistoryJdbcRepository:      InventoryHistoryJdbcRepository,
    inventoryEventLogService:            InventoryEventLogService,
    ruleApplicationStatus:               RuleApplicationStatusService,
    propertyEngineService:               PropertyEngineService,
    newNodeManager:                      NewNodeManager,
    nodeGrid:                            NodeGrid,
    jsTreeUtilService:                   JsTreeUtilService,
    directiveEditorService:              DirectiveEditorService,
    userPropertyService:                 UserPropertyService,
    eventListDisplayer:                  EventListDisplayer,
    asyncDeploymentAgent:                AsyncDeploymentActor,
    policyServerManagementService:       PolicyServerManagementService,
    updateDynamicGroupsService:          DynGroupUpdaterService,
    updateDynamicGroups:                 UpdateDynamicGroups,
    purgeDeletedInventories:             PurgeDeletedInventories,
    purgeUnreferencedSoftwares:          PurgeUnreferencedSoftwares,
    databaseManager:                     DatabaseManager,
    automaticReportsCleaning:            AutomaticReportsCleaning,
    checkTechniqueLibrary:               CheckTechniqueLibrary,
    automaticReportLogger:               AutomaticReportLogger,
    removeNodeService:                   RemoveNodeService,
    nodeInfoService:                     NodeInfoService,
    reportDisplayer:                     ReportDisplayer,
    dependencyAndDeletionService:        DependencyAndDeletionService,
    itemArchiveManager:                  ItemArchiveManager,
    personIdentService:                  PersonIdentService,
    gitRevisionProvider:                 GitRevisionProvider,
    logDisplayer:                        LogDisplayer,
    acceptedNodeQueryProcessor:          QueryProcessor,
    categoryHierarchyDisplayer:          CategoryHierarchyDisplayer,
    dynGroupService:                     DynGroupService,
    ditQueryData:                        DitQueryData,
    reportsRepository:                   ReportsRepository,
    eventLogDeploymentService:           EventLogDeploymentService,
    srvGrid:                             SrvGrid,
    findExpectedReportRepository:        FindExpectedReportRepository,
    roApiAccountRepository:              RoApiAccountRepository,
    woApiAccountRepository:              WoApiAccountRepository,
    roAgentRunsRepository:               RoReportsExecutionRepository,
    pendingNodeCheckGroup:               CheckPendingNodeInDynGroups,
    allBootstrapChecks:                  BootstrapChecks,
    authenticationProviders:             AuthBackendProvidersManager,
    rudderUserListProvider:              FileUserDetailListProvider,
    restApiAccounts:                     RestApiAccounts,
    restQuicksearch:                     RestQuicksearch,
    restCompletion:                      RestCompletion,
    sharedFileApi:                       SharedFilesAPI,
    eventLogApi:                         EventLogAPI,
    stringUuidGenerator:                 StringUuidGenerator,
    inventoryWatcher:                    InventoryFileWatcher,
    configService:                       ReadConfigService with UpdateConfigService,
    historizeNodeCountBatch:             IOResult[Unit],
    policyGenerationBootGuard:           zio.Promise[Nothing, Unit],
    healthcheckNotificationService:      HealthcheckNotificationService,
    jsonPluginDefinition:                ReadPluginPackageInfo,
    rudderApi:                           LiftHandler,
    authorizationApiMapping:             ExtensibleAuthorizationApiMapping,
    roRuleCategoryRepository:            RoRuleCategoryRepository,
    woRuleCategoryRepository:            WoRuleCategoryRepository,
    workflowLevelService:                DefaultWorkflowLevel,
    ncfTechniqueReader:                  EditorTechniqueReader,
    recentChangesService:                NodeChangesService,
    ruleCategoryService:                 RuleCategoryService,
    restExtractorService:                RestExtractorService,
    snippetExtensionRegister:            SnippetExtensionRegister,
    clearCacheService:                   ClearCacheService,
    linkUtil:                            LinkUtil,
    userService:                         UserService,
    apiVersions:                         List[ApiVersion],
    apiDispatcher:                       RudderEndpointDispatcher,
    configurationRepository:             ConfigurationRepository,
    roParameterService:                  RoParameterService,
    userAuthorisationLevel:              DefaultUserAuthorisationLevel,
    agentRegister:                       AgentRegister,
    asyncWorkflowInfo:                   AsyncWorkflowInfo,
    commitAndDeployChangeRequest:        CommitAndDeployChangeRequestService,
    doobie:                              Doobie,
    restDataSerializer:                  RestDataSerializer,
    workflowEventLogService:             WorkflowEventLogService,
    changeRequestEventLogService:        ChangeRequestEventLogService,
    changeRequestChangesUnserialisation: ChangeRequestChangesUnserialisation,
    diffService:                         DiffService,
    diffDisplayer:                       DiffDisplayer,
    rwLdap:                              LDAPConnectionProvider[RwLDAPConnection],
    apiAuthorizationLevelService:        DefaultApiAuthorizationLevel,
    tokenGenerator:                      TokenGeneratorImpl,
    roLDAPParameterRepository:           RoLDAPParameterRepository,
    interpolationCompiler:               InterpolatedValueCompilerImpl,
    deploymentService:                   PromiseGeneration_Hooks,
    campaignEventRepo:                   CampaignEventRepositoryImpl,
    mainCampaignService:                 MainCampaignService,
    campaignSerializer:                  CampaignSerializer,
    jsonReportsAnalyzer:                 JSONReportsAnalyser,
    aggregateReportScheduler:            FindNewReportsExecution,
    secretEventLogService:               SecretEventLogService,
    changeRequestChangesSerialisation:   ChangeRequestChangesSerialisation,
    gitRepo:                             GitRepositoryProvider,
    gitModificationRepository:           GitModificationRepository,
    inventorySaver:                      NodeFactInventorySaver,
    inventoryDitService:                 InventoryDitService,
    nodeFactRepository:                  NodeFactRepository
)

/*
 * This object is in charge of class instantiation in a method to avoid dead lock.
 * See: https://issues.rudder.io/issues/22645
 */
object RudderConfigInit {
  import RudderParsedProperties._

  /**
   * Catch all exception during initialization that would prevent initialization.
   * All exception are catched and will stop the application on boot.
   *
   * Throwing this is more transparent, otherwise the raw error could be unclear
   */
  sealed abstract class InitError(val msg: String, val cause: Option[Throwable])
      extends Throwable(msg, cause.orNull, false, false)

  final case class InitConfigValueError(configKey: String, errMsg: String, override val cause: Option[Throwable])
      extends InitError(
        s"Config value error for '$configKey': $errMsg",
        cause
      )

  def init(): RudderServiceApi = {

    // test connection is up and try to make an human understandable error message.
    ApplicationLogger.debug(s"Test if LDAP connection is active")

    lazy val writeAllAgentSpecificFiles = new WriteAllAgentSpecificFiles(agentRegister)

    // all cache that need to be cleared are stored here
    lazy val clearableCache: Seq[CachedRepository] = Seq(
      cachedAgentRunRepository,
      recentChangesService,
      reportingServiceImpl
    )

    lazy val pluginSettingsService = new FilePluginSettingsService(
      root / "opt" / "rudder" / "etc" / "rudder-pkg" / "rudder-pkg.conf"
    )
    /////////////////////////////////////////////////
    ////////// pluggable service providers //////////
    /////////////////////////////////////////////////

    /*
     * Pluggable service:
     * - Rudder Agent (agent type, agent os)
     * - API ACL
     * - Change Validation workflow
     * - User authentication backends
     * - User authorization capabilities
     */
    // Pluggable agent register
    lazy val agentRegister = new AgentRegister()

    // Plugin input interface to
    lazy val apiAuthorizationLevelService = new DefaultApiAuthorizationLevel(LiftApiProcessingLogger)

    // Plugin input interface for alternative workflow
    lazy val workflowLevelService = new DefaultWorkflowLevel(
      new NoWorkflowServiceImpl(
        commitAndDeployChangeRequest
      )
    )

    // Plugin input interface for alternative authentication providers
    lazy val authenticationProviders = new AuthBackendProvidersManager()

    // Plugin input interface for user management plugin
    lazy val userAuthorisationLevel = new DefaultUserAuthorisationLevel()

    // Plugin input interface for Authorization for API
    lazy val authorizationApiMapping = new ExtensibleAuthorizationApiMapping(AuthorizationApiMapping.Core :: Nil)

    ////////// end pluggable service providers //////////

    lazy val roleApiMapping = new RoleApiMapping(authorizationApiMapping)

    // rudder user list
    lazy val rudderUserListProvider: FileUserDetailListProvider = {
      UserFileProcessing.getUserResourceFile().either.runNow match {
        case Right(resource) =>
          new FileUserDetailListProvider(roleApiMapping, userAuthorisationLevel, resource)
        case Left(err)       =>
          ApplicationLogger.error(err.fullMsg)
          // make the application not available
          throw new javax.servlet.UnavailableException(s"Error when trying to parse Rudder users file, aborting.")
      }
    }

    lazy val roRuleCategoryRepository: RoRuleCategoryRepository = roLDAPRuleCategoryRepository
    lazy val ruleCategoryService:      RuleCategoryService      = new RuleCategoryService()
    lazy val woRuleCategoryRepository: WoRuleCategoryRepository = woLDAPRuleCategoryRepository

    lazy val changeRequestEventLogService: ChangeRequestEventLogService = new ChangeRequestEventLogServiceImpl(eventLogRepository)
    lazy val secretEventLogService:        SecretEventLogService        = new SecretEventLogServiceImpl(eventLogRepository)

    lazy val xmlSerializer = XmlSerializerImpl(
      ruleSerialisation,
      directiveSerialisation,
      nodeGroupSerialisation,
      globalParameterSerialisation,
      ruleCategorySerialisation
    )

    lazy val xmlUnserializer         = XmlUnserializerImpl(
      ruleUnserialisation,
      directiveUnserialisation,
      nodeGroupUnserialisation,
      globalParameterUnserialisation,
      ruleCategoryUnserialisation
    )
    lazy val workflowEventLogService = new WorkflowEventLogServiceImpl(eventLogRepository, uuidGen)
    lazy val diffService: DiffService = new DiffServiceImpl()
    lazy val diffDisplayer = new DiffDisplayer(linkUtil)
    lazy val commitAndDeployChangeRequest: CommitAndDeployChangeRequestService = {
      new CommitAndDeployChangeRequestServiceImpl(
        uuidGen,
        roDirectiveRepository,
        woDirectiveRepository,
        roNodeGroupRepository,
        woNodeGroupRepository,
        roRuleRepository,
        woRuleRepository,
        roLDAPParameterRepository,
        woLDAPParameterRepository,
        asyncDeploymentAgent,
        dependencyAndDeletionService,
        configService.rudder_workflow_enabled _,
        xmlSerializer,
        xmlUnserializer,
        sectionSpecParser,
        dynGroupUpdaterService
      )
    }

    lazy val roParameterService: RoParameterService = roParameterServiceImpl

    //////////////////////////////////////////////////////////////////////////////////////////
    ///////////////////////////////////////// REST ///////////////////////////////////////////
    //////////////////////////////////////////////////////////////////////////////////////////

    lazy val restExtractorService = {
      RestExtractorService(
        roRuleRepository,
        roDirectiveRepository,
        roNodeGroupRepository,
        techniqueRepository,
        queryParser,
        userPropertyService,
        workflowLevelService,
        stringUuidGenerator,
        typeParameterService
      )
    }

    lazy val zioJsonExtractor = new ZioJsonExtractor(queryParser)

    lazy val tokenGenerator = new TokenGeneratorImpl(32)

    implicit lazy val userService = new UserService {
      def getCurrentUser = CurrentUser
    }

    lazy val ncfTechniqueReader = new EditorTechniqueReaderImpl(
      stringUuidGenerator,
      personIdentService,
      gitConfigRepo,
      prettyPrinter,
      gitModificationRepository,
      RUDDER_CHARSET.name,
      RUDDER_GROUP_OWNER_CONFIG_REPO,
      yamlTechniqueSerializer,
      typeParameterService,
      RUDDERC_CMD,
      GENERIC_METHODS_SYSTEM_LIB,
      GENERIC_METHODS_LOCAL_LIB
    )

    lazy val techniqueSerializer = new TechniqueSerializer(typeParameterService)

    lazy val yamlTechniqueSerializer = new YamlTechniqueSerializer(resourceFileService)

    lazy val linkUtil           = new LinkUtil(roRuleRepository, roNodeGroupRepository, roDirectiveRepository, nodeFactInfoService)
    // REST API
    lazy val restApiAccounts    = new RestApiAccounts(
      roApiAccountRepository,
      woApiAccountRepository,
      restExtractorService,
      tokenGenerator,
      uuidGen,
      userService,
      apiAuthorizationLevelService
    )
    lazy val restDataSerializer = RestDataSerializerImpl(techniqueRepository, diffService)

    lazy val restQuicksearch = new RestQuicksearch(
      new FullQuickSearchService()(
        roLDAPConnectionProvider,
        nodeDit,
        acceptedNodesDit,
        rudderDit,
        roDirectiveRepository,
        nodeFactRepository
      ),
      userService,
      linkUtil
    )
    lazy val restCompletion  = new RestCompletion(new RestCompletionService(roDirectiveRepository, roRuleRepository))

    lazy val ruleApiService2 = {
      new RuleApiService2(
        roRuleRepository,
        woRuleRepository,
        uuidGen,
        asyncDeploymentAgent,
        workflowLevelService,
        restExtractorService,
        restDataSerializer
      )
    }

    lazy val ruleApiService6  = {
      new RuleApiService6(
        roRuleCategoryRepository,
        roRuleRepository,
        woRuleCategoryRepository,
        restDataSerializer
      )
    }
    lazy val ruleApiService13 = {
      new RuleApiService14(
        roRuleRepository,
        woRuleRepository,
        configurationRepository,
        uuidGen,
        asyncDeploymentAgent,
        workflowLevelService,
        roRuleCategoryRepository,
        woRuleCategoryRepository,
        roDirectiveRepository,
        roNodeGroupRepository,
        nodeFactRepository,
        configService.rudder_global_policy_mode _,
        ruleApplicationStatus
      )
    }

    lazy val directiveApiService2 = {
      new DirectiveApiService2(
        roDirectiveRepository,
        woDirectiveRepository,
        uuidGen,
        asyncDeploymentAgent,
        workflowLevelService,
        restExtractorService,
        directiveEditorService,
        restDataSerializer,
        techniqueRepositoryImpl
      )
    }

    lazy val directiveApiService14 = {
      new DirectiveApiService14(
        roDirectiveRepository,
        configurationRepository,
        woDirectiveRepository,
        uuidGen,
        asyncDeploymentAgent,
        workflowLevelService,
        directiveEditorService,
        restDataSerializer,
        techniqueRepositoryImpl
      )
    }

    lazy val techniqueApiService6 = {
      new TechniqueAPIService6(
        roDirectiveRepository,
        restDataSerializer
      )
    }

    lazy val techniqueApiService14 = {
      new TechniqueAPIService14(
        roDirectiveRepository,
        gitParseTechniqueLibrary,
        ncfTechniqueReader,
        techniqueSerializer,
        restDataSerializer,
        techniqueCompiler
      )
    }

    lazy val groupApiService2 = {
      new GroupApiService2(
        roNodeGroupRepository,
        woNodeGroupRepository,
        uuidGen,
        asyncDeploymentAgent,
        workflowLevelService,
        restExtractorService,
        queryProcessor,
        restDataSerializer
      )
    }

    lazy val groupApiService6 = {
      new GroupApiService6(
        roNodeGroupRepository,
        woNodeGroupRepository,
        restDataSerializer
      )
    }

    lazy val groupApiService14 = {
      new GroupApiService14(
        roNodeGroupRepository,
        woNodeGroupRepository,
        roLDAPParameterRepository,
        uuidGen,
        asyncDeploymentAgent,
        workflowLevelService,
        restExtractorService,
        queryParser,
        queryProcessor,
        restDataSerializer
      )
    }

    lazy val nodeApiService = new NodeApiService(
      rwLdap,
      nodeFactRepository,
      roNodeGroupRepository,
      roLDAPParameterRepository,
      roAgentRunsRepository,
      ldapEntityMapper,
      stringUuidGenerator,
      nodeDit,
      pendingNodesDit,
      acceptedNodesDit,
      newNodeManagerImpl,
      removeNodeServiceImpl,
      restExtractorService,
      restDataSerializer,
      reportingServiceImpl,
      queryProcessor,
      inventoryQueryChecker,
      () => configService.rudder_global_policy_mode().toBox,
      RUDDER_RELAY_API
    )

    lazy val parameterApiService2  = {
      new ParameterApiService2(
        roLDAPParameterRepository,
        woLDAPParameterRepository,
        uuidGen,
        workflowLevelService,
        restExtractorService,
        restDataSerializer
      )
    }
    lazy val parameterApiService14 = {
      new ParameterApiService14(
        roLDAPParameterRepository,
        woLDAPParameterRepository,
        uuidGen,
        workflowLevelService
      )
    }

    // System API

    lazy val clearCacheService = new ClearCacheServiceImpl(
      nodeConfigurationHashRepo,
      asyncDeploymentAgent,
      eventLogRepository,
      uuidGen,
      clearableCache
    )

    lazy val hookApiService = new HookApiService(HOOKS_D, HOOKS_IGNORE_SUFFIXES)

    lazy val systemApiService11 = new SystemApiService11(
      updateTechniqueLibrary,
      debugScript,
      clearCacheService,
      asyncDeploymentAgent,
      uuidGen,
      updateDynamicGroups,
      itemArchiveManager,
      personIdentService,
      gitConfigRepo
    )

    lazy val systemApiService13 = new SystemApiService13(
      healthcheckService,
      healthcheckNotificationService,
      restDataSerializer,
      deprecated.softwareService
    )

    lazy val ruleInternalApiService = new RuleInternalApiService(roRuleRepository, roNodeGroupRepository, nodeFactRepository)

    lazy val complianceAPIService = new ComplianceAPIService(
      roRuleRepository,
      nodeFactRepository,
      roNodeGroupRepository,
      reportingService,
      roDirectiveRepository,
      globalComplianceModeService.getGlobalComplianceMode.toIO
    )

    lazy val techniqueArchiver = new TechniqueArchiverImpl(
      gitConfigRepo,
      prettyPrinter,
      gitModificationRepository,
      personIdentService,
      techniqueParser,
      techniqueCompiler,
      RUDDER_GROUP_OWNER_CONFIG_REPO
    )
    lazy val techniqueCompiler:  TechniqueCompiler = new TechniqueCompilerWithFallback(
      new WebappTechniqueCompiler(
        interpolationCompiler,
        prettyPrinter,
        typeParameterService,
        ncfTechniqueReader,
        _.path,
        RUDDER_GIT_ROOT_CONFIG_REPO
      ),
      new RuddercServiceImpl(RUDDERC_CMD, 5.seconds),
      TECHNIQUE_COMPILER_APP,
      _.path,
      RUDDER_GIT_ROOT_CONFIG_REPO
    )
    lazy val ncfTechniqueWriter: TechniqueWriter   = new TechniqueWriterImpl(
      techniqueArchiver,
      updateTechniqueLibrary,
      new DeleteEditorTechniqueImpl(
        techniqueArchiver,
        updateTechniqueLibrary,
        roDirectiveRepository,
        woDirectiveRepository,
        techniqueRepository,
        workflowLevelService,
        RUDDER_GIT_ROOT_CONFIG_REPO
      ),
      techniqueCompiler,
      RUDDER_GIT_ROOT_CONFIG_REPO
    )

    lazy val pipelinedInventoryParser: InventoryParser = {
      val fusionReportParser = {
        new FusionInventoryParser(
          uuidGen,
          rootParsingExtensions = Nil,
          contentParsingExtensions = Nil,
          ignoreProcesses = INVENTORIES_IGNORE_PROCESSES
        )
      }

      new DefaultInventoryParser(
        fusionReportParser,
        Seq(
          new PreInventoryParserCheckConsistency
        )
      )
    }

    lazy val gitFactRepoProvider = GitRepositoryProviderImpl
      .make(RUDDER_GIT_ROOT_FACT_REPO)
      .runOrDie(err => new RuntimeException(s"Error when initializing git configuration repository: " + err.fullMsg))
    lazy val gitFactRepoGC       = new GitGC(gitFactRepoProvider, RUDDER_GIT_GC)
    gitFactRepoGC.start()
    lazy val gitFactStorage      = if (RUDDER_GIT_FACT_WRITE_NODES) {
      val r = new GitNodeFactStorageImpl(gitFactRepoProvider, Some(RUDDER_GROUP_OWNER_CONFIG_REPO), RUDDER_GIT_FACT_COMMIT_NODES)
      r.checkInit().runOrDie(err => new RuntimeException(s"Error when checking fact repository init: " + err.fullMsg))
      r
    } else NoopFactStorage

    // TODO WARNING POC: this can't work on a machine with lots of node
    lazy val ldapNodeFactStorage = new LdapNodeFactStorage(
      rwLdap,
      nodeDit,
      inventoryDitService,
      ldapEntityMapper,
      inventoryMapper,
      nodeReadWriteMutex,
      deprecated.ldapFullInventoryRepository,
      deprecated.softwareInventoryDAO,
      deprecated.ldapSoftwareSave,
      uuidGen
    )

    lazy val getNodeBySoftwareName = new SoftDaoGetNodesbySofwareName(deprecated.softwareInventoryDAO)

    lazy val nodeFactRepository = {

      val callbacks = Chunk[NodeFactChangeEventCallback](
        new AppLogNodeFactChangeEventCallback(),
        new EventLogsNodeFactChangeEventCallback(eventLogRepository),
        new HistorizeNodeState(
          inventoryHistoryJdbcRepository,
          ldapNodeFactStorage,
          gitFactStorage,
          (KEEP_DELETED_NODE_FACT_DURATION.getSeconds == 0)
        )
      )

      val repo = CoreNodeFactRepository.make(ldapNodeFactStorage, getNodeBySoftwareName, callbacks).runNow
      repo
    }

    lazy val inventorySaver = new NodeFactInventorySaver(
      nodeFactRepository,
      (
        CheckOsType
        // removed: noe and machine go together, and we have UUIDs for nodes
        // :: automaticMerger
        // :: CheckMachineName
        :: new LastInventoryDate()
        :: AddIpValues
        // removed: we only store the files, not LDIF of changes
        // :: new LogInventoryPreCommit(inventoryMapper, ldifInventoryLogger)
        :: Nil
      ),
      (
        // removed: nodes are fully deleted now
//      new PendingNodeIfNodeWasRemoved(fullInventoryRepository)
        // already commited in fact repos
//      new FactRepositoryPostCommit[Unit](factRepo, nodeFactInfoService)
        // deprecated: we use fact repo now
//      :: new PostCommitLogger(ldifInventoryLogger)
        new PostCommitInventoryHooks[Unit](HOOKS_D, HOOKS_IGNORE_SUFFIXES)
        // removed: this is done as a callback of CoreNodeFactRepos
        // :: new TriggerPolicyGenerationPostCommit[Unit](asyncDeploymentAgent, uuidGen)
        :: Nil
      )
    )

    lazy val inventoryProcessorInternal = {
      val checkLdapAlive: () => IOResult[Unit] = { () =>
        for {
          con <- rwLdap
          res <- con.get(pendingNodesDit.NODES.dn, "1.1")
        } yield {
          ()
        }
      }
      val maxParallel = {
        try {
          val user = if (MAX_PARSE_PARALLEL.endsWith("x")) {
            val xx = MAX_PARSE_PARALLEL.substring(0, MAX_PARSE_PARALLEL.size - 1)
            java.lang.Double.parseDouble(xx) * java.lang.Runtime.getRuntime.availableProcessors()
          } else {
            java.lang.Double.parseDouble(MAX_PARSE_PARALLEL)
          }
          Math.max(1, user).toLong
        } catch {
          case ex: Exception =>
            // logs are not available here
            println(
              s"ERROR Error when parsing configuration properties for the parallelization of inventory processing. " +
              s"Expecting a positive integer or number of time the available processors. Default to '0.5x': " +
              s"inventory.parse.parallelization=${MAX_PARSE_PARALLEL}"
            )
            Math.max(1, Math.ceil(java.lang.Runtime.getRuntime.availableProcessors().toDouble / 2).toLong)
        }
      }
      new InventoryProcessor(
        pipelinedInventoryParser,
        inventorySaver,
        maxParallel,
        // it's always rudder doing these checking queries
        new InventoryDigestServiceV1((id: NodeId) => nodeFactRepository.get(id)(QueryContext.systemQC)),
        checkLdapAlive
      )
    }

    lazy val inventoryProcessor = {
      val mover = new InventoryMover(
        INVENTORY_DIR_RECEIVED,
        INVENTORY_DIR_FAILED,
        new InventoryFailedHook(
          HOOKS_D,
          HOOKS_IGNORE_SUFFIXES
        )
      )
      new DefaultProcessInventoryService(inventoryProcessorInternal, mover)
    }

    lazy val inventoryWatcher = {
      val fileProcessor = new ProcessFile(inventoryProcessor, INVENTORY_DIR_INCOMING)

      new InventoryFileWatcher(
        fileProcessor,
        INVENTORY_DIR_INCOMING,
        INVENTORY_DIR_UPDATE,
        WATCHER_DELETE_OLD_INVENTORIES_AGE,
        WATCHER_GARBAGE_OLD_INVENTORIES_PERIOD
      )
    }

    lazy val cleanOldInventoryBatch = {
      new PurgeOldInventoryData(
        RUDDER_INVENTORIES_CLEAN_CRON,
        RUDDER_INVENTORIES_CLEAN_AGE,
        List(better.files.File(INVENTORY_DIR_FAILED), better.files.File(INVENTORY_DIR_RECEIVED)),
        inventoryHistoryJdbcRepository,
        KEEP_ACCEPTATION_NODE_FACT_DURATION,
        KEEP_DELETED_NODE_FACT_DURATION
      )
    }

    lazy val archiveApi = {
      val archiveBuilderService =
        new ZipArchiveBuilderService(new FileArchiveNameService(), configurationRepository, gitParseTechniqueLibrary)
      // fixe archive name to make it simple to test
      val rootDirName           = "archive".succeed
      new com.normation.rudder.rest.lift.ArchiveApi(
        archiveBuilderService,
        rootDirName,
        new ZipArchiveReaderImpl(queryParser, techniqueParser),
        new SaveArchiveServicebyRepo(
          techniqueArchiver,
          techniqueReader,
          techniqueRepository,
          roDirectiveRepository,
          woDirectiveRepository,
          roNodeGroupRepository,
          woNodeGroupRepository,
          roRuleRepository,
          woRuleRepository,
          updateTechniqueLibrary,
          asyncDeploymentAgent
        ),
        new CheckArchiveServiceImpl(techniqueRepository)
      )
    }

    /*
     * API versions are incremented each time incompatible changes are made (like adding or deleting endpoints - modification
     * of an existing endpoint, if done in a purely compatible way, don't change api version).
     * It may happen that some rudder branches don't have a version bump, and other have several (in case of
     * horrible breaking bugs). We avoid the case where a previous release need a version bump.
     * For ex:
     * - 5.0: 14
     * - 5.1: 14 (no change)
     * - 5.2[.0~.4]: 15
     * - 5.2.5: 16
     */
    lazy val ApiVersions: List[ApiVersion] = {
      ApiVersion(14, true) ::  // rudder 7.0
      ApiVersion(15, true) ::  // rudder 7.1 - system update on node details
      ApiVersion(16, true) ::  // rudder 7.2 - create node api, import/export archive, hooks & campaigns internal API
      ApiVersion(17, true) ::  // rudder 7.3 - directive compliance, campaign API is public
      ApiVersion(18, false) :: // rudder 8.0 - allowed network
      Nil
    }

    lazy val jsonPluginDefinition = new ReadPluginPackageInfo("/var/rudder/packages/index.json")

    lazy val resourceFileService = new GitResourceFileService(gitConfigRepo)
    lazy val apiDispatcher       = new RudderEndpointDispatcher(LiftApiProcessingLogger)
    lazy val rudderApi           = {
      import com.normation.rudder.rest.lift._

      val nodeInheritedProperties  =
        new NodeApiInheritedProperties(nodeFactRepository, roNodeGroupRepository, roLDAPParameterRepository)
      val groupInheritedProperties = new GroupApiInheritedProperties(roNodeGroupRepository, roLDAPParameterRepository)

      val campaignApi = new lift.CampaignApi(
        campaignRepo,
        campaignSerializer,
        campaignEventRepo,
        mainCampaignService,
        restExtractorService,
        stringUuidGenerator
      )
      val modules     = List(
        new ComplianceApi(restExtractorService, complianceAPIService, roDirectiveRepository),
        new GroupsApi(
          roLdapNodeGroupRepository,
          restExtractorService,
          zioJsonExtractor,
          stringUuidGenerator,
          groupApiService2,
          groupApiService6,
          groupApiService14,
          groupInheritedProperties
        ),
        new DirectiveApi(
          roDirectiveRepository,
          restExtractorService,
          zioJsonExtractor,
          stringUuidGenerator,
          directiveApiService2,
          directiveApiService14
        ),
        new NodeApi(
          restExtractorService,
          restDataSerializer,
          nodeApiService,
          nodeInheritedProperties,
          uuidGen,
          DeleteMode.Erase // only supported mode for Rudder 8.0
        ),
        new ParameterApi(restExtractorService, zioJsonExtractor, parameterApiService2, parameterApiService14),
        new SettingsApi(
          restExtractorService,
          configService,
          asyncDeploymentAgent,
          stringUuidGenerator,
          policyServerManagementService,
          nodeFactInfoService
        ),
        new TechniqueApi(
          restExtractorService,
          techniqueApiService6,
          techniqueApiService14,
          ncfTechniqueWriter,
          ncfTechniqueReader,
          techniqueRepository,
          techniqueSerializer,
          stringUuidGenerator,
          resourceFileService,
          RUDDER_GIT_ROOT_CONFIG_REPO
        ),
        new RuleApi(
          restExtractorService,
          zioJsonExtractor,
          ruleApiService2,
          ruleApiService6,
          ruleApiService13,
          stringUuidGenerator
        ),
        new SystemApi(
          restExtractorService,
          systemApiService11,
          systemApiService13,
          rudderMajorVersion,
          rudderFullVersion,
          builtTimestamp
        ),
        new InventoryApi(restExtractorService, inventoryWatcher, better.files.File(INVENTORY_DIR_INCOMING)),
        new PluginApi(restExtractorService, pluginSettingsService),
        new RecentChangesAPI(recentChangesService, restExtractorService),
        new RulesInternalApi(ruleInternalApiService),
        campaignApi,
        new HookApi(hookApiService),
        archiveApi
        // info api must be resolved latter, because else it misses plugin apis !
      )

      val api = new LiftHandler(
        apiDispatcher,
        ApiVersions,
        new AclApiAuthorization(LiftApiProcessingLogger, userService, () => apiAuthorizationLevelService.aclEnabled),
        None
      )
      modules.foreach(module => api.addModules(module.getLiftEndpoints()))
      api
    }

    // Internal APIs
    lazy val sharedFileApi     = new SharedFilesAPI(restExtractorService, RUDDER_DIR_SHARED_FILES_FOLDER, RUDDER_GIT_ROOT_CONFIG_REPO)
    lazy val eventLogApi       = new EventLogAPI(eventLogRepository, restExtractorService, eventLogDetailsGenerator, personIdentService)
    lazy val asyncWorkflowInfo = new AsyncWorkflowInfo
    lazy val configService: ReadConfigService with UpdateConfigService = {
      new GenericConfigService(
        RudderProperties.config,
        new LdapConfigRepository(rudderDit, rwLdap, ldapEntityMapper, eventLogRepository, stringUuidGenerator),
        asyncWorkflowInfo,
        workflowLevelService
      )
    }

    lazy val recentChangesService = new CachedNodeChangesServiceImpl(
      new NodeChangesServiceImpl(reportsRepository),
      () => configService.rudder_compute_changes().toBox
    )

    //////////////////////////////////////////////////////////////////////////////////////////
    //////////////////////////////////////////////////////////////////////////////////////////

    //
    // Concrete implementation.
    // They are private to that object, and they can refer to other
    // private implementation as long as they conform to interface.
    //

    lazy val gitParseTechniqueLibrary = new GitParseTechniqueLibrary(
      techniqueParser,
      gitConfigRepo,
      gitRevisionProvider,
      "techniques",
      "metadata.xml"
    )
    lazy val configurationRepository  = new ConfigurationRepositoryImpl(
      roLdapDirectiveRepository,
      techniqueRepository,
      roLdapRuleRepository,
      roNodeGroupRepository,
      parseActiveTechniqueLibrary,
      gitParseTechniqueLibrary,
      parseRules,
      parseGroupLibrary
    )

    /////////////////////////////////////////////////////////////////////
    //// everything was private[this]
    ////////////////////////////////////////////////////////////////////

    lazy val roLDAPApiAccountRepository = new RoLDAPApiAccountRepository(
      rudderDitImpl,
      roLdap,
      ldapEntityMapper,
      tokenGenerator,
      ApiAuthorization.allAuthz.acl // for system token
    )
    lazy val roApiAccountRepository: RoApiAccountRepository = roLDAPApiAccountRepository

    lazy val woLDAPApiAccountRepository = new WoLDAPApiAccountRepository(
      rudderDitImpl,
      rwLdap,
      ldapEntityMapper,
      ldapDiffMapper,
      logRepository,
      personIdentServiceImpl
    )
    lazy val woApiAccountRepository: WoApiAccountRepository = woLDAPApiAccountRepository

    lazy val ruleApplicationStatusImpl: RuleApplicationStatusService = new RuleApplicationStatusServiceImpl()
    lazy val ruleApplicationStatus = ruleApplicationStatusImpl
    lazy val propertyEngineServiceImpl: PropertyEngineService = new PropertyEngineServiceImpl(
      List.empty
    )
    lazy val propertyEngineService = propertyEngineServiceImpl

    def DN(rdn: String, parent: DN)           = new DN(new RDN(rdn), parent)
    lazy val LDAP_BASEDN                      = new DN("cn=rudder-configuration")
    lazy val LDAP_INVENTORIES_BASEDN          = DN("ou=Inventories", LDAP_BASEDN)
    lazy val LDAP_INVENTORIES_SOFTWARE_BASEDN = LDAP_INVENTORIES_BASEDN

    lazy val acceptedNodesDitImpl: InventoryDit = new InventoryDit(
      DN("ou=Accepted Inventories", LDAP_INVENTORIES_BASEDN),
      LDAP_INVENTORIES_SOFTWARE_BASEDN,
      "Accepted inventories"
    )
    lazy val acceptedNodesDit = acceptedNodesDitImpl
    lazy val pendingNodesDitImpl: InventoryDit = new InventoryDit(
      DN("ou=Pending Inventories", LDAP_INVENTORIES_BASEDN),
      LDAP_INVENTORIES_SOFTWARE_BASEDN,
      "Pending inventories"
    )
    lazy val pendingNodesDit     = pendingNodesDitImpl
    lazy val removedNodesDitImpl =
      new InventoryDit(DN("ou=Removed Inventories", LDAP_INVENTORIES_BASEDN), LDAP_INVENTORIES_SOFTWARE_BASEDN, "Removed Servers")
    lazy val rudderDitImpl: RudderDit = new RudderDit(DN("ou=Rudder", LDAP_BASEDN))
    lazy val rudderDit = rudderDitImpl
    lazy val nodeDitImpl: NodeDit = new NodeDit(LDAP_BASEDN)
    lazy val nodeDit = nodeDitImpl
    lazy val inventoryDitService: InventoryDitService =
      new InventoryDitServiceImpl(pendingNodesDitImpl, acceptedNodesDitImpl, removedNodesDitImpl)
    lazy val stringUuidGenerator: StringUuidGenerator = new StringUuidGeneratorImpl
    lazy val uuidGen                   = stringUuidGenerator
    lazy val systemVariableSpecService = new SystemVariableSpecServiceImpl()
    lazy val ldapEntityMapper: LDAPEntityMapper =
      new LDAPEntityMapper(rudderDitImpl, nodeDitImpl, acceptedNodesDitImpl, queryParser, inventoryMapper)

    ///// items serializer - service that transforms items to XML /////
    lazy val ruleSerialisation:                    RuleSerialisation                    = new RuleSerialisationImpl(
      Constants.XML_CURRENT_FILE_FORMAT.toString
    )
    lazy val ruleCategorySerialisation:            RuleCategorySerialisation            = new RuleCategorySerialisationImpl(
      Constants.XML_CURRENT_FILE_FORMAT.toString
    )
    lazy val rootSectionSerialisation:             SectionSpecWriter                    = new SectionSpecWriterImpl()
    lazy val activeTechniqueCategorySerialisation: ActiveTechniqueCategorySerialisation =
      new ActiveTechniqueCategorySerialisationImpl(Constants.XML_CURRENT_FILE_FORMAT.toString)
    lazy val activeTechniqueSerialisation:         ActiveTechniqueSerialisation         =
      new ActiveTechniqueSerialisationImpl(Constants.XML_CURRENT_FILE_FORMAT.toString)
    lazy val directiveSerialisation:               DirectiveSerialisation               =
      new DirectiveSerialisationImpl(Constants.XML_CURRENT_FILE_FORMAT.toString)
    lazy val nodeGroupCategorySerialisation:       NodeGroupCategorySerialisation       =
      new NodeGroupCategorySerialisationImpl(Constants.XML_CURRENT_FILE_FORMAT.toString)
    lazy val nodeGroupSerialisation:               NodeGroupSerialisation               =
      new NodeGroupSerialisationImpl(Constants.XML_CURRENT_FILE_FORMAT.toString)
    lazy val deploymentStatusSerialisation:        DeploymentStatusSerialisation        =
      new DeploymentStatusSerialisationImpl(Constants.XML_CURRENT_FILE_FORMAT.toString)
    lazy val globalParameterSerialisation:         GlobalParameterSerialisation         =
      new GlobalParameterSerialisationImpl(Constants.XML_CURRENT_FILE_FORMAT.toString)
    lazy val apiAccountSerialisation:              APIAccountSerialisation              =
      new APIAccountSerialisationImpl(Constants.XML_CURRENT_FILE_FORMAT.toString)
    lazy val propertySerialization:                GlobalPropertySerialisation          =
      new GlobalPropertySerialisationImpl(Constants.XML_CURRENT_FILE_FORMAT.toString)
    lazy val changeRequestChangesSerialisation:    ChangeRequestChangesSerialisation    = {
      new ChangeRequestChangesSerialisationImpl(
        Constants.XML_CURRENT_FILE_FORMAT.toString,
        nodeGroupSerialisation,
        directiveSerialisation,
        ruleSerialisation,
        globalParameterSerialisation,
        techniqueRepositoryImpl,
        rootSectionSerialisation
      )
    }

    lazy val eventLogFactory = new EventLogFactoryImpl(
      ruleSerialisation,
      directiveSerialisation,
      nodeGroupSerialisation,
      activeTechniqueSerialisation,
      globalParameterSerialisation,
      apiAccountSerialisation,
      propertySerialization,
      new SecretSerialisationImpl(Constants.XML_CURRENT_FILE_FORMAT.toString)
    )
    lazy val pathComputer    = new PathComputerImpl(
      Constants.NODE_PROMISES_PARENT_DIR_BASE,
      Constants.NODE_PROMISES_PARENT_DIR,
      RUDDER_DIR_BACKUP,
      Constants.CFENGINE_COMMUNITY_PROMISES_PATH,
      Constants.CFENGINE_NOVA_PROMISES_PATH
    )

    /*
     * For now, we don't want to query server other
     * than the accepted ones.
     */
    lazy val getSubGroupChoices = new DefaultSubGroupComparatorRepository(roLdapNodeGroupRepository)
    lazy val nodeQueryData      = new NodeQueryCriteriaData(() => getSubGroupChoices)
    lazy val ditQueryDataImpl   = new DitQueryData(acceptedNodesDitImpl, nodeDit, rudderDit, nodeQueryData)
    lazy val queryParser        = new CmdbQueryParser with DefaultStringQueryParser with JsonQueryLexer {
      override val criterionObjects = Map[String, ObjectCriterion]() ++ ditQueryDataImpl.criteriaMap
    }
    lazy val inventoryMapper: InventoryMapper =
      new InventoryMapper(inventoryDitService, pendingNodesDitImpl, acceptedNodesDitImpl, removedNodesDitImpl)

    lazy val ldapDiffMapper = new LDAPDiffMapper(ldapEntityMapper, queryParser)

    lazy val activeTechniqueCategoryUnserialisation = new ActiveTechniqueCategoryUnserialisationImpl
    lazy val activeTechniqueUnserialisation         = new ActiveTechniqueUnserialisationImpl
    lazy val directiveUnserialisation               = new DirectiveUnserialisationImpl
    lazy val nodeGroupCategoryUnserialisation       = new NodeGroupCategoryUnserialisationImpl
    lazy val nodeGroupUnserialisation               = new NodeGroupUnserialisationImpl(queryParser)
    lazy val ruleUnserialisation                    = new RuleUnserialisationImpl
    lazy val ruleCategoryUnserialisation            = new RuleCategoryUnserialisationImpl
    lazy val globalParameterUnserialisation         = new GlobalParameterUnserialisationImpl
    lazy val changeRequestChangesUnserialisation    = new ChangeRequestChangesUnserialisationImpl(
      nodeGroupUnserialisation,
      directiveUnserialisation,
      ruleUnserialisation,
      globalParameterUnserialisation,
      techniqueRepository,
      sectionSpecParser
    )
    lazy val entityMigration                        = DefaultXmlEventLogMigration

    lazy val eventLogDetailsServiceImpl = new EventLogDetailsServiceImpl(
      queryParser,
      new DirectiveUnserialisationImpl,
      new NodeGroupUnserialisationImpl(queryParser),
      new RuleUnserialisationImpl,
      new ActiveTechniqueUnserialisationImpl,
      new DeploymentStatusUnserialisationImpl,
      new GlobalParameterUnserialisationImpl,
      new ApiAccountUnserialisationImpl,
      new SecretUnserialisationImpl
    )

    //////////////////////////////////////////////////////////
    //  non success services that could perhaps be
    //////////////////////////////////////////////////////////

    // => rwLdap is only used to repair an error, that could be repaired elsewhere.

    // => because of systemVariableSpecService
    // metadata.xml parser

    lazy val variableSpecParser = new VariableSpecParser
    lazy val sectionSpecParser  = new SectionSpecParser(variableSpecParser)
    lazy val techniqueParser    = {
      new TechniqueParser(variableSpecParser, sectionSpecParser, systemVariableSpecService)
    }

    lazy val userPropertyServiceImpl = new StatelessUserPropertyService(
      configService.rudder_ui_changeMessage_enabled _,
      configService.rudder_ui_changeMessage_mandatory _,
      configService.rudder_ui_changeMessage_explanation _
    )
    lazy val userPropertyService     = userPropertyServiceImpl

    ////////////////////////////////////
    //  non success services
    ////////////////////////////////////

    ///// end /////

    lazy val logRepository                = {
      val eventLogRepo = new EventLogJdbcRepository(doobie, eventLogFactory)
      techniqueRepositoryImpl.registerCallback(
        new LogEventOnTechniqueReloadCallback(
          "LogEventTechnique",
          100, // must be before most of other

          eventLogRepo
        )
      )
      eventLogRepo
    }
    lazy val eventLogRepository           = logRepository
    lazy val inventoryLogEventServiceImpl = new InventoryEventLogServiceImpl(logRepository)
    lazy val gitConfigRepo                = GitRepositoryProviderImpl
      .make(RUDDER_GIT_ROOT_CONFIG_REPO)
      .runOrDie(err => new RuntimeException(s"Error when creating git configuration repository: " + err.fullMsg))
    lazy val gitConfigRepoGC              = new GitGC(gitConfigRepo, RUDDER_GIT_GC)
    lazy val gitRevisionProviderImpl      = {
      new LDAPGitRevisionProvider(rwLdap, rudderDitImpl, gitConfigRepo, RUDDER_TECHNIQUELIBRARY_GIT_REFS_PATH)
    }
    lazy val gitRevisionProvider: GitRevisionProvider = gitRevisionProviderImpl

    lazy val techniqueReader: TechniqueReader = {
      // find the relative path from gitConfigRepo to the ptlib root
      val gitSlash = new File(RUDDER_GIT_ROOT_CONFIG_REPO).getPath + "/"
      if (!RUDDER_DIR_TECHNIQUES.startsWith(gitSlash)) {
        ApplicationLogger.error(
          "The Technique library root directory must be a sub-directory of '%s', but it is configured to be: '%s'".format(
            RUDDER_GIT_ROOT_CONFIG_REPO,
            RUDDER_DIR_TECHNIQUES
          )
        )
        throw new RuntimeException(
          "The Technique library root directory must be a sub-directory of '%s', but it is configured to be: '%s'".format(
            RUDDER_GIT_ROOT_CONFIG_REPO,
            RUDDER_DIR_TECHNIQUES
          )
        )
      }

      // create a demo default-directive-names.conf if none exists
      val defaultDirectiveNames = new File(RUDDER_DIR_TECHNIQUES, "default-directive-names.conf")
      if (!defaultDirectiveNames.exists) {
        FileUtils.writeStringToFile(
          defaultDirectiveNames,
          """
            |#
            |# This file contains the default name that a directive gets in Rudder UI creation pop-up.
            |# The file format is a simple key=value file, with key being the techniqueName
            |# or techniqueName/version and the value being the name to use.
            |# An empty value will lead to an empty default name.
            |# For a new Directive, we will try to lookup "TechniqueName/version" and if not
            |# available "TechniqueName" from this file. If neither key is available, the
            |# pop-up will use the actual Technique name as default.
            |# Don't forget to commit the file to have modifications seen by Rudder.
            |#
            |
            |# Default pattern for new directive from "userManagement" technique:
            |userManagement=User: <name> Login: <login>
            |# For userManagement version 2.0, prefer that pattern in new Directives:
            |userManagement/2.0: User 2.0 [LOGIN]
            |""".stripMargin,
          RUDDER_CHARSET.value
        )
      }

      val relativePath = RUDDER_DIR_TECHNIQUES.substring(gitSlash.size, RUDDER_DIR_TECHNIQUES.size)
      new GitTechniqueReader(
        techniqueParser,
        gitRevisionProviderImpl,
        gitConfigRepo,
        "metadata.xml",
        "category.xml",
        Some(relativePath),
        "default-directive-names.conf"
      )
    }

    lazy val roLdap                   = {
      new ROPooledSimpleAuthConnectionProvider(
        host = LDAP_HOST,
        port = LDAP_PORT,
        authDn = LDAP_AUTHDN,
        authPw = LDAP_AUTHPW,
        poolSize = LDAP_MAX_POOL_SIZE
      )
    }
    lazy val roLDAPConnectionProvider = roLdap
    lazy val rwLdap                   = {
      new RWPooledSimpleAuthConnectionProvider(
        host = LDAP_HOST,
        port = LDAP_PORT,
        authDn = LDAP_AUTHDN,
        authPw = LDAP_AUTHPW,
        poolSize = LDAP_MAX_POOL_SIZE
      )
    }

    // query processor for accepted nodes
    lazy val queryProcessor = new NodeFactQueryProcessor(
      nodeFactRepository,
      new DefaultSubGroupComparatorRepository(roNodeGroupRepository),
      deprecated.internalAcceptedQueryProcessor,
      AcceptedInventory
    )

    // we need a roLdap query checker for nodes in pending
    lazy val inventoryQueryChecker = new NodeFactQueryProcessor(
      nodeFactRepository,
      new DefaultSubGroupComparatorRepository(roNodeGroupRepository),
      deprecated.internalPendingQueryProcessor,
      PendingInventory
    )

    lazy val dynGroupServiceImpl = new DynGroupServiceImpl(rudderDitImpl, roLdap, ldapEntityMapper)

    lazy val pendingNodeCheckGroup = new CheckPendingNodeInDynGroups(inventoryQueryChecker)

    lazy val unitRefuseGroup: UnitRefuseInventory =
      new RefuseGroups("refuse_node:delete_id_in_groups", roLdapNodeGroupRepository, woLdapNodeGroupRepository)

    lazy val acceptHostnameAndIp: UnitCheckAcceptInventory = new AcceptHostnameAndIp(
      "accept_new_server:check_hostname_unicity",
      queryProcessor,
      ditQueryDataImpl,
      psMngtService,
      nodeFactRepository,
      configService.node_accept_duplicated_hostname()
    )

    // used in accept node to see & store inventories on acceptation
    lazy val inventoryHistoryLogRepository: InventoryHistoryLogRepository = {
      val fullInventoryFromLdapEntries: FullInventoryFromLdapEntries =
        new FullInventoryFromLdapEntriesImpl(inventoryDitService, inventoryMapper)

      new InventoryHistoryLogRepository(
        HISTORY_INVENTORIES_ROOTDIR,
        new FullInventoryFileParser(fullInventoryFromLdapEntries, inventoryMapper)
      )
    }

    lazy val nodeGridImpl = new NodeGrid(nodeFactRepository, configService)

    lazy val modificationService      =
      new ModificationService(logRepository, gitModificationRepository, itemArchiveManagerImpl, uuidGen)
    lazy val eventListDisplayerImpl   = new EventListDisplayer(logRepository)
    lazy val eventLogDetailsGenerator = new EventLogDetailsGenerator(
      eventLogDetailsServiceImpl,
      logRepository,
      roLdapNodeGroupRepository,
      roLdapDirectiveRepository,
      nodeFactInfoService,
      roLDAPRuleCategoryRepository,
      modificationService,
      personIdentServiceImpl,
      linkUtil,
      diffDisplayer
    )

    lazy val databaseManagerImpl = new DatabaseManagerImpl(reportsRepositoryImpl, updateExpectedRepo)

    lazy val inventoryHistoryJdbcRepository = new InventoryHistoryJdbcRepository(doobie)

    lazy val personIdentServiceImpl: PersonIdentService = new TrivialPersonIdentService
    lazy val personIdentService = personIdentServiceImpl

    lazy val roParameterServiceImpl = new RoParameterServiceImpl(roLDAPParameterRepository)

    ///// items archivers - services that allows to transform items to XML and save then on a Git FS /////
    lazy val gitModificationRepository = new GitModificationRepositoryImpl(doobie)
    lazy val gitRuleArchiver:                    GitRuleArchiver                    = new GitRuleArchiverImpl(
      gitConfigRepo,
      ruleSerialisation,
      rulesDirectoryName,
      prettyPrinter,
      gitModificationRepository,
      RUDDER_CHARSET.name,
      RUDDER_GROUP_OWNER_CONFIG_REPO
    )
    lazy val gitRuleCategoryArchiver:            GitRuleCategoryArchiver            = new GitRuleCategoryArchiverImpl(
      gitConfigRepo,
      ruleCategorySerialisation,
      ruleCategoriesDirectoryName,
      prettyPrinter,
      gitModificationRepository,
      RUDDER_CHARSET.name,
      "category.xml",
      RUDDER_GROUP_OWNER_CONFIG_REPO
    )
    lazy val gitActiveTechniqueCategoryArchiver: GitActiveTechniqueCategoryArchiver = {
      new GitActiveTechniqueCategoryArchiverImpl(
        gitConfigRepo,
        activeTechniqueCategorySerialisation,
        userLibraryDirectoryName,
        prettyPrinter,
        gitModificationRepository,
        RUDDER_CHARSET.name,
        "category.xml",
        RUDDER_GROUP_OWNER_CONFIG_REPO
      )
    }
    lazy val gitActiveTechniqueArchiver:         GitActiveTechniqueArchiverImpl     = new GitActiveTechniqueArchiverImpl(
      gitConfigRepo,
      activeTechniqueSerialisation,
      userLibraryDirectoryName,
      prettyPrinter,
      gitModificationRepository,
      Buffer(),
      RUDDER_CHARSET.name,
      "activeTechniqueSettings.xml",
      RUDDER_GROUP_OWNER_CONFIG_REPO
    )
    lazy val gitDirectiveArchiver:               GitDirectiveArchiver               = new GitDirectiveArchiverImpl(
      gitConfigRepo,
      directiveSerialisation,
      userLibraryDirectoryName,
      prettyPrinter,
      gitModificationRepository,
      RUDDER_CHARSET.name,
      RUDDER_GROUP_OWNER_CONFIG_REPO
    )
    lazy val gitNodeGroupArchiver:               GitNodeGroupArchiver               = new GitNodeGroupArchiverImpl(
      gitConfigRepo,
      nodeGroupSerialisation,
      nodeGroupCategorySerialisation,
      groupLibraryDirectoryName,
      prettyPrinter,
      gitModificationRepository,
      RUDDER_CHARSET.name,
      "category.xml",
      RUDDER_GROUP_OWNER_CONFIG_REPO
    )
    lazy val gitParameterArchiver:               GitParameterArchiver               = new GitParameterArchiverImpl(
      gitConfigRepo,
      globalParameterSerialisation,
      parametersDirectoryName,
      prettyPrinter,
      gitModificationRepository,
      RUDDER_CHARSET.name,
      RUDDER_GROUP_OWNER_CONFIG_REPO
    )
    ////////////// MUTEX FOR rwLdap REPOS //////////////

    lazy val uptLibReadWriteMutex    = new ZioTReentrantLock("directive-lock")
    lazy val groupLibReadWriteMutex  = new ZioTReentrantLock("group-lock")
    lazy val nodeReadWriteMutex      = new ZioTReentrantLock("node-lock")
    lazy val parameterReadWriteMutex = new ZioTReentrantLock("parameter-lock")
    lazy val ruleReadWriteMutex      = new ZioTReentrantLock("rule-lock")
    lazy val ruleCatReadWriteMutex   = new ZioTReentrantLock("rule-cat-lock")

    lazy val roLdapDirectiveRepository =
      new RoLDAPDirectiveRepository(rudderDitImpl, roLdap, ldapEntityMapper, techniqueRepositoryImpl, uptLibReadWriteMutex)
    lazy val roDirectiveRepository: RoDirectiveRepository = roLdapDirectiveRepository
    lazy val woLdapDirectiveRepository = {
      val repo = new WoLDAPDirectiveRepository(
        roLdapDirectiveRepository,
        rwLdap,
        ldapDiffMapper,
        logRepository,
        uuidGen,
        gitDirectiveArchiver,
        gitActiveTechniqueArchiver,
        gitActiveTechniqueCategoryArchiver,
        personIdentServiceImpl,
        RUDDER_AUTOARCHIVEITEMS
      )

      gitActiveTechniqueArchiver.uptModificationCallback += new UpdatePiOnActiveTechniqueEvent(
        gitDirectiveArchiver,
        techniqueRepositoryImpl,
        roLdapDirectiveRepository
      )

      techniqueRepositoryImpl.registerCallback(
        new SaveDirectivesOnTechniqueCallback(
          "SaveDirectivesOnTechniqueCallback",
          100,
          directiveEditorServiceImpl,
          roLdapDirectiveRepository,
          repo
        )
      )

      repo
    }
    lazy val woDirectiveRepository: WoDirectiveRepository = woLdapDirectiveRepository

    lazy val roLdapRuleRepository =
      new RoLDAPRuleRepository(rudderDitImpl, roLdap, ldapEntityMapper, ruleReadWriteMutex)
    lazy val roRuleRepository: RoRuleRepository = roLdapRuleRepository

    lazy val woLdapRuleRepository: WoRuleRepository = new WoLDAPRuleRepository(
      roLdapRuleRepository,
      rwLdap,
      ldapDiffMapper,
      roLdapNodeGroupRepository,
      logRepository,
      gitRuleArchiver,
      personIdentServiceImpl,
      RUDDER_AUTOARCHIVEITEMS
    )
    lazy val woRuleRepository = woLdapRuleRepository

    lazy val woFactNodeRepository: WoNodeRepository = new WoFactNodeRepositoryProxy(nodeFactRepository)

    lazy val roLdapNodeGroupRepository = new RoLDAPNodeGroupRepository(
      rudderDitImpl,
      roLdap,
      ldapEntityMapper,
      groupLibReadWriteMutex
    )
    lazy val roNodeGroupRepository: RoNodeGroupRepository = roLdapNodeGroupRepository

    lazy val woLdapNodeGroupRepository = new WoLDAPNodeGroupRepository(
      roLdapNodeGroupRepository,
      rwLdap,
      ldapDiffMapper,
      uuidGen,
      logRepository,
      gitNodeGroupArchiver,
      personIdentServiceImpl,
      RUDDER_AUTOARCHIVEITEMS
    )
    lazy val woNodeGroupRepository: WoNodeGroupRepository = woLdapNodeGroupRepository

    lazy val roLDAPRuleCategoryRepository = {
      new RoLDAPRuleCategoryRepository(
        rudderDitImpl,
        roLdap,
        ldapEntityMapper,
        ruleCatReadWriteMutex
      )
    }

    lazy val woLDAPRuleCategoryRepository = {
      new WoLDAPRuleCategoryRepository(
        roLDAPRuleCategoryRepository,
        rwLdap,
        uuidGen,
        gitRuleCategoryArchiver,
        personIdentServiceImpl,
        RUDDER_AUTOARCHIVEITEMS
      )
    }

    lazy val roLDAPParameterRepository = new RoLDAPParameterRepository(
      rudderDitImpl,
      roLdap,
      ldapEntityMapper,
      parameterReadWriteMutex
    )

    lazy val woLDAPParameterRepository = new WoLDAPParameterRepository(
      roLDAPParameterRepository,
      rwLdap,
      ldapDiffMapper,
      logRepository,
      gitParameterArchiver,
      personIdentServiceImpl,
      RUDDER_AUTOARCHIVEITEMS
    )

    lazy val itemArchiveManagerImpl = new ItemArchiveManagerImpl(
      roLdapRuleRepository,
      woLdapRuleRepository,
      roLDAPRuleCategoryRepository,
      roLdapDirectiveRepository,
      roLdapNodeGroupRepository,
      roLDAPParameterRepository,
      woLDAPParameterRepository,
      gitConfigRepo,
      gitRevisionProviderImpl,
      gitRuleArchiver,
      gitRuleCategoryArchiver,
      gitActiveTechniqueCategoryArchiver,
      gitActiveTechniqueArchiver,
      gitNodeGroupArchiver,
      gitParameterArchiver,
      parseRules,
      parseActiveTechniqueLibrary,
      parseGlobalParameter,
      parseRuleCategories,
      importTechniqueLibrary,
      parseGroupLibrary,
      importGroupLibrary,
      importRuleCategoryLibrary,
      logRepository,
      asyncDeploymentAgentImpl,
      gitModificationRepository,
      dynGroupUpdaterService
    )
    lazy val itemArchiveManager: ItemArchiveManager = itemArchiveManagerImpl

    lazy val globalComplianceModeService: ComplianceModeService   = {
      new ComplianceModeServiceImpl(
        () => configService.rudder_compliance_mode_name().toBox,
        () => configService.rudder_compliance_heartbeatPeriod().toBox
      )
    }
    lazy val globalAgentRunService:       AgentRunIntervalService = {
      new AgentRunIntervalServiceImpl(
        () => configService.agent_run_interval().toBox,
        () => configService.agent_run_start_hour().toBox,
        () => configService.agent_run_start_minute().toBox,
        () => configService.agent_run_splaytime().toBox,
        () => configService.rudder_compliance_heartbeatPeriod().toBox
      )
    }

    lazy val systemVariableService: SystemVariableService = new SystemVariableServiceImpl(
      systemVariableSpecService,
      psMngtService,
      RUDDER_DIR_DEPENDENCIES,
      CFENGINE_POLICY_DISTRIBUTION_PORT,
      HTTPS_POLICY_DISTRIBUTION_PORT,
      RUDDER_DIR_SHARED_FILES_FOLDER,
      RUDDER_WEBDAV_USER,
      RUDDER_WEBDAV_PASSWORD,
      RUDDER_JDBC_URL,
      RUDDER_JDBC_USERNAME,
      RUDDER_JDBC_PASSWORD,
      RUDDER_GIT_ROOT_CONFIG_REPO,
      rudderFullVersion,
      () => configService.cfengine_server_denybadclocks().toBox,
      () => configService.relay_server_sync_method().toBox,
      () => configService.relay_server_syncpromises().toBox,
      () => configService.relay_server_syncsharedfiles().toBox,
      () => configService.cfengine_modified_files_ttl().toBox,
      () => configService.cfengine_outputs_ttl().toBox,
      () => configService.send_server_metrics().toBox,
      () => configService.rudder_report_protocol_default().toBox
    )
    lazy val rudderCf3PromisesFileWriterService = new PolicyWriterServiceImpl(
      techniqueRepositoryImpl,
      pathComputer,
      new NodeConfigurationLoggerImpl(RUDDER_DEBUG_NODE_CONFIGURATION_PATH),
      new PrepareTemplateVariablesImpl(
        techniqueRepositoryImpl,
        systemVariableSpecService,
        new BuildBundleSequence(systemVariableSpecService, writeAllAgentSpecificFiles),
        agentRegister
      ),
      new FillTemplatesService(),
      writeAllAgentSpecificFiles,
      HOOKS_D,
      HOOKS_IGNORE_SUFFIXES,
      RUDDER_CHARSET.value,
      Some(RUDDER_GROUP_OWNER_GENERATED_POLICIES)
    )

    // must be here because of circular dependency if in techniqueRepository
    techniqueRepositoryImpl.registerCallback(
      new TechniqueAcceptationUpdater(
        "UpdatePTAcceptationDatetime",
        50,
        roLdapDirectiveRepository,
        woLdapDirectiveRepository,
        techniqueRepository,
        uuidGen
      )
    )

    lazy val techniqueRepositoryImpl = {
      val service = new TechniqueRepositoryImpl(
        techniqueReader,
        Seq(),
        uuidGen
      )
      service
    }
    lazy val techniqueRepository: TechniqueRepository = techniqueRepositoryImpl
    lazy val updateTechniqueLibrary: UpdateTechniqueLibrary = techniqueRepositoryImpl
    lazy val interpolationCompiler = new InterpolatedValueCompilerImpl(propertyEngineService)
    lazy val typeParameterService: PlugableParameterTypeService = new PlugableParameterTypeService()
    lazy val ruleValService:       RuleValService               = new RuleValServiceImpl(interpolationCompiler)

    lazy val psMngtService: PolicyServerManagementService = new PolicyServerManagementServiceImpl(
      rwLdap,
      rudderDit,
      eventLogRepository
    )
    lazy val policyServerManagementService = psMngtService

    lazy val deploymentService = {
      new PromiseGenerationServiceImpl(
        roLdapRuleRepository,
        woLdapRuleRepository,
        ruleValService,
        systemVariableService,
        nodeConfigurationHashRepo,
        nodeFactRepository,
        updateExpectedRepo,
        roNodeGroupRepository,
        roDirectiveRepository,
        configurationRepository,
        ruleApplicationStatusImpl,
        roParameterServiceImpl,
        interpolationCompiler,
        globalComplianceModeService,
        globalAgentRunService,
        reportingServiceImpl,
        rudderCf3PromisesFileWriterService,
        new WriteNodeCertificatesPemImpl(Some(RUDDER_RELAY_RELOAD)),
        cachedNodeConfigurationService,
        () => configService.rudder_featureSwitch_directiveScriptEngine().toBox,
        () => configService.rudder_global_policy_mode().toBox,
        () => configService.rudder_generation_compute_dyngroups().toBox,
        () => configService.rudder_generation_max_parallelism().toBox,
        () => configService.rudder_generation_js_timeout().toBox,
        () => configService.rudder_generation_continue_on_error().toBox,
        HOOKS_D,
        HOOKS_IGNORE_SUFFIXES,
        UPDATED_NODE_IDS_PATH,
        UPDATED_NODE_IDS_COMPABILITY,
        GENERATION_FAILURE_MSG_PATH,
        allNodeCertificatesPemFile = better.files.File("/var/rudder/lib/ssl/allnodescerts.pem"),
        POSTGRESQL_IS_LOCAL
      )
    }

    lazy val policyGenerationBootGuard = zio.Promise.make[Nothing, Unit].runNow

    lazy val asyncDeploymentAgentImpl: AsyncDeploymentActor = {
      val agent = new AsyncDeploymentActor(
        deploymentService,
        eventLogDeploymentServiceImpl,
        deploymentStatusSerialisation,
        () => configService.rudder_generation_delay(),
        () => configService.rudder_generation_trigger(),
        policyGenerationBootGuard
      )
      techniqueRepositoryImpl.registerCallback(
        new DeployOnTechniqueCallback("DeployOnPTLibUpdate", 1000, agent)
      )
      agent
    }
    lazy val asyncDeploymentAgent = asyncDeploymentAgentImpl

    lazy val newNodeManagerImpl = {

      // the sequence of unit process to accept a new inventory
      val unitAcceptors = {
        acceptHostnameAndIp ::
<<<<<<< HEAD
=======
        historizeNodeStateOnChoice ::
        updateFactRepoOnChoice ::
        acceptNodeAndMachineInNodeOu ::
        acceptInventory ::
>>>>>>> 1373c619
        Nil
      }

      // the sequence of unit process to refuse a new inventory
      val unitRefusors = {
        unitRefuseGroup ::
        Nil
      }
      val hooksRunner  = new NewNodeManagerHooksImpl(nodeFactRepository, HOOKS_D, HOOKS_IGNORE_SUFFIXES)

      val composedManager = new ComposedNewNodeManager[Unit](
        nodeFactRepository,
        unitAcceptors,
        unitRefusors,
        hooksRunner
      )
      val listNodes       = new FactListNewNodes(nodeFactRepository)

      new NewNodeManagerImpl[Unit](
        composedManager,
        listNodes
      )
    }

    /////// reporting ///////

    lazy val nodeConfigurationHashRepo: NodeConfigurationHashRepository = {
      val x = new FileBasedNodeConfigurationHashRepository(FileBasedNodeConfigurationHashRepository.defaultHashesPath)
      x.init
      x
    }

    lazy val reportingServiceImpl: CachedReportingServiceImpl = {
      val reportingServiceImpl = new CachedReportingServiceImpl(
        new ReportingServiceImpl(
          findExpectedRepo,
          reportsRepositoryImpl,
          roAgentRunsRepository,
          globalAgentRunService,
          nodeFactRepository,
          roLdapDirectiveRepository,
          roRuleRepository,
          cachedNodeConfigurationService,
          () => globalComplianceModeService.getGlobalComplianceMode,
          configService.rudder_global_policy_mode _,
          () => configService.rudder_compliance_unexpected_report_interpretation().toBox,
          RUDDER_JDBC_BATCH_MAX_SIZE
        ),
        nodeFactRepository,
        RUDDER_JDBC_BATCH_MAX_SIZE, // use same size as for SQL requests

        complianceRepositoryImpl
      )
      // to avoid a StackOverflowError, we set the compliance cache once it'z ready,
      // and can construct the nodeconfigurationservice without the comlpince cache
      cachedNodeConfigurationService.addHook(reportingServiceImpl)
      reportingServiceImpl
    }

    lazy val reportingService: ReportingService = reportingServiceImpl

    lazy val pgIn                     = new PostgresqlInClause(70)
    lazy val findExpectedRepo         = new FindExpectedReportsJdbcRepository(doobie, pgIn, RUDDER_JDBC_BATCH_MAX_SIZE)
    lazy val updateExpectedRepo       = new UpdateExpectedReportsJdbcRepository(doobie, pgIn, RUDDER_JDBC_BATCH_MAX_SIZE)
    lazy val reportsRepositoryImpl    = new ReportsJdbcRepository(doobie)
    lazy val reportsRepository        = reportsRepositoryImpl
    lazy val complianceRepositoryImpl = new ComplianceJdbcRepository(
      doobie,
      () => configService.rudder_save_db_compliance_details().toBox,
      () => configService.rudder_save_db_compliance_levels().toBox
    )
    lazy val dataSourceProvider       = new RudderDatasourceProvider(
      RUDDER_JDBC_DRIVER,
      RUDDER_JDBC_URL,
      RUDDER_JDBC_USERNAME,
      RUDDER_JDBC_PASSWORD,
      RUDDER_JDBC_MAX_POOL_SIZE
    )
    lazy val doobie                   = new Doobie(dataSourceProvider.datasource)

    lazy val parseRules:                  ParseRules with RuleRevisionRepository         = new GitParseRules(
      ruleUnserialisation,
      gitConfigRepo,
      entityMigration,
      rulesDirectoryName
    )
    lazy val parseActiveTechniqueLibrary: GitParseActiveTechniqueLibrary                 = new GitParseActiveTechniqueLibrary(
      activeTechniqueCategoryUnserialisation,
      activeTechniqueUnserialisation,
      directiveUnserialisation,
      gitConfigRepo,
      gitRevisionProvider,
      entityMigration,
      userLibraryDirectoryName
    )
    lazy val importTechniqueLibrary:      ImportTechniqueLibrary                         = new ImportTechniqueLibraryImpl(
      rudderDitImpl,
      rwLdap,
      ldapEntityMapper,
      uptLibReadWriteMutex
    )
    lazy val parseGroupLibrary:           ParseGroupLibrary with GroupRevisionRepository = new GitParseGroupLibrary(
      nodeGroupCategoryUnserialisation,
      nodeGroupUnserialisation,
      gitConfigRepo,
      entityMigration,
      groupLibraryDirectoryName
    )
    lazy val parseGlobalParameter:        ParseGlobalParameters                          = new GitParseGlobalParameters(
      globalParameterUnserialisation,
      gitConfigRepo,
      entityMigration,
      parametersDirectoryName
    )
    lazy val parseRuleCategories:         ParseRuleCategories                            = new GitParseRuleCategories(
      ruleCategoryUnserialisation,
      gitConfigRepo,
      entityMigration,
      ruleCategoriesDirectoryName
    )
    lazy val importGroupLibrary:          ImportGroupLibrary                             = new ImportGroupLibraryImpl(
      rudderDitImpl,
      rwLdap,
      ldapEntityMapper,
      groupLibReadWriteMutex
    )
    lazy val importRuleCategoryLibrary:   ImportRuleCategoryLibrary                      = new ImportRuleCategoryLibraryImpl(
      rudderDitImpl,
      rwLdap,
      ldapEntityMapper,
      ruleCatReadWriteMutex
    )
    lazy val eventLogDeploymentServiceImpl = new EventLogDeploymentService(logRepository, eventLogDetailsServiceImpl)

    lazy val nodeFactInfoService = new NodeInfoServiceProxy(nodeFactRepository)
    lazy val dependencyAndDeletionService: DependencyAndDeletionService = new DependencyAndDeletionServiceImpl(
      new FindDependenciesImpl(roLdap, rudderDitImpl, ldapEntityMapper),
      roLdapDirectiveRepository,
      woLdapDirectiveRepository,
      woLdapRuleRepository,
      woLdapNodeGroupRepository
    )

    lazy val logDisplayerImpl:               LogDisplayer               =
      new LogDisplayer(reportsRepositoryImpl, configurationRepository, roLdapRuleRepository)
    lazy val categoryHierarchyDisplayerImpl: CategoryHierarchyDisplayer = new CategoryHierarchyDisplayer()
    lazy val dyngroupUpdaterBatch:           UpdateDynamicGroups        = new UpdateDynamicGroups(
      dynGroupServiceImpl,
      dynGroupUpdaterService,
      asyncDeploymentAgentImpl,
      uuidGen,
      RUDDER_BATCH_DYNGROUP_UPDATEINTERVAL,
      () => configService.rudder_compute_dyngroups_max_parallelism().toBox
    )
    lazy val updateDynamicGroups = dyngroupUpdaterBatch

    lazy val dynGroupUpdaterService =
      new DynGroupUpdaterServiceImpl(roLdapNodeGroupRepository, woLdapNodeGroupRepository, queryProcessor)

    lazy val dbCleaner: AutomaticReportsCleaning = {
      val cleanFrequency = AutomaticReportsCleaning.buildFrequency(
        RUDDER_BATCH_REPORTSCLEANER_FREQUENCY,
        RUDDER_BATCH_DATABASECLEANER_RUNTIME_MINUTE,
        RUDDER_BATCH_DATABASECLEANER_RUNTIME_HOUR,
        RUDDER_BATCH_DATABASECLEANER_RUNTIME_DAY
      ) match {
        case Full(freq) => freq
        case eb: EmptyBox =>
          val fail         = eb ?~! "automatic reports cleaner is not correct"
          val exceptionMsg =
            "configuration file (/opt/rudder/etc/rudder-webapp.conf) is not correctly set, cause is %s".format(fail.msg)
          throw new RuntimeException(exceptionMsg)
      }

      new AutomaticReportsCleaning(
        databaseManagerImpl,
        roLDAPConnectionProvider,
        RUDDER_BATCH_REPORTSCLEANER_DELETE_TTL,
        RUDDER_BATCH_REPORTSCLEANER_ARCHIVE_TTL,
        RUDDER_BATCH_REPORTSCLEANER_COMPLIANCE_DELETE_TTL,
        RUDDER_BATCH_REPORTSCLEANER_LOG_DELETE_TTL,
        cleanFrequency
      )
    }

    lazy val techniqueLibraryUpdater = new CheckTechniqueLibrary(
      techniqueRepositoryImpl,
      asyncDeploymentAgent,
      uuidGen,
      RUDDER_BATCH_TECHNIQUELIBRARY_UPDATEINTERVAL
    )

    lazy val jsTreeUtilServiceImpl = new JsTreeUtilService(roLdapDirectiveRepository, techniqueRepositoryImpl)

    /*
     * Cleaning actions are run in the case where the node was accepted, deleted, and unknown
     * (ie: we want to be able to run cleaning actions even on a node that was deleted in the past, but
     * for some reason the user discovers that there are remaining things, and they want to get rid of them
     * without knowing rudder internal place to look for all possible garbage)
     */

    /*
     * The list of post deletion action to execute in a shared reference, created at class instanciation.
     * External services can update it from removeNodeServiceImpl.
     */
    lazy val postNodeDeleteActions = Ref
      .make(
        //      new RemoveNodeInfoFromCache(ldapNodeInfoServiceImpl)
        new RemoveNodeFromGroups(roNodeGroupRepository, woNodeGroupRepository, uuidGen)
        :: new CloseNodeConfiguration(updateExpectedRepo)
        :: new DeletePolicyServerPolicies(policyServerManagementService)
        :: new ResetKeyStatus(rwLdap, removedNodesDitImpl)
        :: new CleanUpCFKeys()
        :: new CleanUpNodePolicyFiles("/var/rudder/share")
        :: Nil
      )
      .runNow

    lazy val factRemoveNodeBackend = new FactRemoveNodeBackend(nodeFactRepository)

    lazy val removeNodeServiceImpl = new RemoveNodeServiceImpl(
      //    deprecated.ldapRemoveNodeBackend,
      factRemoveNodeBackend,
      nodeFactRepository,
      pathComputer,
      newNodeManagerImpl,
      postNodeDeleteActions,
      HOOKS_D,
      HOOKS_IGNORE_SUFFIXES
    )

    lazy val healthcheckService = new HealthcheckService(
      List(
        CheckCoreNumber,
        CheckFreeSpace,
        new CheckFileDescriptorLimit(nodeFactRepository)
      )
    )

    lazy val healthcheckNotificationService = new HealthcheckNotificationService(healthcheckService, RUDDER_HEALTHCHECK_PERIOD)
    lazy val campaignSerializer             = new CampaignSerializer()
    lazy val campaignEventRepo              = new CampaignEventRepositoryImpl(doobie, campaignSerializer)
    lazy val campaignPath                   = root / "var" / "rudder" / "configuration-repository" / "campaigns"

    lazy val campaignRepo = CampaignRepositoryImpl
      .make(campaignSerializer, campaignPath, campaignEventRepo)
      .runOrDie(err => new RuntimeException(s"Error during initialization of campaign repository: " + err.fullMsg))

    lazy val mainCampaignService = new MainCampaignService(campaignEventRepo, campaignRepo, uuidGen, 1, 1)
    lazy val jsonReportsAnalyzer = JSONReportsAnalyser(reportsRepository, propertyRepository)

    /*
     * *************************************************
     * Bootstrap check actions
     * **************************************************
     */

    lazy val allBootstrapChecks = new SequentialImmediateBootStrapChecks(
      new CheckConnections(dataSourceProvider, rwLdap),
      new MigrateEventLogEnforceSchema(doobie),
      new MigrateChangeValidationEnforceSchema(doobie),
      new MigrateNodeAcceptationInventories(
        nodeFactInfoService,
        doobie,
        inventoryHistoryLogRepository,
        inventoryHistoryJdbcRepository,
        KEEP_DELETED_NODE_FACT_DURATION
      ),
      new CheckTechniqueLibraryReload(
        techniqueRepositoryImpl,
        uuidGen
      ),
      new CheckAddSpecialNodeGroupsDescription(rwLdap),
      new CheckRemoveRuddercSetting(rwLdap),
      new CheckDIT(pendingNodesDitImpl, acceptedNodesDitImpl, removedNodesDitImpl, rudderDitImpl, rwLdap),
      new CheckInitUserTemplateLibrary(
        rudderDitImpl,
        rwLdap,
        techniqueRepositoryImpl,
        roLdapDirectiveRepository,
        woLdapDirectiveRepository,
        uuidGen,
        asyncDeploymentAgentImpl
      ), // new CheckDirectiveBusinessRules()

      new CheckRudderGlobalParameter(roLDAPParameterRepository, woLDAPParameterRepository, uuidGen),
      new CheckInitXmlExport(itemArchiveManagerImpl, personIdentServiceImpl, uuidGen),
      new MigrateNodeAcceptationInventories(
        nodeFactInfoService,
        doobie,
        inventoryHistoryLogRepository,
        inventoryHistoryJdbcRepository,
        KEEP_DELETED_NODE_FACT_DURATION
      ),
      new CheckNcfTechniqueUpdate(
        ncfTechniqueWriter,
        roLDAPApiAccountRepository.systemAPIAccount,
        uuidGen,
        updateTechniqueLibrary,
        ncfTechniqueReader,
        resourceFileService
      ),
      new MigrateJsonTechniquesToYaml(
        ncfTechniqueWriter,
        uuidGen,
        updateTechniqueLibrary,
        gitConfigRepo.rootDirectory.pathAsString
      ),
      new TriggerPolicyUpdate(
        asyncDeploymentAgent,
        uuidGen
      ),
      new RemoveFaultyLdapEntries(
        woDirectiveRepository,
        uuidGen
      ),
      new CreateSystemToken(roLDAPApiAccountRepository.systemAPIAccount),
      new LoadNodeComplianceCache(nodeFactInfoService, reportingServiceImpl)
    )

    //////////////////////////////////////////////////////////////////////////////////////////
    ////////////////////////////// Directive Editor and web fields //////////////////////////////
    //////////////////////////////////////////////////////////////////////////////////////////

    import com.normation.cfclerk.domain._

    object FieldFactoryImpl extends DirectiveFieldFactory {
      // only one field

      override def forType(v: VariableSpec, id: String): DirectiveField = {
        val prefixSize = "size-"
        v match {
          case selectOne:       SelectOneVariableSpec        => new SelectOneField(id, selectOne.valueslabels)
          case select:          SelectVariableSpec           => new SelectField(id, select.valueslabels)
          case input:           InputVariableSpec            =>
            v.constraint.typeName match {
              case str: SizeVType =>
                new InputSizeField(
                  id,
                  () => configService.rudder_featureSwitch_directiveScriptEngine().toBox,
                  str.name.substring(prefixSize.size)
                )
              case SharedFileVType            => new FileField(id)
              case DestinationPathVType       => default(id)
              case DateVType(r)               => new DateField(Translator.isoDateFormatter)(id)
              case TimeVType(r)               => new TimeField(Translator.isoTimeFormatter)(id)
              case PermVType                  => new FilePermsField(id)
              case BooleanVType               => new CheckboxField(id)
              case TextareaVType(r)           =>
                new TextareaField(id, () => configService.rudder_featureSwitch_directiveScriptEngine().toBox)
              // Same field type for password and MasterPassword, difference is that master will have slave/used derived passwords, and password will not have any slave/used field
              case PasswordVType(algos)       =>
                new PasswordField(
                  id,
                  algos,
                  input.constraint.mayBeEmpty,
                  () => configService.rudder_featureSwitch_directiveScriptEngine().toBox
                )
              case MasterPasswordVType(algos) =>
                new PasswordField(
                  id,
                  algos,
                  input.constraint.mayBeEmpty,
                  () => configService.rudder_featureSwitch_directiveScriptEngine().toBox
                )
              case AixDerivedPasswordVType    => new DerivedPasswordField(id, HashAlgoConstraint.DerivedPasswordType.AIX)
              case LinuxDerivedPasswordVType  => new DerivedPasswordField(id, HashAlgoConstraint.DerivedPasswordType.Linux)
              case _                          => default(id)
            }
          case predefinedField: PredefinedValuesVariableSpec => new ReadOnlyTextField(id)

          case _ =>
            logger.error(
              "Unexpected case : variable %s should not be displayed. Only select1, select or input can be displayed.".format(
                v.name
              )
            )
            default(id)
        }
      }

      override def default(id: String) = new TextField(id, () => configService.rudder_featureSwitch_directiveScriptEngine().toBox)
    }

    lazy val section2FieldService:       Section2FieldService   = {
      new Section2FieldService(FieldFactoryImpl, Translator.defaultTranslators)
    }
    lazy val directiveEditorServiceImpl: DirectiveEditorService =
      new DirectiveEditorServiceImpl(configurationRepository, section2FieldService)
    lazy val directiveEditorService = directiveEditorServiceImpl

    lazy val reportDisplayerImpl = new ReportDisplayer(
      roLdapRuleRepository,
      roLdapDirectiveRepository,
      techniqueRepositoryImpl,
      nodeFactRepository,
      configService,
      logDisplayerImpl
    )
    lazy val propertyRepository  = new RudderPropertiesRepositoryImpl(doobie)
    lazy val autoReportLogger    = new AutomaticReportLogger(
      propertyRepository,
      reportsRepositoryImpl,
      roLdapRuleRepository,
      roLdapDirectiveRepository,
      nodeFactRepository,
      RUDDER_BATCH_REPORTS_LOGINTERVAL
    )

    lazy val scriptLauncher = new DebugInfoServiceImpl
    lazy val debugScript    = scriptLauncher

    ////////////////////// Snippet plugins & extension register //////////////////////
    lazy val snippetExtensionRegister: SnippetExtensionRegister = new SnippetExtensionRegisterImpl()

    lazy val cachedNodeConfigurationService: CachedNodeConfigurationService = {
      val cached = new CachedNodeConfigurationService(findExpectedRepo, nodeFactRepository)
      cached.init().runOrDie(err => new RuntimeException(s"Error when initializing node configuration cache: " + err))
      cached
    }

    /*
     * Agent runs: we use a cache for them.
     */
    lazy val cachedAgentRunRepository = {
      val roRepo = new RoReportsExecutionRepositoryImpl(
        doobie,
        new WoReportsExecutionRepositoryImpl(doobie),
        cachedNodeConfigurationService,
        pgIn,
        RUDDER_JDBC_BATCH_MAX_SIZE
      )
      new CachedReportsExecutionRepository(
        roRepo
      )
    }
    lazy val roAgentRunsRepository: RoReportsExecutionRepository = cachedAgentRunRepository

    lazy val updatesEntryJdbcRepository = new LastProcessedReportRepositoryImpl(doobie)

    lazy val executionService = {
      val maxCatchupTime  = {
        val temp = FiniteDuration(RUDDER_REPORTS_EXECUTION_MAX_DAYS.toLong, "day") + FiniteDuration(
          RUDDER_REPORTS_EXECUTION_MAX_MINUTES.toLong,
          "minutes"
        )
        if (temp.toMillis == 0) {
          logger.error(
            "'rudder.aggregateReports.maxDays' and 'rudder.aggregateReports.maxMinutes' properties are both 0 or empty. Set using 30 minutes as default value, please check /opt/rudder/etc/rudder-web.properties"
          )
          FiniteDuration(30, "minutes")
        } else {
          temp
        }
      }
      val maxCatchupBatch = FiniteDuration(RUDDER_REPORTS_EXECUTION_MAX_SIZE.toLong, "minutes")

      new ReportsExecutionService(
        reportsRepository,
        updatesEntryJdbcRepository,
        recentChangesService,
        reportingServiceImpl,
        complianceRepositoryImpl,
        maxCatchupTime,
        maxCatchupBatch
      )
    }

    lazy val aggregateReportScheduler = new FindNewReportsExecution(executionService, RUDDER_REPORTS_EXECUTION_INTERVAL)

    // aggregate information about node count
    // don't forget to start-it once out of the zone which lead to dead-lock (ie: in Lift boot)
    lazy val historizeNodeCountBatch = for {
      gitLogger <- CommitLogServiceImpl.make(METRICS_NODES_DIRECTORY_GIT_ROOT)
      writer    <- WriteNodeCSV.make(METRICS_NODES_DIRECTORY_GIT_ROOT, ';', "yyyy-MM")
      service    = new HistorizeNodeCountService(
                     new FetchDataServiceImpl(RudderConfig.nodeFactRepository, RudderConfig.reportingService),
                     writer,
                     gitLogger,
                     DateTimeZone.UTC // never change log line
                   )
      cron      <- Scheduler.make(
                     METRICS_NODES_MIN_PERIOD,
                     METRICS_NODES_MAX_PERIOD,
                     s => service.scheduledLog(s),
                     "Automatic recording of active nodes".succeed
                   )
      _         <-
        ScheduledJobLoggerPure.metrics.info(
          s"Starting node count historization batch (min:${METRICS_NODES_MIN_PERIOD.render}; max:${METRICS_NODES_MAX_PERIOD.render})"
        )
      _         <- cron.start
    } yield ()

// provided as a callback on node fact repo
//    lazy val checkInventoryUpdate = new CheckInventoryUpdate(
//      nodeFactInfoService,
//      asyncDeploymentAgent,
//      uuidGen,
//      RUDDER_BATCH_CHECK_NODE_CACHE_INTERVAL
//    )

    lazy val asynComplianceService = new AsyncComplianceService(reportingService)

    /*
     * here goes deprecated services that we can't remove yet, for example because they are used for migration
     */
    object deprecated {
      lazy val ldapFullInventoryRepository =
        new FullInventoryRepositoryImpl(inventoryDitService, inventoryMapper, rwLdap)

      lazy val softwareInventoryDAO: ReadOnlySoftwareDAO =
        new ReadOnlySoftwareDAOImpl(inventoryDitService, roLdap, inventoryMapper)

      lazy val softwareInventoryRWDAO: WriteOnlySoftwareDAO = new WriteOnlySoftwareDAOImpl(
        acceptedNodesDitImpl,
        rwLdap
      )

      lazy val softwareService: SoftwareService =
        new SoftwareServiceImpl(softwareInventoryDAO, softwareInventoryRWDAO, acceptedNodesDit)

      lazy val purgeUnreferencedSoftwares = {
        new PurgeUnreferencedSoftwares(
          softwareService,
          FiniteDuration(RUDDER_BATCH_DELETE_SOFTWARE_INTERVAL.toLong, "hours")
        )
      }

      lazy val purgeDeletedInventories = new PurgeDeletedInventories(
        new PurgeDeletedNodesImpl(rwLdap, removedNodesDitImpl, ldapFullInventoryRepository),
        FiniteDuration(RUDDER_BATCH_PURGE_DELETED_INVENTORIES_INTERVAL.toLong, "hours"),
        RUDDER_BATCH_PURGE_DELETED_INVENTORIES
      )

      lazy val ldapRemoveNodeBackend = new LdapRemoveNodeBackend(
        nodeDitImpl,
        pendingNodesDitImpl,
        acceptedNodesDitImpl,
        removedNodesDitImpl,
        rwLdap,
        ldapFullInventoryRepository,
        nodeReadWriteMutex
      )

      lazy val ldapSoftwareSave = new NameAndVersionIdFinder("check_name_and_version", roLdap, inventoryMapper, acceptedNodesDit)

      lazy val internalAcceptedQueryProcessor =
        new InternalLDAPQueryProcessor(roLdap, acceptedNodesDitImpl, nodeDit, ditQueryDataImpl, ldapEntityMapper)

      lazy val internalPendingQueryProcessor = {
        val subGroup = new SubGroupComparatorRepository {
          override def getNodeIds(groupId: NodeGroupId): IOResult[Chunk[NodeId]] = Chunk.empty.succeed

          override def getGroups: IOResult[Chunk[SubGroupChoice]] = Chunk.empty.succeed
        }
        new InternalLDAPQueryProcessor(
          roLdap,
          pendingNodesDitImpl,
          nodeDit,
          // here, we don't want to look for subgroups to show them in the form => always return an empty list
          new DitQueryData(
            pendingNodesDitImpl,
            nodeDit,
            rudderDit,
            new NodeQueryCriteriaData(() => subGroup)
          ),
          ldapEntityMapper
        )
      }

      lazy val woLdapNodeRepository: WoNodeRepository = new WoLDAPNodeRepository(
        nodeDitImpl,
        acceptedNodesDit,
        ldapEntityMapper,
        rwLdap,
        logRepository,
        nodeReadWriteMutex,
        cachedNodeConfigurationService,
        reportingServiceImpl
      )
    }

    // reference services part of the API
    val rci = RudderServiceApi(
      roLdap,
      pendingNodesDitImpl,
      acceptedNodesDitImpl,
      nodeDitImpl,
      rudderDit,
      roLdapRuleRepository,
      woRuleRepository,
      woFactNodeRepository,
      roLdapNodeGroupRepository,
      woLdapNodeGroupRepository,
      techniqueRepositoryImpl,
      techniqueRepositoryImpl,
      roLdapDirectiveRepository,
      woLdapDirectiveRepository,
      deprecated.softwareInventoryDAO,
      eventLogRepository,
      eventLogDetailsServiceImpl,
      reportingServiceImpl,
      complianceAPIService,
      asynComplianceService,
      scriptLauncher,
      queryParser,
      inventoryHistoryJdbcRepository,
      inventoryLogEventServiceImpl,
      ruleApplicationStatusImpl,
      propertyEngineService,
      newNodeManagerImpl,
      nodeGridImpl,
      jsTreeUtilServiceImpl,
      directiveEditorService,
      userPropertyService,
      eventListDisplayerImpl,
      asyncDeploymentAgent,
      policyServerManagementService,
      dynGroupUpdaterService,
      dyngroupUpdaterBatch,
      deprecated.purgeDeletedInventories,
      deprecated.purgeUnreferencedSoftwares,
      databaseManagerImpl,
      dbCleaner,
      techniqueLibraryUpdater,
      autoReportLogger,
      removeNodeServiceImpl,
      nodeFactInfoService,
      reportDisplayerImpl,
      dependencyAndDeletionService,
      itemArchiveManagerImpl,
      personIdentServiceImpl,
      gitRevisionProviderImpl,
      logDisplayerImpl,
      queryProcessor,
      categoryHierarchyDisplayerImpl,
      dynGroupServiceImpl,
      ditQueryDataImpl,
      reportsRepository,
      eventLogDeploymentServiceImpl,
      new SrvGrid(roAgentRunsRepository, configService, roLdapRuleRepository, nodeFactInfoService),
      findExpectedRepo,
      roLDAPApiAccountRepository,
      woLDAPApiAccountRepository,
      cachedAgentRunRepository,
      pendingNodeCheckGroup,
      allBootstrapChecks,
      authenticationProviders,
      rudderUserListProvider,
      restApiAccounts,
      restQuicksearch,
      restCompletion,
      sharedFileApi,
      eventLogApi,
      uuidGen,
      inventoryWatcher,
      configService,
      historizeNodeCountBatch,
      policyGenerationBootGuard,
      healthcheckNotificationService,
      jsonPluginDefinition,
      rudderApi,
      authorizationApiMapping,
      roRuleCategoryRepository,
      woRuleCategoryRepository,
      workflowLevelService,
      ncfTechniqueReader,
      recentChangesService,
      ruleCategoryService,
      restExtractorService,
      snippetExtensionRegister,
      clearCacheService,
      linkUtil,
      userService,
      ApiVersions,
      apiDispatcher,
      configurationRepository,
      roParameterService,
      userAuthorisationLevel,
      agentRegister,
      asyncWorkflowInfo,
      commitAndDeployChangeRequest,
      doobie,
      restDataSerializer,
      workflowEventLogService,
      changeRequestEventLogService,
      changeRequestChangesUnserialisation,
      diffService,
      diffDisplayer,
      rwLdap,
      apiAuthorizationLevelService,
      tokenGenerator,
      roLDAPParameterRepository,
      interpolationCompiler,
      deploymentService,
      campaignEventRepo,
      mainCampaignService,
      campaignSerializer,
      jsonReportsAnalyzer,
      aggregateReportScheduler,
      secretEventLogService,
      changeRequestChangesSerialisation,
      gitConfigRepo,
      gitModificationRepository,
      inventorySaver,
      inventoryDitService,
      nodeFactRepository
    )

    // need to be done here to avoid cyclic dependencies
    (nodeFactRepository.registerChangeCallbackAction(
      new GenerationOnChange(updateDynamicGroups, asyncDeploymentAgent, uuidGen)
    ) *>
    nodeFactRepository.registerChangeCallbackAction(
      new CacheInvalidateNodeFactEventCallback(cachedNodeConfigurationService, reportingServiceImpl, Nil)
    )).runNow
    // This needs to be done at the end, to be sure that all is initialized
    deploymentService.setDynamicsGroupsService(dyngroupUpdaterBatch)
    // we need to reference batches not part of the API to start them since
    // they are lazy val
    cleanOldInventoryBatch.start()
    gitFactRepoGC.start()
    gitConfigRepoGC.start()
    // todo: scheduler interval should be a property
    ZioRuntime.unsafeRun(jsonReportsAnalyzer.start(5.seconds).forkDaemon.provideLayer(ZioRuntime.layers))
    ZioRuntime.unsafeRun(MainCampaignService.start(mainCampaignService))

    // UpdateDynamicGroups is part of rci
    // reportingServiceImpl part of rci
    // checkInventoryUpdate part of rci
    // purgeDeletedInventories paat of rci
    // purgeUnreferencedSoftwares part of rci
    // AutomaticReportLogger part of rci
    // AutomaticReportsCleaning part of rci
    // CheckTechniqueLibrary part of rci
    // AutomaticReportsCleaning part of rci

    // return services part of the API
    rci
  }
}<|MERGE_RESOLUTION|>--- conflicted
+++ resolved
@@ -2517,8 +2517,6 @@
       "accept_new_server:check_hostname_unicity",
       queryProcessor,
       ditQueryDataImpl,
-      psMngtService,
-      nodeFactRepository,
       configService.node_accept_duplicated_hostname()
     )
 
@@ -2935,13 +2933,6 @@
       // the sequence of unit process to accept a new inventory
       val unitAcceptors = {
         acceptHostnameAndIp ::
-<<<<<<< HEAD
-=======
-        historizeNodeStateOnChoice ::
-        updateFactRepoOnChoice ::
-        acceptNodeAndMachineInNodeOu ::
-        acceptInventory ::
->>>>>>> 1373c619
         Nil
       }
 
