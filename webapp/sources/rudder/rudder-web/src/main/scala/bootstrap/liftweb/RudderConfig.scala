--- conflicted
+++ resolved
@@ -840,11 +840,7 @@
   val restQuicksearch       = new RestQuicksearch(new FullQuickSearchService()(roLDAPConnectionProvider, nodeDit, acceptedNodesDit, rudderDit, roDirectiveRepository, nodeInfoService), userService, linkUtil)
   val restCompletion        = new RestCompletion(new RestCompletionService(roDirectiveRepository, roRuleRepository))
 
-<<<<<<< HEAD
-  val secretVaultService = new SecretVaultService()
-=======
   val secretVaultService = new SecretVaultService("/var/rudder/configuration-repository/secret-vault.json")
->>>>>>> 9a812c46
   val ruleApiService2 =
     new RuleApiService2(
         roRuleRepository
