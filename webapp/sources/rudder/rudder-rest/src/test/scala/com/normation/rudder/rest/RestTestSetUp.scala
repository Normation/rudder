--- conflicted
+++ resolved
@@ -188,8 +188,7 @@
 
   implicit val userService: userService = new userService
   class userService extends UserService {
-<<<<<<< HEAD
-    val user: User = new User {
+    val user: AuthenticatedUser = new AuthenticatedUser {
       val account = RudderAccount.User("test-user", "pass")
 
       def checkRights(auth: AuthorizationType): Boolean = {
@@ -199,12 +198,6 @@
       def getApiAuthz = {
         ApiAuthz.allAuthz
       }
-=======
-    val user: AuthenticatedUser = new AuthenticatedUser {
-      val account                              = RudderAccount.User("test-user", "pass")
-      def checkRights(auth: AuthorizationType) = true
-      def getApiAuthz                          = ApiAuthz.allAuthz
->>>>>>> e30bc215
     }
     val getCurrentUser = user
   }
