/*
 *************************************************************************************
 * Copyright 2016 Normation SAS
 *************************************************************************************
 *
 * This file is part of Rudder.
 *
 * Rudder is free software: you can redistribute it and/or modify
 * it under the terms of the GNU General Public License as published by
 * the Free Software Foundation, either version 3 of the License, or
 * (at your option) any later version.
 *
 * In accordance with the terms of section 7 (7. Additional Terms.) of
 * the GNU General Public License version 3, the copyright holders add
 * the following Additional permissions:
 * Notwithstanding to the terms of section 5 (5. Conveying Modified Source
 * Versions) and 6 (6. Conveying Non-Source Forms.) of the GNU General
 * Public License version 3, when you create a Related Module, this
 * Related Module is not considered as a part of the work and may be
 * distributed under the license agreement of your choice.
 * A "Related Module" means a set of sources files including their
 * documentation that, without modification of the Source Code, enables
 * supplementary functions or services in addition to those offered by
 * the Software.
 *
 * Rudder is distributed in the hope that it will be useful,
 * but WITHOUT ANY WARRANTY; without even the implied warranty of
 * MERCHANTABILITY or FITNESS FOR A PARTICULAR PURPOSE.  See the
 * GNU General Public License for more details.
 *
 * You should have received a copy of the GNU General Public License
 * along with Rudder.  If not, see <http://www.gnu.org/licenses/>.

 *
 *************************************************************************************
 */

package com.normation.rudder.rest

import com.normation.box.*
import com.normation.cfclerk.domain.TechniqueName
import com.normation.cfclerk.domain.VariableSpec
import com.normation.cfclerk.services.TechniqueRepository
import com.normation.cfclerk.services.TechniquesLibraryUpdateNotification
import com.normation.cfclerk.services.TechniquesLibraryUpdateType
import com.normation.cfclerk.services.UpdateTechniqueLibrary
import com.normation.errors.IOResult
import com.normation.eventlog.EventActor
import com.normation.eventlog.EventLog
import com.normation.eventlog.EventLogFilter
import com.normation.eventlog.ModificationId
import com.normation.inventory.domain.FullInventory
import com.normation.inventory.domain.NodeId
import com.normation.inventory.domain.NodeInventory
import com.normation.rudder.*
import com.normation.rudder.api.ApiAuthorization as ApiAuthz
import com.normation.rudder.api.ApiVersion
import com.normation.rudder.apidata.RestDataSerializerImpl
import com.normation.rudder.apidata.ZioJsonExtractor
import com.normation.rudder.batch.*
import com.normation.rudder.batch.PolicyGenerationTrigger.AllGeneration
import com.normation.rudder.campaigns.CampaignSerializer
import com.normation.rudder.domain.appconfig.FeatureSwitch
import com.normation.rudder.domain.nodes.NodeGroup
import com.normation.rudder.domain.nodes.NodeGroupId
import com.normation.rudder.domain.nodes.NodeInfo
import com.normation.rudder.domain.policies.DirectiveId
import com.normation.rudder.domain.policies.DirectiveUid
import com.normation.rudder.domain.policies.GlobalPolicyMode
import com.normation.rudder.domain.policies.PolicyMode.Audit
import com.normation.rudder.domain.policies.PolicyMode.Enforce
import com.normation.rudder.domain.policies.PolicyModeOverrides
import com.normation.rudder.domain.policies.PolicyModeOverrides.Always
import com.normation.rudder.domain.policies.Rule
import com.normation.rudder.domain.policies.RuleId
import com.normation.rudder.domain.policies.RuleTarget
import com.normation.rudder.domain.properties.GlobalParameter
import com.normation.rudder.domain.reports.NodeConfigId
import com.normation.rudder.domain.reports.NodeExpectedReports
import com.normation.rudder.domain.reports.NodeModeConfig
import com.normation.rudder.domain.secret.Secret
import com.normation.rudder.domain.workflows.ChangeRequestId
import com.normation.rudder.git.GitArchiveId
import com.normation.rudder.git.GitCommitId
import com.normation.rudder.git.GitPath
import com.normation.rudder.hooks.HookEnvPairs
import com.normation.rudder.ncf.EditorTechniqueReader
import com.normation.rudder.ncf.ResourceFileService
import com.normation.rudder.ncf.TechniqueSerializer
import com.normation.rudder.ncf.TechniqueWriter
import com.normation.rudder.reports.AgentRunInterval
import com.normation.rudder.reports.ComplianceMode
import com.normation.rudder.reports.GlobalComplianceMode
import com.normation.rudder.reports.execution.AgentRunWithNodeConfig
import com.normation.rudder.reports.execution.AgentRunWithoutCompliance
import com.normation.rudder.reports.execution.RoReportsExecutionRepository
import com.normation.rudder.repository.*
import com.normation.rudder.rest.data.Creation
import com.normation.rudder.rest.data.Creation.CreationError
import com.normation.rudder.rest.data.NodeSetup
import com.normation.rudder.rest.lift.*
import com.normation.rudder.rest.v1.RestStatus
import com.normation.rudder.rule.category.RuleCategoryService
import com.normation.rudder.services.ClearCacheService
import com.normation.rudder.services.eventlog.EventLogDeploymentService
import com.normation.rudder.services.eventlog.EventLogFactory
import com.normation.rudder.services.healthcheck.CheckCoreNumber
import com.normation.rudder.services.healthcheck.CheckFileDescriptorLimit
import com.normation.rudder.services.healthcheck.CheckFreeSpace
import com.normation.rudder.services.healthcheck.HealthcheckNotificationService
import com.normation.rudder.services.healthcheck.HealthcheckService
import com.normation.rudder.services.marshalling.DeploymentStatusSerialisation
import com.normation.rudder.services.nodes.NodeInfoServiceCachedImpl
import com.normation.rudder.services.policies.DependencyAndDeletionServiceImpl
import com.normation.rudder.services.policies.FindDependencies
import com.normation.rudder.services.policies.InterpolationContext
import com.normation.rudder.services.policies.NodeConfiguration
import com.normation.rudder.services.policies.NodeConfigurations
import com.normation.rudder.services.policies.NodesContextResult
import com.normation.rudder.services.policies.PromiseGenerationService
import com.normation.rudder.services.policies.RuleApplicationStatusServiceImpl
import com.normation.rudder.services.policies.RuleVal
import com.normation.rudder.services.policies.nodeconfig.NodeConfigurationHash
import com.normation.rudder.services.queries.DynGroupService
import com.normation.rudder.services.queries.DynGroupUpdaterServiceImpl
import com.normation.rudder.services.reports.CacheExpectedReportAction
import com.normation.rudder.services.servers.DeleteMode
import com.normation.rudder.services.system.DebugInfoScriptResult
import com.normation.rudder.services.system.DebugInfoService
import com.normation.rudder.services.user.PersonIdentService
import com.normation.rudder.services.workflows.CommitAndDeployChangeRequestService
import com.normation.rudder.services.workflows.CommitAndDeployChangeRequestServiceImpl
import com.normation.rudder.services.workflows.DefaultWorkflowLevel
import com.normation.rudder.services.workflows.NoWorkflowServiceImpl
import com.normation.rudder.users.*
import com.normation.rudder.web.model.DirectiveField
import com.normation.rudder.web.services.DirectiveEditorServiceImpl
import com.normation.rudder.web.services.DirectiveFieldFactory
import com.normation.rudder.web.services.Section2FieldService
import com.normation.rudder.web.services.StatelessUserPropertyService
import com.normation.rudder.web.services.Translator
import com.normation.utils.StringUuidGeneratorImpl
import com.normation.zio.*
import doobie.*
import java.nio.charset.StandardCharsets
import net.liftweb.common.Box
import net.liftweb.common.EmptyBox
import net.liftweb.common.Full
import net.liftweb.http.LiftResponse
import net.liftweb.http.LiftRules
import net.liftweb.http.LiftRulesMocker
import net.liftweb.http.Req
import net.liftweb.http.S
import net.liftweb.http.SHtml
import net.liftweb.json.JsonAST.JValue
import net.liftweb.mocks.MockHttpServletRequest
import net.liftweb.mockweb.MockWeb
import net.liftweb.util.FieldError
import net.liftweb.util.NamedPF
import org.apache.commons.httpclient.methods.multipart.ByteArrayPartSource
import org.apache.commons.httpclient.methods.multipart.FilePart
import org.apache.commons.httpclient.methods.multipart.StringPart
import org.apache.commons.httpclient.params.HttpMethodParams
import org.apache.commons.io.FileUtils
import org.apache.commons.io.output.ByteArrayOutputStream
import org.eclipse.jgit.lib.PersonIdent
import org.joda.time.DateTime
import org.specs2.matcher.MatchResult
import scala.concurrent.duration.Duration
import scala.concurrent.duration.FiniteDuration
import scala.xml.Elem
import scala.xml.NodeSeq
import zio.*
import zio.syntax.*

/*
 * This file provides all the necessary plumbing to allow test REST API.
 *
 * Also responsible for setting up data and mock services.
 *
 * There is two main objects:
 * - RestTestSetUp which is responsible for initialization of all services,
 * - RestTest which provides methods to actually test things (ie, it does the  binding between mocked
 *   services and lift test framework)
 */

/*
 * Mock everything needed to test rest API, ie almost a whole rudder.
 */
class RestTestSetUp {

  implicit val userService: userService = new userService
  class userService extends UserService {
    val user: AuthenticatedUser = new AuthenticatedUser {
<<<<<<< HEAD
      val account = RudderAccount.User("test-user", "pass")

      def checkRights(auth: AuthorizationType): Boolean = {
        true
      }

      def getApiAuthz = {
        ApiAuthz.allAuthz
      }
=======
      val account: RudderAccount.User = RudderAccount.User("test-user", "pass")
      def checkRights(auth: AuthorizationType) = true
      def getApiAuthz: ApiAuthz = ApiAuthz.allAuthz
>>>>>>> 8d6c265f
    }
    val getCurrentUser = user
  }

  // Instantiate Service needed to feed System API constructor

  val fakeUpdatePTLibService: UpdateTechniqueLibrary = new UpdateTechniqueLibrary() {
    def update(
        modId:  ModificationId,
        actor:  EventActor,
        reason: Option[String]
    ): Box[Map[TechniqueName, TechniquesLibraryUpdateType]] = {
      Full(Map())
    }
    def registerCallback(callback: TechniquesLibraryUpdateNotification): Unit = {}
  }

  val mockGitRepo = new MockGitConfigRepo("")
  val mockTechniques: MockTechniques = MockTechniques(mockGitRepo)
  val mockDirectives       = new MockDirectives(mockTechniques)
  val mockRules            = new MockRules()
  val mockNodes            = new MockNodes()
  val mockParameters       = new MockGlobalParam()
  val mockNodeGroups       = new MockNodeGroups(mockNodes)
  val mockLdapQueryParsing = new MockLdapQueryParsing(mockGitRepo, mockNodeGroups)
  val uuidGen              = new StringUuidGeneratorImpl()
  val mockConfigRepo       = new MockConfigRepo(mockTechniques, mockDirectives, mockRules, mockNodeGroups, mockLdapQueryParsing)

  val dynGroupUpdaterService =
    new DynGroupUpdaterServiceImpl(mockNodeGroups.groupsRepo, mockNodeGroups.groupsRepo, mockNodes.queryProcessor)

  object dynGroupService extends DynGroupService {
    override def getAllDynGroups(): Box[Seq[NodeGroup]] = {
      mockNodeGroups.groupsRepo
        .getFullGroupLibrary()
        .map(_.allGroups.collect {
          case (id, t) if (t.nodeGroup.isDynamic) => t.nodeGroup
        }.toSeq)
        .toBox
    }
    override def changesSince(lastTime: DateTime): Box[Boolean] = Full(false)

    override def getAllDynGroupsWithandWithoutDependencies(): Box[(Seq[NodeGroupId], Seq[NodeGroupId])] = ???
  }

  val deploymentStatusSerialisation: DeploymentStatusSerialisation = new DeploymentStatusSerialisation {
    override def serialise(deploymentStatus: CurrentDeploymentStatus): Elem = <test/>
  }
  val eventLogRepo:                  EventLogRepository            = new EventLogRepository {
    override def saveEventLog(modId: ModificationId, eventLog: EventLog): IOResult[EventLog] = eventLog.succeed

    override def eventLogFactory: EventLogFactory = ???
    override def getEventLogByCriteria(
        criteria:       Option[Fragment],
        limit:          Option[Int],
        orderBy:        List[Fragment],
        extendedFilter: Option[Fragment]
    ): IOResult[Seq[EventLog]] = ???
    override def getEventLogById(id: Long): IOResult[EventLog] = ???
    override def getEventLogCount(criteria:       Option[Fragment], extendedFilter: Option[Fragment]): IOResult[Long] = ???
    override def getEventLogByChangeRequest(
        changeRequest:   ChangeRequestId,
        xpath:           String,
        optLimit:        Option[Int],
        orderBy:         Option[String],
        eventTypeFilter: List[EventLogFilter]
    ): IOResult[Vector[EventLog]] = ???
    override def getEventLogWithChangeRequest(id: Int): IOResult[Option[(EventLog, Option[ChangeRequestId])]] = ???
    override def getLastEventByChangeRequest(
        xpath:           String,
        eventTypeFilter: List[EventLogFilter]
    ): IOResult[Map[ChangeRequestId, EventLog]] = ???

    override def saveAddSecret(
        modId:     ModificationId,
        principal: EventActor,
        secret:    Secret,
        reason:    Option[String]
    ): IOResult[EventLog] = ZIO.succeed(null)
    override def saveDeleteSecret(
        modId:     ModificationId,
        principal: EventActor,
        secret:    Secret,
        reason:    Option[String]
    ): IOResult[EventLog] = ZIO.succeed(null)
    override def saveModifySecret(
        modId:     ModificationId,
        principal: EventActor,
        oldSec:    Secret,
        newSec:    Secret,
        reason:    Option[String]
    ): IOResult[EventLog] = ZIO.succeed(null)

  }
  val eventLogger:                   EventLogDeploymentService     = new EventLogDeploymentService(eventLogRepo, null) {
    override def getLastDeployement(): Box[CurrentDeploymentStatus] = Full(NoStatus)
  }
  val policyGeneration:              PromiseGenerationService      = new PromiseGenerationService {
    override def deploy():          Box[Set[NodeId]]           = Full(Set())
    override def getAllNodeInfos(): Box[Map[NodeId, NodeInfo]] = ???
    override def getDirectiveLibrary(ids: Set[DirectiveId]): Box[FullActiveTechniqueCategory] = ???
    override def getGroupLibrary():            Box[FullNodeGroupCategory]      = ???
    override def getAllGlobalParameters:       Box[Seq[GlobalParameter]]       = ???
    override def getAllInventories():          Box[Map[NodeId, NodeInventory]] = ???
    override def getGlobalComplianceMode():    Box[GlobalComplianceMode]       = ???
    override def getGlobalAgentRun():          Box[AgentRunInterval]           = ???
    override def getScriptEngineEnabled:       () => Box[FeatureSwitch]        = ???
    override def getGlobalPolicyMode:          () => Box[GlobalPolicyMode]     = ???
    override def getComputeDynGroups:          () => Box[Boolean]              = ???
    override def getMaxParallelism:            () => Box[String]               = ???
    override def getJsTimeout:                 () => Box[Int]                  = ???
    override def getGenerationContinueOnError: () => Box[Boolean]              = ???
    override def writeCertificatesPem(allNodeInfos: Map[NodeId, NodeInfo]): Unit = ???
    override def triggerNodeGroupUpdate(): Box[Unit] = ???
    override def beforeDeploymentSync(generationTime: DateTime): Box[Unit] = ???
    override def HOOKS_D:                     String                                  = ???
    override def HOOKS_IGNORE_SUFFIXES:       List[String]                            = ???
    override def UPDATED_NODE_IDS_PATH:       String                                  = ???
    override def GENERATION_FAILURE_MSG_PATH: String                                  = ???
    override def getAppliedRuleIds(
        rules:        Seq[Rule],
        groupLib:     FullNodeGroupCategory,
        directiveLib: FullActiveTechniqueCategory,
        allNodeInfos: Map[NodeId, NodeInfo]
    ): Set[RuleId] = ???
    override def findDependantRules():        Box[Seq[Rule]]                          = ???
    override def buildRuleVals(
        activesRules: Set[RuleId],
        rules:        Seq[Rule],
        directiveLib: FullActiveTechniqueCategory,
        groupLib:     FullNodeGroupCategory,
        allNodeInfos: Map[NodeId, NodeInfo]
    ): Box[Seq[RuleVal]] = ???
    override def getNodeContexts(
        nodeIds:              Set[NodeId],
        allNodeInfos:         Map[NodeId, NodeInfo],
        allGroups:            FullNodeGroupCategory,
        globalParameters:     List[GlobalParameter],
        globalAgentRun:       AgentRunInterval,
        globalComplianceMode: ComplianceMode,
        globalPolicyMode:     GlobalPolicyMode
    ): Box[NodesContextResult] = ???
    override def getFilteredTechnique():      Map[NodeId, List[TechniqueName]]        = ???
    override def buildNodeConfigurations(
        activeNodeIds:             Set[NodeId],
        ruleVals:                  Seq[RuleVal],
        nodeContexts:              Map[NodeId, InterpolationContext],
        allNodeModes:              Map[NodeId, NodeModeConfig],
        filter:                    Map[NodeId, List[TechniqueName]],
        scriptEngineEnabled:       FeatureSwitch,
        globalPolicyMode:          GlobalPolicyMode,
        maxParallelism:            Int,
        jsTimeout:                 FiniteDuration,
        generationContinueOnError: Boolean
    ): Box[NodeConfigurations] = ???
    override def forgetOtherNodeConfigurationState(keep: Set[NodeId]): Box[Set[NodeId]] = ???
    override def getNodeConfigurationHash():  Box[Map[NodeId, NodeConfigurationHash]] = ???
    override def getNodesConfigVersion(
        allNodeConfigs: Map[NodeId, NodeConfiguration],
        hashes:         Map[NodeId, NodeConfigurationHash],
        generationTime: DateTime
    ): Map[NodeId, NodeConfigId] = ???
    override def writeNodeConfigurations(
        rootNodeId:       NodeId,
        updated:          Map[NodeId, NodeConfigId],
        allNodeConfig:    Map[NodeId, NodeConfiguration],
        allNodeInfos:     Map[NodeId, NodeInfo],
        globalPolicyMode: GlobalPolicyMode,
        generationTime:   DateTime,
        maxParallelism:   Int
    ): Box[Set[NodeId]] = ???
    override def computeExpectedReports(
        allNodeConfigurations: Map[NodeId, NodeConfiguration],
        updatedId:             Map[NodeId, NodeConfigId],
        generationTime:        DateTime,
        allNodeModes:          Map[NodeId, NodeModeConfig]
    ): List[NodeExpectedReports] = ???
    override def saveExpectedReports(expectedReports: List[NodeExpectedReports]): Box[Seq[NodeExpectedReports]] = ???
    override def runPreHooks(generationTime:        DateTime, systemEnv: HookEnvPairs): Box[Unit] = ???
    override def runPostHooks(
        generationTime:    DateTime,
        endTime:           DateTime,
        idToConfiguration: Map[NodeId, NodeInfo],
        systemEnv:         HookEnvPairs,
        nodeIdsPath:       String
    ): Box[Unit] = ???
    override def runFailureHooks(
        generationTime:   DateTime,
        endTime:          DateTime,
        systemEnv:        HookEnvPairs,
        errorMessage:     String,
        errorMessagePath: String
    ): Box[Unit] = ???
    override def invalidateComplianceCache(actions: Seq[(NodeId, CacheExpectedReportAction)]): IOResult[Unit] = ???
  }
  val bootGuard:                     Promise[Nothing, Unit]        = (for {
    p <- Promise.make[Nothing, Unit]
    _ <- p.succeed(())
  } yield p).runNow
  val asyncDeploymentAgent = new AsyncDeploymentActor(
    policyGeneration,
    eventLogger,
    deploymentStatusSerialisation,
    () => Duration("0s").succeed,
    () => AllGeneration.succeed,
    bootGuard
  )

  val findDependencies: FindDependencies = new FindDependencies { // never find any dependencies
    override def findRulesForDirective(id:  DirectiveUid): IOResult[Seq[Rule]] = Nil.succeed
    override def findRulesForTarget(target: RuleTarget):   IOResult[Seq[Rule]] = Nil.succeed
  }
  val dependencyService = new DependencyAndDeletionServiceImpl(
    findDependencies,
    mockDirectives.directiveRepo,
    mockDirectives.directiveRepo,
    mockRules.ruleRepo,
    mockNodeGroups.groupsRepo
  )

  val commitAndDeployChangeRequest: CommitAndDeployChangeRequestService = {
    new CommitAndDeployChangeRequestServiceImpl(
      uuidGen,
      mockDirectives.directiveRepo,
      mockDirectives.directiveRepo,
      mockNodeGroups.groupsRepo,
      mockNodeGroups.groupsRepo,
      mockRules.ruleRepo,
      mockRules.ruleRepo,
      mockParameters.paramsRepo,
      mockParameters.paramsRepo,
      asyncDeploymentAgent,
      dependencyService,
      () => false.succeed, // configService.rudder_workflow_enabled _

      null, // xmlSerializer

      null, // xmlUnserializer

      null, // sectionSpecParser

      dynGroupUpdaterService
    )
  }
  val workflowLevelService = new DefaultWorkflowLevel(
    new NoWorkflowServiceImpl(
      commitAndDeployChangeRequest
    )
  )
  val restExtractorService:         RestExtractorService                = RestExtractorService(
    mockRules.ruleRepo,
    mockDirectives.directiveRepo,
    null, // roNodeGroupRepository

    mockTechniques.techniqueRepo,
    mockLdapQueryParsing.queryParser, // queryParser

    new StatelessUserPropertyService(() => false.succeed, () => false.succeed, () => "".succeed),
    workflowLevelService,
    uuidGen,
    null
  )

  val zioJsonExtractor = new ZioJsonExtractor(mockLdapQueryParsing.queryParser)

  val restDataSerializer: RestDataSerializerImpl = RestDataSerializerImpl(
    mockTechniques.techniqueRepo,
    null // diffService
  )

  // TODO
  // all other apis

  class FakeClearCacheService extends ClearCacheService {
    override def action(actor:                           EventActor): Box[String] = null
    override def clearNodeConfigurationCache(storeEvent: Boolean, actor: EventActor): Box[Unit] = null
  }

  val fakeNotArchivedElements: NotArchivedElements =
    NotArchivedElements(Seq[CategoryNotArchived](), Seq[ActiveTechniqueNotArchived](), Seq[DirectiveNotArchived]())
  val fakePersonIdent = new PersonIdent("test-user", "test.user@normation.com")
  val fakeGitCommitId:  GitCommitId  = GitCommitId("6d6b2ceb46adeecd845ad0c0812fee07e2727104")
  val fakeGitArchiveId: GitArchiveId = GitArchiveId(GitPath("fake/git/path"), fakeGitCommitId, fakePersonIdent)

  class FakeItemArchiveManager extends ItemArchiveManager {
    override def exportAll(
        commiter:      PersonIdent,
        modId:         ModificationId,
        actor:         EventActor,
        reason:        Option[String],
        includeSystem: Boolean
    ): IOResult[(GitArchiveId, NotArchivedElements)] = ZIO.succeed((fakeGitArchiveId, fakeNotArchivedElements))
    override def exportRules(
        commiter:      PersonIdent,
        modId:         ModificationId,
        actor:         EventActor,
        reason:        Option[String],
        includeSystem: Boolean
    ): IOResult[GitArchiveId] = ZIO.succeed(fakeGitArchiveId)
    override def exportTechniqueLibrary(
        commiter:      PersonIdent,
        modId:         ModificationId,
        actor:         EventActor,
        reason:        Option[String],
        includeSystem: Boolean
    ): IOResult[(GitArchiveId, NotArchivedElements)] = ZIO.succeed((fakeGitArchiveId, fakeNotArchivedElements))
    override def exportGroupLibrary(
        commiter:      PersonIdent,
        modId:         ModificationId,
        actor:         EventActor,
        reason:        Option[String],
        includeSystem: Boolean
    ): IOResult[GitArchiveId] = ZIO.succeed(fakeGitArchiveId)
    override def exportParameters(
        commiter:      PersonIdent,
        modId:         ModificationId,
        actor:         EventActor,
        reason:        Option[String],
        includeSystem: Boolean
    ): IOResult[GitArchiveId] = ZIO.succeed(fakeGitArchiveId)
    override def importAll(
        archiveId:     GitCommitId,
        commiter:      PersonIdent,
        modId:         ModificationId,
        actor:         EventActor,
        reason:        Option[String],
        includeSystem: Boolean
    ): IOResult[GitCommitId] = ZIO.succeed(fakeGitCommitId)
    override def importRules(
        archiveId:     GitCommitId,
        commiter:      PersonIdent,
        modId:         ModificationId,
        actor:         EventActor,
        reason:        Option[String],
        includeSystem: Boolean
    ): IOResult[GitCommitId] = ZIO.succeed(fakeGitCommitId)
    override def importTechniqueLibrary(
        archiveId:     GitCommitId,
        commiter:      PersonIdent,
        modId:         ModificationId,
        actor:         EventActor,
        reason:        Option[String],
        includeSystem: Boolean
    ): IOResult[GitCommitId] = ZIO.succeed(fakeGitCommitId)
    override def importGroupLibrary(
        archiveId:     GitCommitId,
        commiter:      PersonIdent,
        modId:         ModificationId,
        actor:         EventActor,
        reason:        Option[String],
        includeSystem: Boolean
    ): IOResult[GitCommitId] = ZIO.succeed(fakeGitCommitId)
    override def importParameters(
        archiveId:     GitCommitId,
        commiter:      PersonIdent,
        modId:         ModificationId,
        actor:         EventActor,
        reason:        Option[String],
        includeSystem: Boolean
    ): IOResult[GitCommitId] = ZIO.succeed(fakeGitCommitId)
    override def rollback(
        archiveId:        GitCommitId,
        commiter:         PersonIdent,
        modId:            ModificationId,
        actor:            EventActor,
        reason:           Option[String],
        rollbackedEvents: Seq[EventLog],
        target:           EventLog,
        rollbackType:     String,
        includeSystem:    Boolean
    ): IOResult[GitCommitId] = ZIO.succeed(fakeGitCommitId)

    /**
      * These methods are called by the Archive API to get the git archives.
      * The API then provides the logic to transform the Box[Map][DateTime, GitArchiveId] into JSON
      * Here, we want to make these methods returning fake archives for testing the API logic.
      */
    val fakeArchives:                     Map[DateTime, GitArchiveId]           = Map[DateTime, GitArchiveId](
      new DateTime(42) -> fakeGitArchiveId
    )
    override def getFullArchiveTags:      IOResult[Map[DateTime, GitArchiveId]] = ZIO.succeed(fakeArchives)
    override def getGroupLibraryTags:     IOResult[Map[DateTime, GitArchiveId]] = ZIO.succeed(fakeArchives)
    override def getTechniqueLibraryTags: IOResult[Map[DateTime, GitArchiveId]] = ZIO.succeed(fakeArchives)
    override def getRulesTags:            IOResult[Map[DateTime, GitArchiveId]] = ZIO.succeed(fakeArchives)
    override def getParametersTags:       IOResult[Map[DateTime, GitArchiveId]] = ZIO.succeed(fakeArchives)
  }
  val fakeItemArchiveManager = new FakeItemArchiveManager
  val fakeClearCacheService = new FakeClearCacheService
  val fakePersonIndentService: PersonIdentService = new PersonIdentService {
    override def getPersonIdentOrDefault(username: String): ZIO[Any, Nothing, PersonIdent] = ZIO.succeed(fakePersonIdent)
  }
  val fakeScriptLauncher:      DebugInfoService   = new DebugInfoService {
    override def launch(): ZIO[Any, Nothing, DebugInfoScriptResult] = DebugInfoScriptResult("test", new Array[Byte](42)).succeed
  }
  val nodeInfoService = new NodeInfoServiceCachedImpl(
    null,
    null,
    null,
    null,
    null,
    null,
    null,
    FiniteDuration(100, "millis")
  )

  val fakeUpdateDynamicGroups: UpdateDynamicGroups = {
    new UpdateDynamicGroups(dynGroupService, dynGroupUpdaterService, asyncDeploymentAgent, uuidGen, 1, () => Full("1")) {
      // for some reason known only by Scala inheritance rules, the underlying LAUpdateDyngroup is null, so we need to override that.
      override lazy val laUpdateDyngroupManager = new LAUpdateDyngroupManager() {
        override protected def messageHandler: PartialFunction[GroupUpdateMessage, Unit] = { case _ => () }
      }
      override def startManualUpdate: Unit = ()
    }
  }

  val apiService11           = new SystemApiService11(
    fakeUpdatePTLibService,
    fakeScriptLauncher,
    fakeClearCacheService,
    asyncDeploymentAgent,
    uuidGen,
    fakeUpdateDynamicGroups,
    fakeItemArchiveManager,
    fakePersonIndentService,
    mockGitRepo.gitRepo
  )
  val fakeHealthcheckService = new HealthcheckService(
    List(
      CheckCoreNumber,
      CheckFreeSpace,
      new CheckFileDescriptorLimit(nodeInfoService) // should I create all services to get this one ?
    )
  )
  val fakeHcNotifService     = new HealthcheckNotificationService(fakeHealthcheckService, 5.minute)
  val apiService13           = new SystemApiService13(
    fakeHealthcheckService,
    fakeHcNotifService,
    restDataSerializer,
    null
  )

  val ruleApiService2 = new RuleApiService2(
    mockRules.ruleRepo,
    mockRules.ruleRepo,
    uuidGen,
    asyncDeploymentAgent,
    workflowLevelService,
    restExtractorService,
    restDataSerializer
  )

  val ruleCategoryService = new RuleCategoryService()
  val ruleApiService6     = new RuleApiService6(
    mockRules.ruleCategoryRepo,
    mockRules.ruleRepo,
    mockRules.ruleCategoryRepo,
    restDataSerializer
  )
  val ruleApiService14    = new RuleApiService14(
    mockRules.ruleRepo,
    mockRules.ruleRepo,
    mockConfigRepo.configurationRepository,
    uuidGen,
    asyncDeploymentAgent,
    workflowLevelService,
    mockRules.ruleCategoryRepo,
    mockRules.ruleCategoryRepo,
    mockDirectives.directiveRepo,
    mockNodeGroups.groupsRepo,
    mockNodes.nodeInfoService,
    () => GlobalPolicyMode(Enforce, Always).succeed,
    new RuleApplicationStatusServiceImpl()
  )

  val fieldFactory:         DirectiveFieldFactory = new DirectiveFieldFactory {
    override def forType(fieldType: VariableSpec, id: String): DirectiveField = default(id)
    override def default(withId: String): DirectiveField = new DirectiveField {
      self => type ValueType = String
      def manifest = manifestOf[String]
      lazy val id  = withId
      def name     = id
      override val uniqueFieldId: Box[String]                      = Full(id)
      protected var _x:           String                           = getDefaultValue
      def validate:               List[FieldError]                 = Nil
      def validations:            List[String => List[FieldError]] = Nil
      def setFilter:              List[String => String]           = Nil
      def parseClient(s: String): Unit = if (null == s) _x = "" else _x = s
      def toClient: String = if (null == _x) "" else _x
      def getPossibleValues(filters: (ValueType => Boolean)*): Option[Set[ValueType]] = None // not supported in the general cases
      def getDefaultValue = ""
      def get             = _x
      def set(x: String) = { if (null == x) _x = "" else _x = x; _x }
      def toForm: Box[NodeSeq] = Full(SHtml.textarea("", s => parseClient(s)))
    }
  }
  val directiveEditorService = new DirectiveEditorServiceImpl(
    mockConfigRepo.configurationRepository,
    new Section2FieldService(fieldFactory, Translator.defaultTranslators)
  )
  val directiveApiService2: DirectiveApiService2  = {
    new DirectiveApiService2(
      mockDirectives.directiveRepo,
      mockDirectives.directiveRepo,
      uuidGen,
      asyncDeploymentAgent,
      workflowLevelService,
      restExtractorService,
      directiveEditorService,
      restDataSerializer,
      mockTechniques.techniqueRepo
    )
  }

  val directiveApiService14: DirectiveApiService14 = {
    new DirectiveApiService14(
      mockDirectives.directiveRepo,
      mockConfigRepo.configurationRepository,
      mockDirectives.directiveRepo,
      uuidGen,
      asyncDeploymentAgent,
      workflowLevelService,
      directiveEditorService,
      restDataSerializer,
      mockTechniques.techniqueRepo
    )
  }

  val techniqueAPIService6 = new TechniqueAPIService6(
    mockDirectives.directiveRepo,
    restDataSerializer
  )

  val techniqueAPIService14 = new TechniqueAPIService14(
    mockDirectives.directiveRepo,
    mockTechniques.techniqueRevisionRepo,
    null,
    null,
    null,
    null
  )

  val systemApi = new SystemApi(restExtractorService, apiService11, apiService13, "5.0", "5.0.0", "some time")
  val authzToken:       AuthzToken = AuthzToken(EventActor("fakeToken"))
  val systemStatusPath: String     = "api" + systemApi.Status.schema.path

  val nodeInfo = mockNodes.nodeInfoService
  val softDao  = mockNodes.softwareDao
  val roReportsExecutionRepository: RoReportsExecutionRepository = new RoReportsExecutionRepository {
    override def getNodesLastRun(nodeIds: Set[NodeId]): IOResult[Map[NodeId, Option[AgentRunWithNodeConfig]]] =
      Map.empty[NodeId, Option[AgentRunWithNodeConfig]].succeed

    def getNodesAndUncomputedCompliance(): IOResult[Map[NodeId, Option[AgentRunWithNodeConfig]]] = ???

    def getUnprocessedRuns(): IOResult[Seq[AgentRunWithoutCompliance]] = ???
  }

  val nodeApiService2  = new NodeApiService2(null, nodeInfo, null, uuidGen, restExtractorService, restDataSerializer)
  val nodeApiService4  = new NodeApiService4(
    nodeInfo,
    nodeInfo,
    softDao,
    uuidGen,
    restExtractorService,
    restDataSerializer,
    roReportsExecutionRepository
  )
  val nodeApiService6  = new NodeApiService6(
    nodeInfo,
    nodeInfo,
    softDao,
    restDataSerializer,
    mockNodes.queryProcessor,
    null,
    roReportsExecutionRepository
  )
  val nodeApiService8  = new NodeApiService8(nodeInfo, nodeInfo, uuidGen, asyncDeploymentAgent, "relay", userService)
  val nodeApiService12 = new NodeApiService12(null, uuidGen, restDataSerializer)
  val nodeApiService13 = new NodeApiService13(
    nodeInfo,
    roReportsExecutionRepository,
    softDao,
    restExtractorService,
    () => Full(GlobalPolicyMode(Audit, PolicyModeOverrides.Always)),
    null,
    null,
    null
  )
  // override ldap methods to use mock nodes
  val nodeApiService16: NodeApiService15 = {
    new NodeApiService15(nodeInfo, null, null, mockNodes.newNodeManager, uuidGen, null, null, null) {

      override def checkUuid(nodeId: NodeId): IO[Creation.CreationError, Unit] = {
        mockNodes.nodeInfoService
          .get(nodeId)
          .map(_.nonEmpty)
          .mapError(err => CreationError.OnSaveInventory(s"Error during node ID check: ${err.fullMsg}"))
          .unit
      }

      override def saveInventory(inventory: FullInventory): IO[Creation.CreationError, NodeId] = {
        mockNodes.nodeInfoService
          .save(inventory)
          .mapBoth(
            err => CreationError.OnSaveInventory(s"Error when saving node: ${err.fullMsg}"),
            _ => inventory.node.main.id
          )
      }

      override def saveRudderNode(id: NodeId, setup: NodeSetup): IO[Creation.CreationError, NodeId] = {
        mockNodes.nodeInfoService.nodeBase.updateZIO { nodes =>
          nodes.get(id) match {
            case None    => CreationError.OnSaveNode(s"Can not merge node: missing").fail
            case Some(n) =>
              import com.softwaremill.quicklens.*
              val res = n.modify(_.info.node).using(x => mergeNodeSetup(x, setup))

              (nodes + ((id, res))).succeed
          }
        }.map(_ => id)
      }
    }
  }

  val parameterApiService2  = new ParameterApiService2(
    mockParameters.paramsRepo,
    mockParameters.paramsRepo,
    uuidGen,
    workflowLevelService,
    restExtractorService,
    restDataSerializer
  )
  val parameterApiService14 = new ParameterApiService14(
    mockParameters.paramsRepo,
    mockParameters.paramsRepo,
    uuidGen,
    workflowLevelService
  )

  val groupService2               = new GroupApiService2(
    mockNodeGroups.groupsRepo,
    mockNodeGroups.groupsRepo,
    uuidGen,
    asyncDeploymentAgent,
    workflowLevelService,
    restExtractorService,
    mockNodes.queryProcessor,
    restDataSerializer
  )
  val groupService6               = new GroupApiService6(mockNodeGroups.groupsRepo, mockNodeGroups.groupsRepo, restDataSerializer)
  val groupService14              = new GroupApiService14(
    mockNodeGroups.groupsRepo,
    mockNodeGroups.groupsRepo,
    mockParameters.paramsRepo,
    uuidGen,
    asyncDeploymentAgent,
    workflowLevelService,
    restExtractorService,
    mockLdapQueryParsing.queryParser,
    mockNodes.queryProcessor,
    restDataSerializer
  )
  val groupApiInheritedProperties = new GroupApiInheritedProperties(mockNodeGroups.groupsRepo, mockParameters.paramsRepo)
  val ncfTechniqueWriter:  TechniqueWriter       = null
  val ncfTechniqueReader:  EditorTechniqueReader = null
  val techniqueRepository: TechniqueRepository   = null
  val techniqueSerializer: TechniqueSerializer   = null
  val resourceFileService: ResourceFileService   = null
  val settingsService = new MockSettings(workflowLevelService, new AsyncWorkflowInfo())

  object archiveAPIModule {
    val archiveBuilderService = new ZipArchiveBuilderService(
      new FileArchiveNameService(),
      mockConfigRepo.configurationRepository,
      mockTechniques.techniqueRevisionRepo
    )

    // archive name in a Ref to make it simple to change in tests
    val rootDirName: Ref[String] = Ref.make("archive").runNow
    val zipArchiveReader = new ZipArchiveReaderImpl(mockLdapQueryParsing.queryParser, mockTechniques.techniqueParser)
    // a mock save archive that stores result in a ref
    object archiveSaver   extends SaveArchiveService  {
      val base:                                                                               Ref[Option[(PolicyArchive, MergePolicy)]] = Ref.make(Option.empty[(PolicyArchive, MergePolicy)]).runNow
      override def save(archive: PolicyArchive, mergePolicy: MergePolicy, actor: EventActor): IOResult[Unit]                            = {
        base.set(Some((archive, mergePolicy))).unit
      }
    }
    object archiveChecker extends CheckArchiveService {
      override def check(archive: PolicyArchive): IOResult[Unit] = ZIO.unit
    }
    val api = new ArchiveApi(
      archiveBuilderService,
      rootDirName.get,
      zipArchiveReader,
      archiveSaver,
      archiveChecker
    )
  }

  val mockCampaign = new MockCampaign()
  object campaignApiModule {

    val translator = new CampaignSerializer()
    translator.addJsonTranslater(mockCampaign.dumbCampaignTranslator)
    import mockCampaign.*
    val api        = new CampaignApi(repo, translator, dumbCampaignEventRepository, mainCampaignService, restExtractorService, uuidGen)
  }

  val apiModules: List[LiftApiModuleProvider[? <: EndpointSchema with SortIndex]] = List(
    systemApi,
    new ParameterApi(restExtractorService, zioJsonExtractor, parameterApiService2, parameterApiService14),
    new TechniqueApi(
      restExtractorService,
      techniqueAPIService6,
      techniqueAPIService14,
      ncfTechniqueWriter,
      ncfTechniqueReader,
      techniqueRepository,
      techniqueSerializer,
      uuidGen,
      resourceFileService,
      mockGitRepo.configurationRepositoryRoot.pathAsString
    ),
    new DirectiveApi(
      mockDirectives.directiveRepo,
      restExtractorService,
      zioJsonExtractor,
      uuidGen,
      directiveApiService2,
      directiveApiService14
    ),
    new RuleApi(restExtractorService, zioJsonExtractor, ruleApiService2, ruleApiService6, ruleApiService14, uuidGen),
    new NodeApi(
      restExtractorService,
      restDataSerializer,
      nodeApiService2,
      nodeApiService4,
      nodeApiService6,
      nodeApiService8,
      nodeApiService12,
      nodeApiService13,
      nodeApiService16,
      null,
      DeleteMode.Erase
    ),
    new GroupsApi(
      mockNodeGroups.groupsRepo,
      restExtractorService,
      zioJsonExtractor,
      uuidGen,
      groupService2,
      groupService6,
      groupService14,
      groupApiInheritedProperties
    ),
    new SettingsApi(
      restExtractorService,
      settingsService.configService,
      asyncDeploymentAgent,
      uuidGen,
      settingsService.policyServerManagementService,
      nodeInfo
    ),
    archiveAPIModule.api,
    campaignApiModule.api
  )

  val apiVersions: List[ApiVersion] = {
    ApiVersion(14, true) :: ApiVersion(15, true) :: ApiVersion(16, true) :: ApiVersion(17, true) :: ApiVersion(
      18,
      false
    ) :: Nil
  }
  val (rudderApi, liftRules) = TraitTestApiFromYamlFiles.buildLiftRules(apiModules, apiVersions, Some(userService))

  liftRules.statelessDispatch.append(RestStatus)

  val baseTempDirectory = mockGitRepo.abstractRoot

  /*
   * We will commit some revisions for packageManagement technique:
   * - init commit: what is on repos
   * - commit 1: change metadata section (impact on directive details, but not on variables)
   * - commit 2: revert to initial state
   */
  def updatePackageManagementRevision(): Unit = {
    val metadata = mockGitRepo.configurationRepositoryRoot / "techniques/applications/packageManagement/1.0/metadata.xml"

    val orig = metadata.contentAsString(StandardCharsets.UTF_8)
    val mod  = orig.replaceAll("""name="Package version" """, """name="AN OTHER REVISION OF TECHNIQUE PACKAGE MANAGEMENT" """)

    metadata.write(mod)
    mockGitRepo.gitRepo.git.add().setUpdate(true).addFilepattern(".").call()
    mockGitRepo.gitRepo.git.commit().setMessage("new revision of packageManagement/1.0 technique").call()
    metadata.write(orig)
    mockGitRepo.gitRepo.git.add().setUpdate(true).addFilepattern(".").call()
    mockGitRepo.gitRepo.git.commit().setMessage("revert to original content for packageManagement/1.0 technique").call()
  }

  // a cleanup method that delete all test files
  def cleanup(): Unit = {

    FileUtils.deleteDirectory(mockGitRepo.abstractRoot.toJava)

  }

}

object RestTestSetUp {
  def newEnv: RestTestSetUp = {
    new RestTestSetUp()
  }
}

/*
 * Provides methods to mock & test REST requests programmatically using all our services.
 */
class RestTest(liftRules: LiftRules) {

  /*
   * Correctly build and scope mutable things to use the request in a safe
   * way in the context of LiftRules.
   */
  def doReq[T](mockReq: MockHttpServletRequest)(tests: Req => MatchResult[T]): MatchResult[T] = {
    LiftRulesMocker.devTestLiftRulesInstance.doWith(liftRules) {
      MockWeb.useLiftRules.doWith(true) {
        MockWeb.testReq(mockReq)(tests)
      }
    }
  }

  /**
   * Execute the request and get the response.
   * The request must be a stateless one, else a failure
   * will follow.
   */
  def execRequestResponse[T](mockReq: MockHttpServletRequest)(tests: Box[LiftResponse] => MatchResult[T]): MatchResult[T] = {
    doReq(mockReq) { req =>
      // the test logic is taken from LiftServlet#doServices.
      // perhaps we should call directly that methods, but it need
      // much more set-up, and I don't know for sure *how* to set-up things.
      NamedPF
        .applyBox(req, LiftRules.statelessDispatch.toList)
        .map(_.apply() match {
          case Full(a) => Full(LiftRules.convertResponse((a, Nil, S.responseCookies, req)))
          case r       => r
        }) match {
        case Full(x) => tests(x)
        case eb: EmptyBox => tests(eb)
      }
    }
  }

  private[this] def mockRequest(path: String, method: String) = {
    val mockReq = new MockHttpServletRequest("http://localhost:8080")

    val (p, queryString) = {
      path.split('?').toList match {
        case Nil       => (path, "") // should not happen since we have at least path
        case h :: Nil  => (h, "")
        case h :: tail => (h, tail.mkString("&"))
      }
    }

    mockReq.method = method
    // parse
    mockReq.path = p
    if (method == "GET") {
      mockReq.queryString = queryString
    }
    mockReq
  }
  def GET(path: String): MockHttpServletRequest = mockRequest(path, "GET")
  def POST(path:   String): MockHttpServletRequest = mockRequest(path, "POST")
  def DELETE(path: String): MockHttpServletRequest = mockRequest(path, "DELETE")

  private[this] def mockJsonRequest(path: String, method: String, data: JValue) = {
    val mockReq = mockRequest(path, method)
    mockReq.body = data
    mockReq
  }

  def jsonPUT(path: String, json: JValue): MockHttpServletRequest = {
    mockJsonRequest(path, "PUT", json)
  }

  def jsonPOST(path: String, json: JValue): MockHttpServletRequest = {
    mockJsonRequest(path, "POST", json)
  }

  // url encode the data for param name
  def binaryPOST(
      path:         String,
      paramName:    String,
      filename:     String,
      data:         Array[Byte],
      stringParams: Map[String, String] = Map()
  ): MockHttpServletRequest = {
    import org.apache.commons.httpclient.methods.multipart.MultipartRequestEntity
    val mockReq     = mockRequest(path, "POST")
    val filePart    = new FilePart(paramName, new ByteArrayPartSource(filename, data), null, StandardCharsets.UTF_8.name())
    val stringParts = stringParams.toList.map { case (n, v) => new StringPart(n, v, StandardCharsets.UTF_8.name()) }
    val parts       = new MultipartRequestEntity(Array(filePart) ++ stringParts, new HttpMethodParams())
    val out         = new ByteArrayOutputStream()
    parts.writeRequest(out)
    // be careful, liftweb does not parse header, you need to put content type in the variable
    mockReq.headers = Map(
      "Content-Type"   -> List(parts.getContentType),
      "Content-Length" -> List(parts.getContentLength.toString)
    )
    mockReq.contentType = parts.getContentType
    mockReq.body = out.toByteArray
    mockReq
  }

  // high level methods. Directly manipulate response
  def testGETResponse[T](path: String)(tests: Box[LiftResponse] => MatchResult[T]):    MatchResult[T] = {
    execRequestResponse(GET(path))(tests)
  }
  def testDELETEResponse[T](path: String)(tests: Box[LiftResponse] => MatchResult[T]): MatchResult[T] = {
    execRequestResponse(DELETE(path))(tests)
  }

  def testPUTResponse[T](path: String, json: JValue)(tests: Box[LiftResponse] => MatchResult[T]):  MatchResult[T] = {
    execRequestResponse(jsonPUT(path, json))(tests)
  }
  def testPOSTResponse[T](path: String, json: JValue)(tests: Box[LiftResponse] => MatchResult[T]): MatchResult[T] = {
    execRequestResponse(jsonPOST(path, json))(tests)
  }
  def testBinaryPOSTResponse[T](
      path:         String,
      paramName:    String,
      filename:     String,
      data:         Array[Byte],
      stringParams: Map[String, String] = Map()
  )(
      tests:        Box[LiftResponse] => MatchResult[T]
  ): MatchResult[T] = {
    execRequestResponse(binaryPOST(path, paramName, filename, data, stringParams))(tests)
  }
  def testEmptyPostResponse[T](path: String)(tests: Box[LiftResponse] => MatchResult[T]):          MatchResult[T] = {
    execRequestResponse(POST(path))(tests)
  }

  // Low level methods. You can build the answer by hand from there

  def testGET[T](path: String)(tests: Req => MatchResult[T]): MatchResult[T] = {
    doReq(GET(path))(tests)
  }

  def testDELETE[T](path: String)(tests: Req => MatchResult[T]): MatchResult[T] = {
    doReq(DELETE(path))(tests)
  }

  def testPUT[T](path: String, json: JValue)(tests: Req => MatchResult[T]):  MatchResult[T] = {
    doReq(jsonPUT(path, json))(tests)
  }
  def testPOST[T](path: String, json: JValue)(tests: Req => MatchResult[T]): MatchResult[T] = {
    doReq(jsonPOST(path, json))(tests)
  }

  // This is a method to call when testing POST endpoint without data to pass.
  // Ex: reload techniques endpoints which reload all techniques.
  // It has to be a POST because it executes an action on the server side even if it doesn't need additional data to do so.
  def testEmptyPost[T](path: String)(tests: Req => MatchResult[T]): MatchResult[T] = {
    doReq(POST(path))(tests)
  }
}<|MERGE_RESOLUTION|>--- conflicted
+++ resolved
@@ -192,21 +192,15 @@
   implicit val userService: userService = new userService
   class userService extends UserService {
     val user: AuthenticatedUser = new AuthenticatedUser {
-<<<<<<< HEAD
-      val account = RudderAccount.User("test-user", "pass")
+      val account: RudderAccount.User = RudderAccount.User("test-user", "pass")
 
       def checkRights(auth: AuthorizationType): Boolean = {
         true
       }
 
-      def getApiAuthz = {
+      def getApiAuthz: ApiAuthz = {
         ApiAuthz.allAuthz
       }
-=======
-      val account: RudderAccount.User = RudderAccount.User("test-user", "pass")
-      def checkRights(auth: AuthorizationType) = true
-      def getApiAuthz: ApiAuthz = ApiAuthz.allAuthz
->>>>>>> 8d6c265f
     }
     val getCurrentUser = user
   }
