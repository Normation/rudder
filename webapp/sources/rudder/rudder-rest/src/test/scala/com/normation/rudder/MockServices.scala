--- conflicted
+++ resolved
@@ -1461,15 +1461,11 @@
 
     override def getNodeInfo(nodeId: NodeId): IOResult[Option[NodeInfo]] = getGenericOne(nodeId, AcceptedInventory, _info)
 
-<<<<<<< HEAD
     override def getAll(): IOResult[Map[NodeId, NodeInfo]] = getGenericAll(AcceptedInventory, _info)
-=======
+
     override def getNodeInfos(nodesId: Set[NodeId]): IOResult[Set[NodeInfo]] = ZIO.foreach(nodesId) { nodeId =>
       getGenericOne(nodeId, AcceptedInventory, _info).map(x => x.get)
     }
-
-    override def getAll(): Box[Map[NodeId, NodeInfo]] = getGenericAll(AcceptedInventory, _info).toBox
->>>>>>> 1b62978f
 
     override def getAllNodes(): IOResult[Map[NodeId, Node]] = getAll().map(_.map(kv => (kv._1, kv._2.node)))
     override def getAllNodesIds(): IOResult[Set[NodeId]] = getAllNodes().map(_.keySet)
