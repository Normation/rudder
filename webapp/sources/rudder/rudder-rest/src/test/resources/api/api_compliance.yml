--- conflicted
+++ resolved
@@ -2852,18 +2852,6 @@
               "components" : []
             },
             {
-<<<<<<< HEAD
-=======
-              "id" : "r1",
-              "name" : "R1",
-              "compliance" : 100.0,
-              "policyMode" : "enforce",
-              "complianceDetails" : {
-                "successAlreadyOK" : 100.0
-              },
-              "components" : []
-            },
-            {
               "id" : "br6",
               "name" : "R6",
               "compliance" : 0.0,
@@ -2872,7 +2860,6 @@
               "components" : []
             },
             {
->>>>>>> cd401236
               "id" : "br4",
               "name" : "R4",
               "compliance" : 100.0,
@@ -5325,75 +5312,6 @@
                 ]
               },
               {
-<<<<<<< HEAD
-=======
-                "id" : "r1",
-                "name" : "R1",
-                "compliance" : 100.0,
-                "policyMode" : "enforce",
-                "complianceDetails" : {
-                  "successAlreadyOK" : 100.0
-                },
-                "components" : [
-                  {
-                    "name" : "e9a1a909-2490-4fc9-95c3-9d0aa01717c9-component-r1-n2",
-                    "compliance" : 100.0,
-                    "complianceDetails" : {
-                      "successAlreadyOK" : 100.0
-                    },
-                    "nodes" : [
-                      {
-                        "id" : "n2",
-                        "name" : "node1.localhost",
-                        "policyMode" : "enforce",
-                        "compliance" : 100.0,
-                        "complianceDetails" : {
-                          "successAlreadyOK" : 100.0
-                        },
-                        "values" : [
-                          {
-                            "value" : "e9a1a909-2490-4fc9-95c3-9d0aa01717c9-component-value-r1-n2",
-                            "reports" : [
-                              {
-                                "status" : "successAlreadyOK"
-                              }
-                            ]
-                          }
-                        ]
-                      }
-                    ]
-                  },
-                  {
-                    "name" : "e9a1a909-2490-4fc9-95c3-9d0aa01717c9-component-r1-n1",
-                    "compliance" : 100.0,
-                    "complianceDetails" : {
-                      "successAlreadyOK" : 100.0
-                    },
-                    "nodes" : [
-                      {
-                        "id" : "n1",
-                        "name" : "node1.localhost",
-                        "policyMode" : "enforce",
-                        "compliance" : 100.0,
-                        "complianceDetails" : {
-                          "successAlreadyOK" : 100.0
-                        },
-                        "values" : [
-                          {
-                            "value" : "e9a1a909-2490-4fc9-95c3-9d0aa01717c9-component-value-r1-n1",
-                            "reports" : [
-                              {
-                                "status" : "successAlreadyOK"
-                              }
-                            ]
-                          }
-                        ]
-                      }
-                    ]
-                  }
-                ]
-              },
-              {
                 "id" : "br6",
                 "name" : "R6",
                 "compliance" : 0.0,
@@ -5402,7 +5320,6 @@
                 "components" : []
               },
               {
->>>>>>> cd401236
                 "id" : "br4",
                 "name" : "R4",
                 "compliance" : 100.0,
