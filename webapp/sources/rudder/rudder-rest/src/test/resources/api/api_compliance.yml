description: Get a node group's global compliance for group G1 (simple example)
method: GET
url: /secure/api/compliance/groups/g1
response:
  code: 200
  content: >-
    {
      "action" : "getNodeGroupComplianceId",
      "result" : "success",
      "data" : {
        "nodeGroups" : [
          {
            "id" : "g1",
            "name" : "G1",
            "compliance" : 60.0,
            "mode" : "full-compliance",
            "complianceDetails" : {
              "successAlreadyOK" : 40.0,
              "error" : 40.0,
              "successRepaired" : 20.0
            },
            "rules" : [
              {
                "id" : "r1",
                "name" : "R1",
                "compliance" : 100.0,
                "policyMode" : "default",
                "complianceDetails" : {
                  "successAlreadyOK" : 100.0
                },
                "directives" : [
                  {
                    "id" : "directive-techniqueWithBlocks",
                    "name" : "25. Testing blocks",
                    "compliance" : 100.0,
<<<<<<< HEAD
                    "policyMode" : "audit",
=======
                    "policyMode" : "enforce",
>>>>>>> 3919a610
                    "complianceDetails" : {
                      "successAlreadyOK" : 100.0
                    },
                    "components" : [
                      {
                        "name" : "directive-techniqueWithBlocks-component-r1-n1",
                        "compliance" : 100.0,
                        "complianceDetails" : {
                          "successAlreadyOK" : 100.0
                        },
                        "nodes" : [
                          {
                            "id" : "n1",
                            "name" : "node1.localhost",
                            "compliance" : 100.0,
                            "policyMode" : "enforce",
                            "complianceDetails" : {
                              "successAlreadyOK" : 100.0
                            },
                            "values" : [
                              {
                                "value" : "directive-techniqueWithBlocks-component-value-r1-n1",
                                "reports" : [
                                  {
                                    "status" : "successAlreadyOK"
                                  }
                                ]
                              }
                            ]
                          }
                        ]
                      },
                      {
                        "name" : "directive-techniqueWithBlocks-component-r1-n2",
                        "compliance" : 100.0,
                        "complianceDetails" : {
                          "successAlreadyOK" : 100.0
                        },
                        "nodes" : [
                          {
                            "id" : "n2",
                            "name" : "node1.localhost",
                            "compliance" : 100.0,
                            "policyMode" : "enforce",
                            "complianceDetails" : {
                              "successAlreadyOK" : 100.0
                            },
                            "values" : [
                              {
                                "value" : "directive-techniqueWithBlocks-component-value-r1-n2",
                                "reports" : [
                                  {
                                    "status" : "successAlreadyOK"
                                  }
                                ]
                              }
                            ]
                          }
                        ]
                      }
                    ]
                  }
                ]
              },
              {
                "id" : "r2",
                "name" : "R2",
                "compliance" : 100.0,
                "policyMode" : "enforce",
                "complianceDetails" : {
                  "successRepaired" : 100.0
                },
                "directives" : [
                  {
                    "id" : "99f4ef91-537b-4e03-97bc-e65b447514cc",
                    "name" : "directive 99f4ef91-537b-4e03-97bc-e65b447514cc",
                    "compliance" : 100.0,
                    "policyMode" : "enforce",
                    "complianceDetails" : {
                      "successRepaired" : 100.0
                    },
                    "components" : [
                      {
                        "name" : "99f4ef91-537b-4e03-97bc-e65b447514cc-component-r2-n1",
                        "compliance" : 100.0,
                        "complianceDetails" : {
                          "successRepaired" : 100.0
                        },
                        "nodes" : [
                          {
                            "id" : "n1",
                            "name" : "node1.localhost",
                            "compliance" : 100.0,
                            "policyMode" : "enforce",
                            "complianceDetails" : {
                              "successRepaired" : 100.0
                            },
                            "values" : [
                              {
                                "value" : "99f4ef91-537b-4e03-97bc-e65b447514cc-component-value-r2-n1",
                                "reports" : [
                                  {
                                    "status" : "successRepaired"
                                  }
                                ]
                              }
                            ]
                          }
                        ]
                      }
                    ]
                  }
                ]
              },
              {
                "id" : "r3",
                "name" : "R3",
                "compliance" : 0.0,
                "policyMode" : "enforce",
                "complianceDetails" : {
                  "error" : 100.0
                },
                "directives" : [
                  {
                    "id" : "directive2",
                    "name" : "directive2",
                    "compliance" : 0.0,
                    "policyMode" : "enforce",
                    "complianceDetails" : {
                      "error" : 100.0
                    },
                    "components" : [
                      {
                        "name" : "directive2-component-r3-n1",
                        "compliance" : 0.0,
                        "complianceDetails" : {
                          "error" : 100.0
                        },
                        "nodes" : [
                          {
                            "id" : "n1",
                            "name" : "node1.localhost",
                            "compliance" : 0.0,
                            "policyMode" : "enforce",
                            "complianceDetails" : {
                              "error" : 100.0
                            },
                            "values" : [
                              {
                                "value" : "directive2-component-value-r3-n1",
                                "reports" : [
                                  {
                                    "status" : "error"
                                  }
                                ]
                              }
                            ]
                          }
                        ]
                      },
                      {
                        "name" : "directive2-component-r3-n2",
                        "compliance" : 0.0,
                        "complianceDetails" : {
                          "error" : 100.0
                        },
                        "nodes" : [
                          {
                            "id" : "n2",
                            "name" : "node1.localhost",
                            "compliance" : 0.0,
                            "policyMode" : "enforce",
                            "complianceDetails" : {
                              "error" : 100.0
                            },
                            "values" : [
                              {
                                "value" : "directive2-component-value-r3-n2",
                                "reports" : [
                                  {
                                    "status" : "error"
                                  }
                                ]
                              }
                            ]
                          }
                        ]
                      }
                    ]
                  }
                ]
              }
            ],
            "nodes" : [
              {
                "id" : "n1",
                "name" : "node1.localhost",
                "mode" : "full-compliance",
                "compliance" : 66.66,
                "policyMode" : "enforce",
                "complianceDetails" : {
                  "successAlreadyOK" : 33.33,
                  "error" : 33.34,
                  "successRepaired" : 33.33
                },
                "rules" : [
                  {
                    "id" : "r1",
                    "name" : "R1",
                    "compliance" : 100.0,
                    "policyMode" : "audit",
                    "complianceDetails" : {
                      "successAlreadyOK" : 100.0
                    },
                    "directives" : [
                      {
                        "id" : "directive-techniqueWithBlocks",
                        "name" : "25. Testing blocks",
                        "compliance" : 100.0,
<<<<<<< HEAD
                        "policyMode" : "audit",
=======
                        "policyMode" : "enforce",
>>>>>>> 3919a610
                        "complianceDetails" : {
                          "successAlreadyOK" : 100.0
                        },
                        "components" : [
                          {
                            "name" : "directive-techniqueWithBlocks-component-r1-n1",
                            "compliance" : 100.0,
                            "complianceDetails" : {
                              "successAlreadyOK" : 100.0
                            },
                            "values" : [
                              {
                                "value" : "directive-techniqueWithBlocks-component-value-r1-n1",
                                "reports" : [
                                  {
                                    "status" : "successAlreadyOK"
                                  }
                                ]
                              }
                            ]
                          }
                        ]
                      }
                    ]
                  },
                  {
                    "id" : "r2",
                    "name" : "R2",
                    "compliance" : 100.0,
                    "policyMode" : "enforce",
                    "complianceDetails" : {
                      "successRepaired" : 100.0
                    },
                    "directives" : [
                      {
                        "id" : "99f4ef91-537b-4e03-97bc-e65b447514cc",
                        "name" : "directive 99f4ef91-537b-4e03-97bc-e65b447514cc",
                        "compliance" : 100.0,
                        "policyMode" : "enforce",
                        "complianceDetails" : {
                          "successRepaired" : 100.0
                        },
                        "components" : [
                          {
                            "name" : "99f4ef91-537b-4e03-97bc-e65b447514cc-component-r2-n1",
                            "compliance" : 100.0,
                            "complianceDetails" : {
                              "successRepaired" : 100.0
                            },
                            "values" : [
                              {
                                "value" : "99f4ef91-537b-4e03-97bc-e65b447514cc-component-value-r2-n1",
                                "reports" : [
                                  {
                                    "status" : "successRepaired"
                                  }
                                ]
                              }
                            ]
                          }
                        ]
                      }
                    ]
                  },
                  {
                    "id" : "r3",
                    "name" : "R3",
                    "compliance" : 0.0,
                    "policyMode" : "enforce",
                    "complianceDetails" : {
                      "error" : 100.0
                    },
                    "directives" : [
                      {
                        "id" : "directive2",
                        "name" : "directive2",
                        "compliance" : 0.0,
                        "policyMode" : "enforce",
                        "complianceDetails" : {
                          "error" : 100.0
                        },
                        "components" : [
                          {
                            "name" : "directive2-component-r3-n1",
                            "compliance" : 0.0,
                            "complianceDetails" : {
                              "error" : 100.0
                            },
                            "values" : [
                              {
                                "value" : "directive2-component-value-r3-n1",
                                "reports" : [
                                  {
                                    "status" : "error"
                                  }
                                ]
                              }
                            ]
                          }
                        ]
                      }
                    ]
                  }
                ]
              },
              {
                "id" : "n2",
                "name" : "node1.localhost",
                "mode" : "full-compliance",
                "compliance" : 50.0,
                "policyMode" : "enforce",
                "complianceDetails" : {
                  "successAlreadyOK" : 50.0,
                  "error" : 50.0
                },
                "rules" : [
                  {
                    "id" : "r1",
                    "name" : "R1",
                    "compliance" : 100.0,
                    "policyMode" : "audit",
                    "complianceDetails" : {
                      "successAlreadyOK" : 100.0
                    },
                    "directives" : [
                      {
                        "id" : "directive-techniqueWithBlocks",
                        "name" : "25. Testing blocks",
                        "compliance" : 100.0,
<<<<<<< HEAD
                        "policyMode" : "audit",
=======
                        "policyMode" : "enforce",
>>>>>>> 3919a610
                        "complianceDetails" : {
                          "successAlreadyOK" : 100.0
                        },
                        "components" : [
                          {
                            "name" : "directive-techniqueWithBlocks-component-r1-n2",
                            "compliance" : 100.0,
                            "complianceDetails" : {
                              "successAlreadyOK" : 100.0
                            },
                            "values" : [
                              {
                                "value" : "directive-techniqueWithBlocks-component-value-r1-n2",
                                "reports" : [
                                  {
                                    "status" : "successAlreadyOK"
                                  }
                                ]
                              }
                            ]
                          }
                        ]
                      }
                    ]
                  },
                  {
                    "id" : "r3",
                    "name" : "R3",
                    "compliance" : 0.0,
                    "policyMode" : "enforce",
                    "complianceDetails" : {
                      "error" : 100.0
                    },
                    "directives" : [
                      {
                        "id" : "directive2",
                        "name" : "directive2",
                        "compliance" : 0.0,
                        "policyMode" : "enforce",
                        "complianceDetails" : {
                          "error" : 100.0
                        },
                        "components" : [
                          {
                            "name" : "directive2-component-r3-n2",
                            "compliance" : 0.0,
                            "complianceDetails" : {
                              "error" : 100.0
                            },
                            "values" : [
                              {
                                "value" : "directive2-component-value-r3-n2",
                                "reports" : [
                                  {
                                    "status" : "error"
                                  }
                                ]
                              }
                            ]
                          }
                        ]
                      }
                    ]
                  }
                ]
              }
            ]
          }
        ]
      }
    }
---
description: Get a node group's targeted compliance for group G1 (simple example)
method: GET
url: /secure/api/compliance/groups/g1/target
response:
  code: 200
  content: >-
    {
      "action" : "getNodeGroupComplianceTargetId",
      "result" : "success",
      "data" : {
        "nodeGroups" : [
          {
            "id" : "g1",
            "name" : "G1",
            "compliance" : 60.0,
            "mode" : "full-compliance",
            "complianceDetails" : {
              "successAlreadyOK" : 40.0,
              "error" : 40.0,
              "successRepaired" : 20.0
            },
            "rules" : [
              {
                "id" : "r1",
                "name" : "R1",
                "compliance" : 100.0,
                "policyMode" : "default",
                "complianceDetails" : {
                  "successAlreadyOK" : 100.0
                },
                "directives" : [
                  {
                    "id" : "directive-techniqueWithBlocks",
                    "name" : "25. Testing blocks",
                    "compliance" : 100.0,
<<<<<<< HEAD
                    "policyMode" : "audit",
=======
                    "policyMode" : "enforce",
>>>>>>> 3919a610
                    "complianceDetails" : {
                      "successAlreadyOK" : 100.0
                    },
                    "components" : [
                      {
                        "name" : "directive-techniqueWithBlocks-component-r1-n1",
                        "compliance" : 100.0,
                        "complianceDetails" : {
                          "successAlreadyOK" : 100.0
                        },
                        "nodes" : [
                          {
                            "id" : "n1",
                            "name" : "node1.localhost",
                            "compliance" : 100.0,
                            "policyMode" : "enforce",
                            "complianceDetails" : {
                              "successAlreadyOK" : 100.0
                            },
                            "values" : [
                              {
                                "value" : "directive-techniqueWithBlocks-component-value-r1-n1",
                                "reports" : [
                                  {
                                    "status" : "successAlreadyOK"
                                  }
                                ]
                              }
                            ]
                          }
                        ]
                      },
                      {
                        "name" : "directive-techniqueWithBlocks-component-r1-n2",
                        "compliance" : 100.0,
                        "complianceDetails" : {
                          "successAlreadyOK" : 100.0
                        },
                        "nodes" : [
                          {
                            "id" : "n2",
                            "name" : "node1.localhost",
                            "compliance" : 100.0,
                            "policyMode" : "enforce",
                            "complianceDetails" : {
                              "successAlreadyOK" : 100.0
                            },
                            "values" : [
                              {
                                "value" : "directive-techniqueWithBlocks-component-value-r1-n2",
                                "reports" : [
                                  {
                                    "status" : "successAlreadyOK"
                                  }
                                ]
                              }
                            ]
                          }
                        ]
                      }
                    ]
                  }
                ]
              },
              {
                "id" : "r2",
                "name" : "R2",
                "compliance" : 100.0,
                "policyMode" : "enforce",
                "complianceDetails" : {
                  "successRepaired" : 100.0
                },
                "directives" : [
                  {
                    "id" : "99f4ef91-537b-4e03-97bc-e65b447514cc",
                    "name" : "directive 99f4ef91-537b-4e03-97bc-e65b447514cc",
                    "compliance" : 100.0,
                    "policyMode" : "enforce",
                    "complianceDetails" : {
                      "successRepaired" : 100.0
                    },
                    "components" : [
                      {
                        "name" : "99f4ef91-537b-4e03-97bc-e65b447514cc-component-r2-n1",
                        "compliance" : 100.0,
                        "complianceDetails" : {
                          "successRepaired" : 100.0
                        },
                        "nodes" : [
                          {
                            "id" : "n1",
                            "name" : "node1.localhost",
                            "compliance" : 100.0,
                            "policyMode" : "enforce",
                            "complianceDetails" : {
                              "successRepaired" : 100.0
                            },
                            "values" : [
                              {
                                "value" : "99f4ef91-537b-4e03-97bc-e65b447514cc-component-value-r2-n1",
                                "reports" : [
                                  {
                                    "status" : "successRepaired"
                                  }
                                ]
                              }
                            ]
                          }
                        ]
                      }
                    ]
                  }
                ]
              },
              {
                "id" : "r3",
                "name" : "R3",
                "compliance" : 0.0,
                "policyMode" : "enforce",
                "complianceDetails" : {
                  "error" : 100.0
                },
                "directives" : [
                  {
                    "id" : "directive2",
                    "name" : "directive2",
                    "compliance" : 0.0,
                    "policyMode" : "default",
                    "complianceDetails" : {
                      "error" : 100.0
                    },
                    "components" : [
                      {
                        "name" : "directive2-component-r3-n1",
                        "compliance" : 0.0,
                        "complianceDetails" : {
                          "error" : 100.0
                        },
                        "nodes" : [
                          {
                            "id" : "n1",
                            "name" : "node1.localhost",
                            "compliance" : 0.0,
                            "policyMode" : "enforce",
                            "complianceDetails" : {
                              "error" : 100.0
                            },
                            "values" : [
                              {
                                "value" : "directive2-component-value-r3-n1",
                                "reports" : [
                                  {
                                    "status" : "error"
                                  }
                                ]
                              }
                            ]
                          }
                        ]
                      },
                      {
                        "name" : "directive2-component-r3-n2",
                        "compliance" : 0.0,
                        "complianceDetails" : {
                          "error" : 100.0
                        },
                        "nodes" : [
                          {
                            "id" : "n2",
                            "name" : "node1.localhost",
                            "compliance" : 0.0,
                            "policyMode" : "enforce",
                            "complianceDetails" : {
                              "error" : 100.0
                            },
                            "values" : [
                              {
                                "value" : "directive2-component-value-r3-n2",
                                "reports" : [
                                  {
                                    "status" : "error"
                                  }
                                ]
                              }
                            ]
                          }
                        ]
                      }
                    ]
                  }
                ]
              }
            ],
            "nodes" : [
              {
                "id" : "n1",
                "name" : "node1.localhost",
                "mode" : "full-compliance",
                "compliance" : 66.66,
                "policyMode" : "enforce",
                "complianceDetails" : {
                  "successAlreadyOK" : 33.33,
                  "error" : 33.34,
                  "successRepaired" : 33.33
                },
                "rules" : [
                  {
                    "id" : "r1",
                    "name" : "R1",
                    "compliance" : 100.0,
                    "policyMode" : "audit",
                    "complianceDetails" : {
                      "successAlreadyOK" : 100.0
                    },
                    "directives" : [
                      {
                        "id" : "directive-techniqueWithBlocks",
                        "name" : "25. Testing blocks",
                        "compliance" : 100.0,
<<<<<<< HEAD
                        "policyMode" : "audit",
=======
                        "policyMode" : "enforce",
>>>>>>> 3919a610
                        "complianceDetails" : {
                          "successAlreadyOK" : 100.0
                        },
                        "components" : [
                          {
                            "name" : "directive-techniqueWithBlocks-component-r1-n1",
                            "compliance" : 100.0,
                            "complianceDetails" : {
                              "successAlreadyOK" : 100.0
                            },
                            "values" : [
                              {
                                "value" : "directive-techniqueWithBlocks-component-value-r1-n1",
                                "reports" : [
                                  {
                                    "status" : "successAlreadyOK"
                                  }
                                ]
                              }
                            ]
                          }
                        ]
                      }
                    ]
                  },
                  {
                    "id" : "r2",
                    "name" : "R2",
                    "compliance" : 100.0,
                    "policyMode" : "enforce",
                    "complianceDetails" : {
                      "successRepaired" : 100.0
                    },
                    "directives" : [
                      {
                        "id" : "99f4ef91-537b-4e03-97bc-e65b447514cc",
                        "name" : "directive 99f4ef91-537b-4e03-97bc-e65b447514cc",
                        "compliance" : 100.0,
                        "policyMode" : "enforce",
                        "complianceDetails" : {
                          "successRepaired" : 100.0
                        },
                        "components" : [
                          {
                            "name" : "99f4ef91-537b-4e03-97bc-e65b447514cc-component-r2-n1",
                            "compliance" : 100.0,
                            "complianceDetails" : {
                              "successRepaired" : 100.0
                            },
                            "values" : [
                              {
                                "value" : "99f4ef91-537b-4e03-97bc-e65b447514cc-component-value-r2-n1",
                                "reports" : [
                                  {
                                    "status" : "successRepaired"
                                  }
                                ]
                              }
                            ]
                          }
                        ]
                      }
                    ]
                  },
                  {
                    "id" : "r3",
                    "name" : "R3",
                    "compliance" : 0.0,
                    "policyMode" : "enforce",
                    "complianceDetails" : {
                      "error" : 100.0
                    },
                    "directives" : [
                      {
                        "id" : "directive2",
                        "name" : "directive2",
                        "compliance" : 0.0,
                        "policyMode" : "default",
                        "complianceDetails" : {
                          "error" : 100.0
                        },
                        "components" : [
                          {
                            "name" : "directive2-component-r3-n1",
                            "compliance" : 0.0,
                            "complianceDetails" : {
                              "error" : 100.0
                            },
                            "values" : [
                              {
                                "value" : "directive2-component-value-r3-n1",
                                "reports" : [
                                  {
                                    "status" : "error"
                                  }
                                ]
                              }
                            ]
                          }
                        ]
                      }
                    ]
                  }
                ]
              },
              {
                "id" : "n2",
                "name" : "node1.localhost",
                "mode" : "full-compliance",
                "compliance" : 50.0,
                "policyMode" : "enforce",
                "complianceDetails" : {
                  "successAlreadyOK" : 50.0,
                  "error" : 50.0
                },
                "rules" : [
                  {
                    "id" : "r1",
                    "name" : "R1",
                    "compliance" : 100.0,
                    "policyMode" : "audit",
                    "complianceDetails" : {
                      "successAlreadyOK" : 100.0
                    },
                    "directives" : [
                      {
                        "id" : "directive-techniqueWithBlocks",
                        "name" : "25. Testing blocks",
                        "compliance" : 100.0,
<<<<<<< HEAD
                        "policyMode" : "audit",
=======
                        "policyMode" : "enforce",
>>>>>>> 3919a610
                        "complianceDetails" : {
                          "successAlreadyOK" : 100.0
                        },
                        "components" : [
                          {
                            "name" : "directive-techniqueWithBlocks-component-r1-n2",
                            "compliance" : 100.0,
                            "complianceDetails" : {
                              "successAlreadyOK" : 100.0
                            },
                            "values" : [
                              {
                                "value" : "directive-techniqueWithBlocks-component-value-r1-n2",
                                "reports" : [
                                  {
                                    "status" : "successAlreadyOK"
                                  }
                                ]
                              }
                            ]
                          }
                        ]
                      }
                    ]
                  },
                  {
                    "id" : "r3",
                    "name" : "R3",
                    "compliance" : 0.0,
                    "policyMode" : "enforce",
                    "complianceDetails" : {
                      "error" : 100.0
                    },
                    "directives" : [
                      {
                        "id" : "directive2",
                        "name" : "directive2",
                        "compliance" : 0.0,
                        "policyMode" : "default",
                        "complianceDetails" : {
                          "error" : 100.0
                        },
                        "components" : [
                          {
                            "name" : "directive2-component-r3-n2",
                            "compliance" : 0.0,
                            "complianceDetails" : {
                              "error" : 100.0
                            },
                            "values" : [
                              {
                                "value" : "directive2-component-value-r3-n2",
                                "reports" : [
                                  {
                                    "status" : "error"
                                  }
                                ]
                              }
                            ]
                          }
                        ]
                      }
                    ]
                  }
                ]
              }
            ]
          }
        ]
      }
    }
---
description: Get a node group's global compliance for group G3 (simple example)
method: GET
url: /secure/api/compliance/groups/g3
response:
  code: 200
  content: >-
    {
      "action" : "getNodeGroupComplianceId",
      "result" : "success",
      "data" : {
        "nodeGroups" : [
          {
            "id" : "g3",
            "name" : "G3",
            "compliance" : 66.66,
            "mode" : "full-compliance",
            "complianceDetails" : {
              "successAlreadyOK" : 33.33,
              "error" : 33.34,
              "successRepaired" : 33.33
            },
            "rules" : [
              {
                "id" : "r1",
                "name" : "R1",
                "compliance" : 100.0,
                "policyMode" : "default",
                "complianceDetails" : {
                  "successAlreadyOK" : 100.0
                },
                "directives" : [
                  {
                    "id" : "directive-techniqueWithBlocks",
                    "name" : "25. Testing blocks",
                    "compliance" : 100.0,
<<<<<<< HEAD
                    "policyMode" : "audit",
=======
                    "policyMode" : "enforce",
>>>>>>> 3919a610
                    "complianceDetails" : {
                      "successAlreadyOK" : 100.0
                    },
                    "components" : [
                      {
                        "name" : "directive-techniqueWithBlocks-component-r1-n1",
                        "compliance" : 100.0,
                        "complianceDetails" : {
                          "successAlreadyOK" : 100.0
                        },
                        "nodes" : [
                          {
                            "id" : "n1",
                            "name" : "node1.localhost",
                            "compliance" : 100.0,
                            "policyMode" : "enforce",
                            "complianceDetails" : {
                              "successAlreadyOK" : 100.0
                            },
                            "values" : [
                              {
                                "value" : "directive-techniqueWithBlocks-component-value-r1-n1",
                                "reports" : [
                                  {
                                    "status" : "successAlreadyOK"
                                  }
                                ]
                              }
                            ]
                          }
                        ]
                      }
                    ]
                  }
                ]
              },
              {
                "id" : "r2",
                "name" : "R2",
                "compliance" : 100.0,
                "policyMode" : "enforce",
                "complianceDetails" : {
                  "successRepaired" : 100.0
                },
                "directives" : [
                  {
                    "id" : "99f4ef91-537b-4e03-97bc-e65b447514cc",
                    "name" : "directive 99f4ef91-537b-4e03-97bc-e65b447514cc",
                    "compliance" : 100.0,
                    "policyMode" : "enforce",
                    "complianceDetails" : {
                      "successRepaired" : 100.0
                    },
                    "components" : [
                      {
                        "name" : "99f4ef91-537b-4e03-97bc-e65b447514cc-component-r2-n1",
                        "compliance" : 100.0,
                        "complianceDetails" : {
                          "successRepaired" : 100.0
                        },
                        "nodes" : [
                          {
                            "id" : "n1",
                            "name" : "node1.localhost",
                            "compliance" : 100.0,
                            "policyMode" : "enforce",
                            "complianceDetails" : {
                              "successRepaired" : 100.0
                            },
                            "values" : [
                              {
                                "value" : "99f4ef91-537b-4e03-97bc-e65b447514cc-component-value-r2-n1",
                                "reports" : [
                                  {
                                    "status" : "successRepaired"
                                  }
                                ]
                              }
                            ]
                          }
                        ]
                      }
                    ]
                  }
                ]
              },
              {
                "id" : "r3",
                "name" : "R3",
                "compliance" : 0.0,
                "policyMode" : "enforce",
                "complianceDetails" : {
                  "error" : 100.0
                },
                "directives" : [
                  {
                    "id" : "directive2",
                    "name" : "directive2",
                    "compliance" : 0.0,
                    "policyMode" : "enforce",
                    "complianceDetails" : {
                      "error" : 100.0
                    },
                    "components" : [
                      {
                        "name" : "directive2-component-r3-n1",
                        "compliance" : 0.0,
                        "complianceDetails" : {
                          "error" : 100.0
                        },
                        "nodes" : [
                          {
                            "id" : "n1",
                            "name" : "node1.localhost",
                            "compliance" : 0.0,
                            "policyMode" : "enforce",
                            "complianceDetails" : {
                              "error" : 100.0
                            },
                            "values" : [
                              {
                                "value" : "directive2-component-value-r3-n1",
                                "reports" : [
                                  {
                                    "status" : "error"
                                  }
                                ]
                              }
                            ]
                          }
                        ]
                      }
                    ]
                  }
                ]
              }    
            ],
            "nodes" : [
              {
                "id" : "n1",
                "name" : "node1.localhost",
                "mode" : "full-compliance",
                "compliance" : 66.66,
                "policyMode" : "enforce",
                "complianceDetails" : {
                  "successAlreadyOK" : 33.33,
                  "error" : 33.34,
                  "successRepaired" : 33.33
                },
                "rules" : [
                  {
                    "id" : "r1",
                    "name" : "R1",
                    "compliance" : 100.0,
                    "policyMode" : "audit",
                    "complianceDetails" : {
                      "successAlreadyOK" : 100.0
                    },
                    "directives" : [
                      {
                        "id" : "directive-techniqueWithBlocks",
                        "name" : "25. Testing blocks",
                        "compliance" : 100.0,
<<<<<<< HEAD
                        "policyMode" : "audit",
=======
                        "policyMode" : "enforce",
>>>>>>> 3919a610
                        "complianceDetails" : {
                          "successAlreadyOK" : 100.0
                        },
                        "components" : [
                          {
                            "name" : "directive-techniqueWithBlocks-component-r1-n1",
                            "compliance" : 100.0,
                            "complianceDetails" : {
                              "successAlreadyOK" : 100.0
                            },
                            "values" : [
                              {
                                "value" : "directive-techniqueWithBlocks-component-value-r1-n1",
                                "reports" : [
                                  {
                                    "status" : "successAlreadyOK"
                                  }
                                ]
                              }
                            ]
                          }
                        ]
                      }
                    ]
                  },
                  {
                    "id" : "r2",
                    "name" : "R2",
                    "compliance" : 100.0,
                    "policyMode" : "enforce",
                    "complianceDetails" : {
                      "successRepaired" : 100.0
                    },
                    "directives" : [
                      {
                        "id" : "99f4ef91-537b-4e03-97bc-e65b447514cc",
                        "name" : "directive 99f4ef91-537b-4e03-97bc-e65b447514cc",
                        "compliance" : 100.0,
                        "policyMode" : "enforce",
                        "complianceDetails" : {
                          "successRepaired" : 100.0
                        },
                        "components" : [
                          {
                            "name" : "99f4ef91-537b-4e03-97bc-e65b447514cc-component-r2-n1",
                            "compliance" : 100.0,
                            "complianceDetails" : {
                              "successRepaired" : 100.0
                            },
                            "values" : [
                              {
                                "value" : "99f4ef91-537b-4e03-97bc-e65b447514cc-component-value-r2-n1",
                                "reports" : [
                                  {
                                    "status" : "successRepaired"
                                  }
                                ]
                              }
                            ]
                          }
                        ]
                      }
                    ]
                  },
                  {
                    "id" : "r3",
                    "name" : "R3",
                    "compliance" : 0.0,
                    "policyMode" : "enforce",
                    "complianceDetails" : {
                      "error" : 100.0
                    },
                    "directives" : [
                      {
                        "id" : "directive2",
                        "name" : "directive2",
                        "compliance" : 0.0,
                        "policyMode" : "enforce",
                        "complianceDetails" : {
                          "error" : 100.0
                        },
                        "components" : [
                          {
                            "name" : "directive2-component-r3-n1",
                            "compliance" : 0.0,
                            "complianceDetails" : {
                              "error" : 100.0
                            },
                            "values" : [
                              {
                                "value" : "directive2-component-value-r3-n1",
                                "reports" : [
                                  {
                                    "status" : "error"
                                  }
                                ]
                              }
                            ]
                          }
                        ]
                      }
                    ]
                  }
                ]
              }
            ]
          }
        ]
      }
    }
---
description: Get a node group's targeted compliance for group G3 (simple example)
method: GET
url: /secure/api/compliance/groups/g3/target
response:
  code: 200
  content: >-
    {
      "action" : "getNodeGroupComplianceTargetId",
      "result" : "success",
      "data" : {
        "nodeGroups" : [
          {
            "id" : "g3",
            "name" : "G3",
            "compliance" : 0.0,
            "mode" : "full-compliance",
            "complianceDetails" : {
              "error" : 100.0
            },
            "rules" : [
              {
                "id" : "r3",
                "name" : "R3",
                "compliance" : 0.0,
                "policyMode" : "enforce",
                "complianceDetails" : {
                  "error" : 100.0
                },
                "directives" : [
                  {
                    "id" : "directive2",
                    "name" : "directive2",
                    "compliance" : 0.0,
                    "policyMode" : "enforce",
                    "complianceDetails" : {
                      "error" : 100.0
                    },
                    "components" : [
                      {
                        "name" : "directive2-component-r3-n1",
                        "compliance" : 0.0,
                        "complianceDetails" : {
                          "error" : 100.0
                        },
                        "nodes" : [
                          {
                            "id" : "n1",
                            "name" : "node1.localhost",
                            "compliance" : 0.0,
                            "policyMode" : "enforce",
                            "complianceDetails" : {
                              "error" : 100.0
                            },
                            "values" : [
                              {
                                "value" : "directive2-component-value-r3-n1",
                                "reports" : [
                                  {
                                    "status" : "error"
                                  }
                                ]
                              }
                            ]
                          }
                        ]
                      }
                    ]
                  }
                ]
              }
            ],
            "nodes" : [
              {
                "id" : "n1",
                "name" : "node1.localhost",
                "mode" : "full-compliance",
                "compliance" : 0.0,
                "policyMode" : "enforce",
                "complianceDetails" : {
                  "error" : 100.0
                },
                "rules" : [
                  {
                    "id" : "r3",
                    "name" : "R3",
                    "compliance" : 0.0,
                    "policyMode" : "enforce",
                    "complianceDetails" : {
                      "error" : 100.0
                    },
                    "directives" : [
                      {
                        "id" : "directive2",
                        "name" : "directive2",
                        "compliance" : 0.0,
                        "policyMode" : "enforce",
                        "complianceDetails" : {
                          "error" : 100.0
                        },
                        "components" : [
                          {
                            "name" : "directive2-component-r3-n1",
                            "compliance" : 0.0,
                            "complianceDetails" : {
                              "error" : 100.0
                            },
                            "values" : [
                              {
                                "value" : "directive2-component-value-r3-n1",
                                "reports" : [
                                  {
                                    "status" : "error"
                                  }
                                ]
                              }
                            ]
                          }
                        ]
                      }
                    ]
                  }
                ]
              }
            ]
          }
        ]
      }
    }
---
description: Get a node group's global compliance for group BG1 (complex example)
method: GET
url: /secure/api/compliance/groups/bg1
response:
  code: 200
  content: >-
    {
      "action" : "getNodeGroupComplianceId",
      "result" : "success",
      "data" : {
        "nodeGroups" : [
          {
            "id" : "bg1",
            "name" : "G1",
            "compliance" : 66.67,
            "mode" : "full-compliance",
            "complianceDetails" : {
              "successAlreadyOK" : 50.01,
              "error" : 33.33,
              "successRepaired" : 16.66
            },
            "rules" : [
              {
                "id" : "br1",
                "name" : "R1",
                "compliance" : 100.0,
                "policyMode" : "audit",
                "complianceDetails" : {
                  "successAlreadyOK" : 100.0
                },
                "directives" : [
                  {
                    "id" : "e9a1a909-2490-4fc9-95c3-9d0aa01717c9",
                    "name" : "directive e9a1a909-2490-4fc9-95c3-9d0aa01717c9",
                    "compliance" : 100.0,
                    "policyMode" : "audit",
                    "complianceDetails" : {
                      "successAlreadyOK" : 100.0
                    },
                    "components" : [
                      {
                        "name" : "e9a1a909-2490-4fc9-95c3-9d0aa01717c9-component-br1-bn1",
                        "compliance" : 100.0,
                        "complianceDetails" : {
                          "successAlreadyOK" : 100.0
                        },
                        "nodes" : [
                          {
                            "id" : "bn1",
                            "name" : "node1.localhost",
                            "compliance" : 100.0,
                            "policyMode" : "audit",
                            "complianceDetails" : {
                              "successAlreadyOK" : 100.0
                            },
                            "values" : [
                              {
                                "value" : "e9a1a909-2490-4fc9-95c3-9d0aa01717c9-component-value-br1-bn1",
                                "reports" : [
                                  {
                                    "status" : "successAlreadyOK"
                                  }
                                ]
                              }
                            ]
                          }
                        ]
                      },
                      {
                        "name" : "e9a1a909-2490-4fc9-95c3-9d0aa01717c9-component-br1-bn2",
                        "compliance" : 100.0,
                        "complianceDetails" : {
                          "successAlreadyOK" : 100.0
                        },
                        "nodes" : [
                          {
                            "id" : "bn2",
                            "name" : "node1.localhost",
                            "compliance" : 100.0,
                            "policyMode" : "audit",
                            "complianceDetails" : {
                              "successAlreadyOK" : 100.0
                            },
                            "values" : [
                              {
                                "value" : "e9a1a909-2490-4fc9-95c3-9d0aa01717c9-component-value-br1-bn2",
                                "reports" : [
                                  {
                                    "status" : "successAlreadyOK"
                                  }
                                ]
                              }
                            ]
                          }
                        ]
                      }
                    ]
                  }
                ]
              },
              {
                "id" : "br2",
                "name" : "R2",
                "compliance" : 100.0,
                "policyMode" : "audit",
                "complianceDetails" : {
                  "successRepaired" : 100.0
                },
                "directives" : [
                  {
                    "id" : "99f4ef91-537b-4e03-97bc-e65b447514cc",
                    "name" : "directive 99f4ef91-537b-4e03-97bc-e65b447514cc",
                    "compliance" : 100.0,
                    "policyMode" : "audit",
                    "complianceDetails" : {
                      "successRepaired" : 100.0
                    },
                    "components" : [
                      {
                        "name" : "99f4ef91-537b-4e03-97bc-e65b447514cc-component-br2-bn1",
                        "compliance" : 100.0,
                        "complianceDetails" : {
                          "successRepaired" : 100.0
                        },
                        "nodes" : [
                          {
                            "id" : "bn1",
                            "name" : "node1.localhost",
                            "compliance" : 100.0,
                            "policyMode" : "audit",
                            "complianceDetails" : {
                              "successRepaired" : 100.0
                            },
                            "values" : [
                              {
                                "value" : "99f4ef91-537b-4e03-97bc-e65b447514cc-component-value-br2-bn1",
                                "reports" : [
                                  {
                                    "status" : "successRepaired"
                                  }
                                ]
                              }
                            ]
                          }
                        ]
                      }
                    ]
                  }
                ]
              },
              {
                "id" : "br3",
                "name" : "R3",
                "compliance" : 0.0,
                "policyMode" : "audit",
                "complianceDetails" : {
                  "error" : 100.0
                },
                "directives" : [
                  {
                    "id" : "directive2",
                    "name" : "directive2",
                    "compliance" : 0.0,
                    "policyMode" : "audit",
                    "complianceDetails" : {
                      "error" : 100.0
                    },
                    "components" : [
                      {
                        "name" : "directive2-component-br3-bn1",
                        "compliance" : 0.0,
                        "complianceDetails" : {
                          "error" : 100.0
                        },
                        "nodes" : [
                          {
                            "id" : "bn1",
                            "name" : "node1.localhost",
                            "compliance" : 0.0,
                            "policyMode" : "audit",
                            "complianceDetails" : {
                              "error" : 100.0
                            },
                            "values" : [
                              {
                                "value" : "directive2-component-value-br3-bn1",
                                "reports" : [
                                  {
                                    "status" : "error"
                                  }
                                ]
                              }
                            ]
                          }
                        ]
                      },
                      {
                        "name" : "directive2-component-br3-bn2",
                        "compliance" : 0.0,
                        "complianceDetails" : {
                          "error" : 100.0
                        },
                        "nodes" : [
                          {
                            "id" : "bn2",
                            "name" : "node1.localhost",
                            "compliance" : 0.0,
                            "policyMode" : "audit",
                            "complianceDetails" : {
                              "error" : 100.0
                            },
                            "values" : [
                              {
                                "value" : "directive2-component-value-br3-bn2",
                                "reports" : [
                                  {
                                    "status" : "error"
                                  }
                                ]
                              }
                            ]
                          }
                        ]
                      }
                    ]
                  }
                ]
              },
              {
                "id" : "br4",
                "name" : "R4",
                "compliance" : 100.0,
                "policyMode" : "mixed",
                "complianceDetails" : {
                  "successAlreadyOK" : 100.0
                },
                "directives" : [
                  {
                    "id" : "e9a1a909-2490-4fc9-95c3-9d0aa01717c9",
                    "name" : "directive e9a1a909-2490-4fc9-95c3-9d0aa01717c9",
                    "compliance" : 100.0,
                    "policyMode" : "audit",
                    "complianceDetails" : {
                      "successAlreadyOK" : 100.0
                    },
                    "components" : [
                      {
                        "name" : "e9a1a909-2490-4fc9-95c3-9d0aa01717c9-component-br4-bn2",
                        "compliance" : 100.0,
                        "complianceDetails" : {
                          "successAlreadyOK" : 100.0
                        },
                        "nodes" : [
                          {
                            "id" : "bn2",
                            "name" : "node1.localhost",
                            "compliance" : 100.0,
                            "policyMode" : "audit",
                            "complianceDetails" : {
                              "successAlreadyOK" : 100.0
                            },
                            "values" : [
                              {
                                "value" : "e9a1a909-2490-4fc9-95c3-9d0aa01717c9-component-value-br4-bn2",
                                "reports" : [
                                  {
                                    "status" : "successAlreadyOK"
                                  }
                                ]
                              }
                            ]
                          }
                        ]
                      }
                    ]
                  }
                ]
              }
            ],
            "nodes" : [
              {
                "id" : "bn1",
                "name" : "node1.localhost",
                "mode" : "full-compliance",
                "compliance" : 66.66,
                "policyMode" : "audit",
                "complianceDetails" : {
                  "successAlreadyOK" : 33.33,
                  "error" : 33.34,
                  "successRepaired" : 33.33
                },
                "rules" : [
                  {
                    "id" : "br1",
                    "name" : "R1",
                    "compliance" : 100.0,
                    "policyMode" : "audit",
                    "complianceDetails" : {
                      "successAlreadyOK" : 100.0
                    },
                    "directives" : [
                      {
                        "id" : "e9a1a909-2490-4fc9-95c3-9d0aa01717c9",
                        "name" : "directive e9a1a909-2490-4fc9-95c3-9d0aa01717c9",
                        "compliance" : 100.0,
                        "policyMode" : "audit",
                        "complianceDetails" : {
                          "successAlreadyOK" : 100.0
                        },
                        "components" : [
                          {
                            "name" : "e9a1a909-2490-4fc9-95c3-9d0aa01717c9-component-br1-bn1",
                            "compliance" : 100.0,
                            "complianceDetails" : {
                              "successAlreadyOK" : 100.0
                            },
                            "values" : [
                              {
                                "value" : "e9a1a909-2490-4fc9-95c3-9d0aa01717c9-component-value-br1-bn1",
                                "reports" : [
                                  {
                                    "status" : "successAlreadyOK"
                                  }
                                ]
                              }
                            ]
                          }
                        ]
                      }
                    ]
                  },
                  {
                    "id" : "br2",
                    "name" : "R2",
                    "compliance" : 100.0,
                    "policyMode" : "audit",
                    "complianceDetails" : {
                      "successRepaired" : 100.0
                    },
                    "directives" : [
                      {
                        "id" : "99f4ef91-537b-4e03-97bc-e65b447514cc",
                        "name" : "directive 99f4ef91-537b-4e03-97bc-e65b447514cc",
                        "compliance" : 100.0,
                        "policyMode" : "audit",
                        "complianceDetails" : {
                          "successRepaired" : 100.0
                        },
                        "components" : [
                          {
                            "name" : "99f4ef91-537b-4e03-97bc-e65b447514cc-component-br2-bn1",
                            "compliance" : 100.0,
                            "complianceDetails" : {
                              "successRepaired" : 100.0
                            },
                            "values" : [
                              {
                                "value" : "99f4ef91-537b-4e03-97bc-e65b447514cc-component-value-br2-bn1",
                                "reports" : [
                                  {
                                    "status" : "successRepaired"
                                  }
                                ]
                              }
                            ]
                          }
                        ]
                      }
                    ]
                  },
                  {
                    "id" : "br3",
                    "name" : "R3",
                    "compliance" : 0.0,
                    "policyMode" : "audit",
                    "complianceDetails" : {
                      "error" : 100.0
                    },
                    "directives" : [
                      {
                        "id" : "directive2",
                        "name" : "directive2",
                        "compliance" : 0.0,
                        "policyMode" : "audit",
                        "complianceDetails" : {
                          "error" : 100.0
                        },
                        "components" : [
                          {
                            "name" : "directive2-component-br3-bn1",
                            "compliance" : 0.0,
                            "complianceDetails" : {
                              "error" : 100.0
                            },
                            "values" : [
                              {
                                "value" : "directive2-component-value-br3-bn1",
                                "reports" : [
                                  {
                                    "status" : "error"
                                  }
                                ]
                              }
                            ]
                          }
                        ]
                      }
                    ]
                  }
                ]
              },
              {
                "id" : "bn2",
                "name" : "node1.localhost",
                "mode" : "full-compliance",
                "compliance" : 66.67,
                "policyMode" : "audit",
                "complianceDetails" : {
                  "successAlreadyOK" : 66.67,
                  "error" : 33.33
                },
                "rules" : [
                  {
                    "id" : "br1",
                    "name" : "R1",
                    "compliance" : 100.0,
                    "policyMode" : "audit",
                    "complianceDetails" : {
                      "successAlreadyOK" : 100.0
                    },
                    "directives" : [
                      {
                        "id" : "e9a1a909-2490-4fc9-95c3-9d0aa01717c9",
                        "name" : "directive e9a1a909-2490-4fc9-95c3-9d0aa01717c9",
                        "compliance" : 100.0,
                        "policyMode" : "audit",
                        "complianceDetails" : {
                          "successAlreadyOK" : 100.0
                        },
                        "components" : [
                          {
                            "name" : "e9a1a909-2490-4fc9-95c3-9d0aa01717c9-component-br1-bn2",
                            "compliance" : 100.0,
                            "complianceDetails" : {
                              "successAlreadyOK" : 100.0
                            },
                            "values" : [
                              {
                                "value" : "e9a1a909-2490-4fc9-95c3-9d0aa01717c9-component-value-br1-bn2",
                                "reports" : [
                                  {
                                    "status" : "successAlreadyOK"
                                  }
                                ]
                              }
                            ]
                          }
                        ]
                      }
                    ]
                  },
                  {
                    "id" : "br3",
                    "name" : "R3",
                    "compliance" : 0.0,
                    "policyMode" : "audit",
                    "complianceDetails" : {
                      "error" : 100.0
                    },
                    "directives" : [
                      {
                        "id" : "directive2",
                        "name" : "directive2",
                        "compliance" : 0.0,
                        "policyMode" : "audit",
                        "complianceDetails" : {
                          "error" : 100.0
                        },
                        "components" : [
                          {
                            "name" : "directive2-component-br3-bn2",
                            "compliance" : 0.0,
                            "complianceDetails" : {
                              "error" : 100.0
                            },
                            "values" : [
                              {
                                "value" : "directive2-component-value-br3-bn2",
                                "reports" : [
                                  {
                                    "status" : "error"
                                  }
                                ]
                              }
                            ]
                          }
                        ]
                      }
                    ]
                  },
                  {
                    "id" : "br4",
                    "name" : "R4",
                    "compliance" : 100.0,
                    "policyMode" : "audit",
                    "complianceDetails" : {
                      "successAlreadyOK" : 100.0
                    },
                    "directives" : [
                      {
                        "id" : "e9a1a909-2490-4fc9-95c3-9d0aa01717c9",
                        "name" : "directive e9a1a909-2490-4fc9-95c3-9d0aa01717c9",
                        "compliance" : 100.0,
                        "policyMode" : "audit",
                        "complianceDetails" : {
                          "successAlreadyOK" : 100.0
                        },
                        "components" : [
                          {
                            "name" : "e9a1a909-2490-4fc9-95c3-9d0aa01717c9-component-br4-bn2",
                            "compliance" : 100.0,
                            "complianceDetails" : {
                              "successAlreadyOK" : 100.0
                            },
                            "values" : [
                              {
                                "value" : "e9a1a909-2490-4fc9-95c3-9d0aa01717c9-component-value-br4-bn2",
                                "reports" : [
                                  {
                                    "status" : "successAlreadyOK"
                                  }
                                ]
                              }
                            ]
                          }
                        ]
                      }
                    ]
                  }
                ]
              }
            ]
          }
        ]
      }
    }
---
description: Get a node group's targeted compliance for group G1 (complex example)
method: GET
url: /secure/api/compliance/groups/bg1/target
response:
  code: 200
  content: >-
    {
      "action" : "getNodeGroupComplianceTargetId",
      "result" : "success",
      "data" : {
        "nodeGroups" : [
          {
            "id" : "bg1",
            "name" : "G1",
            "compliance" : 100.0,
            "mode" : "full-compliance",
            "complianceDetails" : {
              "successAlreadyOK" : 66.67,
              "successRepaired" : 33.33
            },
            "rules" : [
              {
                "id" : "br1",
                "name" : "R1",
                "compliance" : 100.0,
                "policyMode" : "audit",
                "complianceDetails" : {
                  "successAlreadyOK" : 100.0
                },
                "directives" : [
                  {
                    "id" : "e9a1a909-2490-4fc9-95c3-9d0aa01717c9",
                    "name" : "directive e9a1a909-2490-4fc9-95c3-9d0aa01717c9",
                    "compliance" : 100.0,
                    "policyMode" : "audit",
                    "complianceDetails" : {
                      "successAlreadyOK" : 100.0
                    },
                    "components" : [
                      {
                        "name" : "e9a1a909-2490-4fc9-95c3-9d0aa01717c9-component-br1-bn1",
                        "compliance" : 100.0,
                        "complianceDetails" : {
                          "successAlreadyOK" : 100.0
                        },
                        "nodes" : [
                          {
                            "id" : "bn1",
                            "name" : "node1.localhost",
                            "compliance" : 100.0,
                            "policyMode" : "audit",
                            "complianceDetails" : {
                              "successAlreadyOK" : 100.0
                            },
                            "values" : [
                              {
                                "value" : "e9a1a909-2490-4fc9-95c3-9d0aa01717c9-component-value-br1-bn1",
                                "reports" : [
                                  {
                                    "status" : "successAlreadyOK"
                                  }
                                ]
                              }
                            ]
                          }
                        ]
                      },
                      {
                        "name" : "e9a1a909-2490-4fc9-95c3-9d0aa01717c9-component-br1-bn2",
                        "compliance" : 100.0,
                        "complianceDetails" : {
                          "successAlreadyOK" : 100.0
                        },
                        "nodes" : [
                          {
                            "id" : "bn2",
                            "name" : "node1.localhost",
                            "compliance" : 100.0,
                            "policyMode" : "audit",
                            "complianceDetails" : {
                              "successAlreadyOK" : 100.0
                            },
                            "values" : [
                              {
                                "value" : "e9a1a909-2490-4fc9-95c3-9d0aa01717c9-component-value-br1-bn2",
                                "reports" : [
                                  {
                                    "status" : "successAlreadyOK"
                                  }
                                ]
                              }
                            ]
                          }
                        ]
                      }
                    ]
                  }
                ]
              },
              {
                "id" : "br2",
                "name" : "R2",
                "compliance" : 100.0,
                "policyMode" : "audit",
                "complianceDetails" : {
                  "successRepaired" : 100.0
                },
                "directives" : [
                  {
                    "id" : "99f4ef91-537b-4e03-97bc-e65b447514cc",
                    "name" : "directive 99f4ef91-537b-4e03-97bc-e65b447514cc",
                    "compliance" : 100.0,
                    "policyMode" : "audit",
                    "complianceDetails" : {
                      "successRepaired" : 100.0
                    },
                    "components" : [
                      {
                        "name" : "99f4ef91-537b-4e03-97bc-e65b447514cc-component-br2-bn1",
                        "compliance" : 100.0,
                        "complianceDetails" : {
                          "successRepaired" : 100.0
                        },
                        "nodes" : [
                          {
                            "id" : "bn1",
                            "name" : "node1.localhost",
                            "compliance" : 100.0,
                            "policyMode" : "audit",
                            "complianceDetails" : {
                              "successRepaired" : 100.0
                            },
                            "values" : [
                              {
                                "value" : "99f4ef91-537b-4e03-97bc-e65b447514cc-component-value-br2-bn1",
                                "reports" : [
                                  {
                                    "status" : "successRepaired"
                                  }
                                ]
                              }
                            ]
                          }
                        ]
                      }
                    ]
                  }
                ]
              }
            ],
            "nodes" : [
              {
                "id" : "bn1",
                "name" : "node1.localhost",
                "mode" : "full-compliance",
                "compliance" : 100.0,
                "policyMode" : "audit",
                "complianceDetails" : {
                  "successAlreadyOK" : 50.0,
                  "successRepaired" : 50.0
                },
                "rules" : [
                  {
                    "id" : "br1",
                    "name" : "R1",
                    "compliance" : 100.0,
                    "policyMode" : "audit",
                    "complianceDetails" : {
                      "successAlreadyOK" : 100.0
                    },
                    "directives" : [
                      {
                        "id" : "e9a1a909-2490-4fc9-95c3-9d0aa01717c9",
                        "name" : "directive e9a1a909-2490-4fc9-95c3-9d0aa01717c9",
                        "compliance" : 100.0,
                        "policyMode" : "audit",
                        "complianceDetails" : {
                          "successAlreadyOK" : 100.0
                        },
                        "components" : [
                          {
                            "name" : "e9a1a909-2490-4fc9-95c3-9d0aa01717c9-component-br1-bn1",
                            "compliance" : 100.0,
                            "complianceDetails" : {
                              "successAlreadyOK" : 100.0
                            },
                            "values" : [
                              {
                                "value" : "e9a1a909-2490-4fc9-95c3-9d0aa01717c9-component-value-br1-bn1",
                                "reports" : [
                                  {
                                    "status" : "successAlreadyOK"
                                  }
                                ]
                              }
                            ]
                          }
                        ]
                      }
                    ]
                  },
                  {
                    "id" : "br2",
                    "name" : "R2",
                    "compliance" : 100.0,
                    "policyMode" : "audit",
                    "complianceDetails" : {
                      "successRepaired" : 100.0
                    },
                    "directives" : [
                      {
                        "id" : "99f4ef91-537b-4e03-97bc-e65b447514cc",
                        "name" : "directive 99f4ef91-537b-4e03-97bc-e65b447514cc",
                        "compliance" : 100.0,
                        "policyMode" : "audit",
                        "complianceDetails" : {
                          "successRepaired" : 100.0
                        },
                        "components" : [
                          {
                            "name" : "99f4ef91-537b-4e03-97bc-e65b447514cc-component-br2-bn1",
                            "compliance" : 100.0,
                            "complianceDetails" : {
                              "successRepaired" : 100.0
                            },
                            "values" : [
                              {
                                "value" : "99f4ef91-537b-4e03-97bc-e65b447514cc-component-value-br2-bn1",
                                "reports" : [
                                  {
                                    "status" : "successRepaired"
                                  }
                                ]
                              }
                            ]
                          }
                        ]
                      }
                    ]
                  }
                ]
              },
              {
                "id" : "bn2",
                "name" : "node1.localhost",
                "mode" : "full-compliance",
                "compliance" : 100.0,
                "policyMode" : "audit",
                "complianceDetails" : {
                  "successAlreadyOK" : 100.0
                },
                "rules" : [
                  {
                    "id" : "br1",
                    "name" : "R1",
                    "compliance" : 100.0,
                    "policyMode" : "audit",
                    "complianceDetails" : {
                      "successAlreadyOK" : 100.0
                    },
                    "directives" : [
                      {
                        "id" : "e9a1a909-2490-4fc9-95c3-9d0aa01717c9",
                        "name" : "directive e9a1a909-2490-4fc9-95c3-9d0aa01717c9",
                        "compliance" : 100.0,
                        "policyMode" : "audit",
                        "complianceDetails" : {
                          "successAlreadyOK" : 100.0
                        },
                        "components" : [
                          {
                            "name" : "e9a1a909-2490-4fc9-95c3-9d0aa01717c9-component-br1-bn2",
                            "compliance" : 100.0,
                            "complianceDetails" : {
                              "successAlreadyOK" : 100.0
                            },
                            "values" : [
                              {
                                "value" : "e9a1a909-2490-4fc9-95c3-9d0aa01717c9-component-value-br1-bn2",
                                "reports" : [
                                  {
                                    "status" : "successAlreadyOK"
                                  }
                                ]
                              }
                            ]
                          }
                        ]
                      }
                    ]
                  }
                ]
              }
            ]
          }
        ]
      }
    }
---
description: Get a node group's global compliance for group BG6 (complex example)
method: GET
url: /secure/api/compliance/groups/bg6
response:
  code: 200
  content: >-
    {
      "action" : "getNodeGroupComplianceId",
      "result" : "success",
      "data" : {
        "nodeGroups" : [
          {
            "id" : "bg6",
            "name" : "G6",
            "compliance" : 100.0,
            "mode" : "full-compliance",
            "complianceDetails" : {
              "successAlreadyOK" : 100.0
            },
            "rules" : [
              {
                "id" : "br4",
                "name" : "R4",
                "compliance" : 100.0,
                "policyMode" : "mixed",
                "complianceDetails" : {
                  "successAlreadyOK" : 100.0
                },
                "directives" : [
                  {
                    "id" : "e9a1a909-2490-4fc9-95c3-9d0aa01717c9",
                    "name" : "directive e9a1a909-2490-4fc9-95c3-9d0aa01717c9",
                    "compliance" : 100.0,
                    "policyMode" : "enforce",
                    "complianceDetails" : {
                      "successAlreadyOK" : 100.0
                    },
                    "components" : [
                      {
                        "name" : "e9a1a909-2490-4fc9-95c3-9d0aa01717c9-component-br4-bn5",
                        "compliance" : 100.0,
                        "complianceDetails" : {
                          "successAlreadyOK" : 100.0
                        },
                        "nodes" : [
                          {
                            "id" : "bn5",
                            "name" : "node1.localhost",
                            "compliance" : 100.0,
                            "policyMode" : "enforce",
                            "complianceDetails" : {
                              "successAlreadyOK" : 100.0
                            },
                            "values" : [
                              {
                                "value" : "e9a1a909-2490-4fc9-95c3-9d0aa01717c9-component-value-br4-bn5",
                                "reports" : [
                                  {
                                    "status" : "successAlreadyOK"
                                  }
                                ]
                              }
                            ]
                          }
                        ]
                      },
                      {
                        "name" : "e9a1a909-2490-4fc9-95c3-9d0aa01717c9-component-br4-bn4",
                        "compliance" : 100.0,
                        "complianceDetails" : {
                          "successAlreadyOK" : 100.0
                        },
                        "nodes" : [
                          {
                            "id" : "bn4",
                            "name" : "node1.localhost",
                            "compliance" : 100.0,
                            "policyMode" : "enforce",
                            "complianceDetails" : {
                              "successAlreadyOK" : 100.0
                            },
                            "values" : [
                              {
                                "value" : "e9a1a909-2490-4fc9-95c3-9d0aa01717c9-component-value-br4-bn4",
                                "reports" : [
                                  {
                                    "status" : "successAlreadyOK"
                                  }
                                ]
                              }
                            ]
                          }
                        ]
                      }
                    ]
                  }
                ]
              },
              {
                "id" : "br6",
                "name" : "R6",
                "compliance" : 100.0,
                "policyMode" : "enforce",
                "complianceDetails" : {
                  "successAlreadyOK" : 100.0
                },
                "directives" : [
                  {
                    "id" : "directive-copyGitFile",
                    "name" : "directive-copyGitFile",
                    "compliance" : 100.0,
                    "policyMode" : "enforce",
                    "complianceDetails" : {
                      "successAlreadyOK" : 100.0
                    },
                    "components" : [
                      {
                        "name" : "directive-copyGitFile-component-br6-bn4",
                        "compliance" : 100.0,
                        "complianceDetails" : {
                          "successAlreadyOK" : 100.0
                        },
                        "nodes" : [
                          {
                            "id" : "bn4",
                            "name" : "node1.localhost",
                            "compliance" : 100.0,
                            "policyMode" : "enforce",
                            "complianceDetails" : {
                              "successAlreadyOK" : 100.0
                            },
                            "values" : [
                              {
                                "value" : "directive-copyGitFile-component-value-br6-bn4",
                                "reports" : [
                                  {
                                    "status" : "successAlreadyOK"
                                  }
                                ]
                              }
                            ]
                          }
                        ]
                      },
                      {
                        "name" : "directive-copyGitFile-component-br6-bn5",
                        "compliance" : 100.0,
                        "complianceDetails" : {
                          "successAlreadyOK" : 100.0
                        },
                        "nodes" : [
                          {
                            "id" : "bn5",
                            "name" : "node1.localhost",
                            "compliance" : 100.0,
                            "policyMode" : "enforce",
                            "complianceDetails" : {
                              "successAlreadyOK" : 100.0
                            },
                            "values" : [
                              {
                                "value" : "directive-copyGitFile-component-value-br6-bn5",
                                "reports" : [
                                  {
                                    "status" : "successAlreadyOK"
                                  }
                                ]
                              }
                            ]
                          }
                        ]
                      }
                    ]
                  }
                ]
              }
            ],
            "nodes" : [
              {
                "id" : "bn4",
                "name" : "node1.localhost",
                "mode" : "full-compliance",
                "compliance" : 100.0,
                "policyMode" : "enforce",
                "complianceDetails" : {
                  "successAlreadyOK" : 100.0
                },
                "rules" : [
                  {
                    "id" : "br4",
                    "name" : "R4",
                    "compliance" : 100.0,
                    "policyMode" : "enforce",
                    "complianceDetails" : {
                      "successAlreadyOK" : 100.0
                    },
                    "directives" : [
                      {
                        "id" : "e9a1a909-2490-4fc9-95c3-9d0aa01717c9",
                        "name" : "directive e9a1a909-2490-4fc9-95c3-9d0aa01717c9",
                        "compliance" : 100.0,
                        "policyMode" : "enforce",
                        "complianceDetails" : {
                          "successAlreadyOK" : 100.0
                        },
                        "components" : [
                          {
                            "name" : "e9a1a909-2490-4fc9-95c3-9d0aa01717c9-component-br4-bn4",
                            "compliance" : 100.0,
                            "complianceDetails" : {
                              "successAlreadyOK" : 100.0
                            },
                            "values" : [
                              {
                                "value" : "e9a1a909-2490-4fc9-95c3-9d0aa01717c9-component-value-br4-bn4",
                                "reports" : [
                                  {
                                    "status" : "successAlreadyOK"
                                  }
                                ]
                              }
                            ]
                          }
                        ]
                      }
                    ]
                  },
                  {
                    "id" : "br6",
                    "name" : "R6",
                    "compliance" : 100.0,
                    "policyMode" : "enforce",
                    "complianceDetails" : {
                      "successAlreadyOK" : 100.0
                    },
                    "directives" : [
                      {
                        "id" : "directive-copyGitFile",
                        "name" : "directive-copyGitFile",
                        "compliance" : 100.0,
                        "policyMode" : "enforce",
                        "complianceDetails" : {
                          "successAlreadyOK" : 100.0
                        },
                        "components" : [
                          {
                            "name" : "directive-copyGitFile-component-br6-bn4",
                            "compliance" : 100.0,
                            "complianceDetails" : {
                              "successAlreadyOK" : 100.0
                            },
                            "values" : [
                              {
                                "value" : "directive-copyGitFile-component-value-br6-bn4",
                                "reports" : [
                                  {
                                    "status" : "successAlreadyOK"
                                  }
                                ]
                              }
                            ]
                          }
                        ]
                      }
                    ]
                  }
                ]
              },
              {
                "id" : "bn5",
                "name" : "node1.localhost",
                "mode" : "full-compliance",
                "compliance" : 100.0,
                "policyMode" : "enforce",
                "complianceDetails" : {
                  "successAlreadyOK" : 100.0
                },
                "rules" : [
                  {
                    "id" : "br4",
                    "name" : "R4",
                    "compliance" : 100.0,
                    "policyMode" : "enforce",
                    "complianceDetails" : {
                      "successAlreadyOK" : 100.0
                    },
                    "directives" : [
                      {
                        "id" : "e9a1a909-2490-4fc9-95c3-9d0aa01717c9",
                        "name" : "directive e9a1a909-2490-4fc9-95c3-9d0aa01717c9",
                        "compliance" : 100.0,
                        "policyMode" : "enforce",
                        "complianceDetails" : {
                          "successAlreadyOK" : 100.0
                        },
                        "components" : [
                          {
                            "name" : "e9a1a909-2490-4fc9-95c3-9d0aa01717c9-component-br4-bn5",
                            "compliance" : 100.0,
                            "complianceDetails" : {
                              "successAlreadyOK" : 100.0
                            },
                            "values" : [
                              {
                                "value" : "e9a1a909-2490-4fc9-95c3-9d0aa01717c9-component-value-br4-bn5",
                                "reports" : [
                                  {
                                    "status" : "successAlreadyOK"
                                  }
                                ]
                              }
                            ]
                          }
                        ]
                      }
                    ]
                  },
                  {
                    "id" : "br6",
                    "name" : "R6",
                    "compliance" : 100.0,
                    "policyMode" : "enforce",
                    "complianceDetails" : {
                      "successAlreadyOK" : 100.0
                    },
                    "directives" : [
                      {
                        "id" : "directive-copyGitFile",
                        "name" : "directive-copyGitFile",
                        "compliance" : 100.0,
                        "policyMode" : "enforce",
                        "complianceDetails" : {
                          "successAlreadyOK" : 100.0
                        },
                        "components" : [
                          {
                            "name" : "directive-copyGitFile-component-br6-bn5",
                            "compliance" : 100.0,
                            "complianceDetails" : {
                              "successAlreadyOK" : 100.0
                            },
                            "values" : [
                              {
                                "value" : "directive-copyGitFile-component-value-br6-bn5",
                                "reports" : [
                                  {
                                    "status" : "successAlreadyOK"
                                  }
                                ]
                              }
                            ]
                          }
                        ]
                      }
                    ]
                  }
                ]
              }
            ]
          }
        ]
      }
    }
---
description: Get a node group's targeted compliance for group BG6 (complex example)
method: GET
url: /secure/api/compliance/groups/bg6/target
response:
  code: 200
  content: >-
    {
      "action" : "getNodeGroupComplianceTargetId",
      "result" : "success",
      "data" : {
        "nodeGroups" : [
          {
            "id" : "bg6",
            "name" : "G6",
            "compliance" : 100.0,
            "mode" : "full-compliance",
            "complianceDetails" : {
              "successAlreadyOK" : 100.0
            },
            "rules" : [
              {
                "id" : "br6",
                "name" : "R6",
                "compliance" : 100.0,
                "policyMode" : "enforce",
                "complianceDetails" : {
                  "successAlreadyOK" : 100.0
                },
                "directives" : [
                  {
                    "id" : "directive-copyGitFile",
                    "name" : "directive-copyGitFile",
                    "compliance" : 100.0,
                    "policyMode" : "enforce",
                    "complianceDetails" : {
                      "successAlreadyOK" : 100.0
                    },
                    "components" : [
                      {
                        "name" : "directive-copyGitFile-component-br6-bn4",
                        "compliance" : 100.0,
                        "complianceDetails" : {
                          "successAlreadyOK" : 100.0
                        },
                        "nodes" : [
                          {
                            "id" : "bn4",
                            "name" : "node1.localhost",
                            "compliance" : 100.0,
                            "policyMode" : "enforce",
                            "complianceDetails" : {
                              "successAlreadyOK" : 100.0
                            },
                            "values" : [
                              {
                                "value" : "directive-copyGitFile-component-value-br6-bn4",
                                "reports" : [
                                  {
                                    "status" : "successAlreadyOK"
                                  }
                                ]
                              }
                            ]
                          }
                        ]
                      },
                      {
                        "name" : "directive-copyGitFile-component-br6-bn5",
                        "compliance" : 100.0,
                        "complianceDetails" : {
                          "successAlreadyOK" : 100.0
                        },
                        "nodes" : [
                          {
                            "id" : "bn5",
                            "name" : "node1.localhost",
                            "compliance" : 100.0,
                            "policyMode" : "enforce",
                            "complianceDetails" : {
                              "successAlreadyOK" : 100.0
                            },
                            "values" : [
                              {
                                "value" : "directive-copyGitFile-component-value-br6-bn5",
                                "reports" : [
                                  {
                                    "status" : "successAlreadyOK"
                                  }
                                ]
                              }
                            ]
                          }
                        ]
                      }
                    ]
                  }
                ]
              }
            ],
            "nodes" : [
              {
                "id" : "bn4",
                "name" : "node1.localhost",
                "mode" : "full-compliance",
                "compliance" : 100.0,
                "policyMode" : "enforce",
                "complianceDetails" : {
                  "successAlreadyOK" : 100.0
                },
                "rules" : [
                  {
                    "id" : "br6",
                    "name" : "R6",
                    "compliance" : 100.0,
                    "policyMode" : "enforce",
                    "complianceDetails" : {
                      "successAlreadyOK" : 100.0
                    },
                    "directives" : [
                      {
                        "id" : "directive-copyGitFile",
                        "name" : "directive-copyGitFile",
                        "compliance" : 100.0,
                        "policyMode" : "enforce",
                        "complianceDetails" : {
                          "successAlreadyOK" : 100.0
                        },
                        "components" : [
                          {
                            "name" : "directive-copyGitFile-component-br6-bn4",
                            "compliance" : 100.0,
                            "complianceDetails" : {
                              "successAlreadyOK" : 100.0
                            },
                            "values" : [
                              {
                                "value" : "directive-copyGitFile-component-value-br6-bn4",
                                "reports" : [
                                  {
                                    "status" : "successAlreadyOK"
                                  }
                                ]
                              }
                            ]
                          }
                        ]
                      }
                    ]
                  }
                ]
              },
              {
                "id" : "bn5",
                "name" : "node1.localhost",
                "mode" : "full-compliance",
                "compliance" : 100.0,
                "policyMode" : "enforce",
                "complianceDetails" : {
                  "successAlreadyOK" : 100.0
                },
                "rules" : [
                  {
                    "id" : "br6",
                    "name" : "R6",
                    "compliance" : 100.0,
                    "policyMode" : "enforce",
                    "complianceDetails" : {
                      "successAlreadyOK" : 100.0
                    },
                    "directives" : [
                      {
                        "id" : "directive-copyGitFile",
                        "name" : "directive-copyGitFile",
                        "compliance" : 100.0,
                        "policyMode" : "enforce",
                        "complianceDetails" : {
                          "successAlreadyOK" : 100.0
                        },
                        "components" : [
                          {
                            "name" : "directive-copyGitFile-component-br6-bn5",
                            "compliance" : 100.0,
                            "complianceDetails" : {
                              "successAlreadyOK" : 100.0
                            },
                            "values" : [
                              {
                                "value" : "directive-copyGitFile-component-value-br6-bn5",
                                "reports" : [
                                  {
                                    "status" : "successAlreadyOK"
                                  }
                                ]
                              }
                            ]
                          }
                        ]
                      }
                    ]
                  }
                ]
              }
            ]
          }
        ]
      }
    }
---
description: Get a directive compliance
method: GET
url: /secure/api/compliance/directives/e9a1a909-2490-4fc9-95c3-9d0aa01717c9?level=3
comment: N1 and N2 and BR1 are in audit mode, the other N3-N5 are in enforce, and BR4 is targeting N2-N5 so it is mixed
response:
  code: 200
  content: >-
    {
      "action" : "getDirectiveComplianceId",
      "result" : "success",
      "data" : {
        "directiveCompliance" : {
          "id" : "e9a1a909-2490-4fc9-95c3-9d0aa01717c9",
          "name" : "directive e9a1a909-2490-4fc9-95c3-9d0aa01717c9",
          "compliance" : 100.0,
          "mode" : "full-compliance",
          "policyMode" : "enforce",
          "complianceDetails" : {
            "successAlreadyOK" : 100.0
          },
          "rules" : [
            {
              "id" : "br1",
              "name" : "R1",
              "compliance" : 100.0,
              "policyMode" : "audit",
              "complianceDetails" : {
                "successAlreadyOK" : 100.0
              },
              "components" : []
            },
            {
              "id" : "br4",
              "name" : "R4",
              "compliance" : 100.0,
              "policyMode" : "mixed",
              "complianceDetails" : {
                "successAlreadyOK" : 100.0
              },
              "components" : []
            }
          ],
          "nodes" : []
        }
      }
    }
---
description: Get a node compliance in audit mode
method: GET
url: /secure/api/compliance/nodes/bn1
comment: node in audit must force other modes to audit (global is overridable enforce), see https://issues.rudder.io/issues/26232
response:
  code: 200
  content: >-
    {
      "action" : "getNodeComplianceId",
      "result" : "success",
      "data" : {
        "nodes" : [
          {
            "id" : "bn1",
            "name" : "node1.localhost",
            "compliance" : 66.66,
            "mode" : "full-compliance",
            "policyMode" : "audit",
            "complianceDetails" : {
              "successAlreadyOK" : 33.33,
              "error" : 33.34,
              "successRepaired" : 33.33
            },
            "rules" : [
              {
                "id" : "br1",
                "name" : "R1",
                "compliance" : 100.0,
                "policyMode" : "audit",
                "complianceDetails" : {
                  "successAlreadyOK" : 100.0
                },
                "directives" : [
                  {
                    "id" : "e9a1a909-2490-4fc9-95c3-9d0aa01717c9",
                    "name" : "directive e9a1a909-2490-4fc9-95c3-9d0aa01717c9",
                    "compliance" : 100.0,
                    "policyMode" : "audit",
                    "complianceDetails" : {
                      "successAlreadyOK" : 100.0
                    },
                    "components" : [
                      {
                        "name" : "e9a1a909-2490-4fc9-95c3-9d0aa01717c9-component-br1-bn1",
                        "compliance" : 100.0,
                        "complianceDetails" : {
                          "successAlreadyOK" : 100.0
                        },
                        "values" : [
                          {
                            "value" : "e9a1a909-2490-4fc9-95c3-9d0aa01717c9-component-value-br1-bn1",
                            "reports" : [
                              {
                                "status" : "successAlreadyOK"
                              }
                            ]
                          }
                        ]
                      }
                    ]
                  }
                ]
              },
              {
                "id" : "br3",
                "name" : "R3",
                "compliance" : 0.0,
                "policyMode" : "audit",
                "complianceDetails" : {
                  "error" : 100.0
                },
                "directives" : [
                  {
                    "id" : "directive2",
                    "name" : "directive2",
                    "compliance" : 0.0,
                    "policyMode" : "audit",
                    "complianceDetails" : {
                      "error" : 100.0
                    },
                    "components" : [
                      {
                        "name" : "directive2-component-br3-bn1",
                        "compliance" : 0.0,
                        "complianceDetails" : {
                          "error" : 100.0
                        },
                        "values" : [
                          {
                            "value" : "directive2-component-value-br3-bn1",
                            "reports" : [
                              {
                                "status" : "error"
                              }
                            ]
                          }
                        ]
                      }
                    ]
                  }
                ]
              },
              {
                "id" : "br2",
                "name" : "R2",
                "compliance" : 100.0,
                "policyMode" : "audit",
                "complianceDetails" : {
                  "successRepaired" : 100.0
                },
                "directives" : [
                  {
                    "id" : "99f4ef91-537b-4e03-97bc-e65b447514cc",
                    "name" : "directive 99f4ef91-537b-4e03-97bc-e65b447514cc",
                    "compliance" : 100.0,
                    "policyMode" : "audit",
                    "complianceDetails" : {
                      "successRepaired" : 100.0
                    },
                    "components" : [
                      {
                        "name" : "99f4ef91-537b-4e03-97bc-e65b447514cc-component-br2-bn1",
                        "compliance" : 100.0,
                        "complianceDetails" : {
                          "successRepaired" : 100.0
                        },
                        "values" : [
                          {
                            "value" : "99f4ef91-537b-4e03-97bc-e65b447514cc-component-value-br2-bn1",
                            "reports" : [
                              {
                                "status" : "successRepaired"
                              }
                            ]
                          }
                        ]
                      }
                    ]
                  }
                ]
              }
            ]
          }
        ]
      }
    }
---
description: Get skipped compliance for skipped directive D4 on rule BR6
method: GET
url: /secure/api/compliance/rules/br6
response:
  code: 200
  content: >-
    {
      "action" : "getRulesComplianceId",
      "result" : "success",
      "data" : {
        "rules" : [
          {
            "id" : "br6",
            "name" : "R6",
            "compliance" : 100.0,
            "mode" : "full-compliance",
            "policyMode" : "enforce",
            "complianceDetails" : {
              "successAlreadyOK" : 100.0
            },
            "directives" : [
              {
                "id" : "directive-copyGitFile",
                "name" : "directive-copyGitFile",
                "compliance" : 100.0,
                "policyMode" : "enforce",
                "complianceDetails" : {
                  "successAlreadyOK" : 100.0
                },
                "components" : [
                  {
                    "name" : "directive-copyGitFile-component-br6-bn4",
                    "compliance" : 100.0,
                    "complianceDetails" : {
                      "successAlreadyOK" : 100.0
                    },
                    "nodes" : [
                      {
                        "id" : "bn4",
                        "name" : "node1.localhost",
                        "compliance" : 100.0,
                        "policyMode" : "enforce",
                        "complianceDetails" : {
                          "successAlreadyOK" : 100.0
                        },
                        "values" : [
                          {
                            "value" : "directive-copyGitFile-component-value-br6-bn4",
                            "reports" : [
                              {
                                "status" : "successAlreadyOK"
                              }
                            ]
                          }
                        ]
                      }
                    ]
                  },
                  {
                    "name" : "directive-copyGitFile-component-br6-bn5",
                    "compliance" : 100.0,
                    "complianceDetails" : {
                      "successAlreadyOK" : 100.0
                    },
                    "nodes" : [
                      {
                        "id" : "bn5",
                        "name" : "node1.localhost",
                        "compliance" : 100.0,
                        "policyMode" : "enforce",
                        "complianceDetails" : {
                          "successAlreadyOK" : 100.0
                        },
                        "values" : [
                          {
                            "value" : "directive-copyGitFile-component-value-br6-bn5",
                            "reports" : [
                              {
                                "status" : "successAlreadyOK"
                              }
                            ]
                          }
                        ]
                      }
                    ]
                  }
                ]
              },
              {
                "id" : "e9a1a909-2490-4fc9-95c3-9d0aa01717c9",
                "name" : "directive e9a1a909-2490-4fc9-95c3-9d0aa01717c9",
                "compliance" : 0.0,
                "policyMode" : "skipped",
                "complianceDetails" : {},
                "skippedDetails" : {
                  "overridingRuleId" : "br4",
                  "overridingRuleName" : "R4"
                },
                "components" : []
              },
              {
                "id" : "e9a1a909-2490-4fc9-95c3-9d0aa01717c9",
                "name" : "directive e9a1a909-2490-4fc9-95c3-9d0aa01717c9",
                "compliance" : 0.0,
                "policyMode" : "skipped",
                "complianceDetails" : {},
                "skippedDetails" : {
                  "overridingRuleId" : "br5",
                  "overridingRuleName" : "R5"
                },
                "components" : []
              }
            ],
            "nodes" : [
              {
                "id" : "bn4",
                "name" : "node1.localhost",
                "compliance" : 100.0,
                "policyMode" : "enforce",
                "complianceDetails" : {
                  "successAlreadyOK" : 100.0
                },
                "directives" : [
                  {
                    "id" : "directive-copyGitFile",
                    "name" : "directive-copyGitFile",
                    "compliance" : 100.0,
                    "policyMode" : "enforce",
                    "complianceDetails" : {
                      "successAlreadyOK" : 100.0
                    },
                    "components" : [
                      {
                        "name" : "directive-copyGitFile-component-br6-bn4",
                        "compliance" : 100.0,
                        "complianceDetails" : {
                          "successAlreadyOK" : 100.0
                        },
                        "values" : [
                          {
                            "value" : "directive-copyGitFile-component-value-br6-bn4",
                            "reports" : [
                              {
                                "status" : "successAlreadyOK"
                              }
                            ]
                          }
                        ]
                      }
                    ]
                  }
                ]
              },
              {
                "id" : "bn5",
                "name" : "node1.localhost",
                "compliance" : 100.0,
                "policyMode" : "enforce",
                "complianceDetails" : {
                  "successAlreadyOK" : 100.0
                },
                "directives" : [
                  {
                    "id" : "directive-copyGitFile",
                    "name" : "directive-copyGitFile",
                    "compliance" : 100.0,
                    "policyMode" : "enforce",
                    "complianceDetails" : {
                      "successAlreadyOK" : 100.0
                    },
                    "components" : [
                      {
                        "name" : "directive-copyGitFile-component-br6-bn5",
                        "compliance" : 100.0,
                        "complianceDetails" : {
                          "successAlreadyOK" : 100.0
                        },
                        "values" : [
                          {
                            "value" : "directive-copyGitFile-component-value-br6-bn5",
                            "reports" : [
                              {
                                "status" : "successAlreadyOK"
                              }
                            ]
                          }
                        ]
                      }
                    ]
                  }
                ]
              }
            ]
          }
        ]
      }
    }<|MERGE_RESOLUTION|>--- conflicted
+++ resolved
@@ -24,7 +24,7 @@
                 "id" : "r1",
                 "name" : "R1",
                 "compliance" : 100.0,
-                "policyMode" : "default",
+                "policyMode" : "mixed",
                 "complianceDetails" : {
                   "successAlreadyOK" : 100.0
                 },
@@ -33,11 +33,7 @@
                     "id" : "directive-techniqueWithBlocks",
                     "name" : "25. Testing blocks",
                     "compliance" : 100.0,
-<<<<<<< HEAD
                     "policyMode" : "audit",
-=======
-                    "policyMode" : "enforce",
->>>>>>> 3919a610
                     "complianceDetails" : {
                       "successAlreadyOK" : 100.0
                     },
@@ -257,11 +253,7 @@
                         "id" : "directive-techniqueWithBlocks",
                         "name" : "25. Testing blocks",
                         "compliance" : 100.0,
-<<<<<<< HEAD
                         "policyMode" : "audit",
-=======
-                        "policyMode" : "enforce",
->>>>>>> 3919a610
                         "complianceDetails" : {
                           "successAlreadyOK" : 100.0
                         },
@@ -391,11 +383,7 @@
                         "id" : "directive-techniqueWithBlocks",
                         "name" : "25. Testing blocks",
                         "compliance" : 100.0,
-<<<<<<< HEAD
                         "policyMode" : "audit",
-=======
-                        "policyMode" : "enforce",
->>>>>>> 3919a610
                         "complianceDetails" : {
                           "successAlreadyOK" : 100.0
                         },
@@ -494,7 +482,7 @@
                 "id" : "r1",
                 "name" : "R1",
                 "compliance" : 100.0,
-                "policyMode" : "default",
+                "policyMode" : "mixed",
                 "complianceDetails" : {
                   "successAlreadyOK" : 100.0
                 },
@@ -503,11 +491,7 @@
                     "id" : "directive-techniqueWithBlocks",
                     "name" : "25. Testing blocks",
                     "compliance" : 100.0,
-<<<<<<< HEAD
                     "policyMode" : "audit",
-=======
-                    "policyMode" : "enforce",
->>>>>>> 3919a610
                     "complianceDetails" : {
                       "successAlreadyOK" : 100.0
                     },
@@ -635,7 +619,7 @@
                     "id" : "directive2",
                     "name" : "directive2",
                     "compliance" : 0.0,
-                    "policyMode" : "default",
+                    "policyMode" : "enforce",
                     "complianceDetails" : {
                       "error" : 100.0
                     },
@@ -727,11 +711,7 @@
                         "id" : "directive-techniqueWithBlocks",
                         "name" : "25. Testing blocks",
                         "compliance" : 100.0,
-<<<<<<< HEAD
                         "policyMode" : "audit",
-=======
-                        "policyMode" : "enforce",
->>>>>>> 3919a610
                         "complianceDetails" : {
                           "successAlreadyOK" : 100.0
                         },
@@ -809,7 +789,7 @@
                         "id" : "directive2",
                         "name" : "directive2",
                         "compliance" : 0.0,
-                        "policyMode" : "default",
+                        "policyMode" : "enforce",
                         "complianceDetails" : {
                           "error" : 100.0
                         },
@@ -861,11 +841,7 @@
                         "id" : "directive-techniqueWithBlocks",
                         "name" : "25. Testing blocks",
                         "compliance" : 100.0,
-<<<<<<< HEAD
                         "policyMode" : "audit",
-=======
-                        "policyMode" : "enforce",
->>>>>>> 3919a610
                         "complianceDetails" : {
                           "successAlreadyOK" : 100.0
                         },
@@ -904,7 +880,7 @@
                         "id" : "directive2",
                         "name" : "directive2",
                         "compliance" : 0.0,
-                        "policyMode" : "default",
+                        "policyMode" : "enforce",
                         "complianceDetails" : {
                           "error" : 100.0
                         },
@@ -964,7 +940,7 @@
                 "id" : "r1",
                 "name" : "R1",
                 "compliance" : 100.0,
-                "policyMode" : "default",
+                "policyMode" : "mixed",
                 "complianceDetails" : {
                   "successAlreadyOK" : 100.0
                 },
@@ -973,11 +949,7 @@
                     "id" : "directive-techniqueWithBlocks",
                     "name" : "25. Testing blocks",
                     "compliance" : 100.0,
-<<<<<<< HEAD
                     "policyMode" : "audit",
-=======
-                    "policyMode" : "enforce",
->>>>>>> 3919a610
                     "complianceDetails" : {
                       "successAlreadyOK" : 100.0
                     },
@@ -1141,11 +1113,7 @@
                         "id" : "directive-techniqueWithBlocks",
                         "name" : "25. Testing blocks",
                         "compliance" : 100.0,
-<<<<<<< HEAD
                         "policyMode" : "audit",
-=======
-                        "policyMode" : "enforce",
->>>>>>> 3919a610
                         "complianceDetails" : {
                           "successAlreadyOK" : 100.0
                         },
