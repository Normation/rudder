--- conflicted
+++ resolved
@@ -589,8 +589,7 @@
     {
       "action":"listTechniqueDirectives",
       "result":"error",
-<<<<<<< HEAD
-      "errorDetails":"Inconsistency: Could not find list of directives based on 'packageManagement' technique, because we could not parse 'X.Y' as a valid technique version"
+      "errorDetails":"Could not find list of directives based on 'packageManagement' technique, because we could not parse 'X.Y' as a valid technique version"
     }
 ---
 description: Get generic methods metadata
@@ -734,7 +733,4 @@
           ]
         }
       }
-=======
-      "errorDetails":"Could not find list of directives based on 'packageManagement' technique, because we could not parse 'X.Y' as a valid technique version"
->>>>>>> 0328b00d
     }