--- conflicted
+++ resolved
@@ -430,11 +430,7 @@
   // our database of roles. Everything is case insensitive, so role name are mapped "to lower string"
 
   // role names are case insensitive
-<<<<<<< HEAD
-  implicit val roleOrdering: Ordering[String] = Ordering.comparatorToOrdering(String.CASE_INSENSITIVE_ORDER)
-  val builtInRoles        = SortedMap[String, Role](Role.values.toList.map(r => (r.name, r)): _*)
-=======
-  implicit val roleOrdering = Ordering.comparatorToOrdering(String.CASE_INSENSITIVE_ORDER)
+  implicit val roleOrdering: Ordering[String]= Ordering.comparatorToOrdering(String.CASE_INSENSITIVE_ORDER)
 
   // built-in roles are provided by Rudder core and can be provided by plugins. We assume people knows what they are doing
   // and fewer check are done on them.
@@ -443,7 +439,6 @@
   // this is the actual set of currently knowed builin roles
   val builtInRoles = Ref.make(builtInCoreRoles).runNow
 
->>>>>>> 33a9b414
   private val customRoles = Ref.make(SortedMap.empty[String, Role]).runNow
   private val allRoles: Ref[SortedMap[String, Role]] = ZioRuntime.unsafeRun(for {
     all <- computeAllRoles
