--- conflicted
+++ resolved
@@ -386,7 +386,8 @@
    * The rewrite rule for migrating hash/unsafe hash.
    * We want to change the `authentication` node
    */
-  def XmlMigrationRule(hash: String, unsafeHashes: Boolean): Elem => PureResult[RewriteRule] = (_: Elem) => {
+  def XmlMigrationRule(hash: String): Elem => PureResult[RewriteRule] = (_: Elem) => {
+    // replace "hash" value and remove "unsafe-hashes" value
     Right(new RewriteRule {
       override def transform(n: xml.Node): Seq[xml.Node] = {
         Seq(n match {
@@ -396,8 +397,8 @@
                 .append(
                   new scala.xml.UnprefixedAttribute("hash", hash, scala.xml.Null)
                 ) // will override existing hash attribute
-                .append(
-                  new scala.xml.UnprefixedAttribute("unsafe-hashes", unsafeHashes.toString, scala.xml.Null)
+                .remove(
+                  "unsafe-hashes"
                 )
             })
           case _ => n
@@ -461,41 +462,10 @@
 
   override def enforceModern(file: File): IOResult[Unit] = migrateAuthentication(file, "argon2id")
 
-<<<<<<< HEAD
-  // directly changes the file content!
+  // directly changes the file content !!
   private def migrateAuthentication(sourceTargetFile: File, hash: String): IOResult[Unit] = {
-    // replace "hash" value and remove "unsafe-hashes" value
-    for {
-      parsedFile <- IOResult.attempt(ConstructingParser.fromFile(sourceTargetFile.toJava, preserveWS = true))
-      userXML    <- IOResult.attempt(parsedFile.document().children)
-
-      toUpdate <- IOResult.attempt((userXML \\ "authentication").head)
-
-      _ <- toUpdate match {
-             case e: Elem =>
-               val newXml = {
-                 e.copy(attributes = {
-                   e.attributes
-                     .append(
-                       new scala.xml.UnprefixedAttribute("hash", hash, scala.xml.Null)
-                     ) // will override existing hash attribute
-                     .remove(
-                       "unsafe-hashes"
-                     )
-                 })
-               }
-
-               UserManagementIO.replaceXml(userXML, newXml, sourceTargetFile)
-             case _ =>
-               Unexpected(s"Wrong formatting : ${sourceTargetFile.path}").fail
-           }
-    } yield {}
-=======
-  // directly changes the file content !!
-  private def migrateAuthentication(sourceTargetFile: File, hash: String, unsafeHashes: Boolean): IOResult[Unit] = {
     // replace "hash" value and "unsafe-hashes" value
-    UserManagementIO.transformUserFile(sourceTargetFile, FileUserDetailListProvider.XmlMigrationRule(hash, unsafeHashes))
->>>>>>> 53d2a19d
+    UserManagementIO.transformUserFile(sourceTargetFile, FileUserDetailListProvider.XmlMigrationRule(hash))
   }
 
 }
