/*
 *************************************************************************************
 * Copyright 2018 Normation SAS
 *************************************************************************************
 *
 * This file is part of Rudder.
 *
 * Rudder is free software: you can redistribute it and/or modify
 * it under the terms of the GNU General Public License as published by
 * the Free Software Foundation, either version 3 of the License, or
 * (at your option) any later version.
 *
 * In accordance with the terms of section 7 (7. Additional Terms.) of
 * the GNU General Public License version 3, the copyright holders add
 * the following Additional permissions:
 * Notwithstanding to the terms of section 5 (5. Conveying Modified Source
 * Versions) and 6 (6. Conveying Non-Source Forms.) of the GNU General
 * Public License version 3, when you create a Related Module, this
 * Related Module is not considered as a part of the work and may be
 * distributed under the license agreement of your choice.
 * A "Related Module" means a set of sources files including their
 * documentation that, without modification of the Source Code, enables
 * supplementary functions or services in addition to those offered by
 * the Software.
 *
 * Rudder is distributed in the hope that it will be useful,
 * but WITHOUT ANY WARRANTY; without even the implied warranty of
 * MERCHANTABILITY or FITNESS FOR A PARTICULAR PURPOSE.  See the
 * GNU General Public License for more details.
 *
 * You should have received a copy of the GNU General Public License
 * along with Rudder.  If not, see <http://www.gnu.org/licenses/>.

 *
 *************************************************************************************
 */

package com.normation.rudder.rest.lift

import com.normation.box.*
import com.normation.cfclerk.services.UpdateTechniqueLibrary
import com.normation.errors.*
import com.normation.eventlog.EventActor
import com.normation.eventlog.ModificationId
import com.normation.inventory.ldap.core.SoftwareService
import com.normation.rudder.api.ApiVersion
import com.normation.rudder.batch.AsyncDeploymentAgent
import com.normation.rudder.batch.ManualStartDeployment
import com.normation.rudder.batch.UpdateDynamicGroups
import com.normation.rudder.domain.archives.ArchiveType
import com.normation.rudder.domain.logger.ApiLogger
import com.normation.rudder.facts.nodes.ChangeContext
import com.normation.rudder.facts.nodes.QueryContext
import com.normation.rudder.git.GitArchiveId
import com.normation.rudder.git.GitCommitId
import com.normation.rudder.git.GitFindUtils
import com.normation.rudder.git.GitRepositoryProvider
import com.normation.rudder.metrics.SystemInfoService
import com.normation.rudder.repository.ItemArchiveManager
import com.normation.rudder.rest.ApiModuleProvider
import com.normation.rudder.rest.ApiPath
import com.normation.rudder.rest.AuthzToken
import com.normation.rudder.rest.EndpointSchema
import com.normation.rudder.rest.OneParam
import com.normation.rudder.rest.RestUtils
import com.normation.rudder.rest.RestUtils.toJsonError
import com.normation.rudder.rest.RestUtils.toJsonResponse
import com.normation.rudder.rest.SystemApi as API
import com.normation.rudder.rest.data.*
import com.normation.rudder.rest.data.SystemInfoJson.*
import com.normation.rudder.rest.implicits.*
import com.normation.rudder.services.ClearCacheService
import com.normation.rudder.services.healthcheck.HealthcheckNotificationService
import com.normation.rudder.services.healthcheck.HealthcheckResult
import com.normation.rudder.services.healthcheck.HealthcheckResult.Critical
import com.normation.rudder.services.healthcheck.HealthcheckResult.Ok
import com.normation.rudder.services.healthcheck.HealthcheckResult.Warning
import com.normation.rudder.services.healthcheck.HealthcheckService
import com.normation.rudder.services.system.DebugInfoScriptResult
import com.normation.rudder.services.system.DebugInfoService
import com.normation.rudder.services.user.PersonIdentService
import com.normation.utils.DateFormaterService
import com.normation.utils.StringUuidGenerator
import com.normation.zio.*
import java.time.Instant
import net.liftweb.common.*
import net.liftweb.http.InMemoryResponse
import net.liftweb.http.LiftResponse
import net.liftweb.http.Req
import net.liftweb.json.JsonAST.JArray
import net.liftweb.json.JsonAST.JField
import net.liftweb.json.JsonAST.JObject
import net.liftweb.json.JsonDSL.*
import net.liftweb.json.JValue
import org.eclipse.jgit.lib.PersonIdent
import org.eclipse.jgit.revwalk.RevWalk
import org.joda.time.DateTime
import org.joda.time.DateTimeZone
import org.joda.time.format.DateTimeFormat
import org.joda.time.format.DateTimeFormatterBuilder
import org.joda.time.format.ISODateTimeFormat.basicTimeNoMillis
import zio.*

class SystemApi(
    apiv11service:     SystemApiService11,
    apiv13service:     SystemApiService13,
    systemInfoService: SystemInfoService
) extends LiftApiModuleProvider[API] {

  def schemas: ApiModuleProvider[API] = API

  override def getLiftEndpoints(): List[LiftApiModule] = {

    API.endpoints.map {
      case API.Info                           => Info
      case API.Status                         => Status
      case API.DebugInfo                      => DebugInfo
      case API.TechniquesReload               => TechniquesReload
      case API.DyngroupsReload                => DyngroupsReload
      case API.ReloadAll                      => ReloadAll
      case API.PoliciesUpdate                 => PoliciesUpdate
      case API.PoliciesRegenerate             => PoliciesRegenerate
      case API.ArchivesGroupsList             => ArchivesGroupsList
      case API.ArchivesDirectivesList         => ArchivesDirectivesList
      case API.ArchivesRulesList              => ArchivesRulesList
      case API.ArchivesParametersList         => ArchivesParametersList
      case API.ArchivesFullList               => ArchivesFullList
      case API.RestoreGroupsLatestArchive     => RestoreGroupsLatestArchive
      case API.RestoreDirectivesLatestArchive => RestoreDirectivesLatestArchive
      case API.RestoreRulesLatestArchive      => RestoreRulesLatestArchive
      case API.RestoreParametersLatestArchive => RestoreParametersLatestArchive
      case API.RestoreFullLatestArchive       => RestoreFullLatestArchive
      case API.RestoreGroupsLatestCommit      => RestoreGroupsLatestCommit
      case API.RestoreDirectivesLatestCommit  => RestoreDirectivesLatestCommit
      case API.RestoreRulesLatestCommit       => RestoreRulesLatestCommit
      case API.RestoreParametersLatestCommit  => RestoreParametersLatestCommit
      case API.RestoreFullLatestCommit        => RestoreFullLatestCommit
      case API.ArchiveGroups                  => ArchiveGroups
      case API.ArchiveDirectives              => ArchiveDirectives
      case API.ArchiveRules                   => ArchiveRules
      case API.ArchiveParameters              => ArchiveParameters
      case API.ArchiveFull                    => ArchiveAll
      case API.ArchiveGroupDateRestore        => ArchiveGroupDateRestore
      case API.ArchiveDirectiveDateRestore    => ArchiveDirectiveDateRestore
      case API.ArchiveRuleDateRestore         => ArchiveRuleDateRestore
      case API.ArchiveParameterDateRestore    => ArchiveParameterDateRestore
      case API.ArchiveFullDateRestore         => ArchiveFullDateRestore
      case API.GetGroupsZipArchive            => GetGroupsZipArchive
      case API.GetDirectivesZipArchive        => GetDirectivesZipArchive
      case API.GetRulesZipArchive             => GetRulesZipArchive
      case API.GetParametersZipArchive        => GetParametersZipArchive
      case API.GetAllZipArchive               => GetAllZipArchive
      case API.GetHealthcheckResult           => GetHealthcheckResult
      case API.PurgeSoftware                  => PurgeSoftware
    }
  }

  object Info extends LiftApiModule0 {
    val schema: API.Info.type = API.Info

    def process0(version: ApiVersion, path: ApiPath, req: Req, params: DefaultParams, authzToken: AuthzToken): LiftResponse = {

      systemInfoService
        .getAll()
        .map(i => SystemInfoJson.transformSystemInfo.transform(i))
        .toLiftResponseOne(params, schema, None)
    }
  }

  object Status extends LiftApiModule0 {
    val schema: API.Status.type = API.Status

    def process0(version: ApiVersion, path: ApiPath, req: Req, params: DefaultParams, authzToken: AuthzToken): LiftResponse = {
      implicit val prettify = false
      implicit val action   = "getStatus"

      toJsonResponse(None, ("global" -> "OK"))
    }
  }

  object DebugInfo extends LiftApiModule0 {
    val schema: API.DebugInfo.type = API.DebugInfo

    def process0(version: ApiVersion, path: ApiPath, req: Req, params: DefaultParams, authzToken: AuthzToken): LiftResponse = {
      apiv11service.debugInfo(params)
    }
  }

  // Reload [techniques / dynamics groups] endpoint implementation

  object TechniquesReload extends LiftApiModule0 {
    val schema: API.TechniquesReload.type = API.TechniquesReload

    def process0(version: ApiVersion, path: ApiPath, req: Req, params: DefaultParams, authzToken: AuthzToken): LiftResponse = {
      implicit val qc: QueryContext = authzToken.qc
      apiv11service.reloadTechniques(req, params)
    }
  }

  object DyngroupsReload extends LiftApiModule0 {
    val schema: API.DyngroupsReload.type = API.DyngroupsReload

    def process0(version: ApiVersion, path: ApiPath, req: Req, params: DefaultParams, authzToken: AuthzToken): LiftResponse = {
      apiv11service.reloadDyngroups(params)
    }
  }

  object ReloadAll extends LiftApiModule0 {
    val schema: API.ReloadAll.type = API.ReloadAll

    def process0(version: ApiVersion, path: ApiPath, req: Req, params: DefaultParams, authzToken: AuthzToken): LiftResponse = {
      implicit val qc: QueryContext = authzToken.qc
      apiv11service.reloadAll(req, params)
    }
  }

  // Policies update and regenerate endpoint implementation

  object PoliciesUpdate extends LiftApiModule0 {
    val schema: API.PoliciesUpdate.type = API.PoliciesUpdate

    def process0(version: ApiVersion, path: ApiPath, req: Req, params: DefaultParams, authzToken: AuthzToken): LiftResponse = {
      implicit val qc: QueryContext = authzToken.qc
      apiv11service.updatePolicies(req, params)
    }
  }

  object PoliciesRegenerate extends LiftApiModule0 {
    val schema: API.PoliciesRegenerate.type = API.PoliciesRegenerate

    def process0(version: ApiVersion, path: ApiPath, req: Req, params: DefaultParams, authzToken: AuthzToken): LiftResponse = {
      implicit val qc: QueryContext = authzToken.qc
      apiv11service.regeneratePolicies(req, params)
    }
  }

  // Archives endpoint implementation

  object ArchivesGroupsList extends LiftApiModule0 {
    val schema: API.ArchivesGroupsList.type = API.ArchivesGroupsList

    def process0(version: ApiVersion, path: ApiPath, req: Req, params: DefaultParams, authzToken: AuthzToken): LiftResponse = {
      apiv11service.listGroupsArchive(params)
    }
  }

  object ArchivesDirectivesList extends LiftApiModule0 {
    val schema: API.ArchivesDirectivesList.type = API.ArchivesDirectivesList

    def process0(version: ApiVersion, path: ApiPath, req: Req, params: DefaultParams, authzToken: AuthzToken): LiftResponse = {
      apiv11service.listDirectivesArchive(params)
    }
  }

  object ArchivesRulesList extends LiftApiModule0 {
    val schema: API.ArchivesRulesList.type = API.ArchivesRulesList

    def process0(version: ApiVersion, path: ApiPath, req: Req, params: DefaultParams, authzToken: AuthzToken): LiftResponse = {
      apiv11service.listRulesArchive(params)
    }
  }

  object ArchivesParametersList extends LiftApiModule0 {
    val schema: API.ArchivesParametersList.type = API.ArchivesParametersList

    def process0(version: ApiVersion, path: ApiPath, req: Req, params: DefaultParams, authzToken: AuthzToken): LiftResponse = {
      apiv11service.listParametersArchive(params)
    }
  }

  object ArchivesFullList extends LiftApiModule0 {
    val schema: API.ArchivesFullList.type = API.ArchivesFullList

    def process0(version: ApiVersion, path: ApiPath, req: Req, params: DefaultParams, authzToken: AuthzToken): LiftResponse = {
      apiv11service.listFullArchive(params)
    }
  }

  object RestoreGroupsLatestArchive extends LiftApiModule0 {
    val schema: API.RestoreGroupsLatestArchive.type = API.RestoreGroupsLatestArchive

    def process0(version: ApiVersion, path: ApiPath, req: Req, params: DefaultParams, authzToken: AuthzToken): LiftResponse = {
      implicit val qc: QueryContext = authzToken.qc
      apiv11service.restoreGroupsLatestArchive(req, params)
    }
  }

  object RestoreDirectivesLatestArchive extends LiftApiModule0 {
    val schema: API.RestoreDirectivesLatestArchive.type = API.RestoreDirectivesLatestArchive

    def process0(version: ApiVersion, path: ApiPath, req: Req, params: DefaultParams, authzToken: AuthzToken): LiftResponse = {
      implicit val qc: QueryContext = authzToken.qc
      apiv11service.restoreDirectivesLatestArchive(req, params)
    }
  }

  object RestoreRulesLatestArchive extends LiftApiModule0 {
    val schema: API.RestoreRulesLatestArchive.type = API.RestoreRulesLatestArchive

    def process0(version: ApiVersion, path: ApiPath, req: Req, params: DefaultParams, authzToken: AuthzToken): LiftResponse = {
      implicit val qc: QueryContext = authzToken.qc
      apiv11service.restoreRulesLatestArchive(req, params)
    }
  }

  object RestoreParametersLatestArchive extends LiftApiModule0 {
    val schema: API.RestoreParametersLatestArchive.type = API.RestoreParametersLatestArchive

    def process0(version: ApiVersion, path: ApiPath, req: Req, params: DefaultParams, authzToken: AuthzToken): LiftResponse = {
      implicit val qc: QueryContext = authzToken.qc
      apiv11service.restoreParametersLatestArchive(req, params)
    }
  }

  object RestoreFullLatestArchive extends LiftApiModule0 {
    val schema: API.RestoreFullLatestArchive.type = API.RestoreFullLatestArchive

    def process0(version: ApiVersion, path: ApiPath, req: Req, params: DefaultParams, authzToken: AuthzToken): LiftResponse = {
      implicit val qc: QueryContext = authzToken.qc
      apiv11service.restoreFullLatestArchive(req, params)
    }
  }

  object RestoreGroupsLatestCommit extends LiftApiModule0 {
    val schema: API.RestoreGroupsLatestCommit.type = API.RestoreGroupsLatestCommit

    def process0(version: ApiVersion, path: ApiPath, req: Req, params: DefaultParams, authzToken: AuthzToken): LiftResponse = {
      implicit val qc: QueryContext = authzToken.qc
      apiv11service.restoreGroupsLatestCommit(req, params)
    }
  }

  object RestoreDirectivesLatestCommit extends LiftApiModule0 {
    val schema: API.RestoreDirectivesLatestCommit.type = API.RestoreDirectivesLatestCommit

    def process0(version: ApiVersion, path: ApiPath, req: Req, params: DefaultParams, authzToken: AuthzToken): LiftResponse = {
      implicit val qc: QueryContext = authzToken.qc
      apiv11service.restoreDirectivesLatestCommit(req, params)
    }
  }

  object RestoreRulesLatestCommit extends LiftApiModule0 {
    val schema: API.RestoreRulesLatestCommit.type = API.RestoreRulesLatestCommit

    def process0(version: ApiVersion, path: ApiPath, req: Req, params: DefaultParams, authzToken: AuthzToken): LiftResponse = {
      implicit val qc: QueryContext = authzToken.qc
      apiv11service.restoreRulesLatestCommit(req, params)
    }
  }

  object RestoreParametersLatestCommit extends LiftApiModule0 {
    val schema: API.RestoreParametersLatestCommit.type = API.RestoreParametersLatestCommit

    def process0(version: ApiVersion, path: ApiPath, req: Req, params: DefaultParams, authzToken: AuthzToken): LiftResponse = {
      implicit val qc: QueryContext = authzToken.qc
      apiv11service.restoreParametersLatestCommit(req, params)
    }
  }

  object RestoreFullLatestCommit extends LiftApiModule0 {
    val schema: API.RestoreFullLatestCommit.type = API.RestoreFullLatestCommit

    def process0(version: ApiVersion, path: ApiPath, req: Req, params: DefaultParams, authzToken: AuthzToken): LiftResponse = {
      implicit val qc: QueryContext = authzToken.qc
      apiv11service.restoreFullLatestCommit(req, params)
    }
  }

  object ArchiveGroups     extends LiftApiModule0 {
    val schema: API.ArchiveGroups.type = API.ArchiveGroups

    def process0(version: ApiVersion, path: ApiPath, req: Req, params: DefaultParams, authzToken: AuthzToken): LiftResponse = {
      implicit val qc: QueryContext = authzToken.qc
      apiv11service.archiveGroups(req, params)
    }
  }
  object ArchiveDirectives extends LiftApiModule0 {
    val schema: API.ArchiveDirectives.type = API.ArchiveDirectives

    def process0(version: ApiVersion, path: ApiPath, req: Req, params: DefaultParams, authzToken: AuthzToken): LiftResponse = {
      implicit val qc: QueryContext = authzToken.qc
      apiv11service.archiveDirectives(req, params)
    }
  }

  object ArchiveRules extends LiftApiModule0 {
    val schema: API.ArchiveRules.type = API.ArchiveRules

    def process0(version: ApiVersion, path: ApiPath, req: Req, params: DefaultParams, authzToken: AuthzToken): LiftResponse = {
      implicit val qc: QueryContext = authzToken.qc
      apiv11service.archiveRules(req, params)
    }
  }

  object ArchiveParameters extends LiftApiModule0 {
    val schema: API.ArchiveParameters.type = API.ArchiveParameters

    def process0(version: ApiVersion, path: ApiPath, req: Req, params: DefaultParams, authzToken: AuthzToken): LiftResponse = {
      implicit val qc: QueryContext = authzToken.qc
      apiv11service.archiveParameters(req, params)
    }
  }

  object ArchiveAll extends LiftApiModule0 {
    val schema: API.ArchiveFull.type = API.ArchiveFull

    def process0(version: ApiVersion, path: ApiPath, req: Req, params: DefaultParams, authzToken: AuthzToken): LiftResponse = {
      implicit val qc: QueryContext = authzToken.qc
      apiv11service.archiveAll(req, params)
    }
  }

  object ArchiveGroupDateRestore extends LiftApiModule {
    val schema: OneParam = API.ArchiveGroupDateRestore

    def process(
        version:    ApiVersion,
        path:       ApiPath,
        dateTime:   String,
        req:        Req,
        params:     DefaultParams,
        authzToken: AuthzToken
    ): LiftResponse = {
      implicit val qc: QueryContext = authzToken.qc
      apiv11service.archiveGroupDateRestore(req, params, dateTime)
    }
  }

  object ArchiveDirectiveDateRestore extends LiftApiModule {
    val schema: OneParam = API.ArchiveDirectiveDateRestore

    def process(
        version:    ApiVersion,
        path:       ApiPath,
        dateTime:   String,
        req:        Req,
        params:     DefaultParams,
        authzToken: AuthzToken
    ): LiftResponse = {
      implicit val qc: QueryContext = authzToken.qc
      apiv11service.archiveDirectiveDateRestore(req, params, dateTime)
    }
  }

  object ArchiveRuleDateRestore extends LiftApiModule {
    val schema: OneParam = API.ArchiveRuleDateRestore

    def process(
        version:    ApiVersion,
        path:       ApiPath,
        dateTime:   String,
        req:        Req,
        params:     DefaultParams,
        authzToken: AuthzToken
    ): LiftResponse = {
      implicit val qc: QueryContext = authzToken.qc
      apiv11service.archiveRuleDateRestore(req, params, dateTime)
    }
  }

  object ArchiveParameterDateRestore extends LiftApiModule {
    val schema: OneParam = API.ArchiveParameterDateRestore

    def process(
        version:    ApiVersion,
        path:       ApiPath,
        dateTime:   String,
        req:        Req,
        params:     DefaultParams,
        authzToken: AuthzToken
    ): LiftResponse = {
      implicit val qc: QueryContext = authzToken.qc
      apiv11service.archiveParameterDateRestore(req, params, dateTime)
    }
  }

  object ArchiveFullDateRestore extends LiftApiModule {
    val schema: OneParam = API.ArchiveFullDateRestore

    def process(
        version:    ApiVersion,
        path:       ApiPath,
        dateTime:   String,
        req:        Req,
        params:     DefaultParams,
        authzToken: AuthzToken
    ): LiftResponse = {
      implicit val qc: QueryContext = authzToken.qc
      apiv11service.archiveFullDateRestore(req, params, dateTime)
    }
  }

  object GetGroupsZipArchive extends LiftApiModule {
    val schema: OneParam = API.GetGroupsZipArchive

    def process(
        version:    ApiVersion,
        path:       ApiPath,
        commitId:   String,
        req:        Req,
        params:     DefaultParams,
        authzToken: AuthzToken
    ): LiftResponse = {
      apiv11service.getGroupsZipArchive(params, commitId)
    }
  }

  object GetDirectivesZipArchive extends LiftApiModule {
    val schema: OneParam = API.GetDirectivesZipArchive

    def process(
        version:    ApiVersion,
        path:       ApiPath,
        commitId:   String,
        req:        Req,
        params:     DefaultParams,
        authzToken: AuthzToken
    ): LiftResponse = {
      apiv11service.getDirectivesZipArchive(params, commitId)
    }
  }

  object GetRulesZipArchive extends LiftApiModule {
    val schema: OneParam = API.GetRulesZipArchive

    def process(
        version:    ApiVersion,
        path:       ApiPath,
        commitId:   String,
        req:        Req,
        params:     DefaultParams,
        authzToken: AuthzToken
    ): LiftResponse = {
      apiv11service.getRulesZipArchive(params, commitId)
    }
  }

  object GetParametersZipArchive extends LiftApiModule {
    val schema: OneParam = API.GetParametersZipArchive

    def process(
        version:    ApiVersion,
        path:       ApiPath,
        commitId:   String,
        req:        Req,
        params:     DefaultParams,
        authzToken: AuthzToken
    ): LiftResponse = {
      apiv11service.getParametersZipArchive(params, commitId)
    }
  }

  object GetAllZipArchive extends LiftApiModule {
    val schema: OneParam = API.GetAllZipArchive

    def process(
        version:    ApiVersion,
        path:       ApiPath,
        commitId:   String,
        req:        Req,
        params:     DefaultParams,
        authzToken: AuthzToken
    ): LiftResponse = {
      apiv11service.getAllZipArchive(params, commitId)
    }
  }

  object GetHealthcheckResult extends LiftApiModule0 {
    val schema: API.GetHealthcheckResult.type = API.GetHealthcheckResult

    def process0(version: ApiVersion, path: ApiPath, req: Req, params: DefaultParams, authzToken: AuthzToken): LiftResponse = {
      apiv13service.getHealthcheck(schema, params)
    }
  }

  object PurgeSoftware extends LiftApiModule0 {
    val schema: API.PurgeSoftware.type = API.PurgeSoftware

    def process0(version: ApiVersion, path: ApiPath, req: Req, params: DefaultParams, authzToken: AuthzToken): LiftResponse = {
      apiv13service.purgeSoftware(schema, params)
    }
  }
}

class SystemApiService13(
    healthcheckService: HealthcheckService,
    hcNotifService:     HealthcheckNotificationService,
    softwareService:    SoftwareService
) extends Loggable {

  def getHealthcheck(schema: EndpointSchema, params: DefaultParams): LiftResponse = {
    implicit val action   = schema.name
    implicit val prettify = params.prettify

    def serializeHealthcheckResult(check: HealthcheckResult): JValue = {
      val status = check match {
        case _: Critical => "Critical"
        case _: Ok       => "Ok"
        case _: Warning  => "Warning"
      }
      (("name" -> check.name.value)
      ~ ("msg"    -> check.msg)
      ~ ("status" -> status))
    }

    val result = for {
      checks <- healthcheckService.runAll
      _      <- hcNotifService.updateCacheFromExt(checks)
    } yield {
      checks.map(serializeHealthcheckResult)
    }
    result.toBox match {
      case Full(json) =>
        RestUtils.toJsonResponse(None, JArray(json))
      case eb: EmptyBox =>
        val message = (eb ?~ s"Error when trying to run healthcheck").messageChain
        RestUtils.toJsonError(None, message)(using action, prettify = true)
    }
  }

  def purgeSoftware(schema: EndpointSchema, params: DefaultParams): LiftResponse = {
    implicit val action   = schema.name
    implicit val prettify = params.prettify

    // create it an async daemon to execute and handle error
    softwareService.deleteUnreferencedSoftware().forkDaemon.runNow

    RestUtils.toJsonResponse(
      None,
      JArray(List("Purge of unreference software started. More information in /var/log/rudder/webapp/ logs"))
    )
  }
}

class SystemApiService11(
    updatePTLibService:   UpdateTechniqueLibrary,
    debugScriptService:   DebugInfoService,
    clearCacheService:    ClearCacheService,
    asyncDeploymentAgent: AsyncDeploymentAgent,
    uuidGen:              StringUuidGenerator,
    updateDynamicGroups:  UpdateDynamicGroups,
    itemArchiveManager:   ItemArchiveManager,
    personIdentService:   PersonIdentService,
    repo:                 GitRepositoryProvider
) extends Loggable {
  import SystemApi.*

  // The private methods are the internal behavior of the API.
  // They are helper functions called by the public method (implemented lower) to avoid code repetition.

  private def reloadTechniquesWrapper(req: Req)(implicit qc: QueryContext): Either[String, JField] = {
    ApiLogger.info(s"Trigger technique reload")
    updatePTLibService.update(
      ModificationId(uuidGen.newUuid),
      qc.actor,
      Some("Technique library reloaded from REST API")
    ) match {
      case Full(_) => Right(JField("techniques", "Started"))
      case eb: EmptyBox =>
        val e = eb ?~! "An error occurred when updating the Technique library from file system"
        logger.error(e.messageChain)
        e.rootExceptionCause.foreach(ex => logger.error("Root exception cause was:", ex))
        Left(e.msg)
    }
  }

  // For now we are not able to give information about the group reload process.
  // We still send OK instead to inform the endpoint has correctly triggered.
  private def reloadDyngroupsWrapper(): Either[String, JField] = {
    ApiLogger.info(s"Trigger dynamic group reload")
    updateDynamicGroups.forceStartUpdate
    Right(JField("groups", "Started"))
  }

  /**
    * that produce a JSON file:
    * (the most recent is the first in the array)
    * { "archiveType" : [ { "id" : "datetimeID", "date": "human readable date" , "commiter": "name", "gitPath": "path" }, ... ]
    */
  private def formatList(archiveType: String, availableArchives: Map[DateTime, GitArchiveId]): JField = {
    val ordered = availableArchives.toList.sortWith { case ((d1, _), (d2, _)) => d1.isAfter(d2) }.map {
      case (date, tag) =>
        // archiveId is contained in gitPath, archive is archives/<kind>/archiveId
        // splitting on last an getting back last part, falling back to full Id
        val id = tag.path.value.split("/").lastOption.getOrElse(tag.path.value)

        val datetime = archiveDateFormat.print(date)
        // json
        ("id" -> id) ~ ("date" -> datetime) ~ ("committer" -> tag.commiter.getName) ~ ("gitCommit" -> tag.commit.value)
    }
    JField(archiveType, ordered)
  }

  private def listTags(list: () => IOResult[Map[DateTime, GitArchiveId]], archiveType: String): Either[String, JField] = {
    list().either.runNow.fold(
      err => Left(s"Error when trying to list available archives for ${archiveType}. Error was: ${err.fullMsg}"),
      map => Right(formatList(archiveType, map))
    )
  }

  private def newModId = ModificationId(uuidGen.newUuid)

  private def restoreLatestArchive(
      req:         Req,
      list:        () => IOResult[Map[DateTime, GitArchiveId]],
      restore:     (GitCommitId, PersonIdent) => IOResult[GitCommitId],
      archiveType: String
  )(implicit qc: QueryContext): Either[String, JField] = {
    (for {
      archives   <- list()
      commiter   <- personIdentService.getPersonIdentOrDefault(qc.actor.name)
      x          <-
        archives.toList.sortWith { case ((d1, _), (d2, _)) => d1.isAfter(d2) }.headOption.notOptional("No archive is available")
      (date, tag) = x
      restored   <- restore(
                      tag.commit,
                      commiter
                    )
    } yield {
      restored
    }).either.runNow.fold(
      err => Left(s"Error when trying to restore the latest archive for ${archiveType}. Error was: ${err.fullMsg}"),
      x => Right(JField(archiveType, "Started"))
    )
  }

  private def restoreLatestCommit(
      req:         Req,
      restore:     PersonIdent => IOResult[GitCommitId],
      archiveType: String
  )(implicit qc: QueryContext): Either[String, JField] = {
    (for {
      commiter <- personIdentService.getPersonIdentOrDefault(qc.actor.name)
      restored <- restore(
                    commiter
                  )
    } yield {
      restored
    }).either.runNow.fold(
      err => Left(s"Error when trying to restore the latest archive for ${archiveType}. Error was: ${err.fullMsg}"),
      x => Right(JField(archiveType, "Started"))
    )
  }

  private def restoreByDatetime(
      req:         Req,
      list:        () => IOResult[Map[DateTime, GitArchiveId]],
      restore:     (GitCommitId, PersonIdent) => IOResult[GitCommitId],
      datetime:    String,
      archiveType: String
  )(implicit qc: QueryContext): Either[String, JField] = {
    (for {
      valideDate <- IOResult.attempt(s"The given archive id is not a valid archive tag: ${datetime}")(
                      DateFormaterService.gitTagFormat.parseDateTime(datetime)
                    )
      archives   <- list()
      commiter   <- personIdentService.getPersonIdentOrDefault(qc.actor.name)
      tag        <-
        archives
          .get(valideDate)
          .notOptional(
            s"The archive with tag '${datetime}' is not available. Available archives: ${archives.keySet.map(_.toString(DateFormaterService.gitTagFormat)).mkString(", ")}"
          )
      restored   <- restore(
                      tag.commit,
                      commiter
                    )
    } yield {
      restored
    }).either.runNow.fold(
      err => Left(s"Error when trying to restore archive '${datetime}' for ${archiveType}. Error was: ${err.fullMsg}"),
      x => Right(JField(archiveType, "Started"))
    )
  }

  private def archive(
      req:         Req,
      archive:     (PersonIdent, ModificationId, EventActor, Option[String]) => IOResult[GitArchiveId],
      archiveType: String
  )(implicit qc: QueryContext): Either[String, JField] = {
    (for {
      committer <- personIdentService.getPersonIdentOrDefault(qc.actor.name)
      archiveId <-
<<<<<<< HEAD
        archive(committer, newModId, qc.actor, Some("Create new archive requested from REST API"), false)
=======
        archive(committer, newModId, RestUtils.getActor(req), Some("Create new archive requested from REST API"))
>>>>>>> 6904c6e3
    } yield {
      archiveId
    }).either.runNow.fold(
      err => Left(s"Error when trying to archive '${archiveType}'. Error: ${err.fullMsg}"),
      x => {
        // archiveId is contained in gitPath, archive is archives/<kind>/archiveId
        // splitting on last an getting back last part, falling back to full Id
        val archiveId = x.path.value.split("/").lastOption.getOrElse(x.path.value)
        val res       = ("committer" -> x.commiter.getName) ~ ("gitCommit" -> x.commit.value) ~ ("id" -> archiveId)
        Right(JField(archiveType, res))
      }
    )
  }

  /**
    * Return the file content and a filename of the ZIP file that is created
    */
  def getZip(
      commitId:    String,
      archiveType: ArchiveType
  ): Either[String, (Array[Byte], String)] = {
    (ZIO
      .acquireReleaseWith(IOResult.attempt(new RevWalk(repo.db)))(rw => effectUioUnit(rw.dispose)) { rw =>
        for {
          revCommit <- IOResult.attempt(s"Error when retrieving commit revision for '${commitId}'") {
                         val id = repo.db.resolve(commitId)
                         rw.parseCommit(id)
                       }
          treeId    <- IOResult.attempt(revCommit.getTree.getId)
          bytes     <- GitFindUtils.getZip(repo.db, treeId, archiveType.directories)
          date       = new DateTime(revCommit.getCommitTime.toLong * 1000, DateTimeZone.UTC)
        } yield {
          (bytes, date)
        }
      })
      .either
      .map {
        case Left(err)            => Left(s"Error when trying to get archive as a Zip: ${err.fullMsg}")
        case Right((bytes, date)) => Right(bytes -> getArchiveName(archiveType, date))
      }
      .runNow
  }

  private def getZipResponse(
      commitId:    String,
      archiveType: ArchiveType
  )(implicit prettify: Boolean, action: String): LiftResponse = {
    getZip(commitId, archiveType) match {
      case Right((bytes, filename)) =>
        val headers = {
          "Content-Type"        -> "application/zip" ::
          "Content-Disposition" -> s"""attachment;filename="${filename}"""" ::
          Nil
        }
        InMemoryResponse(bytes, headers, Nil, 200)
      case Left(err)                => toJsonError(None, err)
    }
  }

  def debugInfo(params: DefaultParams): LiftResponse = {
    implicit val action   = "getDebugInfo"
    implicit val prettify = params.prettify

    debugScriptService.launch().either.runNow match {
      case Right(DebugInfoScriptResult(fileName, bytes)) =>
        InMemoryResponse(
          bytes,
          "content-Type"        -> "application/gzip" ::
          "Content-Disposition" -> s"attachment;filename=${fileName}" :: Nil,
          Nil,
          200
        )
      case Left(error)                                   =>
        val fail = Chained("Error has occurred while getting debug script result", error)
        toJsonError(None, "debug script" -> s"An Error occurred: ${fail.fullMsg}")
    }
  }

  def getGroupsZipArchive(params: DefaultParams, commitId: String): LiftResponse = {
    implicit val action   = "getGroupsZipArchive"
    implicit val prettify = params.prettify

    getZipResponse(commitId, ArchiveType.Groups)
  }

  def getDirectivesZipArchive(params: DefaultParams, commitId: String): LiftResponse = {
    implicit val action   = "getDirectivesZipArchive"
    implicit val prettify = params.prettify

    getZipResponse(commitId, ArchiveType.Directives)
  }

  def getRulesZipArchive(params: DefaultParams, commitId: String): LiftResponse = {
    implicit val action   = "getRulesZipArchive"
    implicit val prettify = params.prettify

    getZipResponse(commitId, ArchiveType.Rules)
  }

  def getParametersZipArchive(params: DefaultParams, commitId: String): LiftResponse = {
    implicit val action   = "getParametersZipArchive"
    implicit val prettify = params.prettify

    getZipResponse(commitId, ArchiveType.Parameters)
  }

  def getAllZipArchive(params: DefaultParams, commitId: String): LiftResponse = {
    implicit val action   = "getFullZipArchive"
    implicit val prettify = params.prettify

    getZipResponse(commitId, ArchiveType.All)
  }

  // Archive RESTORE based on a date given as the last part of the URL

  def archiveGroupDateRestore(req: Req, params: DefaultParams, dateTime: String)(implicit qc: QueryContext): LiftResponse = {
    implicit val action   = "archiveGroupDateRestore"
    implicit val prettify = params.prettify
    implicit val cc: ChangeContext = ChangeContext(
      newModId,
      qc.actor,
      Instant.now(),
      Some(s"Restore archive for date time ${dateTime} requested from REST API"),
      None,
      qc.nodePerms
    )

    restoreByDatetime(
      req,
      () => itemArchiveManager.getGroupLibraryTags,
      itemArchiveManager.importGroupLibrary,
      dateTime,
      "group"
    ) match {
      case Left(error)  => toJsonError(None, error)
      case Right(field) => toJsonResponse(None, JObject(field))
    }
  }

  def archiveDirectiveDateRestore(req: Req, params: DefaultParams, dateTime: String)(implicit qc: QueryContext): LiftResponse = {
    implicit val action   = "archiveDirectiveDateRestore"
    implicit val prettify = params.prettify
    implicit val cc: ChangeContext = ChangeContext(
      newModId,
      qc.actor,
      Instant.now(),
      Some(s"Restore archive for date time ${dateTime} requested from REST API"),
      None,
      qc.nodePerms
    )

    restoreByDatetime(
      req,
      () => itemArchiveManager.getTechniqueLibraryTags,
      itemArchiveManager.importTechniqueLibrary,
      dateTime,
      "directive"
    ) match {
      case Left(error)  => toJsonError(None, error)
      case Right(field) => toJsonResponse(None, JObject(field))
    }
  }

  def archiveRuleDateRestore(req: Req, params: DefaultParams, dateTime: String)(implicit qc: QueryContext): LiftResponse = {
    implicit val action   = "archiveRuleDateRestore"
    implicit val prettify = params.prettify
    implicit val cc: ChangeContext = ChangeContext(
      newModId,
      qc.actor,
      Instant.now(),
      Some(s"Restore archive for date time ${dateTime} requested from REST API"),
      None,
      qc.nodePerms
    )

    restoreByDatetime(req, () => itemArchiveManager.getRulesTags, itemArchiveManager.importRules, dateTime, "rule") match {
      case Left(error)  => toJsonError(None, error)
      case Right(field) => toJsonResponse(None, JObject(field))
    }
  }

  def archiveParameterDateRestore(req: Req, params: DefaultParams, dateTime: String)(implicit qc: QueryContext): LiftResponse = {
    implicit val action   = "archiveParameterDateRestore"
    implicit val prettify = params.prettify
    implicit val cc: ChangeContext = ChangeContext(
      newModId,
      qc.actor,
      Instant.now(),
      Some(s"Restore archive for date time ${dateTime} requested from REST API"),
      None,
      qc.nodePerms
    )

    restoreByDatetime(
      req,
      () => itemArchiveManager.getParametersTags,
      itemArchiveManager.importParameters,
      dateTime,
      "parameter"
    ) match {
      case Left(error)  => toJsonError(None, error)
      case Right(field) => toJsonResponse(None, JObject(field))
    }
  }

  def archiveFullDateRestore(req: Req, params: DefaultParams, dateTime: String)(implicit qc: QueryContext): LiftResponse = {
    implicit val action   = "archiveFullDateRestore"
    implicit val prettify = params.prettify
    implicit val cc: ChangeContext = ChangeContext(
      newModId,
      qc.actor,
      Instant.now(),
      Some(s"Restore archive for date time ${dateTime} requested from REST API"),
      None,
      qc.nodePerms
    )

    restoreByDatetime(req, () => itemArchiveManager.getFullArchiveTags, itemArchiveManager.importAll, dateTime, "full") match {
      case Left(error)  => toJsonError(None, error)
      case Right(field) => toJsonResponse(None, JObject(field))
    }
  }

  // Archiving endpoints

  def archiveGroups(req: Req, params: DefaultParams)(implicit qc: QueryContext): LiftResponse = {
    implicit val action   = "archiveGroups"
    implicit val prettify = params.prettify

    archive(req, itemArchiveManager.exportGroupLibrary, "groups") match {
      case Left(error)  => toJsonError(None, error)
      case Right(field) => toJsonResponse(None, JObject(field))
    }
  }

  def archiveDirectives(req: Req, params: DefaultParams)(implicit qc: QueryContext): LiftResponse = {
    implicit val action   = "archiveDirectives"
    implicit val prettify = params.prettify

    archive(req, ((a, b, c, d) => itemArchiveManager.exportTechniqueLibrary(a, b, c, d).map(_._1)), "directives") match {
      case Left(error)  => toJsonError(None, error)
      case Right(field) => toJsonResponse(None, JObject(field))
    }
  }
  def archiveRules(req: Req, params: DefaultParams)(implicit qc: QueryContext):      LiftResponse = {
    implicit val action   = "archiveRules"
    implicit val prettify = params.prettify

    archive(req, itemArchiveManager.exportRules, "rules") match {
      case Left(error)  => toJsonError(None, error)
      case Right(field) => toJsonResponse(None, JObject(field))
    }
  }
  def archiveParameters(req: Req, params: DefaultParams)(implicit qc: QueryContext): LiftResponse = {
    implicit val action   = "archiveParameters"
    implicit val prettify = params.prettify

    archive(req, itemArchiveManager.exportParameters, "parameters") match {
      case Left(error)  => toJsonError(None, error)
      case Right(field) => toJsonResponse(None, JObject(field))
    }
  }

  def archiveAll(req: Req, params: DefaultParams)(implicit qc: QueryContext): LiftResponse = {
    implicit val action   = "archiveAll"
    implicit val prettify = params.prettify

    archive(req, ((a, b, c, d) => itemArchiveManager.exportAll(a, b, c, d).map(_._1)), "full") match {
      case Left(error)  => toJsonError(None, error)
      case Right(field) => toJsonResponse(None, JObject(field))
    }
  }

  // All archives RESTORE functions implemented by the API (latest archive or latest commit)

  def restoreGroupsLatestArchive(req: Req, params: DefaultParams)(implicit qc: QueryContext): LiftResponse = {

    implicit val action   = "restoreGroupsLatestArchive"
    implicit val prettify = params.prettify
    implicit val cc: ChangeContext = ChangeContext(
      newModId,
      qc.actor,
      Instant.now(),
      Some("Restore latest archive required from REST API"),
      None,
      qc.nodePerms
    )
    restoreLatestArchive(
      req,
      () => itemArchiveManager.getGroupLibraryTags,
      itemArchiveManager.importGroupLibrary,
      "groups"
    ) match {
      case Left(error)  => toJsonError(None, error)
      case Right(field) => toJsonResponse(None, JObject(field))
    }
  }

  def restoreDirectivesLatestArchive(req: Req, params: DefaultParams)(implicit qc: QueryContext): LiftResponse = {

    implicit val action   = "restoreDirectivesLatestArchive"
    implicit val prettify = params.prettify
    implicit val cc: ChangeContext = ChangeContext(
      newModId,
      qc.actor,
      Instant.now(),
      Some("Restore latest archive required from REST API"),
      None,
      qc.nodePerms
    )

    restoreLatestArchive(
      req,
      () => itemArchiveManager.getTechniqueLibraryTags,
      itemArchiveManager.importTechniqueLibrary,
      "directives"
    ) match {
      case Left(error)  => toJsonError(None, error)
      case Right(field) => toJsonResponse(None, JObject(field))
    }
  }

  def restoreRulesLatestArchive(req: Req, params: DefaultParams)(implicit qc: QueryContext): LiftResponse = {
    implicit val action   = "restoreRulesLatestArchive"
    implicit val prettify = params.prettify
    implicit val cc: ChangeContext = ChangeContext(
      newModId,
      qc.actor,
      Instant.now(),
      Some("Restore latest archive required from REST API"),
      None,
      qc.nodePerms
    )

    restoreLatestArchive(req, () => itemArchiveManager.getRulesTags, itemArchiveManager.importRules, "rules") match {
      case Left(error)  => toJsonError(None, error)
      case Right(field) => toJsonResponse(None, JObject(field))
    }
  }

  def restoreParametersLatestArchive(req: Req, params: DefaultParams)(implicit qc: QueryContext): LiftResponse = {
    implicit val action   = "restoreParametersLatestArchive"
    implicit val prettify = params.prettify
    implicit val cc: ChangeContext = ChangeContext(
      newModId,
      qc.actor,
      Instant.now(),
      Some("Restore latest archive required from REST API"),
      None,
      qc.nodePerms
    )

    restoreLatestArchive(
      req,
      () => itemArchiveManager.getParametersTags,
      itemArchiveManager.importParameters,
      "parameters"
    ) match {
      case Left(error)  => toJsonError(None, error)
      case Right(field) => toJsonResponse(None, JObject(field))
    }
  }

  def restoreFullLatestArchive(req: Req, params: DefaultParams)(implicit qc: QueryContext): LiftResponse = {

    implicit val action   = "restoreFullLatestArchive"
    implicit val prettify = params.prettify
    implicit val cc: ChangeContext = ChangeContext(
      newModId,
      qc.actor,
      Instant.now(),
      Some("Restore latest archive required from REST API"),
      None,
      qc.nodePerms
    )

    restoreLatestArchive(req, () => itemArchiveManager.getFullArchiveTags, itemArchiveManager.importAll, "full") match {
      case Left(error)  => toJsonError(None, error)
      case Right(field) => toJsonResponse(None, JObject(field))
    }
  }

  def restoreGroupsLatestCommit(req: Req, params: DefaultParams)(implicit qc: QueryContext): LiftResponse = {

    implicit val action   = "restoreGroupsLatestCommit"
    implicit val prettify = params.prettify
    implicit val cc: ChangeContext = ChangeContext(
      newModId,
      qc.actor,
      Instant.now(),
      Some("Restore archive from latest commit on HEAD required from REST API"),
      None,
      qc.nodePerms
    )

    restoreLatestCommit(req, itemArchiveManager.importHeadGroupLibrary, "groups") match {
      case Left(error)  => toJsonError(None, error)
      case Right(field) => toJsonResponse(None, JObject(field))
    }
  }

  def restoreDirectivesLatestCommit(req: Req, params: DefaultParams)(implicit qc: QueryContext): LiftResponse = {

    implicit val action   = "restoreDirectivesLatestCommit"
    implicit val prettify = params.prettify
    implicit val cc: ChangeContext = ChangeContext(
      newModId,
      qc.actor,
      Instant.now(),
      Some("Restore archive from latest commit on HEAD required from REST API"),
      None,
      qc.nodePerms
    )

    restoreLatestCommit(req, itemArchiveManager.importHeadTechniqueLibrary, "directives") match {
      case Left(error)  => toJsonError(None, error)
      case Right(field) => toJsonResponse(None, JObject(field))
    }
  }

  def restoreRulesLatestCommit(req: Req, params: DefaultParams)(implicit qc: QueryContext): LiftResponse = {

    implicit val action   = "restoreRulesLatestCommit"
    implicit val prettify = params.prettify
    implicit val cc: ChangeContext = ChangeContext(
      newModId,
      qc.actor,
      Instant.now(),
      Some("Restore latest archive required from REST API"),
      None,
      qc.nodePerms
    )

    restoreLatestCommit(req, itemArchiveManager.importHeadRules, "rules") match {
      case Left(error)  => toJsonError(None, error)
      case Right(field) => toJsonResponse(None, JObject(field))
    }
  }

  def restoreParametersLatestCommit(req: Req, params: DefaultParams)(implicit qc: QueryContext): LiftResponse = {

    implicit val action   = "restoreParametersLatestCommit"
    implicit val prettify = params.prettify
    implicit val cc: ChangeContext = ChangeContext(
      newModId,
      qc.actor,
      Instant.now(),
      Some("Restore latest archive required from REST API"),
      None,
      qc.nodePerms
    )

    restoreLatestCommit(req, itemArchiveManager.importHeadParameters, "parameters") match {
      case Left(error)  => toJsonError(None, error)
      case Right(field) => toJsonResponse(None, JObject(field))
    }
  }
  def restoreFullLatestCommit(req: Req, params: DefaultParams)(implicit qc: QueryContext): LiftResponse = {

    implicit val action   = "restoreFullLatestCommit"
    implicit val prettify = params.prettify
    implicit val cc: ChangeContext = ChangeContext(
      newModId,
      qc.actor,
      Instant.now(),
      Some("Restore latest archive required from REST API"),
      None,
      qc.nodePerms
    )

    restoreLatestCommit(req, itemArchiveManager.importHeadAll, "full") match {
      case Left(error)  => toJsonError(None, error)
      case Right(field) => toJsonResponse(None, JObject(field))
    }
  }

  // All list action implemented by the API

  def listGroupsArchive(params: DefaultParams): LiftResponse = {

    implicit val action   = "listGroupsArchive"
    implicit val prettify = params.prettify

    listTags(() => itemArchiveManager.getGroupLibraryTags, "groups") match {
      case Left(error)  => toJsonError(None, error)
      case Right(field) => toJsonResponse(None, JObject(field))
    }
  }

  def listDirectivesArchive(params: DefaultParams): LiftResponse = {

    implicit val action   = "listDirectivesArchive"
    implicit val prettify = params.prettify

    listTags(() => itemArchiveManager.getTechniqueLibraryTags, "directives") match {
      case Left(error)  => toJsonError(None, error)
      case Right(field) => toJsonResponse(None, JObject(field))
    }
  }

  def listRulesArchive(params: DefaultParams): LiftResponse = {

    implicit val action   = "listRulesArchive"
    implicit val prettify = params.prettify

    listTags(() => itemArchiveManager.getRulesTags, "rules") match {
      case Left(error)  => toJsonError(None, error)
      case Right(field) => toJsonResponse(None, JObject(field))
    }
  }

  def listParametersArchive(params: DefaultParams): LiftResponse = {

    implicit val action   = "listParametersArchive"
    implicit val prettify = params.prettify

    listTags(() => itemArchiveManager.getParametersTags, "parameters") match {
      case Left(error)  => toJsonError(None, error)
      case Right(field) => toJsonResponse(None, JObject(field))
    }
  }

  def listFullArchive(params: DefaultParams): LiftResponse = {

    implicit val action   = "listFullArchive"
    implicit val prettify = params.prettify

    listTags(() => itemArchiveManager.getFullArchiveTags, "full") match {
      case Left(error)  => toJsonError(None, error)
      case Right(field) => toJsonResponse(None, JObject(field))
    }
  }

  // Reload Function

  def reloadDyngroups(params: DefaultParams): LiftResponse = {

    implicit val action   = "reloadGroups"
    implicit val prettify = params.prettify

    reloadDyngroupsWrapper() match {
      case Left(error)  => toJsonError(None, error)
      case Right(field) => toJsonResponse(None, JObject(field))
    }
  }

  def reloadTechniques(req: Req, params: DefaultParams)(implicit qc: QueryContext): LiftResponse = {
    implicit val action   = "reloadTechniques"
    implicit val prettify = params.prettify

    reloadTechniquesWrapper(req) match {
      case Left(error)  => toJsonError(None, error)
      case Right(field) => toJsonResponse(None, JObject(field))
    }
  }

  def reloadAll(req: Req, params: DefaultParams)(implicit qc: QueryContext): LiftResponse = {

    implicit val action   = "reloadAll"
    implicit val prettify = params.prettify

    (for {
      groups     <- reloadDyngroupsWrapper()
      techniques <- reloadTechniquesWrapper(req)
    } yield {
      List(groups, techniques)
    }) match {
      case Left(error)  => toJsonError(None, error)
      case Right(field) => toJsonResponse(None, JObject(field))
    }
  }

  // Update and Regenerate(update + clear Cache) policies

  def updatePolicies(req: Req, params: DefaultParams)(implicit qc: QueryContext): LiftResponse = {

    implicit val action   = "updatePolicies"
    implicit val prettify = params.prettify
    val dest              = ManualStartDeployment(newModId, qc.actor, "Policy update asked by REST request")

    asyncDeploymentAgent.launchDeployment(dest)
    toJsonResponse(None, "policies" -> "Started")
  }

  def regeneratePolicies(req: Req, params: DefaultParams)(implicit qc: QueryContext): LiftResponse = {

    implicit val action   = "regeneratePolicies"
    implicit val prettify = params.prettify
    val dest              = ManualStartDeployment(newModId, qc.actor, "Policy regenerate asked by REST request")

    clearCacheService.action(qc.actor)
    asyncDeploymentAgent.launchDeployment(dest)
    toJsonResponse(None, "policies" -> "Started")
  }
}

private[rest] object SystemApi {

  /**
    * Public format to display archive tagged at date
    */
  val archiveDateFormat = {
    new DateTimeFormatterBuilder()
      .append(DateTimeFormat.forPattern("YYYY-MM-dd"))
      .appendLiteral('T')
      .append(basicTimeNoMillis())
      .toFormatter
      .withZoneUTC()
  }

  def getArchiveName(archiveType: ArchiveType, date: DateTime): String =
    s"rudder-conf-${archiveType.entryName}-${archiveDateFormat.print(date.toDateTime(DateTimeZone.UTC))}.zip"

}<|MERGE_RESOLUTION|>--- conflicted
+++ resolved
@@ -781,11 +781,7 @@
     (for {
       committer <- personIdentService.getPersonIdentOrDefault(qc.actor.name)
       archiveId <-
-<<<<<<< HEAD
-        archive(committer, newModId, qc.actor, Some("Create new archive requested from REST API"), false)
-=======
-        archive(committer, newModId, RestUtils.getActor(req), Some("Create new archive requested from REST API"))
->>>>>>> 6904c6e3
+        archive(committer, newModId, qc.actor, Some("Create new archive requested from REST API"))
     } yield {
       archiveId
     }).either.runNow.fold(
