/*
 *************************************************************************************
 * Copyright 2019 Normation SAS
 *************************************************************************************
 *
 * This file is part of Rudder.
 *
 * Rudder is free software: you can redistribute it and/or modify
 * it under the terms of the GNU General Public License as published by
 * the Free Software Foundation, either version 3 of the License, or
 * (at your option) any later version.
 *
 * In accordance with the terms of section 7 (7. Additional Terms.) of
 * the GNU General Public License version 3, the copyright holders add
 * the following Additional permissions:
 * Notwithstanding to the terms of section 5 (5. Conveying Modified Source
 * Versions) and 6 (6. Conveying Non-Source Forms.) of the GNU General
 * Public License version 3, when you create a Related Module, this
 * Related Module is not considered as a part of the work and may be
 * distributed under the license agreement of your choice.
 * A "Related Module" means a set of sources files including their
 * documentation that, without modification of the Source Code, enables
 * supplementary functions or services in addition to those offered by
 * the Software.
 *
 * Rudder is distributed in the hope that it will be useful,
 * but WITHOUT ANY WARRANTY; without even the implied warranty of
 * MERCHANTABILITY or FITNESS FOR A PARTICULAR PURPOSE.  See the
 * GNU General Public License for more details.
 *
 * You should have received a copy of the GNU General Public License
 * along with Rudder.  If not, see <http://www.gnu.org/licenses/>.

 *
 *************************************************************************************
 */
package com.normation.rudder.web.services

import com.normation.cfclerk.domain.TechniqueName
import com.normation.eventlog.EventLog
import com.normation.inventory.domain.NodeId
import com.normation.rudder.api.*
import com.normation.rudder.batch.ErrorStatus
import com.normation.rudder.batch.SuccessStatus
import com.normation.rudder.domain.eventlog.*
import com.normation.rudder.domain.eventlog.WorkflowStepChanged
import com.normation.rudder.domain.nodes.*
import com.normation.rudder.domain.policies.*
import com.normation.rudder.domain.properties.GlobalParameter
import com.normation.rudder.domain.queries.Query
import com.normation.rudder.domain.secret.Secret
import com.normation.rudder.domain.workflows.ChangeRequestId
import com.normation.rudder.domain.workflows.WorkflowStepChange
import com.normation.rudder.facts.nodes.QueryContext
import com.normation.rudder.git.GitArchiveId
import com.normation.rudder.git.GitCommitId
import com.normation.rudder.reports.AgentRunInterval
import com.normation.rudder.reports.HeartbeatConfiguration
import com.normation.rudder.repository.*
import com.normation.rudder.rule.category.RoRuleCategoryRepository
import com.normation.rudder.rule.category.RuleCategory
import com.normation.rudder.services.eventlog.EventLogDetailsService
import com.normation.rudder.services.eventlog.RollbackInfo
import com.normation.rudder.services.modification.ModificationService
import com.normation.rudder.web.model.LinkUtil
import com.normation.utils.DateFormaterService
import com.normation.zio.UnsafeRun
import net.liftweb.common.*
import net.liftweb.http.S
import net.liftweb.http.SHtml
import net.liftweb.http.js.JE.*
import net.liftweb.http.js.JsCmds.*
import net.liftweb.json.JsonAST.JObject
import net.liftweb.util.Helpers.*
import org.eclipse.jgit.lib.PersonIdent
import org.joda.time.DateTime
import org.joda.time.format.ISODateTimeFormat
import scala.util.Failure as Catch
import scala.util.Success
import scala.util.Try
import scala.xml.*
import zio.json.*

class EventLogDetailsGenerator(
    logDetailsService:   EventLogDetailsService,
    nodeGroupRepository: RoNodeGroupRepository,
    ruleCatRepository:   RoRuleCategoryRepository,
    modificationService: ModificationService,
    linkUtil:            LinkUtil,
    diffDisplayer:       DiffDisplayer
) extends Loggable {

  private val xmlPretty = new scala.xml.PrettyPrinter(80, 2)

  // convention: "X" means "ignore"

  def displayDescription(event: EventLog): NodeSeq = {
    import linkUtil.*
    def crDesc(x: EventLog, actionName: NodeSeq) = {
      val id   = RuleId.parse((x.details \ "rule" \ "id").text).getOrElse(RuleId(RuleUid("")))
      val name = (x.details \ "rule" \ "displayName").text
      Text("Rule ") ++ {
        if (id.serialize.length < 1) Text(name)
        else <a href={ruleLink(id)}>{name}</a> ++ actionName
      }
    }

    def piDesc(x: EventLog, actionName: NodeSeq) = {
      val id   = (x.details \ "directive" \ "id").text
      val name = (x.details \ "directive" \ "displayName").text
      Text("Directive ") ++ {
        if (id.size < 1) Text(name)
        else <a href={directiveLink(DirectiveUid(id))}>{name}</a> ++ actionName
      }
    }

    def groupDesc(x: EventLog, actionName: NodeSeq) = {
      val id   = (x.details \ "nodeGroup" \ "id").text
      val name = (x.details \ "nodeGroup" \ "displayName").text
      Text("Group ") ++ {
        if (id.size < 1) Text(name)
        else <a href={groupLink(NodeGroupId(NodeGroupUid(id)))}>{name}</a> ++ actionName
      }
    }

    def nodeDesc(x: EventLog, actionName: NodeSeq) = {
      val id   = (x.details \\ "node" \ "id").text
      val name = (x.details \\ "node" \ "hostname").text.strip() match {
        case "" => id
        case x  => x
      }
      Text("Node ") ++ {
        if ((id.size < 1) || (actionName == Text(" deleted"))) Text(name)
        else <a href={nodeLink(NodeId(id))}>{name}</a> ++ actionName
      }
    }

    def techniqueDesc(x: EventLog, actionName: NodeSeq) = {
      val name = (x.details \ "activeTechnique" \ "techniqueName").text
      Text("Technique %s".format(name)) ++ actionName
    }

    def globalParamDesc(x: EventLog, actionName: NodeSeq) = {
      val name = (x.details \ "globalParameter" \ "name").text
      Text(s"Global Parameter ${name} ${actionName}")
    }

    def changeRequestDesc(x: EventLog, actionName: NodeSeq) = {
      val name   = (x.details \ "changeRequest" \ "name").text
      val idNode = (x.details \ "changeRequest" \ "id").text.trim
      val xml    = Try(idNode.toInt) match {
        case Success(id) =>
          if (actionName == Text(" deleted"))
            Text(name)
          else
            <a href={changeRequestLink(ChangeRequestId(id))}>{name}</a>

        case Catch(e) =>
          logger.error(s"could not translate ${idNode} to a correct chage request identifier: ${e.getMessage()}")
          Text(name)
      }
      Text("Change request ") ++ xml ++ actionName
    }

    def workflowStepDesc(x: EventLog) = {
      logDetailsService.getWorkflotStepChange(x.details) match {
        case Full(WorkflowStepChange(crId, from, to)) =>
          Text("Change request #") ++
          <a href={changeRequestLink(crId)}>{crId}</a> ++
          Text(s" status modified from '${from.value}' to '${to.value}''")

        case eb: EmptyBox =>
          val fail = eb ?~! "could not display workflow step event log"
          logger.error(fail.msg)
          Text("Change request status modified")
      }
    }

    def apiAccountDesc(x: EventLog, actionName: NodeSeq) = {
      val name = (x.details \ "apiAccount" \ "name").text
      Text(s"API Account ${name} ${actionName}")
    }

    def secretDesc(x: EventLog, actionName: NodeSeq) = {
      val name = (x.details \ "secret" \ "name").text
      Text(s"Secret ${name} ${actionName}")
    }

    event match {
      case x: ActivateRedButton             => Text("Stop Rudder agents on all nodes")
      case x: ReleaseRedButton              => Text("Start again Rudder agents on all nodes")
      case x: AcceptNodeEventLog            => nodeDesc(x, Text(" accepted"))
      case x: RefuseNodeEventLog            => nodeDesc(x, Text(" refused"))
      case x: DeleteNodeEventLog            => nodeDesc(x, Text(" deleted"))
      case x: LoginEventLog                 => Text("User '%s' login".format(x.principal.name))
      case x: LogoutEventLog                => Text("User '%s' logout".format(x.principal.name))
      case x: BadCredentialsEventLog        => Text("User '%s' failed to login: bad credentials".format(x.principal.name))
      case x: AutomaticStartDeployement     => Text("Automatically update policies")
      case x: ManualStartDeployement        => Text("Manually update policies")
      case x: ApplicationStarted            => Text("Rudder starts")
      case x: ModifyRule                    => crDesc(x, Text(" modified"))
      case x: DeleteRule                    => crDesc(x, Text(" deleted"))
      case x: AddRule                       => crDesc(x, Text(" added"))
      case x: ModifyDirective               => piDesc(x, Text(" modified"))
      case x: DeleteDirective               => piDesc(x, Text(" deleted"))
      case x: AddDirective                  => piDesc(x, Text(" added"))
      case x: ModifyNodeGroup               => groupDesc(x, Text(" modified"))
      case x: DeleteNodeGroup               => groupDesc(x, Text(" deleted"))
      case x: AddNodeGroup                  => groupDesc(x, Text(" added"))
      case x: ClearCacheEventLog            => Text("Clear caches")
      case x: UpdatePolicyServer            => Text("Change Policy Server authorized network")
      case x: ReloadTechniqueLibrary        => Text("Technique library updated")
      case x: ModifyTechnique               => techniqueDesc(x, Text(" modified"))
      case x: DeleteTechnique               => techniqueDesc(x, Text(" deleted"))
      case x: SuccessfulDeployment          => Text("Successful policy update")
      case x: FailedDeployment              => Text("Failed policy update")
      case x: ExportGroupsArchive           => Text("New groups archive")
      case x: ExportTechniqueLibraryArchive => Text("New Directive library archive")
      case x: ExportRulesArchive            => Text("New Rules archives")
      case x: ExportParametersArchive       => Text("New Parameters archives")
      case x: ExportFullArchive             => Text("New full archive")
      case x: ImportGroupsArchive           => Text("Restoring group archive")
      case x: ImportTechniqueLibraryArchive => Text("Restoring Directive library archive")
      case x: ImportRulesArchive            => Text("Restoring Rules archive")
      case x: ImportParametersArchive       => Text("Restoring Parameters archive")
      case x: ImportFullArchive             => Text("Restoring full archive")
      case _: AddChangeRequest              => changeRequestDesc(event, Text(" created"))
      case _: DeleteChangeRequest           => changeRequestDesc(event, Text(" deleted"))
      case _: ModifyChangeRequest           => changeRequestDesc(event, Text(" modified"))
      case _: Rollback                      => Text("Restore a previous state of configuration policy")
      case x: WorkflowStepChanged           => workflowStepDesc(x)
      case x: AddGlobalParameter            => globalParamDesc(x, Text(" added"))
      case x: ModifyGlobalParameter         => globalParamDesc(x, Text(" modified"))
      case x: DeleteGlobalParameter         => globalParamDesc(x, Text(" deleted"))
      case x: CreateAPIAccountEventLog      => apiAccountDesc(x, Text(" added"))
      case x: ModifyAPIAccountEventLog      => apiAccountDesc(x, Text(" modified"))
      case x: DeleteAPIAccountEventLog      => apiAccountDesc(x, Text(" deleted"))
      case x: ModifyGlobalProperty          => Text(s"Modify '${x.propertyName}' global property")
      case x: ModifyNode                    => nodeDesc(x, Text(" modified"))
      case x: PromoteNode                   => nodeDesc(x, Text(" promoted to relay"))
      case x: DemoteRelay                   => nodeDesc(x, Text(" demoted to node"))
      case x: AddSecret                     => secretDesc(x, Text(" added"))
      case x: ModifySecret                  => secretDesc(x, Text(" modified"))
      case x: DeleteSecret                  => secretDesc(x, Text(" deleted"))
      case _ => Text("Unknow event type")
    }
  }

  def displayDetails(event: EventLog, changeRequestId: Option[ChangeRequestId])(implicit qc: QueryContext): NodeSeq = {

    (for {
      groupLib         <- nodeGroupRepository
                            .getFullGroupLibrary()
                            .orElseFail(<div class="error">System error when trying to get the group library</div>)
      rootRuleCategory <- ruleCatRepository
                            .getRootCategory()
                            .orElseFail(<div class="error">System error when trying to get the rule categories</div>)
    } yield {
      val generatedByChangeRequest = {
        changeRequestId match {
          case None     => NodeSeq.Empty
          case Some(id) =>
            NodeSeq.Empty
          //          <h5 style="padding:5px"> This change was introduced by change request {SHtml.a(() => S.redirectTo(linkUtil.changeRequestLink(id)),Text(s"#${id}"))}</h5>
        }
      }

      def xmlParameters(eventId: Option[Int]) = {
        eventId match {
          case None     => NodeSeq.Empty
          case Some(id) =>
            val btnId = s"showParameters${id}"
            val preId = s"showParametersInfo${id}"
            <button id={btnId} class="btn btn-default showParameters">
              <b class="action">Show</b>
              raw technical details
            </button>
            <pre id={preId} style="display:none;" class="technical-details">{
              event.details.map(n => xmlPretty.format(n) + "\n")
            }</pre>
        }
      }

      val reasonHtml = {
        val r = event.eventDetails.reason.getOrElse("")
        if (r == "") NodeSeq.Empty
        else <div style="margin-top:2px;">
          <b>Reason: </b>{r}
        </div>
      }

      def errorMessage(e: EmptyBox) = {
        logger.debug(e ?~! "Error when parsing details.", e)
        <xml:group>
          <div class="evloglmargin">
            <h5>Details for that node were not in a recognized format.
              Raw data are displayed next:</h5>{xmlParameters(event.id)}
          </div>
        </xml:group>
      }

      <div class="py-2 flex-fill">
        {
        (event match {
          /*
           * bug in scalac : https://issues.scala-lang.org/browse/SI-6897
           * A workaround is to type with a Nodeseq
           */
          case add: AddRule =>
            "*" #> {
              val xml: NodeSeq = logDetailsService.getRuleAddDetails(add.details) match {
                case Full(addDiff)    =>
                  <div class="evloglmargin">
                    {generatedByChangeRequest}{ruleDetails(crDetailsXML, addDiff.rule, groupLib, rootRuleCategory)}{reasonHtml}{
                    xmlParameters(event.id)
                  }
                  </div>
                case Failure(m, _, _) =>
                  <p>
                    {m}
                  </p>
                case e: EmptyBox => errorMessage(e)
              }
              xml
            }

          case del: DeleteRule =>
            "*" #> {
              val xml: NodeSeq = logDetailsService.getRuleDeleteDetails(del.details) match {
                case Full(delDiff) =>
                  <div class="evloglmargin">

                    {generatedByChangeRequest}{ruleDetails(crDetailsXML, delDiff.rule, groupLib, rootRuleCategory)}{reasonHtml}{
                    xmlParameters(event.id)
                  }
                  </div>
                case e: EmptyBox => errorMessage(e)
              }
              xml
            }

          case mod: ModifyRule =>
            "*" #> {
              val xml: NodeSeq = logDetailsService.getRuleModifyDetails(mod.details) match {
                case Full(modDiff) =>
                  <div class="evloglmargin">

                    {generatedByChangeRequest}<h5>Rule overview:</h5>
                    <ul class="evlogviewpad">
                      <li>
                        <b>Rule ID: </b>{modDiff.id.serialize}
                      </li>
                      <li>
                        <b>Name: </b>{modDiff.modName.map(diff => diff.newValue).getOrElse(modDiff.name)}
                      </li>
                    </ul>{
                    val modCategory = modDiff.modCategory.map {
                      case SimpleDiff(oldOne, newOne) =>
                        <li>
                          <b>Rule category changed: </b>
                        </li> ++
                        diffDisplayer.displayRuleCategory(rootRuleCategory, oldOne, Some(newOne))
                    }

                    (
                      "#name" #> mapSimpleDiff(modDiff.modName) &
                      "#category" #> modCategory &
                      "#isEnabled *" #> mapSimpleDiff(modDiff.modIsActivatedStatus) &
                      "#isSystem *" #> mapSimpleDiff(modDiff.modIsSystem) &
                      "#shortDescription *" #> mapSimpleDiff(modDiff.modShortDescription) &
                      "#longDescription *" #> mapSimpleDiff(modDiff.modLongDescription) &
                      "#target" #> (modDiff.modTarget.map {
                        case SimpleDiff(oldOnes, newOnes) =>
                          <li>
                              <b>Group Targets changed: </b>
                            </li> ++
                          diffDisplayer.displayRuleTargets(oldOnes.toSeq, newOnes.toSeq, groupLib)
                      }) &
                      "#policies" #> (modDiff.modDirectiveIds.map {
                        case SimpleDiff(oldOnes, newOnes) =>
                          <li>
                              <b>Directives changed: </b>
                            </li> ++
                          diffDisplayer.displayDirectiveChangeList(oldOnes.toSeq, newOnes.toSeq)
                      })
                    )(crModDetailsXML)
                  }{reasonHtml}{xmlParameters(event.id)}
                  </div>
                case e: EmptyBox => errorMessage(e)
              }
              xml
            }

          ///////// Directive /////////

          case x: ModifyDirective =>
            "*" #> {
              val xml: NodeSeq = logDetailsService.getDirectiveModifyDetails(x.details) match {
                case Full(modDiff)    =>
                  <div class="evloglmargin">

                    {generatedByChangeRequest}<h5>Directive overview:</h5>
                    <ul class="evlogviewpad">
                      <li>
                        <b>Directive ID: </b>{modDiff.id.serialize}
                      </li>
                      <li>
                        <b>Name: </b>{modDiff.modName.map(diff => diff.newValue.toString).getOrElse(modDiff.name)}
                      </li>
                    </ul>{
                    (
                      "#name" #> mapSimpleDiff(modDiff.modName, modDiff.id) &
                      "#priority *" #> mapSimpleDiff(modDiff.modPriority) &
                      "#isEnabled *" #> mapSimpleDiff(modDiff.modIsActivated) &
                      "#isSystem *" #> mapSimpleDiff(modDiff.modIsSystem) &
                      "#shortDescription *" #> mapSimpleDiff(modDiff.modShortDescription) &
                      "#longDescription *" #> mapSimpleDiff(modDiff.modLongDescription) &
                      "#ptVersion *" #> mapSimpleDiff(modDiff.modTechniqueVersion) &
                      "#policyMode *" #> mapSimpleDiffT[Option[PolicyMode]](
                        modDiff.modPolicyMode,
                        _.fold(PolicyMode.defaultValue)(_.name)
                      ) &
                      "#tags" #> tagsDiff(modDiff.modTags) &
                      "#parameters" #> (
                        modDiff.modParameters.map(diff => "#diff" #> displaydirectiveInnerFormDiff(diff, event.id))
                      )
                    )(piModDirectiveDetailsXML)
                  }{reasonHtml}{xmlParameters(event.id)}
                  </div>
                case Failure(m, _, _) =>
                  <p>
                    {m}
                  </p>
                case e: EmptyBox => errorMessage(e)
              }
              xml
            }

          case x: AddDirective =>
            "*" #> {
              val xml: NodeSeq = logDetailsService.getDirectiveAddDetails(x.details) match {
                case Full((diff, sectionVal)) =>
                  <div class="evloglmargin">

                    {generatedByChangeRequest}{directiveDetails(piDetailsXML, diff.techniqueName, diff.directive, sectionVal)}{
                    reasonHtml
                  }{xmlParameters(event.id)}
                  </div>
                case e: EmptyBox => errorMessage(e)
              }
              xml
            }

          case x: DeleteDirective =>
            "*" #> {
              val xml: NodeSeq = logDetailsService.getDirectiveDeleteDetails(x.details) match {
                case Full((diff, sectionVal)) =>
                  <div class="evloglmargin">

                    {generatedByChangeRequest}{directiveDetails(piDetailsXML, diff.techniqueName, diff.directive, sectionVal)}{
                    reasonHtml
                  }{xmlParameters(event.id)}
                  </div>
                case e: EmptyBox => errorMessage(e)
              }
              xml
            }

          ///////// Node Group /////////

          case x: ModifyNodeGroup =>
            "*" #> {
              val xml: NodeSeq = logDetailsService.getNodeGroupModifyDetails(x.details) match {
                case Full(modDiff) =>
                  <div class="evloglmargin">

                    {generatedByChangeRequest}<h5>Group overview:</h5>
                    <ul class="evlogviewpad">
                      <li>
                        <b>Node Group ID: </b>{modDiff.id.withDefaultRev.serialize}
                      </li>
                      <li>
                        <b>Name: </b>{modDiff.modName.map(diff => diff.newValue.toString).getOrElse(modDiff.name)}
                      </li>
                    </ul>{
                    (
                      "#name" #> mapSimpleDiff(modDiff.modName) &
                      "#isEnabled *" #> mapSimpleDiff(modDiff.modIsActivated) &
                      "#isSystem *" #> mapSimpleDiff(modDiff.modIsSystem) &
                      "#isDynamic *" #> mapSimpleDiff(modDiff.modIsDynamic) &
                      "#shortDescription *" #> mapSimpleDiff(modDiff.modDescription) &
                      "#query" #> (
                        modDiff.modQuery.map { diff =>
                          val mapOptionQuery = (opt: Option[Query]) => {
                            opt match {
                              case None    => Text("None")
                              case Some(q) => Text(q.toJson)
                            }
                          }

                          ".diffOldValue *" #> mapOptionQuery(diff.oldValue) &
                          ".diffNewValue *" #> mapOptionQuery(diff.newValue)
                        }
                      ) &
                      "#nodes" #> (
                        modDiff.modNodeList.map { diff =>
                          ".diffOldValue *" #> nodeGroupDetails(diff.oldValue) &
                          ".diffNewValue *" #> nodeGroupDetails(diff.newValue)
                        }
                      )
                    )(groupModDetailsXML)
                  }{reasonHtml}{xmlParameters(event.id)}
                  </div>
                case e: EmptyBox => errorMessage(e)
              }
              xml
            }

          case x: AddNodeGroup =>
            "*" #> {
              val xml: NodeSeq = logDetailsService.getNodeGroupAddDetails(x.details) match {
                case Full(diff) =>
                  <div class="evloglmargin">

                    {generatedByChangeRequest}{groupDetails(groupDetailsXML, diff.group)}{reasonHtml}{xmlParameters(event.id)}
                  </div>
                case e: EmptyBox => errorMessage(e)
              }
              xml
            }

          case x: DeleteNodeGroup =>
            "*" #> {
              val xml: NodeSeq = logDetailsService.getNodeGroupDeleteDetails(x.details) match {
                case Full(diff) =>
                  <div class="evloglmargin">

                    {generatedByChangeRequest}{groupDetails(groupDetailsXML, diff.group)}{reasonHtml}{xmlParameters(event.id)}
                  </div>
                case e: EmptyBox => errorMessage(e)
              }
              xml
            }

          ///////// Node Group /////////

          case x: AcceptNodeEventLog =>
            "*" #> {
              val xml: NodeSeq = logDetailsService.getAcceptNodeLogDetails(x.details) match {
                case Full(details) =>
                  <div class="evloglmargin">

                    <h5>Node accepted overview:</h5>{nodeDetails(details)}{reasonHtml}{xmlParameters(event.id)}
                  </div>
                case e: EmptyBox => errorMessage(e)
              }
              xml
            }

          case x: RefuseNodeEventLog =>
            "*" #> {
              val xml: NodeSeq = logDetailsService.getRefuseNodeLogDetails(x.details) match {
                case Full(details) =>
                  <div class="evloglmargin">

                    <h5>Node refused overview:</h5>{nodeDetails(details)}{reasonHtml}{xmlParameters(event.id)}
                  </div>
                case e: EmptyBox => errorMessage(e)
              }
              xml
            }

          case x: DeleteNodeEventLog   =>
            "*" #> {
              val xml: NodeSeq = logDetailsService.getDeleteNodeLogDetails(x.details) match {
                case Full(details) =>
                  <div class="evloglmargin">

                    <h5>Node deleted overview:</h5>{nodeDetails(details)}{reasonHtml}{xmlParameters(event.id)}
                  </div>
                case e: EmptyBox => errorMessage(e)
              }
              xml
            }

          ////////// deployment //////////
          case x: SuccessfulDeployment =>
            "*" #> {
              val xml: NodeSeq = logDetailsService.getDeploymentStatusDetails(x.details) match {
                case Full(SuccessStatus(id, started, ended, _)) =>
                  <div class="evloglmargin">

                    <h5>Successful policy update:</h5>
                    <ul class="evlogviewpad">
                      <li>
                        <b>ID: </b> &nbsp;{id}
                      </li>
                      <li>
                        <b>Start time: </b> &nbsp;{DateFormaterService.getDisplayDate(started)}
                      </li>
                      <li>
                        <b>End Time: </b> &nbsp;{DateFormaterService.getDisplayDate(ended)}
                      </li>
                    </ul>{reasonHtml}{xmlParameters(event.id)}
                  </div>
                case Full(_)                                    => errorMessage(Failure("Unconsistant policy update status"))
                case e: EmptyBox => errorMessage(e)
              }
              xml
            }

          case x: FailedDeployment =>
            "*" #> {
              val xml: NodeSeq = logDetailsService.getDeploymentStatusDetails(x.details) match {
                case Full(ErrorStatus(id, started, ended, failure)) =>
                  <div class="evloglmargin">
                    <h5>Failed policy update:</h5>
                    <ul class="evlogviewpad">
                      <li>
                        <b>ID: </b> &nbsp;{id}
                      </li>
                      <li>
                        <b>Start time: </b> &nbsp;{DateFormaterService.getDisplayDate(started)}
                      </li>
                      <li>
                        <b>End Time: </b> &nbsp;{DateFormaterService.getDisplayDate(ended)}
                      </li>
                      <li>
                        <b>Error stack trace: </b> &nbsp;{failure.messageChain}
                      </li>
                    </ul>{reasonHtml}{xmlParameters(event.id)}
                  </div>
                case Full(_)                                        => errorMessage(Failure("Unconsistant policy update status"))
                case e: EmptyBox => errorMessage(e)
              }
              xml
            }

          case x: AutomaticStartDeployement =>
            "*" #>
            <div class="evloglmargin">

                {xmlParameters(event.id)}
              </div>

          ////////// change authorized networks //////////

          case x: UpdatePolicyServer =>
            "*" #> {
              val xml: NodeSeq = logDetailsService.getUpdatePolicyServerDetails(x.details) match {
                case Full(details) =>
                  def networksToXML(nets: Seq[String]) = {
                    <ul>
                      {
                      nets.map(n => <li class="eventLogUpdatePolicy">
                        {n}
                      </li>)
                    }
                    </ul>
                  }

                  <div class="evloglmargin">
                    {
                    (
                      ".diffOldValue *" #> networksToXML(details.oldNetworks) &
                      ".diffNewValue *" #> networksToXML(details.newNetworks)
                    )(authorizedNetworksXML())
                  }{reasonHtml}{xmlParameters(event.id)}
                  </div>
                case e: EmptyBox => errorMessage(e)
              }
              xml
            }

          // Technique library reloaded

          case x: ReloadTechniqueLibrary =>
            "*" #> {
              val xml: NodeSeq = logDetailsService.getTechniqueLibraryReloadDetails(x.details) match {
                case Full(details) =>
                  <div class="evloglmargin">

                    <b>The Technique library was reloaded and following Techniques were updated: </b>
                    <ul>
                      {
                    details.map { technique =>
                      <li class="eventLogUpdatePolicy">
                          {s"${technique.name.value} (version ${technique.version.debugString})"}
                        </li>
                    }
                  }
                    </ul>{reasonHtml}{xmlParameters(event.id)}
                  </div>

                case e: EmptyBox => errorMessage(e)
              }
              xml
            }

          // Technique modified
          case x: ModifyTechnique        =>
            "*" #> {
              val xml: NodeSeq = logDetailsService.getTechniqueModifyDetails(x.details) match {
                case Full(modDiff) =>
                  <div class="evloglmargin">

                    <h5>Technique overview:</h5>
                    <ul class="evlogviewpad">
                      <li>
                        <b>Technique ID: </b>{modDiff.id.value}
                      </li>
                      <li>
                        <b>Name: </b>{modDiff.name}
                      </li>
                    </ul>{
                    (
                      "#isEnabled *" #> mapSimpleDiff(modDiff.modIsEnabled)
                    ).apply(liModDetailsXML("isEnabled", "Activation status"))
                  }{reasonHtml}{xmlParameters(event.id)}
                  </div>
                case e: EmptyBox => errorMessage(e)
              }
              xml
            }

          // Technique modified
          case x: DeleteTechnique        =>
            "*" #> {
              val xml: NodeSeq = logDetailsService.getTechniqueDeleteDetails(x.details) match {
                case Full(techDiff) =>
                  <div class="evloglmargin">

                    {techniqueDetails(techniqueDetailsXML, techDiff.technique)}{reasonHtml}{xmlParameters(event.id)}
                  </div>
                case e: EmptyBox => errorMessage(e)
              }
              xml
            }

          // archiving & restoring

          case x: ExportEventLog =>
            "*" #> {
              val xml: NodeSeq = logDetailsService.getNewArchiveDetails(x.details, x) match {
                case Full(gitArchiveId) =>
                  displayExportArchiveDetails(gitArchiveId, xmlParameters(event.id))
                case e: EmptyBox => errorMessage(e)
              }
              xml
            }

          case x: Rollback =>
            "*" #> {
              val xml: NodeSeq = logDetailsService.getRollbackDetails(x.details) match {
                case Full(eventLogs) =>
                  displayRollbackDetails(eventLogs, event.id.get)
                case e: EmptyBox =>
                  logger.warn(e)
                  errorMessage(e)
              }
              xml
            }

          case x: ImportEventLog =>
            "*" #> {
              val xml: NodeSeq = logDetailsService.getRestoreArchiveDetails(x.details, x) match {
                case Full(gitArchiveId) =>
                  displayImportArchiveDetails(gitArchiveId, xmlParameters(event.id))
                case e: EmptyBox => errorMessage(e)
              }
              xml
            }

          case x: ChangeRequestEventLog =>
            "*" #> {
              logDetailsService.getChangeRequestDetails(x.details) match {
                case Full(diff) =>
                  val (name, desc) = x.id match {
                    case None     => (Text(diff.changeRequest.info.name), Text(diff.changeRequest.info.description))
                    case Some(id) =>
                      val modName = displaySimpleDiff(diff.diffName, s"name${id}", diff.changeRequest.info.name)
                      val modDesc =
                        displaySimpleDiff(diff.diffDescription, s"description${id}", diff.changeRequest.info.description)
                      (modName, modDesc)
                  }
                  <div class="evloglmargin">
                    <h5>Change request details:</h5>
                    <ul class="evlogviewpad">
                      <li>
                        <b>Id: </b>{diff.changeRequest.id}
                      </li>
                      <li>
                        <b>Name: </b>{name}
                      </li>
                      <li>
                        <b>Description: </b>{desc}
                      </li>
                    </ul>
                  </div>
                case e: EmptyBox =>
                  logger.warn(e)
                  errorMessage(e)
              }
            }

          case x: WorkflowStepChanged =>
            "*" #> {
              logDetailsService.getWorkflotStepChange(x.details) match {
                case Full(step) =>
                  <div class="evloglmargin">
                    <h5>Change request status modified:</h5>
                    <ul class="evlogviewpad">
                      <li>
                        <b>Id: </b>{step.id}
                      </li>
                      <li>
                        <b>From status: </b>{step.from}
                      </li>
                      <li>
                        <b>To status: </b>{step.to}
                      </li>{reasonHtml}
                    </ul>
                  </div>
                case e: EmptyBox =>
                  logger.warn(e)
                  errorMessage(e)
              }
            }

          // Global parameters

          case x: AddGlobalParameter =>
            "*" #> {
              logDetailsService.getGlobalParameterAddDetails(x.details) match {
                case Full(globalParamDiff) =>
                  <div class="evloglmargin">

                    {generatedByChangeRequest}{globalParameterDetails(globalParamDetailsXML, globalParamDiff.parameter)}{
                    reasonHtml
                  }{xmlParameters(event.id)}
                  </div>
                case e: EmptyBox =>
                  logger.warn(e)
                  errorMessage(e)
              }
            }

          case x: DeleteGlobalParameter =>
            "*" #> {
              logDetailsService.getGlobalParameterDeleteDetails(x.details) match {
                case Full(globalParamDiff) =>
                  <div class="evloglmargin">

                    {generatedByChangeRequest}{globalParameterDetails(globalParamDetailsXML, globalParamDiff.parameter)}{
                    reasonHtml
                  }{xmlParameters(event.id)}
                  </div>
                case e: EmptyBox =>
                  logger.warn(e)
                  errorMessage(e)
              }
            }

          case mod: ModifyGlobalParameter =>
            "*" #> {
              logDetailsService.getGlobalParameterModifyDetails(mod.details) match {
                case Full(modDiff) =>
                  <div class="evloglmargin">

                    {generatedByChangeRequest}<h5>Global Parameter overview:</h5>
                    <ul class="evlogviewpad">
                      <li>
                        <b>Global Parameter name: </b>{modDiff.name}
                      </li>
                    </ul>{
                    (
                      "#name" #> modDiff.name &
                      "#value" #> mapSimpleDiff(modDiff.modValue) &
                      "#description *" #> mapSimpleDiff(modDiff.modDescription)
                    )(globalParamModDetailsXML)
                  }{reasonHtml}{xmlParameters(event.id)}
                  </div>
                case e: EmptyBox =>
                  logger.warn(e)
                  errorMessage(e)
              }
            }

          case x: CreateAPIAccountEventLog =>
            "*" #> {
              logDetailsService.getApiAccountAddDetails(x.details) match {
                case Full(apiAccountDiff) =>
                  <div class="evloglmargin">

                    {generatedByChangeRequest}{apiAccountDetails(apiAccountDetailsXML, apiAccountDiff.apiAccount)}{reasonHtml}{
                    xmlParameters(event.id)
                  }
                  </div>
                case e: EmptyBox =>
                  logger.warn(e)
                  errorMessage(e)
              }
            }

          case x: DeleteAPIAccountEventLog =>
            "*" #> {
              logDetailsService.getApiAccountDeleteDetails(x.details) match {
                case Full(apiAccountDiff) =>
                  <div class="evloglmargin">

                    {generatedByChangeRequest}{apiAccountDetails(apiAccountDetailsXML, apiAccountDiff.apiAccount)}{reasonHtml}{
                    xmlParameters(event.id)
                  }
                  </div>
                case e: EmptyBox =>
                  logger.warn(e)
                  errorMessage(e)
              }
            }

          case mod: ModifyAPIAccountEventLog =>
            "*" #> {
              logDetailsService.getApiAccountModifyDetails(mod.details) match {
                case Full(apiAccountDiff) =>
                  <div class="evloglmargin">

                    {generatedByChangeRequest}<h5>API account overview:</h5>
                    <ul class="evlogviewpad">
                      <li>
                        <b>Account ID: </b>{apiAccountDiff.id.value}
                      </li>
                    </ul>{
                    (
                      "#name" #> mapSimpleDiff(apiAccountDiff.modName) &
                      "#token" #> mapSimpleDiff(apiAccountDiff.modToken) &
                      "#description *" #> mapSimpleDiff(apiAccountDiff.modDescription) &
                      "#isEnabled *" #> mapSimpleDiff(apiAccountDiff.modIsEnabled) &
                      "#tokenGenerationDate *" #> mapSimpleDiff(apiAccountDiff.modTokenGenerationDate) &
                      "#expirationDate *" #> mapSimpleDiffT[Option[DateTime]](
                        apiAccountDiff.modExpirationDate,
                        _.fold("")(_.toString(ISODateTimeFormat.dateTime()))
                      ) &
                      "#accountKind *" #> mapSimpleDiff(apiAccountDiff.modAccountKind) &
                      // make list of ACL unsderstandable
                      "#acls *" #> mapSimpleDiff(apiAccountDiff.modAccountAcl.map(o => {
                        val f = (l: List[ApiAclElement]) => {
                          l.sortBy(_.path.value)
                            .map(x => s"[${x.actions.map(_.name.toUpperCase()).mkString(",")}] ${x.path.value}")
                            .mkString(" | ")
                        }
                        SimpleDiff(f(o.oldValue), f(o.newValue))
                      }))
                    )(apiAccountModDetailsXML)
                  }{reasonHtml}{xmlParameters(event.id)}
                  </div>
                case e: EmptyBox =>
                  logger.warn(e)
                  errorMessage(e)
              }
            }

          case mod: ModifyGlobalProperty =>
            "*" #> {
              logDetailsService.getModifyGlobalPropertyDetails(mod.details) match {
                case Full((oldProp, newProp)) =>
                  val diff = SimpleDiff(oldProp.value, newProp.value)
                  <div class="evloglmargin">
                    <h5>Global property overview:</h5>
                    <ul class="evlogviewpad">
                      <li>
                        <b>Name: </b>{mod.propertyName}
                      </li>
                      <li>
                        <b>Old Value: </b>
                        <span class="diffOldValue">
                          {diff.oldValue}
                        </span>
                      </li>
                      <li>
                        <b>New Value: </b>
                        <span class="diffNewValue">
                          {diff.newValue}
                        </span>
                      </li>
                    </ul>{reasonHtml}{xmlParameters(event.id)}
                  </div>
                case e: EmptyBox =>
                  logger.warn(e)
                  errorMessage(e)
              }
            }

          // Node modification
          case mod: ModifyNode           =>
            "*" #> {
              logDetailsService.getModifyNodeDetails(mod.details) match {
                case Full(modDiff) =>
                  <div class="evloglmargin">

                    {generatedByChangeRequest}<h5>Node '
                    {modDiff.id.value}
                    ' modified:</h5>

                    <ul class="evlogviewpad">
                      <li>
                        <b>Node ID: </b>{modDiff.id.value}
                      </li>
                    </ul>{
                    mapComplexDiff(modDiff.modAgentRun, <b>Agent Run</b>) { (optAr: Option[AgentRunInterval]) =>
                      optAr match {
                        case None     =>
                          <span>No value</span>
                        case Some(ar) => agentRunDetails(ar)
                      }
                    }
                  }{
                    mapComplexDiff(modDiff.modHeartbeat, <b>Heartbeat</b>) { (optHb: Option[HeartbeatConfiguration]) =>
                      optHb match {
                        case None     =>
                          <span>No value</span>
                        case Some(hb) => heartbeatDetails(hb)
                      }
                    }
                  }<div id={"nodepropertiesdiff-" + event.id.getOrElse("unknown")}></div>{
                    mapComplexDiff(modDiff.modPolicyMode, <b>Policy Mode</b>) { (optMode: Option[PolicyMode]) =>
                      optMode match {
                        case None       =>
                          <span>Use global policy mode</span>
                        case Some(mode) =>
                          <span>
                            {mode.name}
                          </span>
                      }
                    }
                  }{mapComplexDiff(modDiff.modNodeState, <b>Node state</b>)(x => Text(x.name))}{
                    mapComplexDiff(modDiff.modKeyStatus, <b>Key status</b>)(x => Text(x.value))
                  }{mapComplexDiff(modDiff.modKeyValue, <b>Key value</b>)(x => Text(x.key))}{reasonHtml}{
                    xmlParameters(event.id)
                  }{
                    mapComplexDiff(modDiff.modDocumentation, <b>Description</b>)(x => Text(x))
                  }
                  </div>
                case e: EmptyBox =>
                  logger.warn(e)
                  errorMessage(e)
              }
            }
          case x:   PromoteNode          =>
            "*" #> {
              logDetailsService.getPromotedNodeToRelayDetails(x.details) match {
                case Full(details) =>
                  <div class="evloglmargin">

                    <h5>Node promoted to relay overview:</h5>{promotedNodeDetails(details._1, details._2)}{reasonHtml}{
                    xmlParameters(event.id)
                  }
                  </div>
                case e: EmptyBox => errorMessage(e)
              }
            }

          // Secret
          case x:   AddSecret            =>
            "*" #> {
              logDetailsService.getSecretAddDetails(x.details) match {
                case Full(secretDiff) =>
                  <div class="evloglmargin">

                    {secretDetails(secretXML, secretDiff.secret)}{reasonHtml}{xmlParameters(event.id)}
                  </div>
                case e: EmptyBox =>
                  logger.warn(e)
                  errorMessage(e)
              }
            }

          case x: DeleteSecret =>
            "*" #> {
              logDetailsService.getSecretDeleteDetails(x.details) match {
                case Full(secretDiff) =>
                  <div class="evloglmargin">

                    {secretDetails(secretXML, secretDiff.secret)}{reasonHtml}{xmlParameters(event.id)}
                  </div>
                case e: EmptyBox =>
                  logger.warn(e)
                  errorMessage(e)
              }
            }

          case mod: ModifySecret =>
            "*" #> {
              logDetailsService.getSecretModifyDetails(mod.details) match {
                case Full(modDiff) =>
                  val hasChanged = {
                    if (modDiff.modValue) {
                      Some(<div id="value">
                        <br/> <b>The value has been changed</b>
                      </div> <br/>)
                    } else {
                      None
                    }
                  }
                  <div class="evloglmargin">

                    <h5>Secret overview:</h5>
                    <ul class="evlogviewpad">
                      <li>
                        <b>Secret name: </b>{modDiff.name}
                      </li>
                      <li>
                        <b>Secret description: </b>{modDiff.description}
                      </li>
                    </ul>{
                    (
                      "#name" #> modDiff.name &
                      "#value" #> hasChanged &
                      "#description" #> mapSimpleDiff(modDiff.modDescription)
                    )(secretModDetailsXML)
                  }{reasonHtml}{xmlParameters(event.id)}
                  </div>
                case e: EmptyBox =>
                  logger.warn(e)
                  errorMessage(e)
              }
            }
          // other case: do not display details at all
          case _ => "*" #> ""

        })(event.details)
      }
      </div>

    }).merge.runNow

  }

  def nodePropertiesDiff(event: EventLog): Option[SimpleDiff[JObject]] = {
    event match {
      case m: ModifyNode =>
        logDetailsService
          .getModifyNodeDetails(event.details)
          .toOption
          .flatMap(_.modProperties)
          .map(_.map(_.toDataJson))
      case _ => None
    }
  }

  private def agentRunDetails(ar: AgentRunInterval): NodeSeq = {
    (
      "#override" #> ar.overrides.map(_.toString()).getOrElse("false")
      & "#interval" #> ar.interval
      & "#startMinute" #> ar.startMinute
      & "#startHour" #> ar.startHour
      & "#splaytime" #> ar.splaytime
    ).apply(
      <ul class="evlogviewpad">
        <li><b>Override global value: </b><value id="override"/></li>
        <li><b>Period: </b><value id="interval"/></li>
        <li><b>Start at minute: </b><value id="startMinute"/></li>
        <li><b>Start at hour: </b><value id="startHour"/></li>
        <li><b>Splay time: </b><value id="splaytime"/></li>
      </ul>
    )
  }

  private def heartbeatDetails(hb: HeartbeatConfiguration):                                      NodeSeq = {
    (
      "#override" #> hb.overrides
      & "#interval" #> hb.heartbeatPeriod
    ).apply(
      <ul class="evlogviewpad">
        <li><b>Override global value: </b><value id="override"/></li>
        <li><b>Period: </b><value id="interval"/></li>
      </ul>
    )
  }

  private def displaySimpleDiff(
      diff:    Option[SimpleDiff[String]],
      name:    String,
      default: String
  ): NodeSeq = displaySimpleDiff(diff, name).getOrElse(Text(default))

  private def displaySimpleDiff(
      diff: Option[SimpleDiff[String]],
      name: String
  ): Option[NodeSeq] = diff.map(value => displayFormDiff(value, name))

  private def displayFormDiff(
      diff: SimpleDiff[String],
      name: String
<<<<<<< HEAD
  )(implicit fun: T => String = (t: T) => t.toString): NodeSeq = {
    <pre style="width:200px;" id={s"before${name}"}
         class="d-none">{fun(diff.oldValue)}</pre>
      <pre style="width:200px;" id={s"after${name}"}
           class="d-none">{fun(diff.newValue)}</pre>
      <pre id={s"result${name}"} ></pre> ++
    Script(
      OnLoad(
        JsRaw(
          s"""
            var before = "before${name}";
            var after  = "after${name}";
            var result = "result${name}";
            makeDiff(before,after,result);"""
        )
      )
    )
=======
  ): NodeSeq = {
    <pre id={s"result${name}"} style="white-space: pre-line; word-break: break-word; overflow: auto;">
        <del>-{diff.oldValue}</del>
        <ins>+{diff.newValue}</ins>
      </pre>
>>>>>>> f058bc7b
  }
  private def displaydirectiveInnerFormDiff(diff: SimpleDiff[SectionVal], eventId: Option[Int]): NodeSeq = {
    eventId match {
      case None     => NodeSeq.Empty
<<<<<<< HEAD
      case Some(id) =>
        (
          <pre style="width:200px;" id={"before" + id}
               class="d-none">{xmlPretty.format(SectionVal.toXml(diff.oldValue))}</pre>
            <pre style="width:200px;" id={"after" + id}
                 class="d-none">{xmlPretty.format(SectionVal.toXml(diff.newValue))}</pre>
            <pre id={"result" + id} ></pre>
        ) ++ Script(OnLoad(JsRaw(s"""
            var before = "before${id}";
            var after  = "after${id}";
            var result = "result${id}";
            makeDiff(before,after,result);
            """))) // JsRaw OK, id is int
=======
      case Some(id) => displayFormDiff(diff.map(s => SectionVal.toXml(s).toString), id.toString)
>>>>>>> f058bc7b
    }
  }

  private def displayExportArchiveDetails(gitArchiveId: GitArchiveId, rawData: NodeSeq) = {
    <div class="evloglmargin">
      <h5>Details of the new archive:</h5>
      <ul class="evlogviewpad">
        <li><b>Git path of the archive: </b>{gitArchiveId.path.value}</li>
        <li><b>Commit ID (hash): </b>{gitArchiveId.commit.value}</li>
        <li><b>Commiter name: </b>{gitArchiveId.commiter.getName}</li>
        <li><b>Commiter email: </b>{gitArchiveId.commiter.getEmailAddress}</li>
      </ul>
      {rawData}
    </div>
  }

  private def displayImportArchiveDetails(gitCommitId: GitCommitId, rawData: NodeSeq) = {
    <div class="evloglmargin">
      <h5>Details of the restored archive:</h5>
      <ul class="evlogviewpad">
        <li><b>Commit ID (hash): </b>{gitCommitId.value}</li>
      </ul>
      {rawData}
    </div>
  }

  private def nodeGroupDetails(nodes: Set[NodeId])(implicit qc: QueryContext): NodeSeq = {
    val res = nodes.toSeq match {
      case Seq() => NodeSeq.Empty
      case t     =>
        nodes.toSeq
          .map(id => linkUtil.createNodeLink(id))
          .reduceLeft[NodeSeq]((a, b) => a ++ <span class="groupSeparator" /> ++ b)
    }
    (
      ".groupSeparator" #> ", "
    ).apply(res)

  }

  private def ruleDetails(xml: NodeSeq, rule: Rule, groupLib: FullNodeGroupCategory, rootRuleCategory: RuleCategory)(implicit
      qc: QueryContext
  ) = {
    (
      "#ruleID" #> rule.id.serialize &
      "#ruleName" #> rule.name &
      "#category" #> diffDisplayer.displayRuleCategory(rootRuleCategory, rule.categoryId, None) &
      "#target" #> diffDisplayer.displayRuleTargets(rule.targets.toSeq, rule.targets.toSeq, groupLib) &
      "#policy" #> diffDisplayer.displayDirectiveChangeList(rule.directiveIds.toSeq, rule.directiveIds.toSeq) &
      "#isEnabled" #> rule.isEnabled &
      "#isSystem" #> rule.isSystem &
      "#shortDescription" #> rule.shortDescription &
      "#longDescription" #> rule.longDescription
    )(xml)
  }

  private def directiveDetails(xml: NodeSeq, ptName: TechniqueName, directive: Directive, sectionVal: SectionVal) = (
    "#directiveID" #> directive.id.serialize &
      "#directiveName" #> directive.name &
      "#ptVersion" #> directive.techniqueVersion.debugString &
      "#ptName" #> ptName.value &
      "#ptVersion" #> directive.techniqueVersion.debugString &
      "#ptName" #> ptName.value &
      "#priority" #> directive.priority &
      "#isEnabled" #> directive.isEnabled &
      "#isSystem" #> directive.isSystem &
      "#shortDescription" #> directive.shortDescription &
      "#longDescription" #> directive.longDescription
  )(xml)

  private def groupDetails(xml: NodeSeq, group: NodeGroup) = (
    "#groupID" #> group.id.withDefaultRev.serialize &
      "#groupName" #> group.name &
      "#shortDescription" #> group.description &
      "#shortDescription" #> group.description &
      "#query" #> (group.query match {
        case None    => Text("None")
        case Some(q) => Text(q.toJson)
      }) &
      "#isDynamic" #> group.isDynamic &
      "#nodes" #> ({
        val l = group.serverList.toList
        l match {
          case Nil => Text("None")
          case _   =>
            l
              .map(id => <a href={linkUtil.nodeLink(id)}>{id.value}</a>)
              .reduceLeft[NodeSeq]((a, b) => a ++ <span>,&nbsp;</span> ++ b)
        }
      }) &
      "#isEnabled" #> group.isEnabled &
      "#isSystem" #> group.isSystem
  )(xml)

  private def techniqueDetails(xml: NodeSeq, technique: ActiveTechnique) = (
    "#techniqueID" #> technique.id.value &
      "#techniqueName" #> technique.techniqueName.value &
      "#isEnabled" #> technique.isEnabled &
      "#isSystem" #> technique.policyTypes.types.toList.map(_.value).sorted.mkString(",")
  )(xml)

  private def globalParameterDetails(xml: NodeSeq, globalParameter: GlobalParameter) = (
    "#name" #> globalParameter.name &
      "#value" #> globalParameter.valueAsString &
      "#description" #> globalParameter.description
  )(xml)

  private def apiAccountDetails(xml: NodeSeq, apiAccount: ApiAccount) = {
    val (expiration, kind, authz) = apiAccount.kind match {
      case ApiAccountKind.System                                    => ("N/A", "system", Text("N/A"))
      case ApiAccountKind.User                                      => ("N/A", "user", Text("N/A"))
      case ApiAccountKind.PublicApi(authorizations, expirationDate) =>
        (
          expirationDate.map(DateFormaterService.getDisplayDate).getOrElse("N/A"),
          "API",
          authorizations match {
            case ApiAuthorization.None     => Text("none")
            case ApiAuthorization.RW       => Text("read/write")
            case ApiAuthorization.RO       => Text("read only")
            case ApiAuthorization.ACL(acl) => <div> ACL <ul>{acl.map(x => <li>{x.display}</li>)}</ul></div>
          }
        )
    }

    ("#id" #> apiAccount.id.value &
    "#name" #> apiAccount.name.value &
    "#token" #> apiAccount.token.flatMap(_.exposeHash()).getOrElse("") &
    "#description" #> apiAccount.description &
    "#isEnabled" #> apiAccount.isEnabled &
    "#creationDate" #> DateFormaterService.getDisplayDate(apiAccount.creationDate) &
    "#tokenGenerationDate" #> DateFormaterService.getDisplayDate(apiAccount.tokenGenerationDate) &
    "#expirationDate" #> expiration &
    "#accountKind" #> kind &
    "#authz" #> authz)(xml)
  }

  private def mapSimpleDiffT[T](opt: Option[SimpleDiff[T]], t: T => String) = opt.map { diff =>
    ".diffOldValue *" #> t(diff.oldValue) &
    ".diffNewValue *" #> t(diff.newValue)
  }

  private def mapSimpleDiff[T](opt: Option[SimpleDiff[T]]) = mapSimpleDiffT(opt, (x: T) => x.toString)

  private def mapSimpleDiff[T](opt: Option[SimpleDiff[T]], id: DirectiveId) = opt.map { diff =>
    ".diffOldValue *" #> diff.oldValue.toString &
    ".diffNewValue *" #> diff.newValue.toString &
    "#directiveID" #> id.serialize
  }

  private def mapComplexDiff[T](opt: Option[SimpleDiff[T]], title: NodeSeq)(display: T => NodeSeq) = {
    opt match {
      case None       => NodeSeq.Empty
      case Some(diff) =>
        <div class="diffElem">
          {title}
          <ul class="evlogviewpad">
            <li><b>Old value:&nbsp;</b><span class="diffOldValue">{display(diff.oldValue)}</span></li>
            <li><b>New value:&nbsp;</b><span class="diffNewValue">{display(diff.newValue)}</span></li>
          </ul>
        </div>
    }
  }

  /*
   * Special diff for tags as a list of key-value pair using a simple line diff against "key=value" tag format
   */
  private def tagsDiff(opt: Option[SimpleDiff[Tags]]) = {
    def tagsToLines(tags: Tags): String = {
      tags.tags.toList.sortBy(_.name.value).map(t => s" ${t.name.value}=${t.value.value} ").mkString("\n")
    }

    val linesDiff = opt.map(diff => SimpleDiff(tagsToLines(diff.oldValue), tagsToLines(diff.newValue)))
    displaySimpleDiff(linesDiff, "tags")
  }

  private def promotedNodeDetails(id: NodeId, name: String) = (
    "#nodeID" #> id.value &
      "#nodeName" #> name
  )(
    <ul class="evlogviewpad">
      <li><b>Node ID: </b><value id="nodeID"/></li>
      <li><b>Hostname: </b><value id="nodeName"/></li>
    </ul>
  )
  private def nodeDetails(details: InventoryLogDetails)     = (
    "#nodeID" #> details.nodeId.value &
      "#nodeName" #> details.hostname &
      "#os" #> details.fullOsName &
      "#version" #> DateFormaterService.getDisplayDate(details.inventoryVersion)
  )(
    <ul class="evlogviewpad">
      <li><b>Node ID: </b><value id="nodeID"/></li>
      <li><b>Name: </b><value id="nodeName"/></li>
      <li><b>Operating System: </b><value id="os"/></li>
      <li><b>Date inventory last received: </b><value id="version"/></li>
    </ul>
  )

  private def secretDetails(xml: NodeSeq, secret: Secret) = (
    "#name" #> secret.name &
      "#description" #> secret.description
  )(xml)

  private val crDetailsXML = {
    <div>
      <h5>Rule overview:</h5>
      <ul class="evlogviewpad">
        <li><b>ID:&nbsp;</b><value id="ruleID"/></li>
        <li><b>Name:&nbsp;</b><value id="ruleName"/></li>
        <li><b>Category:&nbsp;</b><value id="category"/></li>
        <li><b>Description:&nbsp;</b><value id="shortDescription"/></li>
        <li><b>Target:&nbsp;</b><value id="target"/></li>
        <li><b>Directives:&nbsp;</b><value id="policy"/></li>
        <li><b>Enabled:&nbsp;</b><value id="isEnabled"/></li>
        <li><b>System:&nbsp;</b><value id="isSystem"/></li>
        <li><b>Details:&nbsp;</b><value id="longDescription"/></li>
      </ul>
    </div>
  }

  private val piDetailsXML = {
    <div>
      <h5>Directive overview:</h5>
      <ul class="evlogviewpad">
        <li><b>ID:&nbsp;</b><value id="directiveID"/></li>
        <li><b>Name:&nbsp;</b><value id="directiveName"/></li>
        <li><b>Description:&nbsp;</b><value id="shortDescription"/></li>
        <li><b>Technique name:&nbsp;</b><value id="ptName"/></li>
        <li><b>Technique version:&nbsp;</b><value id="ptVersion"/></li>
        <li><b>Priority:&nbsp;</b><value id="priority"/></li>
        <li><b>Enabled:&nbsp;</b><value id="isEnabled"/></li>
        <li><b>System:&nbsp;</b><value id="isSystem"/></li>
        <li><b>Details:&nbsp;</b><value id="longDescription"/></li>
      </ul>
    </div>
  }

  private val groupDetailsXML = {
    <div>
      <h5>Group overview:</h5>
      <ul class="evlogviewpad">
        <li><b>ID: </b><value id="groupID"/></li>
        <li><b>Name: </b><value id="groupName"/></li>
        <li><b>Description: </b><value id="shortDescription"/></li>
        <li><b>Enabled: </b><value id="isEnabled"/></li>
        <li><b>Dynamic: </b><value id="isDynamic"/></li>
        <li><b>System: </b><value id="isSystem"/></li>
        <li><b>Query: </b><value id="query"/></li>
        <li><b>Node list: </b><value id="nodes"/></li>
      </ul>
    </div>
  }

  private val techniqueDetailsXML = {
    <div>
      <h5>Technique overview:</h5>
      <ul class="evlogviewpad">
        <li><b>ID:&nbsp;</b><value id="techniqueID"/></li>
        <li><b>Name:&nbsp;</b><value id="techniqueName"/></li>
        <li><b>Enabled:&nbsp;</b><value id="isEnabled"/></li>
        <li><b>System:&nbsp;</b><value id="isSystem"/></li>
      </ul>
    </div>
  }

  private val globalParamDetailsXML = {
    <div>
      <h5>Global Parameter overview:</h5>
      <ul class="evlogviewpad">
        <li><b>Name:&nbsp;</b><value id="name"/></li>
        <li><b>Value:&nbsp;</b><value id="value"/></li>
        <li><b>Description:&nbsp;</b><value id="description"/></li>
        <li><b>Overridable:&nbsp;</b><value id="overridable"/></li>
      </ul>
    </div>
  }

  private val apiAccountDetailsXML = {
    <div>
      <h5>API account overview:</h5>
      <ul class="evlogviewpad">
        <li><b>Rudder ID: </b><value id="id"/></li>
        <li><b>Name:&nbsp;</b><value id="name"/></li>
        <li><b>Token:&nbsp;</b><value id="token"/></li>
        <li><b>Description:&nbsp;</b><value id="description"/></li>
        <li><b>Enabled:&nbsp;</b><value id="isEnabled"/></li>
        <li><b>Creation date:&nbsp;</b><value id="creationDate"/></li>
        <li><b>Token Generation date:&nbsp;</b><value id="tokenGenerationDate"/></li>
        <li><b>Token Expiration date:&nbsp;</b><value id="expirationDate"/></li>
        <li><b>Account Kind:&nbsp;</b><value id="accountKind"/></li>
        <li><b>Authorization:&nbsp;</b><value id="authz"/></li>
      </ul>
    </div>
  }

  private val apiAccountModDetailsXML = {
    <xml:group>
      {liModDetailsXML("name", "Name")}
      {liModDetailsXML("token", "Token")}
      {liModDetailsXML("description", "Description")}
      {liModDetailsXML("isEnabled", "Enabled")}
      {liModDetailsXML("tokenGenerationDate", "Token Generation Date")}
      {liModDetailsXML("expirationDate", "Token Expiration Date")}
      {liModDetailsXML("accountKind", "Account Kind")}
      {liModDetailsXML("acls", "ACL list")}
    </xml:group>
  }

  private def liModDetailsXML(id: String, name: String) = (
    <div id={id}>
      <b>{name} changed: </b>
      <ul class="evlogviewpad">
        <li><b>Old value:&nbsp;</b><span class="diffOldValue">old value</span></li>
        <li><b>New value:&nbsp;</b><span class="diffNewValue">new value</span></li>
      </ul>
    </div>
  )

  private def liModDirectiveDetailsXML(id: String, name: String) = (
    <div id={id}>
      <b>{name} changed: </b>
      <ul class="evlogviewpad">
        <li><b>Differences: </b><div id="diff" /></li>
      </ul>
    </div>
  )

  private val groupModDetailsXML = {
    <xml:group>
      {liModDetailsXML("name", "Name")}
      {liModDetailsXML("shortDescription", "Description")}
      {liModDetailsXML("nodes", "Node list")}
      {liModDetailsXML("query", "Query")}
      {liModDetailsXML("isDynamic", "Dynamic group")}
      {liModDetailsXML("isEnabled", "Activation status")}
      {liModDetailsXML("isSystem", "System")}
    </xml:group>
  }

  private val crModDetailsXML = {
    <xml:group>
      {liModDetailsXML("name", "Name")}
      {liModDetailsXML("category", "Category")}
      {liModDetailsXML("shortDescription", "Description")}
      {liModDetailsXML("longDescription", "Details")}
      {liModDetailsXML("target", "Target")}
      {liModDetailsXML("policies", "Directives")}
      {liModDetailsXML("isEnabled", "Activation status")}
      {liModDetailsXML("isSystem", "System")}
    </xml:group>
  }

  private val piModDirectiveDetailsXML = {
    <xml:group>
      {liModDetailsXML("name", "Name")}
      {liModDetailsXML("shortDescription", "Description")}
      {liModDetailsXML("longDescription", "Details")}
      {liModDetailsXML("ptVersion", "Target")}
      {liModDetailsXML("policyMode", "Policy mode")}
      {liModDetailsXML("tags", "Tags")}
      {liModDirectiveDetailsXML("parameters", "Policy parameters")}
      {liModDetailsXML("priority", "Priority")}
      {liModDetailsXML("isEnabled", "Activation status")}
      {liModDetailsXML("isSystem", "System")}
    </xml:group>
  }

  private val globalParamModDetailsXML = {
    <xml:group>
      {liModDetailsXML("name", "Name")}
      {liModDetailsXML("value", "Value")}
      {liModDetailsXML("description", "Description")}
      {liModDetailsXML("overridable", "Overridable")}
    </xml:group>
  }

  private val secretXML = {
    <div>
      <h5>Secret overview:</h5>
      <ul class="evlogviewpad">
        <li><b>Name:&nbsp;</b><value id="name"/></li>
        <li><b>Description:&nbsp;</b><value id="description"/></li>
      </ul>
    </div>
  }

  private val secretModDetailsXML = {
    <xml:group>
      {liModDetailsXML("name", "Name")}
      {liModDetailsXML("value", "Value")}
      {liModDetailsXML("description", "Description")}
    </xml:group>
  }

  private def displayRollbackDetails(rollbackInfo: RollbackInfo, id: Int) = {
    val rollbackedEvents = rollbackInfo.rollbacked
    <div class="evloglmargin">
      <div style="width:50%; float:left;">
        <br/>
        <h5>Details of the rollback:</h5>
        <br/>
        <span>A rollback to {rollbackInfo.rollbackType} event
          {
      SHtml.a(
        () =>
          SetHtml("currentId%s".format(id), Text(rollbackInfo.target.id.toString)) &
          JsRaw("""$('#%1$s').dataTable().fnFilter("%2$s|%3$s",0,true,false);
                $("#cancel%3$s").show();
                scrollToElement('%2$s', ".rudder_col");
                if($('#%2$s').prop('open') != "opened")
                $('#%2$s').click();""".format("gridName", rollbackInfo.target.id, id)), // JsRaw OK, id is int
        Text(rollbackInfo.target.id.toString)
      )
    } has been completed.
        </span>
        <br/><br/>
        <b>Events that were rollbacked can be consulted in the table below.</b>
        <br/>
        <span>Those events are no longer applied by the configuration policy.</span>

        <br/>
        <table id={"rollbackTable%s".format(id)} class="display" cellspacing="0">
          <thead>
            <tr class="head">
              <th>ID</th>
              <th>Date</th>
              <th>Actor</th>
              <th>Event type</th>
            </tr>
          </thead>
          <tbody>
            {
      rollbackedEvents.map { ev =>
        <tr>
              <td>
                {
          SHtml.a(
            () =>
              SetHtml("currentId%s".format(id), Text(ev.id.toString)) &
              JsRaw("""$('#%1$s').dataTable().fnFilter("%2$s|%3$s",0,true,false);
                $("#cancel%3$s").show();
                scrollToElement('%2$s', ".rudder_col");
                if($('#%2$s').prop('open') != "opened")
                $('#%2$s').click();""".format("gridName", ev.id, id)),
            Text(ev.id.toString)
          )
        }
              </td>
              <td>{ev.date} </td>
              <td>{ev.author} </td>
              <td>{S.?("rudder.log.eventType.names." + ev.eventType)} </td>
            </tr>
      }
    }
          </tbody>
        </table>

        <br/>
        <div id={"cancel%s".format(id)} style="display:none"> the event <span id={
      "currentId%s".format(id)
    }/>  is displayed in the table below
          {
      SHtml.ajaxButton(
        "Clear display",
        () => Run("""$('#%s').dataTable().fnFilter("",0,true,false);
            $("#cancel%s").hide();""".format("gridName", id))
      )
    }
        </div>
        <br/>
      </div>
    </div> ++ Script(JsRaw(s"""
        $$('#rollbackTable${id}').dataTable({
            "asStripeClasses": [ 'color1', 'color2' ],
            "bAutoWidth": false,
            "bFilter" :true,
            "bPaginate" :true,
            "bLengthChange": true,
            "bStateSave": true,
                    "fnStateSave": function (oSettings, oData) {
                      localStorage.setItem( 'DataTables_rollbackTable${id}', JSON.stringify(oData) );
                    },
                    "fnStateLoad": function (oSettings) {
                      return JSON.parse( localStorage.getItem('DataTables_rollbackTable${id}') );
                    },
            "sPaginationType": "full_numbers",
            "bJQueryUI": false,
            "oLanguage": {
              "sSearch": ""
            },
            "aaSorting":[],
            "aoColumns": [
                { "sWidth": "100px" }
              , { "sWidth": "100px" }
              , { "sWidth": "100px" }
              , { "sWidth": "100px" }
            ],
            "sDom": '<"dataTables_wrapper_top"f>rt<"dataTables_wrapper_bottom"lip>'
          });
        """)) // JsRaw OK, id is int.
  }

  private def authorizedNetworksXML() = (
    <div>
      <b>Networks authorized on policy server were updated: </b>
      <table class="eventLogUpdatePolicy">
        <thead><tr><th>from:</th><th>to:</th></tr></thead>
        <tbody>
          <tr>
            <td><span class="diffOldValue">old value</span></td>
            <td><span class="diffNewValue">new value</span></td>
          </tr>
        </tbody>
      </table>
    </div>
  )

  trait RollBackAction {
    def name:   String
    def op:     String
    def action: (EventLog, PersonIdent, Seq[EventLog], EventLog) => Box[GitCommitId]
    def selectRollbackedEventsRequest(id: Int): String = s" id ${op} ${id} and modificationid IS NOT NULL"
  }

  case object RollbackTo extends RollBackAction {
    val name = "after"
    val op   = ">"
    def action: (EventLog, PersonIdent, Seq[EventLog], EventLog) => Box[GitCommitId] = modificationService.restoreToEventLog _
  }

  case object RollbackBefore extends RollBackAction {
    val name = "before"
    val op   = ">="
    def action: (EventLog, PersonIdent, Seq[EventLog], EventLog) => Box[GitCommitId] = modificationService.restoreBeforeEventLog _
  }

}<|MERGE_RESOLUTION|>--- conflicted
+++ resolved
@@ -47,6 +47,7 @@
 import com.normation.rudder.domain.nodes.*
 import com.normation.rudder.domain.policies.*
 import com.normation.rudder.domain.properties.GlobalParameter
+import com.normation.rudder.domain.properties.NodeProperty
 import com.normation.rudder.domain.queries.Query
 import com.normation.rudder.domain.secret.Secret
 import com.normation.rudder.domain.workflows.ChangeRequestId
@@ -70,7 +71,6 @@
 import net.liftweb.http.SHtml
 import net.liftweb.http.js.JE.*
 import net.liftweb.http.js.JsCmds.*
-import net.liftweb.json.JsonAST.JObject
 import net.liftweb.util.Helpers.*
 import org.eclipse.jgit.lib.PersonIdent
 import org.joda.time.DateTime
@@ -1135,16 +1135,16 @@
 
   }
 
-  def nodePropertiesDiff(event: EventLog): Option[SimpleDiff[JObject]] = {
+  def nodePropertiesDiff(event: EventLog): Option[SimpleDiff[List[NodeProperty]]] = {
     event match {
       case m: ModifyNode =>
         logDetailsService
           .getModifyNodeDetails(event.details)
           .toOption
           .flatMap(_.modProperties)
-          .map(_.map(_.toDataJson))
       case _ => None
     }
+
   }
 
   private def agentRunDetails(ar: AgentRunInterval): NodeSeq = {
@@ -1191,52 +1191,16 @@
   private def displayFormDiff(
       diff: SimpleDiff[String],
       name: String
-<<<<<<< HEAD
-  )(implicit fun: T => String = (t: T) => t.toString): NodeSeq = {
-    <pre style="width:200px;" id={s"before${name}"}
-         class="d-none">{fun(diff.oldValue)}</pre>
-      <pre style="width:200px;" id={s"after${name}"}
-           class="d-none">{fun(diff.newValue)}</pre>
-      <pre id={s"result${name}"} ></pre> ++
-    Script(
-      OnLoad(
-        JsRaw(
-          s"""
-            var before = "before${name}";
-            var after  = "after${name}";
-            var result = "result${name}";
-            makeDiff(before,after,result);"""
-        )
-      )
-    )
-=======
   ): NodeSeq = {
     <pre id={s"result${name}"} style="white-space: pre-line; word-break: break-word; overflow: auto;">
         <del>-{diff.oldValue}</del>
         <ins>+{diff.newValue}</ins>
       </pre>
->>>>>>> f058bc7b
   }
   private def displaydirectiveInnerFormDiff(diff: SimpleDiff[SectionVal], eventId: Option[Int]): NodeSeq = {
     eventId match {
       case None     => NodeSeq.Empty
-<<<<<<< HEAD
-      case Some(id) =>
-        (
-          <pre style="width:200px;" id={"before" + id}
-               class="d-none">{xmlPretty.format(SectionVal.toXml(diff.oldValue))}</pre>
-            <pre style="width:200px;" id={"after" + id}
-                 class="d-none">{xmlPretty.format(SectionVal.toXml(diff.newValue))}</pre>
-            <pre id={"result" + id} ></pre>
-        ) ++ Script(OnLoad(JsRaw(s"""
-            var before = "before${id}";
-            var after  = "after${id}";
-            var result = "result${id}";
-            makeDiff(before,after,result);
-            """))) // JsRaw OK, id is int
-=======
       case Some(id) => displayFormDiff(diff.map(s => SectionVal.toXml(s).toString), id.toString)
->>>>>>> f058bc7b
     }
   }
 
