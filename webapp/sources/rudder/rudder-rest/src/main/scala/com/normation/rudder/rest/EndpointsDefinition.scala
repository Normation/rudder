--- conflicted
+++ resolved
@@ -761,31 +761,19 @@
     val (action, path) = GET / "secret"
   }
 
-<<<<<<< HEAD
-  final case object  AddSecret extends SecretVaultApi with OneParam with StartsAtVersion13 with SortIndex { val z = implicitly[Line].value
-=======
   final case object  AddSecret extends SecretVaultApi with ZeroParam with StartsAtVersion13 with SortIndex { val z = implicitly[Line].value
->>>>>>> 9a812c46
     val description = "Add a key-value pair secret"
     val (action, path) = PUT / "secret"
   }
 
-<<<<<<< HEAD
-  final case object UpdateSecret extends SecretVaultApi with OneParam with StartsAtVersion13 with SortIndex { val z = implicitly[Line].value
-=======
   final case object UpdateSecret extends SecretVaultApi with ZeroParam with StartsAtVersion13 with SortIndex { val z = implicitly[Line].value
->>>>>>> 9a812c46
     val description = "Update an existing key-value pair secret"
     val (action, path) = POST / "secret"
   }
 
   final case object DeleteSecret extends SecretVaultApi with OneParam with StartsAtVersion13 with SortIndex { val z = implicitly[Line].value
     val description = "Delete a secret"
-<<<<<<< HEAD
-    val (action, path) = DELETE / "secret"
-=======
     val (action, path) = DELETE / "secret" / "{id}"
->>>>>>> 9a812c46
   }
 
   def endpoints = ca.mrvisser.sealerate.values[SecretVaultApi].toList.sortBy( _.z )
