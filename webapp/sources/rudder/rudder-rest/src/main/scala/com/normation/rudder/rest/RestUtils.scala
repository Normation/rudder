--- conflicted
+++ resolved
@@ -198,29 +198,6 @@
     effectiveResponse(id, message, error, action, prettify)
   }
 
-<<<<<<< HEAD
-=======
-  def notValidVersionResponse(action: String)(implicit availableVersions: List[ApiVersion]): LiftResponse = {
-    val versions = "latest" :: availableVersions.map(_.value.toString)
-    toJsonError(
-      None,
-      JString(s"Version used does not exist, please use one of the following: ${versions.mkString("[ ", ", ", " ]")} "),
-      NotFoundError
-    )(action, prettify = false)
-  }
-
-  def missingResponse(version: Int, action: String): LiftResponse = {
-    toJsonError(
-      None,
-      JString(s"Version ${version} exists for this API function, but it's implementation is missing"),
-      NotFoundError
-    )(
-      action,
-      prettify = false
-    )
-  }
-
->>>>>>> 0cb715c2
   def response(
       restExtractor: RestExtractorService,
       dataName:      String,
@@ -237,79 +214,6 @@
     }
   }
 
-<<<<<<< HEAD
-=======
-  type ActionType = (EventActor, ModificationId, Option[String]) => Box[JValue]
-  def actionResponse(restExtractor: RestExtractorService, dataName: String, uuidGen: StringUuidGenerator, id: Option[String])(
-      function:     Box[ActionType],
-      req:          Req,
-      errorMessage: String
-  )(implicit action: String, userService: UserService): LiftResponse = {
-    actionResponse2(restExtractor, dataName, uuidGen, id)(function, req, errorMessage)(action, RestUtils.getActor(req))
-  }
-  def actionResponse2(restExtractor: RestExtractorService, dataName: String, uuidGen: StringUuidGenerator, id: Option[String])(
-      function:     Box[ActionType],
-      req:          Req,
-      errorMessage: String
-  )(implicit action: String, actor: EventActor): LiftResponse = {
-    implicit val prettify = restExtractor.extractPrettify(req.params)
-
-    (for {
-      reason <- restExtractor.extractReason(req)
-      modId   = ModificationId(uuidGen.newUuid)
-      result <- function.flatMap(_(actor, modId, reason))
-    } yield {
-      result
-    }) match {
-      case Full(result: JValue) =>
-        toJsonResponse(id, (dataName -> result))
-      case eb: EmptyBox =>
-        val message = (eb ?~! errorMessage).messageChain
-        toJsonError(id, message, InternalError)
-    }
-  }
-
-  type WorkflowType = (EventActor, Option[String], String, String) => Box[JValue]
-  def workflowResponse(restExtractor: RestExtractorService, dataName: String, uuidGen: StringUuidGenerator, id: Option[String])(
-      function:     Box[WorkflowType],
-      req:          Req,
-      errorMessage: String,
-      defaultName:  String
-  )(implicit action: String, userService: UserService): LiftResponse = {
-    workflowResponse2(restExtractor, dataName, uuidGen, id)(function, req, errorMessage, defaultName)(
-      action,
-      RestUtils.getActor(req)
-    )
-  }
-  def workflowResponse2(restExtractor: RestExtractorService, dataName: String, uuidGen: StringUuidGenerator, id: Option[String])(
-      function:     Box[WorkflowType],
-      req:          Req,
-      errorMessage: String,
-      defaultName:  String
-  )(implicit action: String, actor: EventActor): LiftResponse = {
-    implicit val prettify = restExtractor.extractPrettify(req.params)
-
-    (for {
-      reason <- restExtractor.extractReason(req)
-      crName <- restExtractor.extractChangeRequestName(req).map(_.getOrElse(defaultName))
-      crDesc  = restExtractor.extractChangeRequestDescription(req)
-      result <- function.flatMap(_(actor, reason, crName, crDesc))
-    } yield {
-      result
-    }) match {
-      case Full(result: JValue) =>
-        toJsonResponse(id, (dataName -> result))
-      case eb: EmptyBox =>
-        val message = (eb ?~! errorMessage).messageChain
-        toJsonError(id, message, InternalError)
-    }
-  }
-
-  def notFoundResponse(id: Option[String], message: JValue)(implicit action: String, prettify: Boolean): LiftResponse = {
-    effectiveResponse(id, message, NotFoundError, action, prettify)
-  }
-
->>>>>>> 0cb715c2
 }
 
 trait HttpStatus {
