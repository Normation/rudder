/*
*************************************************************************************
* Copyright 2013 Normation SAS
*************************************************************************************
*
* This file is part of Rudder.
*
* Rudder is free software: you can redistribute it and/or modify
* it under the terms of the GNU General Public License as published by
* the Free Software Foundation, either version 3 of the License, or
* (at your option) any later version.
*
* In accordance with the terms of section 7 (7. Additional Terms.) of
* the GNU General Public License version 3, the copyright holders add
* the following Additional permissions:
* Notwithstanding to the terms of section 5 (5. Conveying Modified Source
* Versions) and 6 (6. Conveying Non-Source Forms.) of the GNU General
* Public License version 3, when you create a Related Module, this
* Related Module is not considered as a part of the work and may be
* distributed under the license agreement of your choice.
* A "Related Module" means a set of sources files including their
* documentation that, without modification of the Source Code, enables
* supplementary functions or services in addition to those offered by
* the Software.
*
* Rudder is distributed in the hope that it will be useful,
* but WITHOUT ANY WARRANTY; without even the implied warranty of
* MERCHANTABILITY or FITNESS FOR A PARTICULAR PURPOSE.  See the
* GNU General Public License for more details.
*
* You should have received a copy of the GNU General Public License
* along with Rudder.  If not, see <http://www.gnu.org/licenses/>.

*
*************************************************************************************
*/

package com.normation.rudder.rest

import com.normation.rudder.domain.workflows._
import net.liftweb.common._
import com.normation.rudder.domain.policies._
import net.liftweb.json._
import com.normation.cfclerk.domain._
import com.normation.rudder.services.modification.DiffService
import com.normation.cfclerk.services.TechniqueRepository
import com.normation.rudder.domain.nodes._
import com.normation.rudder.domain.queries.Query
import com.normation.inventory.domain.NodeId
import com.normation.rudder.domain.parameters._
import com.normation.inventory.domain._
import com.normation.rudder.domain.servers.Srv
import com.normation.rudder.rule.category.RuleCategory
import com.normation.rudder.rule.category.RuleCategoryId
import com.normation.rudder.repository.FullNodeGroupCategory
import com.normation.rudder.repository.FullActiveTechnique

import scala.language.implicitConversions
import com.normation.rudder.api.ApiAccount
import net.liftweb.json.JsonDSL._
import com.normation.rudder.web.components.DateFormaterService
import com.normation.rudder.rest.data._
import com.normation.rudder.api.ApiAccountKind.{PublicApi => PublicApiAccount}
import com.normation.rudder.api.ApiAccountKind.User
import com.normation.rudder.api.ApiAccountKind.System
import com.normation.rudder.api.ApiAuthorization.{None => NoAccess}
import com.normation.rudder.api.ApiAuthorization.RO
import com.normation.rudder.api.ApiAuthorization.RW
import com.normation.rudder.api.ApiAuthorization.ACL
import org.joda.time.DateTime

/**
 *  Centralize all function to serialize data as valid answer for API Rest
 */
trait RestDataSerializer {

  def serializeDirective(technique:Technique, directive : Directive, crId: Option[ChangeRequestId]): JValue

  def serializeCR(changeRequest:ChangeRequest , status : WorkflowNodeId, isAcceptable : Boolean, apiVersion: ApiVersion) : JValue

  def serializeGroup(group : NodeGroup, crId: Option[ChangeRequestId], apiVersion: ApiVersion): JValue
  def serializeGroupCategory (category:FullNodeGroupCategory, parent: NodeGroupCategoryId, detailLevel : DetailLevel, apiVersion: ApiVersion): JValue

  def serializeParameter (parameter:Parameter , crId: Option[ChangeRequestId]): JValue

  def serializeRule (rule:Rule , crId: Option[ChangeRequestId]): JValue
  def serializeRuleCategory (category:RuleCategory, parent: RuleCategoryId, rules : Map[RuleCategoryId,Seq[Rule]], detailLevel : DetailLevel): JValue

  def serializeServerInfo (srv : Srv, status : String) : JValue

  def serializeNodeInfo(nodeInfo : NodeInfo, status : String) : JValue
  def serializeNode(node : Node) : JValue

  def serializeInventory(inventory: FullInventory, status: String) : JValue

  def serializeInventory(nodeInfo: NodeInfo, status:InventoryStatus, optRunDate:Option[DateTime], inventory : Option[FullInventory], software: Seq[Software], detailLevel : NodeDetailLevel, apiVersion: ApiVersion) : JValue

  def serializeTechnique(technique:FullActiveTechnique): JValue

}

final case class RestDataSerializerImpl (
    readTechnique : TechniqueRepository
  , diffService   : DiffService
) extends RestDataSerializer with Loggable {

  private[this] def serializeMachineType(machine: Option[MachineType]): JValue = {
    machine match {
      case None                           => "No machine Inventory"
      case Some(PhysicalMachineType)      => "Physical"
      case Some(VirtualMachineType(kind)) => "Virtual"
    }
  }

  def serializeNodeInfo(nodeInfo : NodeInfo, status : String) : JValue = {
    (   ("id"           -> nodeInfo.id.value)
      ~ ("status"       -> status)
      ~ ("hostname"     -> nodeInfo.hostname)
      ~ ("osName"       -> nodeInfo.osDetails.os.name)
      ~ ("osVersion"    -> nodeInfo.osDetails.version.value)
      ~ ("machineType"  -> serializeMachineType(nodeInfo.machine.map(_.machineType)))
    )
  }

  def serializeNode(node : Node) : JValue = {
    import com.normation.rudder.domain.nodes.JsonSerialisation._
    (   ("id"         -> node.id.value)
      ~ ("properties" -> node.properties.toApiJson)
      ~ ("policyMode" -> node.policyMode.map(_.name).getOrElse("default"))
      ~ ("state"      -> node.state.name)
    )
  }

  def serializeInventory(nodeInfo: NodeInfo, status:InventoryStatus, optRunDate: Option[DateTime], inventory : Option[FullInventory], software: Seq[Software], detailLevel : NodeDetailLevel, apiVersion: ApiVersion) : JValue = {
    val filteredLevel = if(apiVersion.value <= 4) {
      CustomDetailLevel(MinimalDetailLevel, detailLevel.fields - "properties")
    } else {
      detailLevel
    }
    filteredLevel.toJson(nodeInfo, status, optRunDate, inventory, software)
  }

  def serializeInventory (inventory: FullInventory, status: String) : JValue = {

    (   ("id"           -> inventory.node.main.id.value)
      ~ ("status"       -> status)
      ~ ("hostname"     -> inventory.node.main.hostname)
      ~ ("osName"       -> inventory.node.main.osDetails.os.name)
      ~ ("osVersion"    -> inventory.node.main.osDetails.version.toString)
      ~ ("machineType"  -> serializeMachineType(inventory.machine.map( _.machineType )))
    )
  }

  // Not accepted node
  def serializeServerInfo (srv : Srv, status : String) : JValue ={

    (   ("id"          -> srv.id.value)
      ~ ("status"      -> status)
      ~ ("hostname"    -> srv.hostname)
      ~ ("osName"      -> srv.osName)
    )

  }

  def serializeRule (rule:Rule , crId: Option[ChangeRequestId]): JValue = {

   (   ( "changeRequestId"  -> crId.map(_.value.toString))
     ~ ( "id"               -> rule.id.value )
     ~ ( "displayName"      -> rule.name )
     ~ ( "shortDescription" -> rule.shortDescription )
     ~ ( "longDescription"  -> rule.longDescription )
     ~ ( "directives"       -> rule.directiveIds.map(_.value) )
     ~ ( "targets"          -> rule.targets.map(_.toJson) )
     ~ ( "enabled"          -> rule.isEnabledStatus )
     ~ ( "system"           -> rule.isSystem )
     ~ ( "tags"             -> JArray(rule.tags.tags.map ( t => JObject( JField(t.name.value,t.value.value) :: Nil) ).toList))
   )
  }

  def serializeRuleCategory (category:RuleCategory, parent: RuleCategoryId, rulesMap : Map[RuleCategoryId,Seq[Rule]], detailLevel : DetailLevel): JValue = {

    val (rules ,categories) : (Seq[JValue],Seq[JValue]) = detailLevel match {
      case FullDetails =>
        ( rulesMap.get(category.id).getOrElse(Nil).map(serializeRule(_,None))
        , category.childs.map(serializeRuleCategory(_,category.id, rulesMap, detailLevel))
        )
      case MinimalDetails =>
        ( rulesMap.get(category.id).getOrElse(Nil).map(rule => JString(rule.id.value))
        , category.childs.map(cat => JString(cat.id.value))
        )
    }
    (   ( "id" -> category.id.value)
      ~ ( "name" -> category.name)
      ~ ( "description" -> category.description)
      ~ ( "parent" -> parent.value)
      ~ ( "categories" -> categories)
      ~ ( "rules" -> rules)
    )
  }

  def serializeParameter (parameter:Parameter, crId: Option[ChangeRequestId]): JValue = {
   (   ( "changeRequestId" -> crId.map(_.value.toString))
     ~ ( "id"              -> parameter.name.value )
     ~ ( "value"           -> parameter.value )
     ~ ( "description"     -> parameter.description )
     ~ ( "overridable"     -> parameter.overridable )
   )
  }

  override def serializeGroup (group : NodeGroup, crId: Option[ChangeRequestId], apiVersion: ApiVersion): JValue = {
    val query = group.query.map(query => query.toJSON)
    val withoutClasses = (
        ("changeRequestId" -> crId.map(_.value.toString))
      ~ ("id"              -> group.id.value)
      ~ ("displayName"     -> group.name)
      ~ ("description"     -> group.description)
      ~ ("query"           -> query)
      ~ ("nodeIds"         -> group.serverList.map(_.value))
      ~ ("dynamic"         -> group.isDynamic)
      ~ ("enabled"         -> group.isEnabled )
      )
    if (apiVersion.value < 7) {
      withoutClasses
    } else {
      withoutClasses ~ ("groupClass" ->  List(group.id.value, group.name).map(RuleTarget.toCFEngineClassName _) )
    }
  }

  override def serializeGroupCategory (category:FullNodeGroupCategory, parent: NodeGroupCategoryId, detailLevel : DetailLevel, apiVersion: ApiVersion): JValue = {
    val (groups ,categories) : (Seq[JValue],Seq[JValue]) = detailLevel match {
      case FullDetails =>
        ( category.ownGroups.values.map(fullGroup => serializeGroup(fullGroup.nodeGroup,None, apiVersion)).toSeq
        , category.subCategories.map(serializeGroupCategory(_,category.id, detailLevel, apiVersion))
        )
      case MinimalDetails =>
        ( category.ownGroups.keys.map(id => JString(id.value) ).toSeq
        , category.subCategories.map(cat => JString(cat.id.value))
        )
    }
    (   ( "id" -> category.id.value)
      ~ ( "name" -> category.name)
      ~ ( "description" -> category.description)
      ~ ( "parent" -> parent.value)
      ~ ( "categories" -> categories)
      ~ ( "groups" -> groups)
    )
  }

  def serializeSectionVal(sv:SectionVal, sectionName:String = SectionVal.ROOT_SECTION_NAME): JValue = {
    val variables =
      sv.variables.toSeq.sortBy(_._1).map {
        case (variable,value) =>
          ("var" ->
              ("name" -> variable)
            ~ ("value" -> value)
         ) }
    val section =
      for {
        (sectionName, sectionIterations) <- sv.sections.toSeq.sortBy(_._1)
        sectionValue <- sectionIterations
      } yield {
        serializeSectionVal(sectionValue,sectionName)
      }

      ("section" ->
          ("name" -> sectionName)
        ~ ("vars" ->  (if (variables.isEmpty) None else Some(variables)))
        ~ ("sections" -> (if (section.isEmpty) None else Some(section)))
      )
    }

  def serializeDirective(technique:Technique, directive : Directive, crId: Option[ChangeRequestId]): JValue = {
    val sectionVal = serializeSectionVal(SectionVal.directiveValToSectionVal(technique.rootSection, directive.parameters))
    ( ( "changeRequestId"  -> crId.map(_.value.toString))
    ~ ( "id"               -> directive.id.value)
    ~ ( "displayName"      -> directive.name)
    ~ ( "shortDescription" -> directive.shortDescription)
    ~ ( "longDescription"  -> directive.longDescription)
    ~ ( "techniqueName"    -> technique.id.name.value)
    ~ ( "techniqueVersion" -> directive.techniqueVersion.toString)
    ~ ( "parameters"       -> sectionVal )
    ~ ( "priority"         -> directive.priority)
    ~ ( "enabled"          -> directive.isEnabled )
    ~ ( "system"           -> directive.isSystem )
    ~ ( "policyMode"       -> directive.policyMode.map(_.name).getOrElse("default"))
    ~ ( "tags"             -> JArray(directive.tags.tags.map ( t => JObject( JField(t.name.value,t.value.value) :: Nil) ).toList))
    )
  }

  def displaySimpleDiff[T](diff: SimpleDiff[T])( implicit convert : T => JValue) : JValue = {
   (   ("from" -> convert(diff.oldValue))
     ~ ("to"   -> convert(diff.newValue))
   )
  }
  private[this] val create = "create"
  private[this] val delete = "delete"
  private[this] val modify = "modify"

  def serializeRuleChange(change : RuleChange): Box[JValue] = {

    def serializeRuleDiff(diff:ModifyRuleDiff,initialState:Rule) : JValue= {
      implicit def convert[T] (value : T) : JValue = value
      def convertDirectives(dl : Set[DirectiveId]) : JValue = dl.map(_.value).toList
      def convertTargets(t : Set[RuleTarget]) : JValue = t.map(_.target).toList

      val name :JValue             = diff.modName.map(displaySimpleDiff(_) ).getOrElse(initialState.name)
      val shortDescription :JValue = diff.modShortDescription.map(displaySimpleDiff(_)).getOrElse(initialState.shortDescription)
      val longDescription  :JValue = diff.modLongDescription.map(displaySimpleDiff(_)).getOrElse(initialState.longDescription)
      val targets :JValue          = diff.modTarget.map(displaySimpleDiff(_)(convertTargets)).getOrElse(initialState.targets.map(_.target).toList)
      val directives :JValue       = diff.modDirectiveIds.map(displaySimpleDiff(_)(convertDirectives)).getOrElse(initialState.directiveIds.map(_.value).toList)
      val enabled :JValue          = diff.modIsActivatedStatus.map(displaySimpleDiff(_)).getOrElse(initialState.isEnabled)

      (   ( "id"               -> initialState.id.value)
        ~ ( "displayName"      -> name )
        ~ ( "shortDescription" -> shortDescription )
        ~ ( "longDescription"  -> longDescription )
        ~ ( "directives"       -> directives )
        ~ ( "targets"          -> targets )
        ~ ( "enabled"          -> enabled )
      )
    }

    for {
      item <- change.change
      diff = item.diff
    } yield {
      diff match {
        case AddRuleDiff(rule) =>
          val change = serializeRule(rule,None)
          (   ("action" -> create)
            ~ ("change" -> change)
          )

        case DeleteRuleDiff(rule) =>
          val change = serializeRule(rule,None)
          (   ("action" -> delete)
            ~ ("change" -> change)
          )

        case ModifyToRuleDiff(rule) =>
          val result = change.initialState match {
            case Some(init) =>
              val diff = diffService.diffRule(init, rule)
              serializeRuleDiff(diff, init)
            case None => JString(s"Error while fetching initial state of change request.")

          }
          (   ("action" -> modify)
            ~ ("change" -> result)
          )

      }
    }
  }

  def serializeGlobalParameterChange(change : GlobalParameterChange): Box[JValue] = {

    def serializeGlobalParameterDiff(diff:ModifyGlobalParameterDiff,initialState:GlobalParameter) : JValue= {
      implicit def convert[T] (value : T) : JValue = value.toString

      val description :JValue = diff.modDescription.map(displaySimpleDiff(_)).getOrElse(initialState.description)
      val value :JValue       = diff.modValue.map(displaySimpleDiff(_)).getOrElse(initialState.value)
      val overridable :JValue = diff.modOverridable.map(displaySimpleDiff(_)).getOrElse(initialState.overridable)

      (   ("name"        -> initialState.name)
        ~ ("value"       -> value)
        ~ ("description" -> description)
        ~ ("overridable" -> overridable)
      )
    }

    for {
      item <- change.change
      diff = item.diff
    } yield {
      diff match {
        case AddGlobalParameterDiff(parameter) =>
          val change = serializeParameter(parameter,None)
          (   ("action" -> create)
            ~ ("change" -> change)
          )

        case DeleteGlobalParameterDiff(parameter) =>
          val change = serializeParameter(parameter,None)
          (   ("action" -> delete)
            ~ ("change" -> change)
          )

        case ModifyToGlobalParameterDiff(parameter) =>

          val result = change.initialState match {
            case Some(init) =>
              val diff = diffService.diffGlobalParameter(init, parameter)
              serializeGlobalParameterDiff(diff, init)
            case None => JString(s"Error while fetching initial state of change request.")

          }
          (   ("action" -> modify)
            ~ ("change" -> result)
          )

      }
    }
  }

  def serializeGroupChange(change : NodeGroupChange, apiVersion: ApiVersion): Box[JValue] = {

    def serializeNodeGroupDiff(diff:ModifyNodeGroupDiff,initialState:NodeGroup) : JValue= {
      implicit def convert[T] (value : T) : JValue = value
      def convertNodeList(nl : Set[NodeId]) : JValue = nl.map(_.value).toList
      def convertQuery(q : Option[Query]) : JValue = q.map(_.toString)

      val name :JValue        = diff.modName.map(displaySimpleDiff(_) ).getOrElse(initialState.name)
      val description :JValue = diff.modDescription.map(displaySimpleDiff(_)).getOrElse(initialState.description)
      val query :JValue       = diff.modQuery.map(displaySimpleDiff(_)(convertQuery)).getOrElse(initialState.query.map(_.toString))
      val serverList :JValue  = diff.modNodeList.map(displaySimpleDiff(_)(convertNodeList)).getOrElse(initialState.serverList.map(v => (v.value)).toList)
      val dynamic :JValue     = diff.modIsDynamic.map(displaySimpleDiff(_)).getOrElse(initialState.isDynamic)
      val enabled :JValue     = diff.modIsActivated.map(displaySimpleDiff(_)).getOrElse(initialState.isEnabled)
      ( ("id"          -> initialState.id.value)
      ~ ("displayName" -> name)
      ~ ("description" -> description)
      ~ ("query"       -> query)
      ~ ("nodeIds"     -> serverList)
      ~ ("dynamic"   -> dynamic)
      ~ ("enabled"   -> enabled )
      )
    }

    for {
      item <- change.change
      diff = item.diff
    } yield {
      diff match {
        case AddNodeGroupDiff(group) =>
          val change = serializeGroup(group,None, apiVersion)
          (   ("action" -> create)
            ~ ("change" -> change)
          )
        case DeleteNodeGroupDiff(group) =>
          val change = serializeGroup(group,None, apiVersion)
          (   ("action" -> delete)
            ~ ("change" -> change)
          )

        case ModifyToNodeGroupDiff(group) =>
          val result = change.initialState match {
            case Some(init) =>
              val diff = diffService.diffNodeGroup(init, group)
              serializeNodeGroupDiff(diff, init)
            case None => JString(s"Error while fetching initial state of change request.")
          }
          logger.info(result)
          (   ("action" -> modify)
            ~ ("change" -> result)
          )

      }
    }
  }

  def serializeDirectiveChange(change : DirectiveChange): Box[JValue] = {
    def serializeDirectiveDiff(diff:ModifyDirectiveDiff,initialState:Directive, technique:Technique, initialRootSection: SectionSpec) : Box[JValue] = {
      // This is in a try/catch because directiveValToSectionVal may fail (it can throw exceptions, so we need to catch them)
      try {
        implicit def convert[T] (value : T) : JValue =  value
        def convertParameters(sv : SectionVal) : JValue = serializeSectionVal(sv)
        val name :JValue             = diff.modName.map(displaySimpleDiff(_) ).getOrElse(initialState.name)
        val shortDescription :JValue = diff.modShortDescription.map(displaySimpleDiff(_)).getOrElse(initialState.shortDescription)
        val longDescription :JValue  = diff.modLongDescription.map(displaySimpleDiff(_)).getOrElse(initialState.longDescription)
        val techniqueVersion :JValue = diff.modTechniqueVersion.map(displaySimpleDiff(_)(_.toString)).getOrElse(initialState.techniqueVersion.toString)
        val priority :JValue         = diff.modPriority.map(displaySimpleDiff(_)).getOrElse(initialState.priority)
        val enabled :JValue          = diff.modIsActivated.map(displaySimpleDiff(_)).getOrElse(initialState.isEnabled)
        val initialParams :JValue    = serializeSectionVal(SectionVal.directiveValToSectionVal(initialRootSection, initialState.parameters))
        val parameters :JValue       = diff.modParameters.map(displaySimpleDiff(_)(convertParameters)).getOrElse(initialParams)
        Full ( ("id"               -> initialState.id.value)
        ~ ("displayName"      -> name )
        ~ ("shortDescription" -> shortDescription)
        ~ ("longDescription"  -> longDescription)
        ~ ("techniqueName"    -> technique.id.name.value)
        ~ ("techniqueVersion" -> techniqueVersion)
        ~ ("parameters"       -> parameters )
        ~ ("priority"         -> priority)
        ~ ("enabled"        -> enabled )
        ~ ("system"         -> initialState.isSystem )
        )
      } catch {
         case e:Exception =>
             val errorMsg = "Error while trying to serialize Directive Diff. cause is: " + e.getMessage()
             logger.error(errorMsg)
             Failure(errorMsg)
      }
    }

    for {
      item <- change.change
      diff = item.diff
    } yield {
      diff match {
        case AddDirectiveDiff(techniqueName,directive) =>
          val technique =  readTechnique.get(TechniqueId(techniqueName,directive.techniqueVersion))
          val change = technique.map(serializeDirective(_,directive,None)).getOrElse(JString(s"Error while fetchg technique ${techniqueName.value}"))
          (   ("action" -> create)
            ~ ("change" -> change)
          )

        case DeleteDirectiveDiff(techniqueName,directive) =>
          val technique =  readTechnique.get(TechniqueId(techniqueName,directive.techniqueVersion))
          val change = technique.map(serializeDirective(_,directive,None)).getOrElse(JString(s"Error while fetchg technique ${techniqueName.value}"))
          (   ("action" -> delete)
            ~ ("change" -> change)
          )
        case ModifyToDirectiveDiff(techniqueName,directive,rootSection) =>
          val technique =  readTechnique.get(TechniqueId(techniqueName,directive.techniqueVersion))

          val result = change.initialState match {
            case Some((techniqueName,initialState,initialRootSection)) =>
              val diff = diffService.diffDirective(initialState, initialRootSection, directive, rootSection,techniqueName)
              technique.flatMap(t => serializeDirectiveDiff(diff, initialState, t, initialRootSection)).getOrElse(JString("Error while fetching technique"))
            case None => JString(s"Error while fetching initial state of change request.")
          }
          (   ("action" -> modify)
            ~ ("change" -> result)
          )

      }
    }
  }

  override def serializeCR(changeRequest:ChangeRequest , status : WorkflowNodeId, isAcceptable : Boolean, apiVersion: ApiVersion) = {

    val changes : JValue = changeRequest match {
      case cr : ConfigurationChangeRequest =>
      val directives = cr.directives.values.map(ch => serializeDirectiveChange(ch.changes).getOrElse(JString(s"Error while serializing directives from CR ${changeRequest.id}")))
      val groups     = cr.nodeGroups.values.map(ch => serializeGroupChange(ch.changes, apiVersion).getOrElse(JString(s"Error while serializing groups from CR ${changeRequest.id}")))
      val parameters = cr.globalParams.values.map(ch => serializeGlobalParameterChange(ch.changes).getOrElse(JString(s"Error while serializing Parameters from CR ${changeRequest.id}")))
      val rules = cr.rules.values.map(ch => serializeRuleChange(ch.changes).getOrElse(JString(s"Error while serializing Rules from CR ${changeRequest.id}")))
      (   ("directives" -> directives)
        ~ ("rules"      -> rules)
        ~ ("groups"     -> groups)
        ~ ("parameters" -> parameters)
      )
      case _ => JNothing
    }
    ( ("id"           -> changeRequest.id.value)
    ~ ("displayName"  -> changeRequest.info.name)
    ~ ("status"       -> status.value)
    ~ ("created by"   -> changeRequest.owner)
    ~ ("acceptable" -> isAcceptable)
    ~ ("description"  -> changeRequest.info.description)
    ~ ("changes"      -> changes)
    )
  }

  def serializeTechnique(technique:FullActiveTechnique): JValue = {
    (   ( "name"     -> technique.techniqueName.value )
      ~ ( "versions" ->  technique.techniques.map(_._1.toString ) )
    )
  }

}

/*
 * ACL
 * Between front and backend, we exchange a JsonAcl list, where JsonAcl are *just*
 * one path and one verb. The grouping is done in extractor
 */
final case class JsonApiAcl(path: String, verb: String)

object ApiAccountSerialisation {

  implicit val formats = Serialization.formats(NoTypeHints)


<<<<<<< HEAD
  implicit class Json(account: ApiAccount) {

    val (expirationDate, authzType, acl) :  (Option[String],Option[String],Option[List[JsonApiAcl]]) = {
      account.kind match {
        case User | System => (None,None,None)
        case PublicApiAccount(authz,expirationDate) =>
          val acl = authz match {
            case NoAccess | RO | RW => None
            case ACL(acls) => Some(acls.flatMap(x => x.actions.map(a => JsonApiAcl(x.path.value, a.name))))
          }
          ( expirationDate.map(DateFormaterService.serialize)
          , Some(authz.kind.name)
          , acl )
      }
    }

=======
  implicit class Json(val account: ApiAccount) extends AnyVal {
>>>>>>> 684a1cee
    def toJson(): JObject = {
      val (expirationDate, authzType, acl) :  (Option[String],Option[String],Option[List[JsonApiAcl]]) = {
        account.kind match {
          case User | System => (None,None,None)
          case PublicApiAccount(authz,expirationDate) =>
            val acl = authz match {
              case NoAccess | RO | RW => None
              case ACL(acls) => Some(acls.flatMap(x => x.actions.map(a => JsonApiAcl(x.path.value, a.name))))
            }
            ( expirationDate.map(DateFormaterService.getFormatedDate)
            , Some(authz.kind.name)
            , acl )
        }
      }
      (
      ("id"                    -> account.id.value) ~
      ("name"                  -> account.name.value) ~
      ("token"                 -> account.token.value) ~
      ("tokenGenerationDate"   -> DateFormaterService.serialize(account.tokenGenerationDate)) ~
      ("kind"                  -> account.kind.kind.name) ~
      ("description"           -> account.description) ~
      ("creationDate"          -> DateFormaterService.serialize(account.creationDate)) ~
      ("enabled"               -> account.isEnabled) ~
      ("expirationDate"        -> expirationDate) ~
      ("expirationDateDefined" -> expirationDate.isDefined ) ~
      ("authorizationType"     -> authzType ) ~
      ("acl"                   -> acl.map(x => Extraction.decompose(x)))
      )
    }
  }
}<|MERGE_RESOLUTION|>--- conflicted
+++ resolved
@@ -571,26 +571,7 @@
   implicit val formats = Serialization.formats(NoTypeHints)
 
 
-<<<<<<< HEAD
-  implicit class Json(account: ApiAccount) {
-
-    val (expirationDate, authzType, acl) :  (Option[String],Option[String],Option[List[JsonApiAcl]]) = {
-      account.kind match {
-        case User | System => (None,None,None)
-        case PublicApiAccount(authz,expirationDate) =>
-          val acl = authz match {
-            case NoAccess | RO | RW => None
-            case ACL(acls) => Some(acls.flatMap(x => x.actions.map(a => JsonApiAcl(x.path.value, a.name))))
-          }
-          ( expirationDate.map(DateFormaterService.serialize)
-          , Some(authz.kind.name)
-          , acl )
-      }
-    }
-
-=======
   implicit class Json(val account: ApiAccount) extends AnyVal {
->>>>>>> 684a1cee
     def toJson(): JObject = {
       val (expirationDate, authzType, acl) :  (Option[String],Option[String],Option[List[JsonApiAcl]]) = {
         account.kind match {
@@ -600,12 +581,11 @@
               case NoAccess | RO | RW => None
               case ACL(acls) => Some(acls.flatMap(x => x.actions.map(a => JsonApiAcl(x.path.value, a.name))))
             }
-            ( expirationDate.map(DateFormaterService.getFormatedDate)
+            ( expirationDate.map(DateFormaterService.serialize)
             , Some(authz.kind.name)
             , acl )
         }
       }
-      (
       ("id"                    -> account.id.value) ~
       ("name"                  -> account.name.value) ~
       ("token"                 -> account.token.value) ~
@@ -618,7 +598,6 @@
       ("expirationDateDefined" -> expirationDate.isDefined ) ~
       ("authorizationType"     -> authzType ) ~
       ("acl"                   -> acl.map(x => Extraction.decompose(x)))
-      )
     }
   }
 }