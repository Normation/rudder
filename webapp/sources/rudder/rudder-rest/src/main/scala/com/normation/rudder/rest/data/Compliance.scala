--- conflicted
+++ resolved
@@ -292,16 +292,12 @@
       (_, overriddenDir) <- directives.get(over.policy.directiveId)
       (_, overridingDir) <- directives.get(over.overriddenBy.directiveId)
     } yield {
-<<<<<<< HEAD
-      DirectiveComplianceOverride(over.policy.ruleId, over.policy.directiveId, overriddenDir.name, over.overriddenBy.ruleId)
-=======
       DirectiveComplianceOverride(
         over.policy.ruleId,
         over.policy.directiveId,
-        overridenDir.name,
+        overriddenDir.name,
         over.overriddenBy.ruleId
       )
->>>>>>> 3919a610
 
     }
     overridesData
