/*
 *************************************************************************************
 * Copyright 2017 Normation SAS
 *************************************************************************************
 *
 * This file is part of Rudder.
 *
 * Rudder is free software: you can redistribute it and/or modify
 * it under the terms of the GNU General Public License as published by
 * the Free Software Foundation, either version 3 of the License, or
 * (at your option) any later version.
 *
 * In accordance with the terms of section 7 (7. Additional Terms.) of
 * the GNU General Public License version 3, the copyright holders add
 * the following Additional permissions:
 * Notwithstanding to the terms of section 5 (5. Conveying Modified Source
 * Versions) and 6 (6. Conveying Non-Source Forms.) of the GNU General
 * Public License version 3, when you create a Related Module, this
 * Related Module is not considered as a part of the work and may be
 * distributed under the license agreement of your choice.
 * A "Related Module" means a set of sources files including their
 * documentation that, without modification of the Source Code, enables
 * supplementary functions or services in addition to those offered by
 * the Software.
 *
 * Rudder is distributed in the hope that it will be useful,
 * but WITHOUT ANY WARRANTY; without even the implied warranty of
 * MERCHANTABILITY or FITNESS FOR A PARTICULAR PURPOSE.  See the
 * GNU General Public License for more details.
 *
 * You should have received a copy of the GNU General Public License
 * along with Rudder.  If not, see <http://www.gnu.org/licenses/>.

 *
 *************************************************************************************
 */

package com.normation.rudder.rest.data

import com.normation.inventory.domain.NodeId
import com.normation.rudder.domain.policies.Directive
import com.normation.rudder.domain.policies.DirectiveId
import com.normation.rudder.domain.policies.PolicyMode
import com.normation.rudder.domain.policies.Rule
import com.normation.rudder.domain.policies.RuleId
import com.normation.rudder.domain.reports.*
import com.normation.rudder.domain.reports.ComplianceLevel
import com.normation.rudder.reports.ComplianceModeName
import com.normation.rudder.repository.FullActiveTechnique
import java.lang
import net.liftweb.json.*
import net.liftweb.json.JsonAST
import net.liftweb.json.JsonDSL.*
import org.apache.commons.csv.CSVFormat
import org.apache.commons.csv.QuoteMode
import scala.collection.immutable

/**
 * Here, we want to present two views of compliance:
 * - by node
 * - by rule
 *
 * For "by node", we want to have a list of node, then rules,
 * then directives, then component and then values.
 *
 * For "by rule", we want to have a list of rules, then
 * directives, then components, THEN NODEs, then values.
 * Because we want to be able to analyse at the component level
 * if we have problems on several nodes, but values are only
 * meaningful in the context of a node.
 *
 * So we define two hierarchy of classes, with the name convention
 * starting by "ByRule" or "ByNode".
 */

/**
 * Compliance for a rules.
 * It lists:
 * - id: the rule id
 * - compliance: the compliance of the rule by node
 *   (total number of node, repartition of node by status)
 * - nodeCompliance: the list of compliance for each node, for that that rule
 */
final case class ByRuleRuleCompliance(
    id:   RuleId,
    name: String, // compliance by nodes

    compliance: ComplianceLevel,
    mode:       ComplianceModeName,
    policyMode: Option[PolicyMode],
    directives: Seq[ByRuleDirectiveCompliance]
) {
  lazy val nodes: Seq[GroupComponentCompliance] = GroupComponentCompliance.fromDirective(directives).toSeq
}

final case class ByDirectiveCompliance(
    id:         DirectiveId,
    name:       String,
    compliance: ComplianceLevel,
    mode:       ComplianceModeName,
    policyMode: Option[PolicyMode],
    rules:      Seq[ByDirectiveByRuleCompliance]
) {
  lazy val nodes: Seq[ByDirectiveNodeCompliance] = GroupComponentCompliance.fromRules(rules).toSeq
}

final case class ByDirectiveByRuleCompliance(
    id:         RuleId,
    name:       String,
    compliance: ComplianceLevel,
    policyMode: Option[PolicyMode],
    components: Seq[ByRuleComponentCompliance]
)

final case class ByDirectiveNodeCompliance(
    id:         NodeId,
    name:       String,
    mode:       Option[PolicyMode],
    compliance: ComplianceLevel,
    rules:      Seq[ByDirectiveByNodeRuleCompliance]
)

final case class ByDirectiveByNodeRuleCompliance(
    id:         RuleId,
    name:       String,
    compliance: ComplianceLevel,
    policyMode: Option[PolicyMode],
    components: Seq[ByRuleByNodeByDirectiveByComponentCompliance]
)

final case class ByRuleDirectiveCompliance(
<<<<<<< HEAD
    id:         DirectiveId,
    name:       String,
    compliance: ComplianceLevel,
    policyMode: Option[PolicyMode],
    components: Seq[ByRuleComponentCompliance]
=======
    id:             DirectiveId,
    name:           String,
    compliance:     ComplianceLevel,
    skippedDetails: Option[SkippedDetails],
    components:     Seq[ByRuleComponentCompliance]
>>>>>>> c99e3115
)

sealed trait ByRuleComponentCompliance {
  def name:       String
  def compliance: ComplianceLevel
}

final case class ByRuleBlockCompliance(
    name:          String,
    compliance:    ComplianceLevel,
    subComponents: Seq[ByRuleComponentCompliance]
) extends ByRuleComponentCompliance

final case class ByRuleValueCompliance(
    name:       String,
    compliance: ComplianceLevel,
    nodes:      Seq[ByRuleNodeCompliance]
) extends ByRuleComponentCompliance

final case class ByRuleNodeCompliance(
    id:         NodeId,
    name:       String,
    policyMode: Option[PolicyMode],
    compliance: ComplianceLevel,
    values:     Seq[ComponentValueStatusReport]
)

/* This is the same compliance structure than ByRuleByDirectiveCompliance except that the entry point is a Node
   The full hierarchy is
 * Node
   |> * Directive
      |> * Component Blocks ( There may be no blocks and directly a Value , but the leaf og the tree is a Value)
         |> * Value
            |> Reports
 */

final case class GroupComponentCompliance(
    id:         NodeId,
    name:       String,
    compliance: ComplianceLevel,
    policyMode: Option[PolicyMode],
    directives: Seq[ByRuleByNodeByDirectiveCompliance]
)

final case class ByRuleByNodeByDirectiveCompliance(
    id:         DirectiveId,
    name:       String,
    compliance: ComplianceLevel,
    policyMode: Option[PolicyMode],
    components: Seq[ByRuleByNodeByDirectiveByComponentCompliance]
)

sealed trait ByRuleByNodeByDirectiveByComponentCompliance {
  def name:       String
  def compliance: ComplianceLevel
}

final case class ByRuleByNodeByDirectiveByBlockCompliance(
    name:          String,
    compliance:    ComplianceLevel,
    subComponents: Seq[ByRuleByNodeByDirectiveByComponentCompliance]
) extends ByRuleByNodeByDirectiveByComponentCompliance

final case class ByRuleByNodeByDirectiveByValueCompliance(
    name:       String,
    compliance: ComplianceLevel,
    values:     Seq[ComponentValueStatusReport]
) extends ByRuleByNodeByDirectiveByComponentCompliance

final case class SkippedDetails(
    overridingRuleId:   RuleId,
    overridingRuleName: String
)
final case class DirectiveComplianceOverride(
    overridenRuleId:  RuleId,
    directiveId:      DirectiveId,
    directiveName:    String,
    overridingRuleId: RuleId
) {
  def toComplianceByRule(rules: Map[RuleId, Rule]): ByRuleDirectiveCompliance = {
    ByRuleDirectiveCompliance(
      directiveId,
      directiveName,
      ComplianceLevel(),
      Some(SkippedDetails(overridingRuleId, rules.get(overridingRuleId).map(_.name).getOrElse("unknown rule"))),
      Seq.empty
    )
  }
}

object ComplianceOverrides {
  def getOverridenDirective(
      overrides:  List[OverridenPolicy],
      directives: Map[DirectiveId, (FullActiveTechnique, Directive)]
  ): List[DirectiveComplianceOverride] = {
    val overridesData = for {
      over               <- overrides
      (_, overridenDir)  <- directives.get(over.policy.directiveId)
      (_, overridingDir) <- directives.get(over.overridenBy.directiveId)
    } yield {
      DirectiveComplianceOverride(over.policy.ruleId, over.policy.directiveId, overridenDir.name, over.overridenBy.ruleId)

    }
    overridesData.toList
  }
}

object GroupComponentCompliance {
  // This function do the recursive treatment of components, we will have each time a pair of Sequence of tuple (NodeId , component compliance structure)
  def recurseComponent(
      byRuleComponentCompliance: ByRuleComponentCompliance
  ): Seq[((NodeId, String, Option[PolicyMode]), ByRuleByNodeByDirectiveByComponentCompliance)] = {
    byRuleComponentCompliance match {
      // Block case
      case b: ByRuleBlockCompliance =>
        (for {
          // Treat sub components
          subComponent <- b.subComponents
          s            <- recurseComponent(subComponent)
        } yield {
          s
        }).groupBy(_._1)
          .map {
            // All subComponents are regrouped by Node, rebuild our block for each node
            case (nodeId, s) =>
              val subs = s.map(_._2)
              (nodeId, ByRuleByNodeByDirectiveByBlockCompliance(b.name, ComplianceLevel.sum(subs.map(_.compliance)), subs))
          }
          .toSeq
      // Value case
      case v: ByRuleValueCompliance =>
        (for {
          // Regroup Node Compliance by Node id
          (nodeId, data) <- v.nodes.groupBy(_.id)
        } yield {
          // You get all reports that were for a Node matching our value, regroup these report for our node in the structure)
          // Node name should be the same for all items, take the first one. We need to send it to upper structure, link it with id
          (
            (nodeId, data.map(_.name).headOption.getOrElse(nodeId.value), data.map(_.policyMode).headOption.getOrElse(None)),
            ByRuleByNodeByDirectiveByValueCompliance(
              v.name,
              ComplianceLevel.sum(data.map(_.compliance)),
              data.flatMap(_.values)
            )
          )
        }).toSeq
    }
  }

  // The goal here is to build a Compliance structure based on Nodes from a Compliance Structure Based on Directives
  // That contains Node reference as leaf
  // So we will go deep in the data structure to take reference to node then reconstruct the tree from the leaf
  def fromDirective(directives: Seq[ByRuleDirectiveCompliance]): immutable.Iterable[GroupComponentCompliance] = {
    for {
      // Regroup all Directive by node getting Nodes values from components
      (nodeId, data) <- directives.flatMap { d =>
                          (for {
                            // Treat all directives deeply
                            subs <- d.components
                            s    <- recurseComponent(subs)
                          } yield {
                            s
                          }).groupBy(_._1).map {
                            // All components were regrouped by nodes
                            case (nodeId, s) =>
                              val subs = s.map(_._2)
                              // Rebuild a Directtive compliance for a Node
                              (
                                nodeId,
                                ByRuleByNodeByDirectiveCompliance(
                                  d.id,
                                  d.name,
                                  ComplianceLevel.sum(subs.map(_.compliance)),
                                  d.policyMode,
                                  subs
                                )
                              )
                          }

                        }.groupBy(_._1)
    } yield {
      // All Directive were regrouped by Nodes (_._1), rebuild a strucutre containing all Directives
      val subs = data.map(_._2)
      GroupComponentCompliance(nodeId._1, nodeId._2, ComplianceLevel.sum(subs.map(_.compliance)), nodeId._3, subs)
    }
  }

  // The goal here is to build a Compliance structure based on Nodes from a Compliance Structure Based on Directives
  // That contains Node reference as leaf
  // So we will go deep in the data structure to take reference to node then reconstruct the tree from the leaf
  def fromRules(directives: Seq[ByDirectiveByRuleCompliance]): immutable.Iterable[ByDirectiveNodeCompliance] = {
    for {
      // Regroup all Directive by node getting Nodes values from components
      (nodeId, data) <- directives.flatMap { d =>
                          (for {
                            // Treat all directives deeply
                            subs <- d.components
                            s    <- recurseComponent(subs)
                          } yield {
                            s
                          }).groupBy(_._1).map {
                            // All components were regrouped by nodes
                            case (nodeId, s) =>
                              val subs = s.map(_._2)
                              // Rebuild a Directtive compliance for a Node
                              (
                                nodeId,
                                ByDirectiveByNodeRuleCompliance(
                                  d.id,
                                  d.name,
                                  ComplianceLevel.sum(subs.map(_.compliance)),
                                  d.policyMode,
                                  subs
                                )
                              )
                          }

                        }.groupBy(_._1)
    } yield {
      // All Directive were regrouped by Nodes (_._1), rebuild a strucutre containing all Directives
      val subs = data.map(_._2)
      ByDirectiveNodeCompliance(nodeId._1, nodeId._2, nodeId._3, ComplianceLevel.sum(subs.map(_.compliance)), subs)
    }
  }

}

/**
 * Compliance for a node.
 * It lists:
 * - id: the node id
 * - compliance: the compliance of the node by rule
 *   (total number of rules, repartition of rules by status)
 * - ruleUnderNodeCompliance: the list of compliance for each rule, for that node
 */
final case class ByNodeNodeCompliance(
    id:              NodeId, // compliance by nodes
    name:            String,
    compliance:      ComplianceLevel,
    mode:            ComplianceModeName,
    policyMode:      Option[PolicyMode],
    nodeCompliances: Seq[ByNodeRuleCompliance]
)

/**
 * Compliance for rule, for a given set of directives
 * (normally, all the directive for a given rule)
 * It lists:
 * - id: the rule id
 * - compliance: total number of directives and
 *   repartition of directive compliance by status
 * - directiveCompliances: status for each directive, for that rule.
 */
final case class ByNodeRuleCompliance(
    id:   RuleId,
    name: String, // compliance by directive (by nodes)

    compliance: ComplianceLevel,
    policyMode: Option[PolicyMode],
    directives: Seq[ByNodeDirectiveCompliance]
)

final case class ByNodeDirectiveCompliance(
    id:         DirectiveId,
    name:       String,
    compliance: ComplianceLevel,
    policyMode: Option[PolicyMode],
    components: List[ComponentStatusReport]
)

object ByNodeDirectiveCompliance {

  def apply(d: DirectiveStatusReport, policyMode: Option[PolicyMode], directiveName: String): ByNodeDirectiveCompliance = {
    new ByNodeDirectiveCompliance(d.directiveId, directiveName, d.compliance, policyMode, d.components)
  }
}

object CsvCompliance {

  // use "," , quote everything with ", line separator is \n
  val csvFormat: CSVFormat = CSVFormat.DEFAULT.builder().setQuoteMode(QuoteMode.ALL).setRecordSeparator("\n").build()

  def recurseComponent(
      component: ByRuleComponentCompliance,
      block:     List[String]
  ): Seq[(List[String], String, String, String, String, String)] = {
    component match {
      case component: ByRuleValueCompliance =>
        component.nodes.flatMap { node =>
          node.values.flatMap { value =>
            value.messages.map { report =>
              (
                block,
                component.name,
                node.name,
                value.componentValue,
                JsonCompliance.statusDisplayName(report.reportType),
                report.message.getOrElse("")
              )
            }
          }
        }
      case component: ByRuleBlockCompliance =>
        component.subComponents.flatMap(c => recurseComponent(c, block ::: (component.name :: Nil)))
    }
  }

  implicit class CsvDirectiveCompliance(val directive: ByDirectiveCompliance) extends AnyVal {
    def toCsv: String = {
      val csvLines = directive.rules.flatMap { r =>
        for {
          c                                            <- r.components
          (block, component, node, value, status, msg) <- recurseComponent(c, Nil)
        } yield {
          List(r.name, block.mkString(","), component, node, value, status, msg)
        }
      }
      // csvFormat take care of the line separator
      val out      = new lang.StringBuilder()
      csvFormat.printRecord(out, "Rule", "Block", "Component", "Node", "Value", "Status", "Message")
      csvLines.foreach(l => csvFormat.printRecord(out, l*))
      out.toString
    }
  }
}

object JsonCompliance {

  // global compliance
  implicit class JsonGlobalCompliance(val optCompliance: Option[(ComplianceLevel, Long)]) extends AnyVal {
    def toJson(precision: CompliancePrecision): JValue = {
      optCompliance match {
        case Some((details, value)) =>
          ("globalCompliance"      -> (
            ("compliance"          -> value)
            ~ ("complianceDetails" -> percents(details, precision))
          ))

        case None =>
          ("globalCompliance" -> (
            ("compliance"     -> -1)
          ))
      }
    }
  }

  implicit class JsonbyDirectiveCompliance(val directive: ByDirectiveCompliance) extends AnyVal {
    def toJsonV6: JObject = (
      ("id"                    -> directive.id.serialize)
        ~ ("name"              -> directive.name)
        ~ ("compliance"        -> directive.compliance.complianceWithoutPending())
        ~ ("policyMode"        -> directive.policyMode.map(_.name).getOrElse("default"))
        ~ ("complianceDetails" -> percents(directive.compliance, CompliancePrecision.Level2))
        ~ ("rules"             -> rules(directive.rules, 10, CompliancePrecision.Level2))
        ~ ("nodes"             -> byNodes(directive.nodes, 10, CompliancePrecision.Level2))
    )
    def toJson(level: Int, precision: CompliancePrecision): JObject = (
      ("id"                    -> directive.id.serialize)
        ~ ("name"              -> directive.name)
        ~ ("compliance"        -> directive.compliance.complianceWithoutPending(precision))
        ~ ("mode"              -> directive.mode.name)
        ~ ("policyMode"        -> directive.policyMode.map(_.name).getOrElse("default"))
        ~ ("complianceDetails" -> percents(directive.compliance, precision))
        ~ ("rules"             -> rules(directive.rules, level, precision))
        ~ ("nodes"             -> byNodes(directive.nodes, level, precision))
    )

    private[this] def byNodes(
        nodes:     Seq[ByDirectiveNodeCompliance],
        level:     Int,
        precision: CompliancePrecision
    ): Option[JsonAST.JValue] = {
      if (level < 2) None
      else {
        Some(nodes.map { node =>
          (
            ("id"                  -> node.id.value)
            ~ ("name"              -> node.name)
            ~ ("policyMode"        -> node.mode.map(_.name).getOrElse("default"))
            ~ ("compliance"        -> node.compliance.complianceWithoutPending(precision))
            ~ ("complianceDetails" -> percents(node.compliance, precision))
            ~ ("rules"             -> byRule(node.rules, level, precision))
          )
        })
      }
    }

    private[this] def byRule(
        rules:     Seq[ByDirectiveByNodeRuleCompliance],
        level:     Int,
        precision: CompliancePrecision
    ): Option[JsonAST.JValue] = {
      if (level < 3) None
      else {
        Some(rules.map { rule =>
          (
            ("id"                  -> rule.id.uid.value)
            ~ ("name"              -> rule.name)
            ~ ("compliance"        -> rule.compliance.complianceWithoutPending(precision))
            ~ ("policyMode"        -> rule.policyMode.map(_.name).getOrElse("default"))
            ~ ("complianceDetails" -> percents(rule.compliance, precision))
            ~ ("components"        -> byNodeByDirectiveByComponents(rule.components, level, precision))
          )
        })
      }
    }

    private[this] def byNodeByDirectiveByComponents(
        comps:     Seq[ByRuleByNodeByDirectiveByComponentCompliance],
        level:     Int,
        precision: CompliancePrecision
    ): Option[JsonAST.JValue] = {
      if (level < 4) None
      else {
        Some(comps.map { component =>
          (
            ("name"                -> component.name)
            ~ ("compliance"        -> component.compliance.complianceWithoutPending(precision))
            ~ ("complianceDetails" -> percents(component.compliance, precision))
            ~ (component match {
              case component: ByRuleByNodeByDirectiveByBlockCompliance =>
                ("components" -> byNodeByDirectiveByComponents(component.subComponents, level, precision))
              case component: ByRuleByNodeByDirectiveByValueCompliance =>
                ("values" -> values(component.values, level))
            })
          )
        })
      }
    }

    private[this] def byNodeByComponents(
        comps:     Seq[ByRuleComponentCompliance],
        level:     Int,
        precision: CompliancePrecision
    ): Option[JsonAST.JValue] = {
      if (level < 3) None
      else {
        Some(comps.map { component =>
          (
            ("name"                -> component.name)
            ~ ("compliance"        -> component.compliance.complianceWithoutPending(precision))
            ~ ("complianceDetails" -> percents(component.compliance, precision))
            ~ (component match {
              case component: ByRuleBlockCompliance => // TODO: this case should not happened because we are only get nodes compliance here
                ("components" -> byNodeByComponents(component.subComponents, level, precision))
              case component: ByRuleValueCompliance =>
                ("nodes" -> nodes(component.nodes, level, precision))
            })
          )
        })
      }
    }

    private[this] def rules(
        rules:     Seq[ByDirectiveByRuleCompliance],
        level:     Int,
        precision: CompliancePrecision
    ): Option[JsonAST.JValue] = {
      if (level < 2) None
      else {
        Some(rules.map { rule =>
          (
            ("id"                  -> rule.id.uid.value)
            ~ ("name"              -> rule.name)
            ~ ("compliance"        -> rule.compliance.complianceWithoutPending(precision))
            ~ ("policyMode"        -> rule.policyMode.map(_.name).getOrElse("default"))
            ~ ("complianceDetails" -> percents(rule.compliance, precision))
            ~ ("components"        -> components(rule.components, level, precision))
          )
        })
      }
    }

    private[this] def components(
        comps:     Seq[ByRuleComponentCompliance],
        level:     Int,
        precision: CompliancePrecision
    ): Option[JsonAST.JValue] = {
      if (level < 3) None
      else {
        Some(comps.map { component =>
          (
            ("name"                -> component.name)
            ~ ("compliance"        -> component.compliance.complianceWithoutPending(precision))
            ~ ("complianceDetails" -> percents(component.compliance, precision))
            ~ (component match {
              case component: ByRuleBlockCompliance => // this case should not happened because we are only get nodes compliance here
                ("components" -> components(component.subComponents, level, precision))
              case component: ByRuleValueCompliance =>
                ("nodes" -> nodes(component.nodes, level, precision))
            })
          )
        })
      }
    }

    def values(values: Seq[ComponentValueStatusReport], level: Int): Option[JsonAST.JValue] = {
      if (level < 5) None
      else {
        Some(values.map { value =>
          (
            ("value"     -> value.componentValue)
            ~ ("reports" -> value.messages.map { report =>
              (
                ("status"    -> statusDisplayName(report.reportType))
                ~ ("message" -> report.message)
              )
            })
          )
        })
      }
    }
    private[this] def nodes(
        nodes:     Seq[ByRuleNodeCompliance],
        level:     Int,
        precision: CompliancePrecision
    ): Option[JsonAST.JValue] = {
      if (level < 4) None
      else {
        Some(nodes.map { node =>
          (
            ("id"                  -> node.id.value)
            ~ ("name"              -> node.name)
            ~ ("policyMode"        -> node.policyMode.map(_.name).getOrElse("default"))
            ~ ("compliance"        -> node.compliance.complianceWithoutPending(precision))
            ~ ("complianceDetails" -> percents(node.compliance, precision))
            ~ ("values"            -> values(node.values, level))
          )
        })
      }

    }

  }

  implicit class JsonByRuleCompliance(val rule: ByRuleRuleCompliance) extends AnyVal {
    def toJsonV6: JObject = (
      ("id"                    -> rule.id.serialize)
        ~ ("name"              -> rule.name)
        ~ ("compliance"        -> rule.compliance.complianceWithoutPending())
        ~ ("policyMode"        -> rule.policyMode.map(_.name).getOrElse("default"))
        ~ ("complianceDetails" -> percents(rule.compliance, CompliancePrecision.Level2))
        ~ ("directives"        -> directives(rule.directives, 10, CompliancePrecision.Level2))
    )

    /*
     * level:
     * - up to 1 : rules,
     * - 2: rules & directives
     * - 3: rules, directives, components
     * - 4 and up: rules, directives, components, node and component values
     */

    def toJson(level: Int, precision: CompliancePrecision): JObject = (
      ("id"                    -> rule.id.serialize)
        ~ ("name"              -> rule.name)
        ~ ("compliance"        -> rule.compliance.complianceWithoutPending(precision))
        ~ ("mode"              -> rule.mode.name)
        ~ ("policyMode"        -> rule.policyMode.map(_.name).getOrElse("default"))
        ~ ("complianceDetails" -> percents(rule.compliance, precision))
        ~ ("directives"        -> directives(rule.directives, level, precision))
        ~ ("nodes"             -> byNodes(rule.nodes, level, precision))
    )

    private[this] def directives(
        directives: Seq[ByRuleDirectiveCompliance],
        level:      Int,
        precision:  CompliancePrecision
    ): Option[JsonAST.JValue] = {
      if (level < 2) None
      else {
        Some(directives.map { directive =>
          (
            ("id"                  -> directive.id.serialize)
            ~ ("name"              -> directive.name)
            ~ ("compliance"        -> directive.compliance.complianceWithoutPending(precision))
            ~ ("policyMode"        -> directive.policyMode.map(_.name).getOrElse("default"))
            ~ ("complianceDetails" -> percents(directive.compliance, precision))
            ~ ("skippedDetails"    -> directive.skippedDetails.map(s =>
              ("overridingRuleId" -> s.overridingRuleId.serialize) ~ ("overridingRuleName" -> s.overridingRuleName)
            ))
            ~ ("components"        -> components(directive.components, level, precision))
          )
        })
      }
    }
    private[this] def byNodes(
        nodes:     Seq[GroupComponentCompliance],
        level:     Int,
        precision: CompliancePrecision
    ): Option[JsonAST.JValue] = {
      if (level < 2) None
      else {
        Some(nodes.map { node =>
          (
            ("id"                  -> node.id.value)
            ~ ("name"              -> node.name)
            ~ ("compliance"        -> node.compliance.complianceWithoutPending(precision))
            ~ ("policyMode"        -> node.policyMode.map(_.name).getOrElse("default"))
            ~ ("complianceDetails" -> percents(node.compliance, precision))
            ~ ("directives"        -> byNodesByDirectives(node.directives, level, precision))
          )
        })
      }
    }

    private[this] def byNodesByDirectives(
        directives: Seq[ByRuleByNodeByDirectiveCompliance],
        level:      Int,
        precision:  CompliancePrecision
    ): Option[JsonAST.JValue] = {
      if (level < 3) None
      else {
        Some(directives.map { directive =>
          (
            ("id"                  -> directive.id.serialize)
            ~ ("name"              -> directive.name)
            ~ ("compliance"        -> directive.compliance.complianceWithoutPending(precision))
            ~ ("policyMode"        -> directive.policyMode.map(_.name).getOrElse("default"))
            ~ ("complianceDetails" -> percents(directive.compliance, precision))
            ~ ("components"        -> byNodeByDirectiveByComponents(directive.components, level, precision))
          )
        })
      }
    }
    private[this] def components(
        comps:     Seq[ByRuleComponentCompliance],
        level:     Int,
        precision: CompliancePrecision
    ): Option[JsonAST.JValue] = {
      if (level < 3) None
      else {
        Some(comps.map { component =>
          (
            ("name"                -> component.name)
            ~ ("compliance"        -> component.compliance.complianceWithoutPending(precision))
            ~ ("complianceDetails" -> percents(component.compliance, precision))
            ~ (component match {
              case component: ByRuleBlockCompliance =>
                ("components" -> components(component.subComponents, level, precision))
              case component: ByRuleValueCompliance =>
                ("nodes" -> nodes(component.nodes, level, precision))
            })
          )
        })
      }
    }

    private[this] def byNodeByDirectiveByComponents(
        comps:     Seq[ByRuleByNodeByDirectiveByComponentCompliance],
        level:     Int,
        precision: CompliancePrecision
    ): Option[JsonAST.JValue] = {
      if (level < 4) None
      else {
        Some(comps.map { component =>
          (
            ("name"                -> component.name)
            ~ ("compliance"        -> component.compliance.complianceWithoutPending(precision))
            ~ ("complianceDetails" -> percents(component.compliance, precision))
            ~ (component match {
              case component: ByRuleByNodeByDirectiveByBlockCompliance =>
                ("components" -> byNodeByDirectiveByComponents(component.subComponents, level, precision))
              case component: ByRuleByNodeByDirectiveByValueCompliance =>
                ("values" -> values(component.values, level))
            })
          )
        })
      }
    }

    def values(values: Seq[ComponentValueStatusReport], level: Int): Option[JsonAST.JValue] = {
      if (level < 5) None
      else {
        Some(values.map { value =>
          (
            ("value"     -> value.componentValue)
            ~ ("reports" -> value.messages.map { report =>
              (
                ("status"    -> statusDisplayName(report.reportType))
                ~ ("message" -> report.message)
              )
            })
          )
        })
      }
    }
    private[this] def nodes(
        nodes:     Seq[ByRuleNodeCompliance],
        level:     Int,
        precision: CompliancePrecision
    ): Option[JsonAST.JValue] = {
      if (level < 4) None
      else {
        Some(nodes.map { node =>
          (
            ("id"                  -> node.id.value)
            ~ ("name"              -> node.name)
            ~ ("compliance"        -> node.compliance.complianceWithoutPending(precision))
            ~ ("policyMode"        -> node.policyMode.map(_.name).getOrElse("default"))
            ~ ("complianceDetails" -> percents(node.compliance, precision))
            ~ ("values"            -> values(node.values, level))
          )
        })
      }

    }

  }

  implicit class JsonByNodeCompliance(val n: ByNodeNodeCompliance) extends AnyVal {
    def toJsonV6: JObject = (
      ("id"                    -> n.id.value)
        ~ ("compliance"        -> n.compliance.complianceWithoutPending())
        ~ ("policyMode"        -> n.policyMode.map(_.name).getOrElse("default"))
        ~ ("complianceDetails" -> percents(n.compliance, CompliancePrecision.Level2))
        ~ ("rules"             -> rules(n.nodeCompliances, 10, CompliancePrecision.Level2))
    )

    /*
     * level:
     * - up to 1 : nodes,
     * - 2: nodes & rules
     * - 3: nodes, rules, directives
     * - 4: nodes, rules, directives, components
     * - 5 and up: nodes, rules, directives, components and component values
     */

    def toJson(level: Int, precision: CompliancePrecision): JObject = (
      ("id"                    -> n.id.value)
        ~ ("name"              -> n.name)
        ~ ("compliance"        -> n.compliance.complianceWithoutPending(precision))
        ~ ("mode"              -> n.mode.name)
        ~ ("policyMode"        -> n.policyMode.map(_.name).getOrElse("default"))
        ~ ("complianceDetails" -> percents(n.compliance, precision))
        ~ ("rules"             -> rules(n.nodeCompliances, level, precision))
    )

    private[this] def rules(
        rules:     Seq[ByNodeRuleCompliance],
        level:     Int,
        precision: CompliancePrecision
    ): Option[JsonAST.JValue] = {
      if (level < 2) None
      else {
        Some(rules.map { rule =>
          (
            ("id"                  -> rule.id.serialize)
            ~ ("name"              -> rule.name)
            ~ ("compliance"        -> rule.compliance.complianceWithoutPending(precision))
            ~ ("policyMode"        -> rule.policyMode.map(_.name).getOrElse("default"))
            ~ ("complianceDetails" -> percents(rule.compliance, precision))
            ~ ("directives"        -> directives(rule.directives, level, precision))
          )
        })
      }
    }

    private[this] def directives(
        directives: Seq[ByNodeDirectiveCompliance],
        level:      Int,
        precision:  CompliancePrecision
    ): Option[JsonAST.JValue] = {
      if (level < 3) None
      else {
        Some(directives.map { directive =>
          (
            ("id"                  -> directive.id.serialize)
            ~ ("name"              -> directive.name)
            ~ ("compliance"        -> directive.compliance.complianceWithoutPending(precision))
            ~ ("policyMode"        -> directive.policyMode.map(_.name).getOrElse("default"))
            ~ ("complianceDetails" -> percents(directive.compliance, precision))
            ~ ("components"        -> components(directive.components, level, precision))
          )
        })
      }
    }

    private[this] def components(
        comps:     List[ComponentStatusReport],
        level:     Int,
        precision: CompliancePrecision
    ): Option[JsonAST.JValue] = {
      if (level < 4) None
      else {
        Some(comps.map {
          case component =>
            (
              ("name"                -> component.componentName)
              ~ ("compliance"        -> component.compliance.complianceWithoutPending(precision))
              ~ ("complianceDetails" -> percents(component.compliance, precision))
              ~ (component match {
                case component: BlockStatusReport =>
                  ("components" -> components(component.subComponents, level, precision))
                case component: ValueStatusReport => ("values" -> values(component.componentValues, level))
              })
            )
        })
      }
    }

    private[this] def values(componentValues: List[ComponentValueStatusReport], level: Int): Option[JsonAST.JValue] = {
      if (level < 5) None
      else {
        Some(componentValues.map {
          case value =>
            (
              ("value"     -> value.componentValue)
              ~ ("reports" -> value.messages.map { report =>
                (
                  ("status"    -> statusDisplayName(report.reportType))
                  ~ ("message" -> report.message)
                )
              })
            )
        })
      }
    }

  }

  def statusDisplayName(r: ReportType): String = {
    import ReportType.*

    r match {
      case EnforceNotApplicable => "successNotApplicable"
      case EnforceSuccess       => "successAlreadyOK"
      case EnforceRepaired      => "successRepaired"
      case EnforceError         => "error"
      case AuditCompliant       => "auditCompliant"
      case AuditNonCompliant    => "auditNonCompliant"
      case AuditError           => "auditError"
      case AuditNotApplicable   => "auditNotApplicable"
      case Unexpected           => "unexpectedUnknownComponent"
      case Missing              => "unexpectedMissingComponent"
      case NoAnswer             => "noReport"
      case Disabled             => "reportsDisabled"
      case Pending              => "applying"
      case BadPolicyMode        => "badPolicyMode"
    }
  }

  /**
   * By default, we want to only display non 0 compliance percent
   *
   * We also want to define clear user facing severity levels, in particular,
   * the semantic of unexpected / missing and no answer is not clear at all.
   *
   */
  private[this] def percents(c: ComplianceLevel, precision: CompliancePrecision): Map[String, Double] = {
    import ReportType.*

    // we want at most `precision` decimals
    val pc = CompliancePercent.fromLevels(c, precision)
    Map(
      statusDisplayName(EnforceNotApplicable) -> pc.notApplicable,
      statusDisplayName(EnforceSuccess)       -> pc.success,
      statusDisplayName(EnforceRepaired)      -> pc.repaired,
      statusDisplayName(EnforceError)         -> pc.error,
      statusDisplayName(Unexpected)           -> pc.unexpected,
      statusDisplayName(Missing)              -> pc.missing,
      statusDisplayName(NoAnswer)             -> pc.noAnswer,
      statusDisplayName(Disabled)             -> pc.reportsDisabled,
      statusDisplayName(Pending)              -> pc.pending,
      statusDisplayName(AuditCompliant)       -> pc.compliant,
      statusDisplayName(AuditNotApplicable)   -> pc.auditNotApplicable,
      statusDisplayName(AuditError)           -> pc.auditError,
      statusDisplayName(AuditNonCompliant)    -> pc.nonCompliant,
      statusDisplayName(BadPolicyMode)        -> pc.badPolicyMode
    ).filter { case (k, v) => v > 0 }.view.mapValues(percent => percent).toMap
  }
}

sealed trait ComplianceFormat {
  def value: String
}

object ComplianceFormat {
  case object CSV  extends ComplianceFormat { val value = "csv"  }
  case object JSON extends ComplianceFormat { val value = "json" }
  def allValues:                Set[ComplianceFormat]            = ca.mrvisser.sealerate.values[ComplianceFormat]
  def fromValue(value: String): Either[String, ComplianceFormat] = {
    allValues.find(_.value == value) match {
      case None         =>
        Left(
          s"Wrong type of value for compliance format '${value}', expected : ${allValues.map(_.value).mkString("[", ", ", "]")}"
        )
      case Some(action) => Right(action)
    }
  }
}<|MERGE_RESOLUTION|>--- conflicted
+++ resolved
@@ -129,19 +129,12 @@
 )
 
 final case class ByRuleDirectiveCompliance(
-<<<<<<< HEAD
-    id:         DirectiveId,
-    name:       String,
-    compliance: ComplianceLevel,
-    policyMode: Option[PolicyMode],
-    components: Seq[ByRuleComponentCompliance]
-=======
     id:             DirectiveId,
     name:           String,
     compliance:     ComplianceLevel,
     skippedDetails: Option[SkippedDetails],
+    policyMode:     Option[PolicyMode],
     components:     Seq[ByRuleComponentCompliance]
->>>>>>> c99e3115
 )
 
 sealed trait ByRuleComponentCompliance {
@@ -227,6 +220,7 @@
       directiveName,
       ComplianceLevel(),
       Some(SkippedDetails(overridingRuleId, rules.get(overridingRuleId).map(_.name).getOrElse("unknown rule"))),
+      None, // should override have a policy mode ?
       Seq.empty
     )
   }
