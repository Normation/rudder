/*
 *************************************************************************************
 * Copyright 2017 Normation SAS
 *************************************************************************************
 *
 * This file is part of Rudder.
 *
 * Rudder is free software: you can redistribute it and/or modify
 * it under the terms of the GNU General Public License as published by
 * the Free Software Foundation, either version 3 of the License, or
 * (at your option) any later version.
 *
 * In accordance with the terms of section 7 (7. Additional Terms.) of
 * the GNU General Public License version 3, the copyright holders add
 * the following Additional permissions:
 * Notwithstanding to the terms of section 5 (5. Conveying Modified Source
 * Versions) and 6 (6. Conveying Non-Source Forms.) of the GNU General
 * Public License version 3, when you create a Related Module, this
 * Related Module is not considered as a part of the work and may be
 * distributed under the license agreement of your choice.
 * A "Related Module" means a set of sources files including their
 * documentation that, without modification of the Source Code, enables
 * supplementary functions or services in addition to those offered by
 * the Software.
 *
 * Rudder is distributed in the hope that it will be useful,
 * but WITHOUT ANY WARRANTY; without even the implied warranty of
 * MERCHANTABILITY or FITNESS FOR A PARTICULAR PURPOSE.  See the
 * GNU General Public License for more details.
 *
 * You should have received a copy of the GNU General Public License
 * along with Rudder.  If not, see <http://www.gnu.org/licenses/>.

 *
 *************************************************************************************
 */

package com.normation.rudder.rest.lift

import better.files.File
import com.normation.cfclerk.domain.*
import com.normation.cfclerk.services.TechniqueRepository
import com.normation.errors.*
import com.normation.eventlog.ModificationId
import com.normation.rudder.api.ApiVersion
import com.normation.rudder.apidata.JsonResponseObjects.*
import com.normation.rudder.apidata.implicits.*
import com.normation.rudder.config.ReasonBehavior
import com.normation.rudder.config.UserPropertyService
import com.normation.rudder.domain.logger.ApiLoggerPure
import com.normation.rudder.domain.policies.Directive
import com.normation.rudder.ncf.*
import com.normation.rudder.ncf.BundleName
import com.normation.rudder.ncf.yaml.YamlTechniqueSerializer
import com.normation.rudder.repository.RoDirectiveRepository
import com.normation.rudder.repository.xml.TechniqueRevisionRepository
import com.normation.rudder.rest.{TechniqueApi as API, *}
import com.normation.rudder.rest.implicits.*
import com.normation.rudder.rest.lift.TechniqueApi.QueryFormat
import com.normation.utils.FileUtils
import com.normation.utils.ParseVersion
import com.normation.utils.StringUuidGenerator
import com.normation.utils.Version
import net.liftweb.common.*
import net.liftweb.http.LiftResponse
import net.liftweb.http.Req
import scala.collection.SortedMap
import zio.*
import zio.json.ast.*
import zio.json.yaml.*
import zio.syntax.*

object TechniqueApi {
  sealed trait QueryFormat
  object QueryFormat {
    def parse(s: String): QueryFormat = {
      s.toLowerCase match {
        case "yaml" => Yaml
        case "json" => Json
        case _      => Json // default to json for now
      }
    }
    case object Json extends QueryFormat
    case object Yaml extends QueryFormat
  }
}

class TechniqueApi(
    service:             TechniqueAPIService14,
    techniqueWriter:     TechniqueWriter,
    techniqueReader:     EditorTechniqueReader,
    techniqueRepository: TechniqueRepository,
    techniqueSerializer: TechniqueSerializer,
    uuidGen:             StringUuidGenerator,
    userPropertyService: UserPropertyService,
    resourceFileService: ResourceFileService,
    configRepoPath:      String
) extends LiftApiModuleProvider[API] {

  import com.normation.rudder.rest.lift.TechniqueApi.*
  import zio.json.*
  import zio.json.yaml.*

  implicit def reasonBehavior: ReasonBehavior = userPropertyService.reasonsFieldBehavior

  def schemas: ApiModuleProvider[API] = API

  def getLiftEndpoints(): List[LiftApiModule] = {
    API.endpoints.map {
      case API.GetTechniques             => GetTechniques
      case API.ListTechniques            => ListTechniques
      case API.ListTechniquesDirectives  => ListTechniquesDirectives
      case API.ListTechniqueDirectives   => ListTechniqueDirectives
      case API.TechniqueRevisions        => TechniqueRevisions
      case API.UpdateTechnique           => UpdateTechnique
      case API.CreateTechnique           => CreateTechnique
      case API.GetResources              => new GetResources[API.GetResources.type](newTechnique = false, schema = API.GetResources)
      case API.GetNewResources           =>
        new GetResources[API.GetNewResources.type](newTechnique = true, schema = API.GetNewResources)
      case API.DeleteTechnique           => DeleteTechnique
      case API.GetMethods                => GetMethods
      case API.UpdateMethods             => UpdateMethods
      case API.UpdateTechniques          => UpdateTechniques
      case API.GetAllTechniqueCategories => GetAllTechniqueCategories
      case API.GetTechniqueAllVersion    => GetTechniqueDetailsAllVersion
      case API.GetTechnique              => GetTechnique
      case API.CheckTechnique            => CheckTechnique
      case API.CopyResourcesWhenCloning  => CopyResourcesWhenCloning
    }
  }

  class GetResources[T <: TwoParam](newTechnique: Boolean, val schema: T) extends LiftApiModule {

    def process(
        version:       ApiVersion,
        path:          ApiPath,
        techniqueInfo: (String, String),
        req:           Req,
        params:        DefaultParams,
        authzToken:    AuthzToken
    ): LiftResponse = {

      import zio.syntax.*

      def serializeResourceWithState(resource: ResourceFile): Json.Obj = {
        Json.Obj(("path", Json.Str(resource.path)), ("state", Json.Str(resource.state.value)))
      }

      val resources = {
        (if (newTechnique) {
           resourceFileService.getResourcesFromDir(
             s"workspace/${techniqueInfo._1}/${techniqueInfo._2}/resources",
             techniqueInfo._1,
             techniqueInfo._2
           )
         } else {
           for {
             optTechnique <- techniqueReader.readTechniquesMetadataFile.map(_._1.find(_.id.value == techniqueInfo._1))
             resources    <-
               optTechnique
                 .map(resourceFileService.getResources)
                 .getOrElse(Inconsistency(s"No technique found when looking for technique '${techniqueInfo._1}' resources").fail)
           } yield {
             resources
           }
         }).map(_.map(serializeResourceWithState))
      }

      resources.toLiftResponseList(params, schema)
    }
  }

  object CopyResourcesWhenCloning extends LiftApiModule {
    val schema: API.CopyResourcesWhenCloning.type = API.CopyResourcesWhenCloning

    private def extractString(key: String)(req: Req): PureResult[Option[String]] = {
      req.params.get(key) match {
        case None              => Right(None)
        case Some(head :: Nil) => Right(Some(head))
        case Some(list)        =>
          Left(Inconsistency(s"${list.size} values defined for '${key}' parameter, only one needs to be defined"))
      }
    }

    def process(
        version:    ApiVersion,
        path:       ApiPath,
        draftInfo:  (String, String),
        req:        Req,
        params:     DefaultParams,
        authzToken: AuthzToken
    ): LiftResponse = {
      (for {
        techniqueId <- extractString("techniqueId")(req).toIO.notOptional("technique id parameter is missing")
        category    <- extractString("category")(req).toIO.notOptional("category parameter is missing")
        _           <- resourceFileService.cloneResourcesFromTechnique(draftInfo._1, techniqueId, draftInfo._2, category)
      } yield {
        "ok"
      }).toLiftResponseOne(params, schema, _ => Some(draftInfo._1))
    }
  }

  object DeleteTechnique extends LiftApiModule {
    val schema: TwoParam = API.DeleteTechnique

    private def extractBoolean(key: String)(req: Req): PureResult[Option[Boolean]] = {
      req.params.get(key) match {
        case None              => Right(None)
        case Some(head :: Nil) =>
          try {
            Right(Some(head.toBoolean))
          } catch {
            case e: Throwable =>
              Left(
                Inconsistency(
                  s"Parsing request parameter '${key}' as a boolean failed, current value is '${head}'. Error message is: '${e.getMessage}'."
                )
              )
          }
        case Some(list)        => Left(Inconsistency(s"${list.size} values defined for 'id' parameter, only one needs to be defined"))
      }
    }

    def process(
        version:       ApiVersion,
        path:          ApiPath,
        techniqueInfo: (String, String),
        req:           Req,
        params:        DefaultParams,
        authzToken:    AuthzToken
    ): LiftResponse = {

      val modId = ModificationId(uuidGen.newUuid)

      val content = {
        for {
          force <- extractBoolean("force")(req).map(_.getOrElse(false)).toIO
          _     <- techniqueWriter.deleteTechnique(techniqueInfo._1, techniqueInfo._2, force, modId, authzToken.qc)
        } yield {
          Json.Obj(("id", Json.Str(techniqueInfo._1)), ("version" -> Json.Str(techniqueInfo._2)))
        }
      }

      content.toLiftResponseOne(params, schema, _ => Some(techniqueInfo._1))
    }
  }

  object UpdateTechnique extends LiftApiModuleString2 {
    val schema: TwoParam = API.UpdateTechnique

    def process(
        version:    ApiVersion,
        path:       ApiPath,
        nv:         (String, String),
        req:        Req,
        params:     DefaultParams,
        authzToken: AuthzToken
    ): LiftResponse = {
      val modId = ModificationId(uuidGen.newUuid)
      import techniqueSerializer.*

      def charset: String = RestUtils.getCharset(req)
      // end copy
      val response = {
        for {
          technique        <-
            req.body match {
              case eb: EmptyBox => Unexpected((eb ?~! "error when accessing request body").messageChain).fail
              case Full(bytes) => new String(bytes, charset).fromJson[EditorTechnique].toIO
            }
          _                <- techniqueReader.getMethodsMetadata
          updatedTechnique <- techniqueWriter.writeTechniqueAndUpdateLib(technique, modId, authzToken.qc.actor)
          json             <- service.getTechniqueJson(updatedTechnique)
        } yield {
          json
        }
      }
      response.toLiftResponseOne(params, schema, _ => None)
    }
  }

  object GetTechniques extends LiftApiModule0 {
    val schema: API.GetTechniques.type = API.GetTechniques

    def process0(version: ApiVersion, path: ApiPath, req: Req, params: DefaultParams, authzToken: AuthzToken): LiftResponse = {
      service.getTechniquesWithData().toLiftResponseList(params, schema)
    }

  }

  object GetMethods extends LiftApiModule0 {
    val schema: API.GetMethods.type = API.GetMethods

    def process0(version: ApiVersion, path: ApiPath, req: Req, params: DefaultParams, authzToken: AuthzToken): LiftResponse = {
      val response = for {
        methods <- techniqueReader.getMethodsMetadata
        sorted   = methods.toList.sortBy(_._1.value)
      } yield {
        // ported from pre-9.0, this is very strange and not normalized
        Json.Obj(("methods", Json.Obj(sorted.map(m => (m._1.value, techniqueSerializer.serializeMethodMetadata(m._2)))*)))
      }

      response.toLiftResponseOne(params, schema, None)
    }
  }

  object UpdateMethods extends LiftApiModule0 {
    val schema: API.UpdateMethods.type = API.UpdateMethods

    def process0(version: ApiVersion, path: ApiPath, req: Req, params: DefaultParams, authzToken: AuthzToken): LiftResponse = {
      val response = for {
        _       <- techniqueReader.updateMethodsMetadataFile
        methods <- techniqueReader.getMethodsMetadata
      } yield {
        Json.Obj(methods.toList.map(m => (m._1.value, techniqueSerializer.serializeMethodMetadata(m._2)))*)
      }
      response.toLiftResponseOne(params, schema, None)
    }
  }

  object UpdateTechniques extends LiftApiModule0 {
    val schema: API.UpdateTechniques.type = API.UpdateTechniques
    import techniqueSerializer.*

    def process0(version: ApiVersion, path: ApiPath, req: Req, params: DefaultParams, authzToken: AuthzToken): LiftResponse = {
      val modId    = ModificationId(uuidGen.newUuid)
      val response = for {
        res                    <- techniqueReader.readTechniquesMetadataFile
        (techniques, _, errors) = res
        _                      <- if (errors.isEmpty) ().succeed
                                  else {
                                    ApiLoggerPure.error(
                                      s"An error occurred while reading techniques when updating them: ${errors.map(_.msg).mkString("\n ->", "\n ->", "")}"
                                    )
                                  }
        res                    <- techniqueWriter.writeTechniques(techniques, modId, authzToken.qc.actor)
        json                   <- ZIO.foreach(res)(_.toJsonAST.toIO)
      } yield {
        json
      }
      response.toLiftResponseList(params, schema)

    }

  }

  object GetAllTechniqueCategories extends LiftApiModule0 {

    val schema: API.GetAllTechniqueCategories.type = API.GetAllTechniqueCategories

    def process0(version: ApiVersion, path: ApiPath, req: Req, params: DefaultParams, authzToken: AuthzToken): LiftResponse = {
      val response = {
        val categories = techniqueRepository.getAllCategories
        def serializeTechniqueCategory(t: TechniqueCategory): Json.Obj = {
          val subs = Chunk.fromIterable(t.subCategoryIds.flatMap(categories.get).map(serializeTechniqueCategory))
          val name = t match {
            case t: RootTechniqueCategory => "/"
            case _ => t.name
          }
          Json.Obj(
            ("name", Json.Str(name)),
            ("path", Json.Str(t.id.getPathFromRoot.tail.map(_.value).mkString("/"))),
            ("id", Json.Str(t.id.name.value)),
            ("subCategories", Json.Arr(subs))
          )
        }
        Json.Obj(("techniqueCategories", serializeTechniqueCategory(techniqueRepository.getTechniqueLibrary)))
      }

      response.succeed.toLiftResponseOne(params, schema, None)
    }
  }

  object CreateTechnique extends LiftApiModule0 {

    import techniqueSerializer.*

<<<<<<< HEAD
    private def moveRessources(technique: EditorTechnique, internalId: String): IO[SystemError, String] = {
      val workspacePath = s"workspace/${internalId}/${technique.version.value}/resources"
      val finalPath     = s"techniques/${technique.category}/${technique.id.value}/${technique.version.value}/resources"

      val workspaceDir = File(s"${configRepoPath}/${workspacePath}")
      val finalDir     = File(s"${configRepoPath}/${finalPath}")

      IOResult.attempt("Error when moving resource file from workspace to final destination")(if (workspaceDir.exists) {
        finalDir.createDirectoryIfNotExists(true)
        workspaceDir.moveTo(finalDir)(File.CopyOptions.apply(true))
        workspaceDir.parent.parent.delete()
        "ok"
      } else {
        "ok"
      })
=======
    private def moveRessources(technique: EditorTechnique, internalId: String): IOResult[Unit] = {

      val base = File(configRepoPath)

      for {
        workspaceDir <-
          FileUtils.checkSanitizedIsIn(base, base / "workspace" / internalId / technique.version.value / "resources")
        finalDir     <- FileUtils.checkSanitizedIsIn(
                          base,
                          base / "techniques" / technique.category / technique.id.value / technique.version.value / "resources"
                        )
        _            <- ZIO
                          .whenZIO(IOResult.attempt(workspaceDir.exists)) {
                            IOResult.attempt("Error when moving resource file from workspace to final destination") {
                              finalDir.createDirectoryIfNotExists(true)
                              workspaceDir.moveTo(finalDir)(File.CopyOptions.apply(true))
                              workspaceDir.parent.parent.delete()
                            }
                          }
                          .notOptional(s"Error: the workspace directory for techniques '${workspaceDir}' is missing")
      } yield ()
>>>>>>> af9cb11c
    }

    // Comparison on technique name and ID are not case-sensitive
    private def isTechniqueNameExist(techniqueName: String) = {
      val techniques = techniqueRepository.getAll()
      techniques.values.map(_.name.toLowerCase).toList.contains(techniqueName.toLowerCase)
    }
    private def isTechniqueIdExist(bundleName: BundleName)  = {
      val techniques = techniqueRepository.getAll()
      techniques.keySet.map(_.name.value.toLowerCase).contains(bundleName.value.toLowerCase)
    }

    val schema: API.CreateTechnique.type = API.CreateTechnique

    def process0(version: ApiVersion, path: ApiPath, req: Req, params: DefaultParams, authzToken: AuthzToken): LiftResponse = {
      val modId = ModificationId(uuidGen.newUuid) // copied from `Req.forcedBodyAsJson`

      def charset: String = RestUtils.getCharset(req)

      // end copy
      val response = {
        for {
          technique   <-
            req.body match {
              case eb: EmptyBox => Unexpected((eb ?~! "error when accessing request body").messageChain).fail
              case Full(bytes) => new String(bytes, charset).fromJson[EditorTechnique].toIO
            }
          isNameTaken  = isTechniqueNameExist(technique.name)
          isIdTaken    = isTechniqueIdExist(technique.id)
          _           <- (isNameTaken, isIdTaken) match {
                           case (true, true)   =>
                             Inconsistency(
                               s"Technique name and ID must be unique. Name '${technique.name}' and ID '${technique.id.value}' already used, they are case insensitive"
                             ).fail
                           case (true, false)  =>
                             Inconsistency(
                               s"Technique name must be unique. Name '${technique.name}' already used, it is case insensitive "
                             ).fail
                           case (false, true)  =>
                             Inconsistency(
                               s"Technique ID must be unique. ID '${technique.id.value}' already used, it is case insensitive"
                             ).fail
                           case (false, false) => ().succeed
                         }

          // If no internalId (used to manage temporary folder for resources), ignore resources, this can happen when importing techniques through the api
          _           <- technique.internalId.map(internalId => moveRessources(technique, internalId)).getOrElse("Ok".succeed)
          updatedTech <- techniqueWriter.writeTechniqueAndUpdateLib(technique, modId, authzToken.qc.actor)
          json        <- service.getTechniqueJson(updatedTech)
        } yield {
          json
        }
      }
      response.toLiftResponseOne(params, schema, _ => None)
    }
  }

  object CheckTechnique extends LiftApiModule0 {
    val schema: API.CheckTechnique.type = API.CheckTechnique

    def process0(version: ApiVersion, path: ApiPath, req: Req, params: DefaultParams, authzToken: AuthzToken): LiftResponse = {
      def charset: String = RestUtils.getCharset(req)

      val input  = req.params.get("input").flatMap(_.map(QueryFormat.parse).headOption).getOrElse(QueryFormat.Json)
      val output = req.params.get("output").flatMap(_.map(QueryFormat.parse).headOption).getOrElse(QueryFormat.Json)
      val response: IOResult[Json] = {
        for {
          content   <-
            req.body match {
              case eb: EmptyBox => Unexpected((eb ?~! "error when accessing request body").messageChain).fail
              case Full(bytes) => new String(bytes, charset).succeed
            }
          technique <- {
            input match {
              case QueryFormat.Yaml =>
                import com.normation.rudder.ncf.yaml.YamlTechniqueSerializer.*
                content.fromYaml[EditorTechnique].toIO
              case QueryFormat.Json =>
                import techniqueSerializer.*
                content.fromJson[EditorTechnique].toIO
            }
          }
          response  <- {
            output match {
              case QueryFormat.Yaml =>
                import com.normation.rudder.ncf.yaml.YamlTechniqueSerializer.*
                technique.toYaml().map(yaml => Json(("output", Json.Str(yaml)))).toIO
              case QueryFormat.Json =>
                import techniqueSerializer.*
                technique.toJsonAST.toIO
            }
          }
        } yield {
          response
        }
      }

      response.toLiftResponseOne(params, schema, _ => None)
    }
  }

  object ListTechniques extends LiftApiModule0 {
    val schema: API.ListTechniques.type = API.ListTechniques

    def process0(version: ApiVersion, path: ApiPath, req: Req, params: DefaultParams, authzToken: AuthzToken): LiftResponse = {
      service.listTechniques.toLiftResponseList(params, schema)
    }
  }

  object ListTechniquesDirectives extends LiftApiModuleString {
    val schema: API.ListTechniquesDirectives.type = API.ListTechniquesDirectives

    def process(
        version:    ApiVersion,
        path:       ApiPath,
        name:       String,
        req:        Req,
        params:     DefaultParams,
        authzToken: AuthzToken
    ): LiftResponse = {
      val techniqueName = TechniqueName(name)
      service.listDirectives(techniqueName, None).toLiftResponseList(params, schema)
    }
  }

  object ListTechniqueDirectives extends LiftApiModuleString2 {
    val schema: API.ListTechniqueDirectives.type = API.ListTechniqueDirectives

    def process(
        version:    ApiVersion,
        path:       ApiPath,
        nv:         (String, String),
        req:        Req,
        params:     DefaultParams,
        authzToken: AuthzToken
    ): LiftResponse = {
      val (techniqueName, version) = (TechniqueName(nv._1), nv._2)

      val directives = TechniqueVersion.parse(version) match {
        case Right(techniqueVersion) =>
          service.listDirectives(techniqueName, Some(techniqueVersion :: Nil))
        case Left(error)             =>
          Inconsistency(
            s"Could not find list of directives based on '${techniqueName.value}' technique, because we could not parse '${version}' as a valid technique version"
          ).fail
      }
      directives.toLiftResponseList(params, schema)
    }
  }

  object GetTechniqueDetailsAllVersion extends LiftApiModuleString {
    val schema: API.GetTechniqueAllVersion.type = API.GetTechniqueAllVersion

    def process(
        version:    ApiVersion,
        path:       ApiPath,
        name:       String,
        req:        Req,
        params:     DefaultParams,
        authzToken: AuthzToken
    ): LiftResponse = {
      val techniqueName = TechniqueName(name)
      service.getTechniqueWithData(techniqueName, None, QueryFormat.Json).toLiftResponseList(params, schema)
    }
  }

  object GetTechnique extends LiftApiModuleString2 {
    val schema: API.GetTechnique.type = API.GetTechnique

    def process(
        version:    ApiVersion,
        path:       ApiPath,
        nv:         (String, String),
        req:        Req,
        params:     DefaultParams,
        authzToken: AuthzToken
    ): LiftResponse = {
      val (techniqueName, version) = (TechniqueName(nv._1), nv._2)

      val format: QueryFormat =
        req.params.get("format").flatMap(_.map(QueryFormat.parse).headOption).getOrElse(QueryFormat.Json)
      val json = TechniqueVersion.parse(version) match {
        case Right(techniqueVersion) =>
          service.getTechniqueWithData(techniqueName, Some(techniqueVersion), format)
        case Left(error)             =>
          Inconsistency(
            s"Could not find technique '${techniqueName.value}' details, because we could not parse '${version}' as a valid technique version"
          ).fail
      }
      json.toLiftResponseList(params, schema)
    }
  }

  object TechniqueRevisions extends LiftApiModuleString2 {
    val schema: API.TechniqueRevisions.type = API.TechniqueRevisions

    def process(
        version:    ApiVersion,
        path:       ApiPath,
        nv:         (String, String),
        req:        Req,
        params:     DefaultParams,
        authzToken: AuthzToken
    ): LiftResponse = {
      val (techniqueName, version) = (TechniqueName(nv._1), nv._2)

      val revisions = ParseVersion.parse(version) match {
        case Right(v)    =>
          service.techniqueRevisions(techniqueName, v)
        case Left(error) =>
          Inconsistency(
            s"Could not find list of directives based on '${techniqueName.value}' technique, because we could not parse '${version}' as a valid technique version: ${error}"
          ).fail
      }
      revisions.toLiftResponseList(params, schema)
    }
  }
}

class TechniqueAPIService14(
    readDirective:       RoDirectiveRepository,
    techniqueRevisions:  TechniqueRevisionRepository,
    techniqueReader:     EditorTechniqueReader,
    techniqueSerializer: TechniqueSerializer,
    techniqueCompiler:   TechniqueCompiler
) {

  private def serializeTechnique(technique: Technique): Json = {
    zio.json.ast.Json(
      ("name"    -> Json.Str(technique.name)),
      ("id"      -> Json.Str(technique.id.name.value)),
      ("version" -> Json.Str(technique.id.version.serialize)),
      ("source"  -> Json.Str("built-in"))
    )
  }

  def listTechniques: IOResult[Seq[JRActiveTechnique]] = {
    for {
      lib             <- readDirective.getFullDirectiveLibrary()
      activeTechniques = lib.allActiveTechniques.values.toSeq
      serialized       = activeTechniques.map(JRActiveTechnique.fromTechnique)
    } yield {
      serialized
    }
  }

  def listDirectives(techniqueName: TechniqueName, wantedVersions: Option[List[TechniqueVersion]]): IOResult[Seq[JRDirective]] = {
    def serializeDirectives(
        directives:     Seq[Directive],
        techniques:     SortedMap[TechniqueVersion, Technique],
        wantedVersions: Option[List[TechniqueVersion]]
    ): IOResult[Seq[JRDirective]] = {
      val filter = (d: Directive) => {
        wantedVersions match {
          case None           => true
          case Some(versions) => versions.contains(d.techniqueVersion)
        }
      }

      ZIO.foreach(directives.filter(filter)) { directive =>
        techniques.get(directive.techniqueVersion) match {
          case None            =>
            Inconsistency(
              s"Version ${directive.techniqueVersion.debugString} of Technique '${techniqueName.value}' does not exist, but is used by Directive '${directive.id.uid.value}'"
            ).fail
          case Some(technique) =>
            JRDirective.fromDirective(technique, directive, None).succeed
        }
      }
    }

    def checkWantedVersions(
        techniques:     SortedMap[TechniqueVersion, Technique],
        wantedVersions: Option[List[TechniqueVersion]]
    ) = {
      wantedVersions match {
        case Some(versions) =>
          ZIO.foreach(versions) { version =>
            ZIO.when(!techniques.keySet.contains(version)) {
              Inconsistency(s"Version '${version.debugString}' of Technique '${techniqueName.value}' does not exist").fail
            }
          }
        case None           => ZIO.unit
      }
    }

    for {
      lib                  <- readDirective.getFullDirectiveLibrary()
      activeTech           <- lib.allActiveTechniques.values
                                .find(_.techniqueName == techniqueName)
                                .notOptional(s"Technique '${techniqueName.value}' does not exist")

      // Check if version we want exists in technique library, We don't need the result
      _                    <- checkWantedVersions(activeTech.techniques, wantedVersions)
      serializedDirectives <- serializeDirectives(activeTech.directives, activeTech.techniques, wantedVersions)
    } yield {
      serializedDirectives
    }
  }

  /*
   * List available revision for given directive
   */
  def techniqueRevisions(name: TechniqueName, version: Version): IOResult[List[JRRevisionInfo]] = {
    techniqueRevisions.getTechniqueRevision(name, version).map(_.map(JRRevisionInfo.fromRevisionInfo))
  }

  def getTechniqueJson(editorTechnique: EditorTechnique): IOResult[Json] = {
    import zio.json.*
    import com.normation.rudder.ncf.TechniqueCompilationIO.codecTechniqueCompilationOutput

    techniqueCompiler
      .getCompilationOutput(editorTechnique)
      .flatMap {
        case None    => None.succeed
        case Some(x) => x.toJsonAST.toIO.map(Some.apply)
      }
      .catchAll(err =>
        (Some(Json.Str(s"Compilation error with technique ${editorTechnique.id.value}: ${err.fullMsg}")): Option[Json]).succeed
      )
      .flatMap(output => techniqueSerializer.serializeEditorTechnique(editorTechnique, output).toIO)
  }

  def getTechniqueWithData(
      techniqueName: TechniqueName,
      version:       Option[TechniqueVersion],
      format:        TechniqueApi.QueryFormat
  ): ZIO[Any, RudderError, Seq[Json]] = {
    for {
      lib                    <- readDirective.getFullDirectiveLibrary()
      activeTechnique         = lib.allActiveTechniques.values.find(_.techniqueName == techniqueName).toSeq
      x                      <- techniqueReader.readTechniquesMetadataFile
      (techniques, _, errors) = x
      _                      <- if (errors.isEmpty) ().succeed
                                else {
                                  ApiLoggerPure.error(
                                    s"An error occurred while reading techniques when getting them: ${errors.map(_.msg).mkString("\n ->", "\n ->", "")}"
                                  )
                                }

      json <- ZIO.foreach(
                activeTechnique.flatMap(at => {
                  version match {
                    case None    => at.techniques
                    case Some(v) => at.techniques.get(v).toSeq.map((v, _))
                  }
                })
              ) {
                case (version, technique) =>
                  techniques.find(t =>
                    t.id.value == technique.id.name.value && t.version.value == version.version.toVersionString
                  ) match {

                    case Some(editorTechnique) =>
                      format match {
                        case QueryFormat.Yaml =>
                          import YamlTechniqueSerializer.*
                          editorTechnique.toYaml().map(s => Json(("content", Json.Str(s)))).toIO
                        case QueryFormat.Json =>
                          getTechniqueJson(editorTechnique)
                      }
                    case None                  =>
                      serializeTechnique(technique).succeed
                  }
              }
    } yield {
      json
    }
  }

  def getTechniquesWithData(): IOResult[Seq[Json]] = {
    for {
      lib                    <- readDirective.getFullDirectiveLibrary()
      activeTechniques        = lib.allActiveTechniques.values.toSeq
      res                    <- techniqueReader.readTechniquesMetadataFile
      (techniques, _, errors) = res
      _                      <- if (errors.isEmpty) ().succeed
                                else {
                                  ApiLoggerPure.error(
                                    s"An error occurred while reading techniques when getting them: ${errors.map(_.msg).mkString("\n ->", "\n ->", "")}"
                                  )
                                }
      json                   <- {
        ZIO.foreach(activeTechniques.flatMap(_.techniques)) {
          case (version, technique) =>
            techniques.find(t =>
              t.id.value == technique.id.name.value && t.version.value == version.version.toVersionString
            ) match {
              case Some(editorTechnique) =>
                getTechniqueJson(editorTechnique)
              case None                  =>
                serializeTechnique(technique).succeed
            }
        }
      }
    } yield {
      json
    }
  }

}<|MERGE_RESOLUTION|>--- conflicted
+++ resolved
@@ -375,23 +375,6 @@
 
     import techniqueSerializer.*
 
-<<<<<<< HEAD
-    private def moveRessources(technique: EditorTechnique, internalId: String): IO[SystemError, String] = {
-      val workspacePath = s"workspace/${internalId}/${technique.version.value}/resources"
-      val finalPath     = s"techniques/${technique.category}/${technique.id.value}/${technique.version.value}/resources"
-
-      val workspaceDir = File(s"${configRepoPath}/${workspacePath}")
-      val finalDir     = File(s"${configRepoPath}/${finalPath}")
-
-      IOResult.attempt("Error when moving resource file from workspace to final destination")(if (workspaceDir.exists) {
-        finalDir.createDirectoryIfNotExists(true)
-        workspaceDir.moveTo(finalDir)(File.CopyOptions.apply(true))
-        workspaceDir.parent.parent.delete()
-        "ok"
-      } else {
-        "ok"
-      })
-=======
     private def moveRessources(technique: EditorTechnique, internalId: String): IOResult[Unit] = {
 
       val base = File(configRepoPath)
@@ -413,7 +396,6 @@
                           }
                           .notOptional(s"Error: the workspace directory for techniques '${workspaceDir}' is missing")
       } yield ()
->>>>>>> af9cb11c
     }
 
     // Comparison on technique name and ID are not case-sensitive
