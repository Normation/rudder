--- conflicted
+++ resolved
@@ -343,42 +343,14 @@
     }
   }
 
-<<<<<<< HEAD
-  def createRule(restRule: Box[RestRule], req:Req) = {
-    implicit val action = "createRule"
-    implicit val prettify = restExtractor.extractPrettify(req.params)
-    val modId = ModificationId(uuidGen.newUuid)
-    val actor = RestUtils.getActor(req)
-    val ruleId = RuleId(req.param("id").getOrElse(uuidGen.newUuid))
-
-    def actualRuleCreation(change: RuleChangeRequest) = {
-      ( for {
-        reason   <- restExtractor.extractReason(req)
-        saveDiff <-  writeRule.create(change.newRule, modId, actor, reason).toBox
-      } yield {
-        saveDiff
-      } ) match {
-        case Full(x) =>
-          asyncDeploymentAgent ! AutomaticStartDeployment(modId,actor)
-          val jsonRule = List(serialize(change.newRule,None))
-          toJsonResponse(Some(ruleId.value), ("rules" -> JArray(jsonRule)))
-
-        case eb:EmptyBox =>
-          val fail = eb ?~ (s"Could not save Rule ${ruleId.value}" )
-          val message = s"Could not create Rule ${change.newRule.name} (id:${ruleId.value}) cause is: ${fail.msg}."
-          toJsonError(Some(ruleId.value), message)
-      }
-    }
-=======
   def actualRuleCreation(change: RuleChangeRequest)(actor: EventActor, modId: ModificationId, reason: Option[String]) = {
     (for {
-      _ <- writeRule.create(change.newRule, modId, actor, reason)
+      _ <- writeRule.create(change.newRule, modId, actor, reason).toBox
     } yield {
       asyncDeploymentAgent ! AutomaticStartDeployment(modId, actor)
       serialize(change.newRule, None)
     }) ?~ (s"Could not save Rule ${change.newRule.id.value}")
   }
->>>>>>> 46371779
 
   def createRule(restRule: RestRule, ruleId: RuleId, clone: Option[RuleId], actor : EventActor): Box[(EventActor, ModificationId, Option[String]) =>  Box[JValue] ] = {
     // decide if we should create a new rule or clone an existing one
@@ -388,13 +360,8 @@
         case Some(sourceId) =>
           // clone existing rule
           for {
-<<<<<<< HEAD
-            rule <- readRule.get(RuleId(sourceId)).toBox ?~!
-              s"Could not create rule ${name} (id:${id.value}) by cloning rule '${sourceId}')"
-=======
-            rule <- readRule.get(sourceId) ?~!
+            rule <- readRule.get(sourceId).toBox ?~!
               s"Could not create rule ${name} (id:${ruleId.value}) by cloning rule '${sourceId.value}')"
->>>>>>> 46371779
           } yield {
             RuleChangeRequest(RuleModAction.Create, restRule.updateRule(rule), Some(rule))
           }
