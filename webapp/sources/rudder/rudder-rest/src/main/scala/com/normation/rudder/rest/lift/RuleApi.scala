/*
 *************************************************************************************
 * Copyright 2017 Normation SAS
 *************************************************************************************
 *
 * This file is part of Rudder.
 *
 * Rudder is free software: you can redistribute it and/or modify
 * it under the terms of the GNU General Public License as published by
 * the Free Software Foundation, either version 3 of the License, or
 * (at your option) any later version.
 *
 * In accordance with the terms of section 7 (7. Additional Terms.) of
 * the GNU General Public License version 3, the copyright holders add
 * the following Additional permissions:
 * Notwithstanding to the terms of section 5 (5. Conveying Modified Source
 * Versions) and 6 (6. Conveying Non-Source Forms.) of the GNU General
 * Public License version 3, when you create a Related Module, this
 * Related Module is not considered as a part of the work and may be
 * distributed under the license agreement of your choice.
 * A "Related Module" means a set of sources files including their
 * documentation that, without modification of the Source Code, enables
 * supplementary functions or services in addition to those offered by
 * the Software.
 *
 * Rudder is distributed in the hope that it will be useful,
 * but WITHOUT ANY WARRANTY; without even the implied warranty of
 * MERCHANTABILITY or FITNESS FOR A PARTICULAR PURPOSE.  See the
 * GNU General Public License for more details.
 *
 * You should have received a copy of the GNU General Public License
 * along with Rudder.  If not, see <http://www.gnu.org/licenses/>.

 *
 *************************************************************************************
 */

package com.normation.rudder.rest.lift

import com.normation.GitVersion
import com.normation.errors.*
import com.normation.eventlog.EventActor
import com.normation.eventlog.ModificationId
import com.normation.inventory.domain.NodeId
import com.normation.rudder.api.ApiVersion
import com.normation.rudder.apidata.JsonQueryObjects.*
import com.normation.rudder.apidata.JsonResponseObjects.*
import com.normation.rudder.apidata.ZioJsonExtractor
import com.normation.rudder.apidata.implicits.*
import com.normation.rudder.batch.AsyncDeploymentActor
import com.normation.rudder.batch.AutomaticStartDeployment
import com.normation.rudder.configuration.ConfigurationRepository
import com.normation.rudder.domain.logger.ConfigurationLoggerPure
import com.normation.rudder.domain.policies.*
import com.normation.rudder.domain.policies.ApplicationStatus
import com.normation.rudder.domain.policies.ChangeRequestRuleDiff
import com.normation.rudder.facts.nodes.*
import com.normation.rudder.repository.*
import com.normation.rudder.rest.*
import com.normation.rudder.rest.ApiPath
import com.normation.rudder.rest.AuthzToken
import com.normation.rudder.rest.RuleApi as API
import com.normation.rudder.rest.implicits.*
import com.normation.rudder.rule.category.*
import com.normation.rudder.rule.category.RuleCategoryId
import com.normation.rudder.services.policies.RuleApplicationStatusService
import com.normation.rudder.services.workflows.*
import com.normation.rudder.web.services.ComputePolicyMode
import com.normation.rudder.web.services.ComputePolicyMode.ComputedPolicyMode
import com.normation.utils.StringUuidGenerator
import net.liftweb.http.LiftResponse
import net.liftweb.http.Req
import org.joda.time.DateTime
import scala.collection.MapView
import zio.*
import zio.syntax.*

class RuleApi(
    zioJsonExtractor: ZioJsonExtractor,
    service:          RuleApiService14,
    uuidGen:          StringUuidGenerator
) extends LiftApiModuleProvider[API] {

  def schemas: ApiModuleProvider[API] = API

  def getLiftEndpoints(): List[LiftApiModule] = {
    API.endpoints.map {
      case API.ListRules                       => ListRules
      case API.RuleDetails                     => RuleDetails
      case API.CreateRule                      => CreateRule
      case API.UpdateRule                      => UpdateRule
      case API.DeleteRule                      => DeleteRule
      case API.GetRuleTree                     => GetRuleTree
      case API.GetRuleCategoryDetails          => GetRuleCategoryDetails
      case API.CreateRuleCategory              => CreateRuleCategory
      case API.UpdateRuleCategory              => UpdateRuleCategory
      case API.DeleteRuleCategory              => DeleteRuleCategory
      case API.LoadRuleRevisionForGeneration   => LoadRuleRevisionForGeneration
      case API.UnloadRuleRevisionForGeneration => UnloadRuleRevisionForGeneration
    }
  }

  //////////////////// new API using only zio_json ////////////////////

  object ListRules extends LiftApiModule0 {
    val schema:                                                                                                API.ListRules.type = API.ListRules
    def process0(version: ApiVersion, path: ApiPath, req: Req, params: DefaultParams, authzToken: AuthzToken): LiftResponse       = {
      implicit val qc: QueryContext = authzToken.qc
      service.listRules().toLiftResponseList(params, schema)
    }
  }

  object RuleDetails extends LiftApiModuleString {
    val schema: API.RuleDetails.type = API.RuleDetails
    def process(
        version:    ApiVersion,
        path:       ApiPath,
        sid:        String,
        req:        Req,
        params:     DefaultParams,
        authzToken: AuthzToken
    ): LiftResponse = {
      implicit val qc: QueryContext = authzToken.qc
      (for {
        id <- RuleId.parse(sid).toIO
        r  <- service.getRule(id)
      } yield r).toLiftResponseOne(params, schema, s => Some(s.id))
    }
  }

  object CreateRule extends LiftApiModule0 {
    val schema: API.CreateRule.type = API.CreateRule

    def process0(version: ApiVersion, path: ApiPath, req: Req, params: DefaultParams, authzToken: AuthzToken): LiftResponse = {
      implicit val qc: QueryContext = authzToken.qc
      (for {
        restRule <- zioJsonExtractor.extractRule(req).chainError(s"Could not extract rule parameters from request").toIO
        result   <- service.createRule(
                      restRule,
                      restRule.id.getOrElse(RuleId(RuleUid(uuidGen.newUuid))),
                      restRule.source,
                      params,
                      authzToken.qc.actor
                    )
      } yield {
        val action = if (restRule.source.nonEmpty) "cloneRule" else schema.name
        (RudderJsonResponse.ResponseSchema(action, schema.dataContainer), result)
      }).toLiftResponseOneMap(params, RudderJsonResponse.ResponseSchema.fromSchema(schema), x => (x._1, x._2, Some(x._2.id)))
    }
  }

  object UpdateRule extends LiftApiModuleString {
    val schema: API.UpdateRule.type = API.UpdateRule
    def process(
        version:    ApiVersion,
        path:       ApiPath,
        sid:        String,
        req:        Req,
        params:     DefaultParams,
        authzToken: AuthzToken
    ): LiftResponse = {
      implicit val qc: QueryContext = authzToken.qc
      (for {
        id       <- RuleId.parse(sid).toIO
        restRule <- zioJsonExtractor.extractRule(req).chainError(s"Could not extract a rule from request.").toIO
        res      <- service.updateRule(restRule.copy(id = Some(id)), params, authzToken.qc.actor)
      } yield {
        res
      }).toLiftResponseOne(params, schema, s => Some(s.id))
    }
  }

  object DeleteRule extends LiftApiModuleString {
    val schema: API.DeleteRule.type = API.DeleteRule
    def process(
        version:    ApiVersion,
        path:       ApiPath,
        sid:        String,
        req:        Req,
        params:     DefaultParams,
        authzToken: AuthzToken
    ): LiftResponse = {
      implicit val qc: QueryContext = authzToken.qc
      (for {
        id <- RuleId.parse(sid).toIO
        r  <- service.deleteRule(id, params, authzToken.qc.actor)
      } yield r).toLiftResponseOne(params, schema, s => Some(s.id))

    }
  }

  object GetRuleTree extends LiftApiModule0 {
    val schema: API.GetRuleTree.type = API.GetRuleTree

    def process0(version: ApiVersion, path: ApiPath, req: Req, params: DefaultParams, authzToken: AuthzToken): LiftResponse = {
      implicit val qc: QueryContext = authzToken.qc
      service.getCategoryTree().toLiftResponseOne(params, schema, s => Some(s.ruleCategories.id))
    }
  }

  object GetRuleCategoryDetails extends LiftApiModuleString {
    val schema: API.GetRuleCategoryDetails.type = API.GetRuleCategoryDetails
    def process(
        version:    ApiVersion,
        path:       ApiPath,
        id:         String,
        req:        Req,
        params:     DefaultParams,
        authzToken: AuthzToken
    ): LiftResponse = {
      service.getCategoryDetails(RuleCategoryId(id)).toLiftResponseOne(params, schema, s => Some(s.ruleCategories.id))
    }
  }

  object CreateRuleCategory extends LiftApiModule0 {
    val schema:                                                                                                API.CreateRuleCategory.type = API.CreateRuleCategory
    def process0(version: ApiVersion, path: ApiPath, req: Req, params: DefaultParams, authzToken: AuthzToken): LiftResponse                = {
      (for {
        cat <- zioJsonExtractor.extractRuleCategory(req).toIO
        res <- service.createCategory(cat, () => uuidGen.newUuid, params, authzToken.qc.actor)
      } yield {
        res
      }).toLiftResponseOne(params, schema, s => Some(s.ruleCategories.id))
    }
  }

  object UpdateRuleCategory extends LiftApiModuleString {
    val schema: API.UpdateRuleCategory.type = API.UpdateRuleCategory
    def process(
        version:    ApiVersion,
        path:       ApiPath,
        id:         String,
        req:        Req,
        params:     DefaultParams,
        authzToken: AuthzToken
    ): LiftResponse = {
      (for {
        cat <- zioJsonExtractor.extractRuleCategory(req).toIO
        res <- service.updateCategory(RuleCategoryId(id), cat, params, authzToken.qc.actor)
      } yield {
        res
      }).toLiftResponseOne(params, schema, s => Some(s.ruleCategories.id))
    }
  }

  object DeleteRuleCategory extends LiftApiModuleString {
    val schema: API.DeleteRuleCategory.type = API.DeleteRuleCategory
    def process(
        version:    ApiVersion,
        path:       ApiPath,
        id:         String,
        req:        Req,
        params:     DefaultParams,
        authzToken: AuthzToken
    ): LiftResponse = {
      service
        .deleteCategory(RuleCategoryId(id), params, authzToken.qc.actor)
        .toLiftResponseOne(params, schema, s => Some(s.ruleCategories.id))
    }
  }

  object LoadRuleRevisionForGeneration extends LiftApiModuleString {
    val schema: API.LoadRuleRevisionForGeneration.type = API.LoadRuleRevisionForGeneration
    def process(
        version:    ApiVersion,
        path:       ApiPath,
        id:         String,
        req:        Req,
        params:     DefaultParams,
        authzToken: AuthzToken
    ): LiftResponse = {
      implicit val qc: QueryContext = authzToken.qc

      (for {
        rid <- RuleId.parse(id).toIO
        res <- service.loadRule(rid, params, authzToken.qc.actor)
      } yield res).toLiftResponseOne(params, schema, s => Some(s.id))
    }
  }

  object UnloadRuleRevisionForGeneration extends LiftApiModuleString {
    val schema: API.UnloadRuleRevisionForGeneration.type = API.UnloadRuleRevisionForGeneration
    def process(
        version:    ApiVersion,
        path:       ApiPath,
        id:         String,
        req:        Req,
        params:     DefaultParams,
        authzToken: AuthzToken
    ): LiftResponse = {
      (for {
        rid <- RuleId.parse(id).toIO
        res <- service.unloadRule(rid, params, authzToken.qc.actor)
      } yield res).toLiftResponseOne(params, schema, s => Some(s.serialize))
    }
  }

}

<<<<<<< HEAD
final case class RuleApplicationStatus(policyMode: (String, String), applicationStatusDetails: (String, Option[String]))
=======
class RuleApiService2(
    readRule:             RoRuleRepository,
    writeRule:            WoRuleRepository,
    uuidGen:              StringUuidGenerator,
    asyncDeploymentAgent: AsyncDeploymentActor,
    workflowLevelService: WorkflowLevelService,
    restExtractor:        RestExtractorService,
    restDataSerializer:   RestDataSerializer
)(implicit userService: UserService) {

  import restDataSerializer.serializeRule as serialize

  private def createChangeRequestAndAnswer(
      id:     String,
      diff:   ChangeRequestRuleDiff,
      change: RuleChangeRequest,
      actor:  EventActor,
      req:    Req
  )(implicit action: String, prettify: Boolean, qc: QueryContext) = {
    (for {
      workflow <- workflowLevelService.getForRule(actor, change)
      reason   <- restExtractor.extractReason(req)
      crName   <- restExtractor
                    .extractChangeRequestName(req)
                    .map(_.getOrElse(s"${change.action.name} rule '${change.newRule.name}' by API request"))
      crDesc    = restExtractor.extractChangeRequestDescription(req)
      cr        = ChangeRequestService.createChangeRequestFromRule(
                    crName,
                    crDesc,
                    change.newRule,
                    change.previousRule,
                    diff,
                    actor,
                    reason
                  )
      id       <- workflowLevelService
                    .getWorkflowService()
                    .startWorkflow(cr)(
                      ChangeContext(ModificationId(uuidGen.newUuid), actor, new DateTime(), reason, None, qc.nodePerms)
                    )
    } yield {
      (workflow.needExternalValidation(), id)
    }) match {
      case Full((needValidation, crId)) =>
        val optCrId  = if (needValidation) Some(crId) else None
        val jsonRule = List(serialize(change.newRule, optCrId))
        toJsonResponse(Some(id), ("rules" -> JArray(jsonRule)))
      case eb: EmptyBox =>
        val fail = eb ?~ (s"Could not save changes on Rule ${id}")
        val msg  = s"${change.action.name} failed, cause is: ${fail.msg}."
        toJsonError(Some(id), msg)
    }
  }

  def listRules(req: Req): LiftResponse = {
    implicit val action   = "listRules"
    implicit val prettify = restExtractor.extractPrettify(req.params)
    readRule.getAll(false).toBox match {
      case Full(rules) =>
        toJsonResponse(None, ("rules" -> JArray(rules.map(serialize(_, None)).toList)))
      case eb: EmptyBox =>
        val message = (eb ?~ ("Could not fetch Rules")).msg
        toJsonError(None, message)
    }
  }

  def actualRuleCreation(
      change: RuleChangeRequest
  )(actor: EventActor, modId: ModificationId, reason: Option[String]): Box[JArray] = {
    (for {
      _ <- writeRule.create(change.newRule, modId, actor, reason).toBox
    } yield {
      asyncDeploymentAgent ! AutomaticStartDeployment(modId, actor)
      JArray(serialize(change.newRule, None) :: Nil)
    }) ?~ (s"Could not save Rule ${change.newRule.id.serialize}")
  }

  def createRule(
      restRule: RestRule,
      ruleId:   RuleId,
      clone:    Option[RuleId],
      actor:    EventActor
  ): Box[(EventActor, ModificationId, Option[String]) => Box[JValue]] = {
    // decide if we should create a new rule or clone an existing one
    // Return the source rule to use in each case.
    def createOrClone(name: String): Box[RuleChangeRequest] = {
      clone match {
        case Some(sourceId) =>
          // clone existing rule
          for {
            rule <- readRule.get(sourceId).toBox ?~!
                    s"Could not create rule '${name}' (id:${ruleId.serialize}) by cloning rule '${sourceId.serialize}')"
          } yield {
            RuleChangeRequest(RuleModAction.Create, restRule.updateRule(rule).copy(id = ruleId), Some(rule))
          }

        case None =>
          // create from scratch - base rule is the same with default values
          val category       = restRule.category.getOrElse(RuleCategoryId("rootRuleCategory"))
          val baseRule       = Rule(ruleId, name, category)
          // If enable is missing in parameter consider it to true
          val defaultEnabled = restRule.enabled.getOrElse(true)

          val change = RuleChangeRequest(RuleModAction.Create, restRule.updateRule(baseRule), Some(baseRule))
          // if only the name parameter is set, consider it to be enabled
          // if not if workflow are enabled, consider it to be disabled
          // if there is no workflow, use the value used as parameter (default to true)
          // code extract :
          /*
           * if (restRule.onlyName) true
           * else if (workflowEnabled) false
           * else defaultEnabled
           */
          for {
            workflow <- workflowLevelService.getForRule(actor, change) ?~! "Could not find workflow status for that rule creation"
          } yield {
            // we don't actually start a workflow, we only disable the rule if a workflow should be
            // started. Update rule "enable" status accordingly.
            val enableCheck = restRule.onlyName || (!workflow.needExternalValidation() && defaultEnabled)
            // Then enabled value in restRule will be used in the saved Rule
            change.copy(newRule = change.newRule.copy(isEnabledStatus = enableCheck))
          }
      }
    }

    (for {
      name   <- Box(restRule.name) ?~! "Missing manadatory parameter Name"
      change <- createOrClone(name)
    } yield {
      (actualRuleCreation(change) _)
    }) ?~ (s"Error when creating new rule")
  }

  // only used in old API, don't care about revision
  def ruleDetails(id: String, req: Req): LiftResponse = {
    implicit val action   = "ruleDetails"
    implicit val prettify = restExtractor.extractPrettify(req.params)

    readRule.get(RuleId(RuleUid(id))).toBox match {
      case Full(rule) =>
        val jsonRule = List(serialize(rule, None))
        toJsonResponse(Some(id), ("rules" -> JArray(jsonRule)))
      case eb: EmptyBox =>
        val fail    = eb ?~! (s"Could not find Rule ${id}")
        val message = s"Could not get Rule ${id} details cause is: ${fail.msg}."
        toJsonError(Some(id), message)
    }
  }

  def deleteRule(id: String, req: Req)(implicit qc: QueryContext): LiftResponse = {
    implicit val action   = "deleteRule"
    implicit val prettify = restExtractor.extractPrettify(req.params)
    val actor             = RestUtils.getActor(req)
    val ruleId            = RuleId(RuleUid(id))

    readRule.get(ruleId).toBox match {
      case Full(rule) =>
        val deleteRuleDiff = DeleteRuleDiff(rule)
        val change         = RuleChangeRequest(RuleModAction.Delete, rule, Some(rule))
        createChangeRequestAndAnswer(id, deleteRuleDiff, change, actor, req)

      case eb: EmptyBox =>
        val fail    = eb ?~ (s"Could not find Rule ${ruleId.serialize}")
        val message = s"Could not delete Rule ${ruleId.serialize} cause is: ${fail.msg}."
        toJsonError(Some(ruleId.serialize), message)
    }
  }

  def updateRule(id: String, req: Req, restValues: Box[RestRule])(implicit qc: QueryContext): LiftResponse = {
    implicit val action   = "updateRule"
    implicit val prettify = restExtractor.extractPrettify(req.params)
    val actor             = getActor(req)
    val ruleId            = RuleId(RuleUid(id))

    readRule.get(ruleId).toBox match {
      case Full(rule) =>
        restValues match {
          case Full(restRule) =>
            val updatedRule = restRule.updateRule(rule)
            val diff        = ModifyToRuleDiff(updatedRule)
            val change      = RuleChangeRequest(RuleModAction.Update, updatedRule, Some(rule))
            createChangeRequestAndAnswer(id, diff, change, actor, req)

          case eb: EmptyBox =>
            val fail    = eb ?~ (s"Could extract values from request")
            val message = s"Could not modify Rule ${ruleId.serialize} cause is: ${fail.msg}."
            toJsonError(Some(ruleId.serialize), message)
        }

      case eb: EmptyBox =>
        val fail    = eb ?~ (s"Could not find Rule ${ruleId.serialize}")
        val message = s"Could not modify Rule ${ruleId.serialize} cause is: ${fail.msg}."
        toJsonError(Some(ruleId.serialize), message)
    }
  }

}

class RuleApiService6(
    readRuleCategory:   RoRuleCategoryRepository,
    readRule:           RoRuleRepository,
    writeRuleCategory:  WoRuleCategoryRepository,
    restDataSerializer: RestDataSerializer
) extends Loggable {

  def getCategoryInformations(category: RuleCategory, parent: RuleCategoryId, detail: DetailLevel): Box[JValue] = {
    for {
      rules <- readRule.getAll()

    } yield {
      restDataSerializer.serializeRuleCategory(category, parent, rules.groupBy(_.categoryId), detail)
    }
  }.toBox

  def getCategoryTree: Box[JValue] = {
    for {
      root       <- readRuleCategory.getRootCategory().toBox
      categories <- getCategoryInformations(root, root.id, FullDetails)
    } yield {
      categories
    }
  }

  def getCategoryDetails(id: RuleCategoryId): Box[JValue] = {
    for {
      root              <- readRuleCategory.getRootCategory().toBox
      found             <- root.find(id)
      (category, parent) = found
      categories        <- getCategoryInformations(category, parent, MinimalDetails)
    } yield {
      categories
    }
  }

  def deleteCategory(id: RuleCategoryId)(actor: EventActor, modId: ModificationId, reason: Option[String]): Box[JValue] = {
    for {
      root              <- readRuleCategory.getRootCategory()
      found             <- root.find(id).toIO
      (category, parent) = found
      rules             <- readRule.getAll()
      ok                <- ZIO.when(!category.canBeDeleted(rules.toList)) {
                             Inconsistency(s"Cannot delete category '${category.name}' since that category is not empty").fail
                           }
      _                 <- writeRuleCategory.delete(id, modId, actor, reason)
      category          <- getCategoryInformations(category, parent, MinimalDetails).toIO
    } yield {
      category
    }
  }.toBox

  def updateCategory(
      id:       RuleCategoryId,
      restData: RestRuleCategory
  )(actor: EventActor, modId: ModificationId, reason: Option[String]): Box[JValue] = {
    logger.info(restData)
    for {
      root              <- readRuleCategory.getRootCategory()
      found             <- root.find(id).toIO
      (category, parent) = found
      rules             <- readRule.getAll()
      update             = restData.update(category)
      updatedParent      = restData.parent.getOrElse(parent)

      _        <- restData.parent match {
                    case Some(parent) =>
                      writeRuleCategory.updateAndMove(update, parent, modId, actor, reason)
                    case None         =>
                      writeRuleCategory.updateAndMove(update, parent, modId, actor, reason)
                  }
      category <- getCategoryInformations(update, updatedParent, MinimalDetails).toIO
    } yield {
      category
    }
  }.toBox

  def createCategory(
      restData:  RestRuleCategory,
      defaultId: () => RuleCategoryId
  )(actor: EventActor, modId: ModificationId, reason: Option[String]): Box[JValue] = {
    for {
      name     <- restData.name.notOptional("Could not create Rule Category, cause name is not defined").toBox
      update    = RuleCategory(restData.id.getOrElse(defaultId()), name, restData.description.getOrElse(""), Nil)
      parent    = restData.parent.getOrElse(RuleCategoryId("rootRuleCategory"))
      _        <- writeRuleCategory.create(update, parent, modId, actor, reason).toBox
      category <- getCategoryInformations(update, parent, MinimalDetails)
    } yield {
      category
    }
  }

}

final case class RuleApplicationStatus(policyMode: ComputedPolicyMode, applicationStatusDetails: (String, Option[String]))
>>>>>>> 3919a610

class RuleApiService14(
    readRule:             RoRuleRepository,
    writeRule:            WoRuleRepository,
    configRepository:     ConfigurationRepository,
    uuidGen:              StringUuidGenerator,
    asyncDeploymentAgent: AsyncDeploymentActor,
    workflowLevelService: WorkflowLevelService,
    readRuleCategory:     RoRuleCategoryRepository,
    writeRuleCategory:    WoRuleCategoryRepository,
    readDirectives:       RoDirectiveRepository,
    readGroup:            RoNodeGroupRepository,
    nodeFactRepos:        CoreNodeFactRepository,
    getGlobalPolicyMode:  () => IOResult[GlobalPolicyMode],
    applicationService:   RuleApplicationStatusService
) {

  // this Id is special and use client side to identify missing rules
  val MISSING_RULE_CAT_ID: RuleCategoryId = RuleCategoryId("ui-missing-rule-category")

  private def createChangeRequest(
      diff:   ChangeRequestRuleDiff,
      change: RuleChangeRequest,
      params: DefaultParams,
      actor:  EventActor
  )(implicit qc: QueryContext) = {
    for {
      workflow     <- workflowLevelService.getForRule(actor, change).toIO
      cr            = ChangeRequestService.createChangeRequestFromRule(
                        params.changeRequestName.getOrElse(
                          s"${change.action.name} rule '${change.newRule.name}' (${change.newRule.id.serialize}) by API request"
                        ),
                        params.changeRequestDescription.getOrElse(""),
                        change.newRule,
                        change.previousRule,
                        diff,
                        actor,
                        params.reason
                      )
      id           <- workflow
                        .startWorkflow(cr)(
                          ChangeContext(ModificationId(uuidGen.newUuid), actor, new DateTime(), params.reason, None, qc.nodePerms)
                        )
                        .toIO
      directiveLib <- readDirectives.getFullDirectiveLibrary()
      groupLib     <- readGroup.getFullGroupLibrary()
      nodesLib     <- nodeFactRepos.getAll()
      globalMode   <- getGlobalPolicyMode()

    } yield {
      val status = getRuleApplicationStatus(change.newRule, groupLib, directiveLib, nodesLib, globalMode)

      val optCrId = if (workflow.needExternalValidation()) Some(id) else None
      JRRule.fromRule(change.newRule, optCrId, Some(status.policyMode.name), Some(status.applicationStatusDetails))
    }
  }

  def getRuleApplicationStatus(
      rule:         Rule,
      groupLib:     FullNodeGroupCategory,
      directiveLib: FullActiveTechniqueCategory,
      nodesLib:     MapView[NodeId, CoreNodeFact],
      globalMode:   GlobalPolicyMode
  ): RuleApplicationStatus = {
    val directives               =
      rule.directiveIds.flatMap(directiveLib.allDirectives.get(_)).map { case (a, d) => (a.toActiveTechnique(), d) }
    val arePolicyServers         = nodesLib.mapValues(_.rudderSettings.isPolicyServer)
    val nodesIds                 = groupLib.getNodeIds(rule.targets, arePolicyServers)
    // for performance reason, it's necessary to keep the .view.filterKeys, as it is 10 times
    // faster than traditional groupLib.getNodeIds(rule.targets, nodesLib).flatMap(nodesLib.get)
    val nodes                    = nodesLib.filterKeys(x => nodesIds.contains(x)).values
    val allTargets               = rule.targets.flatMap(groupLib.allTargets.get).map(_.toTargetInfo)
    val policyMode               = ComputePolicyMode.ruleMode(globalMode, directives.map(_._2), nodes.map(_.rudderSettings.policyMode))
    val applicationStatus        = applicationService.isApplied(rule, groupLib, directiveLib, arePolicyServers, Some(nodesIds))
    val applicationStatusDetails = ApplicationStatus.details(rule, applicationStatus, allTargets, directives, nodes.isEmpty)
    RuleApplicationStatus(policyMode, applicationStatusDetails)
  }

  def listRules()(implicit qc: QueryContext): IOResult[Seq[JRRule]] = {
    for {
      rules        <- readRule.getAll(false).chainError("Could not fetch Rules")
      directiveLib <- readDirectives.getFullDirectiveLibrary()
      groupLib     <- readGroup.getFullGroupLibrary()
      nodesLib     <- nodeFactRepos.getAll()
      globalMode   <- getGlobalPolicyMode()

    } yield {
      for {
        rule <- rules.sortBy(_.id.serialize)
      } yield {
        val status = getRuleApplicationStatus(rule, groupLib, directiveLib, nodesLib, globalMode)
        JRRule.fromRule(rule, None, Some(status.policyMode.name), Some(status.applicationStatusDetails))
      }
    }

  }

  def createRule(
      restRule: JQRule,
      ruleId:   RuleId,
      clone:    Option[RuleId],
      params:   DefaultParams,
      actor:    EventActor
  )(implicit qc: QueryContext): IOResult[JRRule] = {
    // decide if we should create a new rule or clone an existing one
    // Return the source rule to use in each case.
    def createOrClone(
        name:     String,
        restRule: JQRule,
        ruleId:   RuleId,
        clone:    Option[RuleId],
        params:   DefaultParams,
        actor:    EventActor
    ): IOResult[RuleChangeRequest] = {
      clone match {
        case Some(sourceId) =>
          // clone existing rule
          for {
            rule <-
              readRule
                .get(sourceId)
                .chainError(s"Could not create rule '${name}' (id:${ruleId.serialize}) by cloning rule '${sourceId.serialize}')")
          } yield {
            RuleChangeRequest(RuleModAction.Create, restRule.updateRule(rule).copy(id = ruleId), Some(rule))
          }

        case None =>
          // create from scratch - base rule is the same with default values
          val category       = restRule.category.getOrElse("rootRuleCategory")
          val baseRule       = Rule(ruleId, name, RuleCategoryId(category))
          // If enable is missing in parameter consider it to true
          val defaultEnabled = restRule.enabled.getOrElse(true)

          val change = RuleChangeRequest(RuleModAction.Create, restRule.updateRule(baseRule), Some(baseRule))
          // if only the name parameter is set, consider it to be enabled
          // if not if workflow are enabled, consider it to be disabled
          // if there is no workflow, use the value used as parameter (default to true)
          // code extract :
          /*
           * if (restRule.onlyName) true
           * else if (workflowEnabled) false
           * else defaultEnabled
           */
          for {
            workflow <- workflowLevelService
                          .getForRule(actor, change)
                          .toIO
                          .chainError("Could not find workflow status for that rule creation")
          } yield {
            // we don't actually start a workflow, we only disable the rule if a workflow should be
            // started. Update rule "enable" status accordingly.
            val enableCheck = restRule.onlyName || (!workflow.needExternalValidation() && defaultEnabled)
            // Then enabled value in restRule will be used in the saved Rule
            change.copy(newRule = change.newRule.copy(isEnabledStatus = enableCheck))
          }
      }
    }

    (for {
      name   <- restRule.displayName.notOptional("Missing manadatory parameter 'displayName'")
      change <- createOrClone(name, restRule, ruleId, clone, params, actor)
      modId   = ModificationId(uuidGen.newUuid)
      _      <- writeRule.create(change.newRule, modId, actor, params.reason)

      directiveLib <- readDirectives.getFullDirectiveLibrary()
      groupLib     <- readGroup.getFullGroupLibrary()
      nodesLib     <- nodeFactRepos.getAll()
      globalMode   <- getGlobalPolicyMode()
    } yield {
      val status = getRuleApplicationStatus(change.newRule, groupLib, directiveLib, nodesLib, globalMode)
      asyncDeploymentAgent ! AutomaticStartDeployment(modId, actor)
      JRRule.fromRule(change.newRule, None, Some(status.policyMode.name), Some(status.applicationStatusDetails))
    }).chainError(s"Error when creating new rule")
  }

  def getRule(id: RuleId)(implicit qc: QueryContext): IOResult[JRRule] = {
    for {
      rule <- readRule.get(id)

      directiveLib <- readDirectives.getFullDirectiveLibrary()
      groupLib     <- readGroup.getFullGroupLibrary()
      nodesLib     <- nodeFactRepos.getAll()
      globalMode   <- getGlobalPolicyMode()
    } yield {
      val status = getRuleApplicationStatus(rule, groupLib, directiveLib, nodesLib, globalMode)
      JRRule.fromRule(rule, None, Some(status.policyMode.name), Some(status.applicationStatusDetails))
    }

  }

  /*
   * Loading a rule with `revision == a branch name` won't follow that branch name, but just load the current
   * configuration for the rule at that branch. If the rule for that branch was already loaded, the last available
   * version will be used.
   * Loading a rule a `revision == commit id` will look for that commit id.
   * You can't load a rule with default revision (should it be a noop instead?)
   */
  def loadRule(id: RuleId, params: DefaultParams, actor: EventActor)(implicit qc: QueryContext): IOResult[JRRule] = {
    (if (id.rev == GitVersion.DEFAULT_REV) {
       Inconsistency(s"The default revision can not be specifically loaded for generation (it is always loaded)").fail
     } else {
       for {
         rule         <-
           configRepository
             .getRule(id)
             .notOptional(
               (s"Could not get rule with id '${id.uid.serialize}' and revision '${id.rev.value}' from configuration repository")
             )
         // perhaps that will need to go throught change requests
         modId         = ModificationId(uuidGen.newUuid)
         ldap         <- writeRule.load(rule, modId, actor, params.reason)
         _            <-
           ConfigurationLoggerPure.info(
             s"Revision '${id.rev.value}' for rule with id '${id.uid.serialize}' loaded. It will be used in comming policy generations."
           )
         directiveLib <- readDirectives.getFullDirectiveLibrary()
         groupLib     <- readGroup.getFullGroupLibrary()
         nodesLib     <- nodeFactRepos.getAll()
         globalMode   <- getGlobalPolicyMode()
       } yield {
         val status = getRuleApplicationStatus(rule, groupLib, directiveLib, nodesLib, globalMode)
         asyncDeploymentAgent ! AutomaticStartDeployment(modId, actor)
         JRRule.fromRule(rule, None, Some(status.policyMode.name), Some(status.applicationStatusDetails))
       }
     })
  }

  def unloadRule(id: RuleId, params: DefaultParams, actor: EventActor): IOResult[RuleId] = {
    (if (id.rev == GitVersion.DEFAULT_REV) {
       Inconsistency(s"The default revision can not be specifically loaded for generation (it is always loaded)").fail
     } else {
       val modId = ModificationId(uuidGen.newUuid)
       for {
         // perhaps that will need to go throught change requests
         ldap <- writeRule.unload(id, modId, actor, params.reason)
         _    <-
           ConfigurationLoggerPure.info(
             s"Revision '${id.rev.value}' for rule with id '${id.uid.serialize}' unloaded. It will not be used anymore in comming policy generations."
           )
       } yield {
         asyncDeploymentAgent ! AutomaticStartDeployment(modId, actor)
         id
       }
     })
  }

  def updateRule(restRule: JQRule, params: DefaultParams, actor: EventActor)(implicit qc: QueryContext): IOResult[JRRule] = {
    for {
      id         <- restRule.id.notOptional(s"Rule id is mandatory in update")
      rule       <- readRule.get(id)
      updatedRule = restRule.updateRule(rule)
      diff        = ModifyToRuleDiff(updatedRule)
      change      = RuleChangeRequest(RuleModAction.Update, updatedRule, Some(rule))
      res        <- createChangeRequest(diff, change, params, actor)
    } yield {
      res
    }
  }

  def deleteRule(id: RuleId, params: DefaultParams, actor: EventActor)(implicit qc: QueryContext): IOResult[JRRule] = {
    // if the rule is already missing, we report a success
    id.rev match {
      case GitVersion.DEFAULT_REV =>
        readRule.getOpt(id).flatMap {
          case Some(rule) =>
            val change = RuleChangeRequest(RuleModAction.Delete, rule, Some(rule))
            createChangeRequest(DeleteRuleDiff(rule), change, params, actor)
          case None       =>
            JRRule.empty(id.serialize).succeed
        }
      case _                      => Inconsistency(s"You can't delete a past revision of a rule, only current version can be deleted.").fail
    }
  }

  def listCategoriesId(cat: RuleCategory): Set[RuleCategoryId] = {
    def listCatAcc(categories: List[RuleCategory], acc: List[RuleCategoryId]): List[RuleCategoryId] = {
      categories match {
        case Nil    => acc
        case c :: t =>
          val children = listCatAcc(c.childs, c.id :: acc)
          listCatAcc(t, children)
      }
    }
    listCatAcc(cat.childs, List(cat.id)).toSet
  }

  // List all categories mentioned in categoryId in rules who are not in database
  def getMissingCategories(existingCat: RuleCategory, rules: List[Rule]): Set[RuleCategory] = {
    val catIds   = listCategoriesId(existingCat)
    val rulesCat = rules.map(_.categoryId).toSet
    rulesCat
      .diff(catIds)
      .map(rId => {
        RuleCategory(
          rId,
          s"<${rId.value}>",
          s"Category ${rId.value} has been deleted, please move rules to available categories",
          List(),
          isSystem = false
        )
      })
  }

  def getCategoryTree()(implicit qc: QueryContext): IOResult[JRCategoriesRootEntryFull] = {
    for {
      root             <- readRuleCategory.getRootCategory()
      rules            <- readRule.getAll()
      directiveLib     <- readDirectives.getFullDirectiveLibrary()
      groupLib         <- readGroup.getFullGroupLibrary()
      nodesLib         <- nodeFactRepos.getAll()
      globalMode       <- getGlobalPolicyMode()
      rulesMap          = (for {
                            rule <- rules.sortBy(_.id.serialize)
                          } yield {
                            val status = getRuleApplicationStatus(rule, groupLib, directiveLib, nodesLib, globalMode)
                            (rule, Some(status.policyMode.name), Some(status.applicationStatusDetails))
                          }).groupBy(_._1.categoryId.value)
      missingCatContent = getMissingCategories(root, rules.toList)
      missingCategory   = RuleCategory(
                            MISSING_RULE_CAT_ID,
                            "Rules with a missing/deleted category",
                            "Category that regroup all the missing categories",
                            missingCatContent.toList
                          )
      newChilds         = if (missingCatContent.isEmpty) root.childs else root.childs :+ missingCategory
      rootAndMissingCat = root.copy(childs = newChilds)
    } yield {
      // root category is given itself as a parent, which looks like a bug
      JRCategoriesRootEntryFull(JRFullRuleCategory.fromCategory(rootAndMissingCat, rulesMap, Some(rootAndMissingCat.id.value)))
    }
  }

  def getCategoryDetails(id: RuleCategoryId): IOResult[JRCategoriesRootEntrySimple] = {
    // returns (parent, child)
    def recFind(root: RuleCategory, id: RuleCategoryId): Option[(RuleCategory, RuleCategory)] = {
      root.childs.foldLeft(Option.empty[(RuleCategory, RuleCategory)]) {
        case (None, cat)     => if (cat.id == id) Some((root, cat)) else recFind(cat, id)
        case (x: Some[?], _) => x
      }
    }
    for {
      root  <- readRuleCategory.getRootCategory()
      rules <- readRule.getAll()
      found <- (
                 if (root.id == id) {
                   Some((root, root))
                 } else {
                   recFind(root, id) match {
                     case None =>
                       // try to find if a rule has a category that is no longer available but still mentioned in a rule
                       getMissingCategories(root, rules.toList).find(id.value == _.id.value) match {
                         case Some(cat) => Some((root, cat))
                         case _         =>
                           // The root category for missing/deleted categories
                           if (id == MISSING_RULE_CAT_ID) {
                             val missingCategory = RuleCategory(
                               MISSING_RULE_CAT_ID,
                               "Rules with a missing/deleted category",
                               "Category that regroup all the missing categories",
                               List.empty
                             )
                             Some((root, missingCategory))
                           } else {
                             None
                           }
                       }
                     case c    => c
                   }
                 }
               ).notOptional(s"Error: rule category with id '${id.value}' was not found")
      rules <- readRule.getAll().map(_.groupBy(_.categoryId).get(id))
    } yield {
      JRCategoriesRootEntrySimple(
        JRSimpleRuleCategory.fromCategory(
          found._2,
          found._1.id.value,
          rules.map(_.map(_.id.serialize).toList.sorted).getOrElse(Nil)
        )
      )
    }
  }

  def deleteCategory(id: RuleCategoryId, params: DefaultParams, actor: EventActor): IOResult[JRCategoriesRootEntrySimple] = {
    for {
      root              <- readRuleCategory.getRootCategory()
      found             <- root.find(id).toIO
      (category, parent) = found
      rules             <- readRule.getAll()
      ok                <- ZIO.when(!category.canBeDeleted(rules.toList)) {
                             Inconsistency(s"Cannot delete category '${category.name}' since that category is not empty").fail
                           }
      category          <- getCategoryDetails(id)
      _                 <- writeRuleCategory.delete(id, ModificationId(uuidGen.newUuid), actor, params.reason)
    } yield {
      category
    }
  }

  def updateCategory(
      id:       RuleCategoryId,
      restData: JQRuleCategory,
      params:   DefaultParams,
      actor:    EventActor
  ): IOResult[JRCategoriesRootEntrySimple] = {
    for {
      root                <- readRuleCategory.getRootCategory()
      found               <- root.find(id).toIO
      (category, parentId) = found
      rules               <- readRule.getAll()
      update               = restData.update(category)
      modId                = ModificationId(uuidGen.newUuid)
      _                   <- restData.parent match {
                               case Some(parent) =>
                                 writeRuleCategory.updateAndMove(update, RuleCategoryId(parent), modId, actor, params.reason)
                               case None         =>
                                 writeRuleCategory.updateAndMove(update, parentId, modId, actor, params.reason)
                             }
      category            <- getCategoryDetails(id)
    } yield {
      category
    }
  }

  def createCategory(
      restData:  JQRuleCategory,
      defaultId: () => String,
      params:    DefaultParams,
      actor:     EventActor
  ): IOResult[JRCategoriesRootEntrySimple] = {
    for {
      name     <- restData.name.checkMandatory(_.size > 3, v => "'displayName' is mandatory and must be at least 3 char long")
      update    = RuleCategory(RuleCategoryId(restData.id.getOrElse(defaultId())), name, restData.description.getOrElse(""), Nil)
      parent    = restData.parent.getOrElse("rootRuleCategory")
      modId     = ModificationId(uuidGen.newUuid)
      _        <- writeRuleCategory.create(update, RuleCategoryId(parent), modId, actor, params.reason)
      category <- getCategoryDetails(update.id)
    } yield {
      category
    }
  }

}<|MERGE_RESOLUTION|>--- conflicted
+++ resolved
@@ -297,303 +297,7 @@
 
 }
 
-<<<<<<< HEAD
-final case class RuleApplicationStatus(policyMode: (String, String), applicationStatusDetails: (String, Option[String]))
-=======
-class RuleApiService2(
-    readRule:             RoRuleRepository,
-    writeRule:            WoRuleRepository,
-    uuidGen:              StringUuidGenerator,
-    asyncDeploymentAgent: AsyncDeploymentActor,
-    workflowLevelService: WorkflowLevelService,
-    restExtractor:        RestExtractorService,
-    restDataSerializer:   RestDataSerializer
-)(implicit userService: UserService) {
-
-  import restDataSerializer.serializeRule as serialize
-
-  private def createChangeRequestAndAnswer(
-      id:     String,
-      diff:   ChangeRequestRuleDiff,
-      change: RuleChangeRequest,
-      actor:  EventActor,
-      req:    Req
-  )(implicit action: String, prettify: Boolean, qc: QueryContext) = {
-    (for {
-      workflow <- workflowLevelService.getForRule(actor, change)
-      reason   <- restExtractor.extractReason(req)
-      crName   <- restExtractor
-                    .extractChangeRequestName(req)
-                    .map(_.getOrElse(s"${change.action.name} rule '${change.newRule.name}' by API request"))
-      crDesc    = restExtractor.extractChangeRequestDescription(req)
-      cr        = ChangeRequestService.createChangeRequestFromRule(
-                    crName,
-                    crDesc,
-                    change.newRule,
-                    change.previousRule,
-                    diff,
-                    actor,
-                    reason
-                  )
-      id       <- workflowLevelService
-                    .getWorkflowService()
-                    .startWorkflow(cr)(
-                      ChangeContext(ModificationId(uuidGen.newUuid), actor, new DateTime(), reason, None, qc.nodePerms)
-                    )
-    } yield {
-      (workflow.needExternalValidation(), id)
-    }) match {
-      case Full((needValidation, crId)) =>
-        val optCrId  = if (needValidation) Some(crId) else None
-        val jsonRule = List(serialize(change.newRule, optCrId))
-        toJsonResponse(Some(id), ("rules" -> JArray(jsonRule)))
-      case eb: EmptyBox =>
-        val fail = eb ?~ (s"Could not save changes on Rule ${id}")
-        val msg  = s"${change.action.name} failed, cause is: ${fail.msg}."
-        toJsonError(Some(id), msg)
-    }
-  }
-
-  def listRules(req: Req): LiftResponse = {
-    implicit val action   = "listRules"
-    implicit val prettify = restExtractor.extractPrettify(req.params)
-    readRule.getAll(false).toBox match {
-      case Full(rules) =>
-        toJsonResponse(None, ("rules" -> JArray(rules.map(serialize(_, None)).toList)))
-      case eb: EmptyBox =>
-        val message = (eb ?~ ("Could not fetch Rules")).msg
-        toJsonError(None, message)
-    }
-  }
-
-  def actualRuleCreation(
-      change: RuleChangeRequest
-  )(actor: EventActor, modId: ModificationId, reason: Option[String]): Box[JArray] = {
-    (for {
-      _ <- writeRule.create(change.newRule, modId, actor, reason).toBox
-    } yield {
-      asyncDeploymentAgent ! AutomaticStartDeployment(modId, actor)
-      JArray(serialize(change.newRule, None) :: Nil)
-    }) ?~ (s"Could not save Rule ${change.newRule.id.serialize}")
-  }
-
-  def createRule(
-      restRule: RestRule,
-      ruleId:   RuleId,
-      clone:    Option[RuleId],
-      actor:    EventActor
-  ): Box[(EventActor, ModificationId, Option[String]) => Box[JValue]] = {
-    // decide if we should create a new rule or clone an existing one
-    // Return the source rule to use in each case.
-    def createOrClone(name: String): Box[RuleChangeRequest] = {
-      clone match {
-        case Some(sourceId) =>
-          // clone existing rule
-          for {
-            rule <- readRule.get(sourceId).toBox ?~!
-                    s"Could not create rule '${name}' (id:${ruleId.serialize}) by cloning rule '${sourceId.serialize}')"
-          } yield {
-            RuleChangeRequest(RuleModAction.Create, restRule.updateRule(rule).copy(id = ruleId), Some(rule))
-          }
-
-        case None =>
-          // create from scratch - base rule is the same with default values
-          val category       = restRule.category.getOrElse(RuleCategoryId("rootRuleCategory"))
-          val baseRule       = Rule(ruleId, name, category)
-          // If enable is missing in parameter consider it to true
-          val defaultEnabled = restRule.enabled.getOrElse(true)
-
-          val change = RuleChangeRequest(RuleModAction.Create, restRule.updateRule(baseRule), Some(baseRule))
-          // if only the name parameter is set, consider it to be enabled
-          // if not if workflow are enabled, consider it to be disabled
-          // if there is no workflow, use the value used as parameter (default to true)
-          // code extract :
-          /*
-           * if (restRule.onlyName) true
-           * else if (workflowEnabled) false
-           * else defaultEnabled
-           */
-          for {
-            workflow <- workflowLevelService.getForRule(actor, change) ?~! "Could not find workflow status for that rule creation"
-          } yield {
-            // we don't actually start a workflow, we only disable the rule if a workflow should be
-            // started. Update rule "enable" status accordingly.
-            val enableCheck = restRule.onlyName || (!workflow.needExternalValidation() && defaultEnabled)
-            // Then enabled value in restRule will be used in the saved Rule
-            change.copy(newRule = change.newRule.copy(isEnabledStatus = enableCheck))
-          }
-      }
-    }
-
-    (for {
-      name   <- Box(restRule.name) ?~! "Missing manadatory parameter Name"
-      change <- createOrClone(name)
-    } yield {
-      (actualRuleCreation(change) _)
-    }) ?~ (s"Error when creating new rule")
-  }
-
-  // only used in old API, don't care about revision
-  def ruleDetails(id: String, req: Req): LiftResponse = {
-    implicit val action   = "ruleDetails"
-    implicit val prettify = restExtractor.extractPrettify(req.params)
-
-    readRule.get(RuleId(RuleUid(id))).toBox match {
-      case Full(rule) =>
-        val jsonRule = List(serialize(rule, None))
-        toJsonResponse(Some(id), ("rules" -> JArray(jsonRule)))
-      case eb: EmptyBox =>
-        val fail    = eb ?~! (s"Could not find Rule ${id}")
-        val message = s"Could not get Rule ${id} details cause is: ${fail.msg}."
-        toJsonError(Some(id), message)
-    }
-  }
-
-  def deleteRule(id: String, req: Req)(implicit qc: QueryContext): LiftResponse = {
-    implicit val action   = "deleteRule"
-    implicit val prettify = restExtractor.extractPrettify(req.params)
-    val actor             = RestUtils.getActor(req)
-    val ruleId            = RuleId(RuleUid(id))
-
-    readRule.get(ruleId).toBox match {
-      case Full(rule) =>
-        val deleteRuleDiff = DeleteRuleDiff(rule)
-        val change         = RuleChangeRequest(RuleModAction.Delete, rule, Some(rule))
-        createChangeRequestAndAnswer(id, deleteRuleDiff, change, actor, req)
-
-      case eb: EmptyBox =>
-        val fail    = eb ?~ (s"Could not find Rule ${ruleId.serialize}")
-        val message = s"Could not delete Rule ${ruleId.serialize} cause is: ${fail.msg}."
-        toJsonError(Some(ruleId.serialize), message)
-    }
-  }
-
-  def updateRule(id: String, req: Req, restValues: Box[RestRule])(implicit qc: QueryContext): LiftResponse = {
-    implicit val action   = "updateRule"
-    implicit val prettify = restExtractor.extractPrettify(req.params)
-    val actor             = getActor(req)
-    val ruleId            = RuleId(RuleUid(id))
-
-    readRule.get(ruleId).toBox match {
-      case Full(rule) =>
-        restValues match {
-          case Full(restRule) =>
-            val updatedRule = restRule.updateRule(rule)
-            val diff        = ModifyToRuleDiff(updatedRule)
-            val change      = RuleChangeRequest(RuleModAction.Update, updatedRule, Some(rule))
-            createChangeRequestAndAnswer(id, diff, change, actor, req)
-
-          case eb: EmptyBox =>
-            val fail    = eb ?~ (s"Could extract values from request")
-            val message = s"Could not modify Rule ${ruleId.serialize} cause is: ${fail.msg}."
-            toJsonError(Some(ruleId.serialize), message)
-        }
-
-      case eb: EmptyBox =>
-        val fail    = eb ?~ (s"Could not find Rule ${ruleId.serialize}")
-        val message = s"Could not modify Rule ${ruleId.serialize} cause is: ${fail.msg}."
-        toJsonError(Some(ruleId.serialize), message)
-    }
-  }
-
-}
-
-class RuleApiService6(
-    readRuleCategory:   RoRuleCategoryRepository,
-    readRule:           RoRuleRepository,
-    writeRuleCategory:  WoRuleCategoryRepository,
-    restDataSerializer: RestDataSerializer
-) extends Loggable {
-
-  def getCategoryInformations(category: RuleCategory, parent: RuleCategoryId, detail: DetailLevel): Box[JValue] = {
-    for {
-      rules <- readRule.getAll()
-
-    } yield {
-      restDataSerializer.serializeRuleCategory(category, parent, rules.groupBy(_.categoryId), detail)
-    }
-  }.toBox
-
-  def getCategoryTree: Box[JValue] = {
-    for {
-      root       <- readRuleCategory.getRootCategory().toBox
-      categories <- getCategoryInformations(root, root.id, FullDetails)
-    } yield {
-      categories
-    }
-  }
-
-  def getCategoryDetails(id: RuleCategoryId): Box[JValue] = {
-    for {
-      root              <- readRuleCategory.getRootCategory().toBox
-      found             <- root.find(id)
-      (category, parent) = found
-      categories        <- getCategoryInformations(category, parent, MinimalDetails)
-    } yield {
-      categories
-    }
-  }
-
-  def deleteCategory(id: RuleCategoryId)(actor: EventActor, modId: ModificationId, reason: Option[String]): Box[JValue] = {
-    for {
-      root              <- readRuleCategory.getRootCategory()
-      found             <- root.find(id).toIO
-      (category, parent) = found
-      rules             <- readRule.getAll()
-      ok                <- ZIO.when(!category.canBeDeleted(rules.toList)) {
-                             Inconsistency(s"Cannot delete category '${category.name}' since that category is not empty").fail
-                           }
-      _                 <- writeRuleCategory.delete(id, modId, actor, reason)
-      category          <- getCategoryInformations(category, parent, MinimalDetails).toIO
-    } yield {
-      category
-    }
-  }.toBox
-
-  def updateCategory(
-      id:       RuleCategoryId,
-      restData: RestRuleCategory
-  )(actor: EventActor, modId: ModificationId, reason: Option[String]): Box[JValue] = {
-    logger.info(restData)
-    for {
-      root              <- readRuleCategory.getRootCategory()
-      found             <- root.find(id).toIO
-      (category, parent) = found
-      rules             <- readRule.getAll()
-      update             = restData.update(category)
-      updatedParent      = restData.parent.getOrElse(parent)
-
-      _        <- restData.parent match {
-                    case Some(parent) =>
-                      writeRuleCategory.updateAndMove(update, parent, modId, actor, reason)
-                    case None         =>
-                      writeRuleCategory.updateAndMove(update, parent, modId, actor, reason)
-                  }
-      category <- getCategoryInformations(update, updatedParent, MinimalDetails).toIO
-    } yield {
-      category
-    }
-  }.toBox
-
-  def createCategory(
-      restData:  RestRuleCategory,
-      defaultId: () => RuleCategoryId
-  )(actor: EventActor, modId: ModificationId, reason: Option[String]): Box[JValue] = {
-    for {
-      name     <- restData.name.notOptional("Could not create Rule Category, cause name is not defined").toBox
-      update    = RuleCategory(restData.id.getOrElse(defaultId()), name, restData.description.getOrElse(""), Nil)
-      parent    = restData.parent.getOrElse(RuleCategoryId("rootRuleCategory"))
-      _        <- writeRuleCategory.create(update, parent, modId, actor, reason).toBox
-      category <- getCategoryInformations(update, parent, MinimalDetails)
-    } yield {
-      category
-    }
-  }
-
-}
-
 final case class RuleApplicationStatus(policyMode: ComputedPolicyMode, applicationStatusDetails: (String, Option[String]))
->>>>>>> 3919a610
 
 class RuleApiService14(
     readRule:             RoRuleRepository,
