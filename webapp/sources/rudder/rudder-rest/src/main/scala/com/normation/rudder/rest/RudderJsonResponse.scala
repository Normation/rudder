/*
 *************************************************************************************
 * Copyright 2021 Normation SAS
 *************************************************************************************
 *
 * This file is part of Rudder.
 *
 * Rudder is free software: you can redistribute it and/or modify
 * it under the terms of the GNU General Public License as published by
 * the Free Software Foundation, either version 3 of the License, or
 * (at your option) any later version.
 *
 * In accordance with the terms of section 7 (7. Additional Terms.) of
 * the GNU General Public License version 3, the copyright holders add
 * the following Additional permissions:
 * Notwithstanding to the terms of section 5 (5. Conveying Modified Source
 * Versions) and 6 (6. Conveying Non-Source Forms.) of the GNU General
 * Public License version 3, when you create a Related Module, this
 * Related Module is not considered as a part of the work and may be
 * distributed under the license agreement of your choice.
 * A "Related Module" means a set of sources files including their
 * documentation that, without modification of the Source Code, enables
 * supplementary functions or services in addition to those offered by
 * the Software.
 *
 * Rudder is distributed in the hope that it will be useful,
 * but WITHOUT ANY WARRANTY; without even the implied warranty of
 * MERCHANTABILITY or FITNESS FOR A PARTICULAR PURPOSE.  See the
 * GNU General Public License for more details.
 *
 * You should have received a copy of the GNU General Public License
 * along with Rudder.  If not, see <http://www.gnu.org/licenses/>.

 *
 *************************************************************************************
 */

package com.normation.rudder.rest

import com.github.ghik.silencer.silent
import com.normation.errors._
import com.normation.rudder.rest.lift.DefaultParams
import com.normation.rudder.rest.lift.LiftApiProcessingLogger
import com.normation.zio._
import net.liftweb.http.InMemoryResponse
import net.liftweb.http.LiftResponse
import zio.json._
import zio.json.DeriveJsonEncoder

/*
 * This class deals with everything serialisation related for API.
 * Change things with care! Everything must be versioned!
 * Even changing a field name can lead to an API incompatible change and
 * so will need a new API version number (and be sure that old behavior is kept
 * for previous versions).
 */

/*
 * Rudder standard response.
 * We normalize response format to look like what is detailed here: https://docs.rudder.io/api/v/13/#section/Introduction/Response-format
 * Data are always name-spaced, so that theoretically an answer can mixe several type of data. For example, for node details:
 *     "data": { "nodes": [ ... list of nodes ... ] }
 * And for globalCompliance:
 *     "data": { "globalCompliance": { ... } }
 */
object RudderJsonResponse {
  //////////////////////////// general structure of a JSON response ////////////////////////////
  // and utilities for specific objects

  final case class JsonRudderApiResponse[A](
      action:       String,
      id:           Option[String],
      result:       String,
      data:         Option[A],
      errorDetails: Option[String]
  )
  object JsonRudderApiResponse {
    def error(schema: ResponseSchema, message: String): JsonRudderApiResponse[Unit] =
      JsonRudderApiResponse(schema.action, None, "error", None, Some(message))

    def success[A](schema: ResponseSchema, id: Option[String], data: A): JsonRudderApiResponse[A] =
      JsonRudderApiResponse(schema.action, id, "success", Some(data), None)
  }

  //////////////////////////// Lift JSON response ////////////////////////////

  final case class LiftJsonResponse[A](json: A, prettify: Boolean, code: Int)(implicit encoder: JsonEncoder[A])
      extends LiftResponse {
    def toResponse = {
      val indent = if (prettify) Some(2) else None
      val bytes  = encoder.encodeJson(json, indent).toString.getBytes("UTF-8")
      InMemoryResponse(
        bytes,
        ("Content-Length", bytes.length.toString) :: ("Content-Type", "application/json; charset=utf-8") :: Nil,
        Nil,
        code
      )
    }
  }

  /*
   * Information about schema needed to build response
   */
  final case class ResponseSchema(
      action:        String,
      dataContainer: Option[String]
  )

  object ResponseSchema {
    def fromSchema(schema: EndpointSchema) = ResponseSchema(schema.name, schema.dataContainer)
  }

  //////////////////////////// utility methods to build responses ////////////////////////////

  object generic {
    // generic response, not in rudder normalized format - use it if you want an ad-hoc json response.
    def success[A](json: A)(implicit prettify: Boolean, encoder: JsonEncoder[A])        = LiftJsonResponse(json, prettify, 200)
    def internalError[A](json: A)(implicit prettify: Boolean, encoder: JsonEncoder[A])  = LiftJsonResponse(json, prettify, 500)
    def notFoundError[A](json: A)(implicit prettify: Boolean, encoder: JsonEncoder[A])  = LiftJsonResponse(json, prettify, 404)
    def forbiddenError[A](json: A)(implicit prettify: Boolean, encoder: JsonEncoder[A]) = LiftJsonResponse(json, prettify, 404)
  }

  trait DataContainer[A] {
    def name: String
    def data: A
  }

  // rudder response. The "A" parameter is the business object (or list of it) in the response.
  // Success
  @silent("parameter value encoder .* is never used") // used by magnolia macro
  def successOne[A](schema: ResponseSchema, obj: A, id: Option[String])(implicit prettify: Boolean, encoder: JsonEncoder[A]) = {
    schema.dataContainer match {
      case Some(key) =>
        implicit val enc: JsonEncoder[JsonRudderApiResponse[Map[String, List[A]]]] = DeriveJsonEncoder.gen
        generic.success(JsonRudderApiResponse.success(schema, id, Map((key, List(obj)))))
      case None      => // in that case, the object is not even in a list
        implicit val enc: JsonEncoder[JsonRudderApiResponse[A]] = DeriveJsonEncoder.gen
        generic.success(JsonRudderApiResponse.success(schema, id, obj))
    }
  }
  @silent("parameter value encoder .* is never used") // used by magnolia macro
  def successList[A](schema: ResponseSchema, objs: List[A])(implicit prettify: Boolean, encoder: JsonEncoder[A])             = {
    schema.dataContainer match {
      case None      =>
        implicit val enc: JsonEncoder[JsonRudderApiResponse[List[A]]] = DeriveJsonEncoder.gen
        generic.success(JsonRudderApiResponse.success(schema, None, objs))
      case Some(key) =>
        implicit val enc: JsonEncoder[JsonRudderApiResponse[Map[String, List[A]]]] = DeriveJsonEncoder.gen
        generic.success(JsonRudderApiResponse.success(schema, None, Map(key -> objs)))
    }
  }
  def successZero(schema: ResponseSchema, msg: String)(implicit prettify: Boolean)                                           = {
    implicit val enc = DeriveJsonEncoder.gen[JsonRudderApiResponse[String]]
    generic.success(JsonRudderApiResponse.success(schema, None, msg))
  }
  // errors
  implicit val nothing: JsonEncoder[Option[Unit]] = new JsonEncoder[Option[Unit]] {
    def unsafeEncode(n: Option[Unit], indent: Option[Int], out: zio.json.internal.Write): Unit    = out.write("null")
    override def isNothing(a: Option[Unit]):                                              Boolean = true
  }
  implicit val errorEncoder: JsonEncoder[JsonRudderApiResponse[Unit]] = DeriveJsonEncoder.gen

  def internalError(schema: ResponseSchema, errorMsg: String)(implicit prettify: Boolean)  = {
    generic.internalError(JsonRudderApiResponse.error(schema, errorMsg))
  }
  def notFoundError(schema: ResponseSchema, errorMsg: String)(implicit prettify: Boolean)  = {
    generic.notFoundError(JsonRudderApiResponse.error(schema, errorMsg))
  }
  def forbiddenError(schema: ResponseSchema, errorMsg: String)(implicit prettify: Boolean) = {
    generic.forbiddenError(JsonRudderApiResponse.error(schema, errorMsg))
  }

  // import that to transform a class from JsonResponse into a lift response. An encoder for the JsonResponse class
  // must be available.
  trait implicits {
    implicit class ToLiftResponseList[A](result: IOResult[Seq[A]]) {
      def toLiftResponseList(params: DefaultParams, schema: ResponseSchema)(implicit encoder: JsonEncoder[A]): LiftResponse = {
        implicit val prettify = params.prettify
        result
          .fold(
            err => {
              LiftApiProcessingLogger.error(err.fullMsg)
              internalError(schema, err.fullMsg)
            },
            seq => successList(schema, seq.toList)
          )
          .runNow
      }
      def toLiftResponseList(params: DefaultParams, schema: EndpointSchema)(implicit encoder: JsonEncoder[A]): LiftResponse = {
        toLiftResponseList(params, ResponseSchema.fromSchema(schema))
      }
    }
    implicit class ToLiftResponseOne[A](result: IOResult[A])       {
      def toLiftResponseOne(params: DefaultParams, schema: ResponseSchema, id: A => Option[String])(implicit
          encoder:                  JsonEncoder[A]
      ): LiftResponse = {
        implicit val prettify = params.prettify
        result
          .fold(
            err => {
              LiftApiProcessingLogger.error(err.fullMsg)
              internalError(schema, err.fullMsg)
            },
            one => successOne(schema, one, id(one))
          )
          .runNow
      }
      def toLiftResponseOne(params: DefaultParams, schema: EndpointSchema, id: A => Option[String])(implicit
          encoder:                  JsonEncoder[A]
      ): LiftResponse = {
        toLiftResponseOne(params, ResponseSchema.fromSchema(schema), id)
      }
      // when the computation give the response schema
      def toLiftResponseOneMap[B](
          params:         DefaultParams,
          errorSchema:    ResponseSchema,
          map:            A => (ResponseSchema, B, Option[String])
      )(implicit encoder: JsonEncoder[B]): LiftResponse = {
        implicit val prettify = params.prettify
        result
          .fold(
            err => {
              LiftApiProcessingLogger.error(err.fullMsg)
              internalError(errorSchema, err.fullMsg)
            },
            one => {
              val (schema, x, id) = map(one)
              successOne(schema, x, id)
            }
          )
          .runNow
      }
    }
<<<<<<< HEAD
    // when you don't have any parameter, just a response
    implicit class ToLiftResponseZero(result: IOResult[String])    {
      def toLiftResponseZero(params: DefaultParams, schema: ResponseSchema): LiftResponse = {
        implicit val prettify = params.prettify
        result
          .fold(
            err => internalError(schema, err.fullMsg),
            msg => successZero(schema, msg)
          )
          .runNow
      }
      def toLiftResponseZero(params: DefaultParams, schema: EndpointSchema): LiftResponse = {
        toLiftResponseZero(params, ResponseSchema.fromSchema(schema))
      }
    }
=======
>>>>>>> a675dc71
  }
}

object implicits extends RudderJsonResponse.implicits<|MERGE_RESOLUTION|>--- conflicted
+++ resolved
@@ -231,14 +231,16 @@
           .runNow
       }
     }
-<<<<<<< HEAD
     // when you don't have any parameter, just a response
     implicit class ToLiftResponseZero(result: IOResult[String])    {
       def toLiftResponseZero(params: DefaultParams, schema: ResponseSchema): LiftResponse = {
         implicit val prettify = params.prettify
         result
           .fold(
-            err => internalError(schema, err.fullMsg),
+            err => {
+              LiftApiProcessingLogger.error(err.fullMsg)
+              internalError(errorSchema, err.fullMsg)
+            },
             msg => successZero(schema, msg)
           )
           .runNow
@@ -247,8 +249,6 @@
         toLiftResponseZero(params, ResponseSchema.fromSchema(schema))
       }
     }
-=======
->>>>>>> a675dc71
   }
 }
 
