--- conflicted
+++ resolved
@@ -438,12 +438,9 @@
        rudder.generation.max.parallelism=x0.5
        rudder.generation.js.timeout=30
        rudder.generation.continue.on.error=false
-<<<<<<< HEAD
-       node.accept.duplicated.hostname=false
-=======
        rudder.generation.delay=0s
        rudder.generation.trigger=all
->>>>>>> fbe10d29
+       node.accept.duplicated.hostname=false
     """
 
   val configWithFallback = configFile.withFallback(ConfigFactory.parseString(defaultConfig))
@@ -540,7 +537,7 @@
     try {
       p.map(Duration(_))
     } catch {
-      case ex: Exception => Inconsistancy(ex.getMessage).fail
+      case ex: Exception => Inconsistency(ex.getMessage).fail
     }
   }
 
