/*
 *************************************************************************************
 * Copyright 2017 Normation SAS
 *************************************************************************************
 *
 * This file is part of Rudder.
 *
 * Rudder is free software: you can redistribute it and/or modify
 * it under the terms of the GNU General Public License as published by
 * the Free Software Foundation, either version 3 of the License, or
 * (at your option) any later version.
 *
 * In accordance with the terms of section 7 (7. Additional Terms.) of
 * the GNU General Public License version 3, the copyright holders add
 * the following Additional permissions:
 * Notwithstanding to the terms of section 5 (5. Conveying Modified Source
 * Versions) and 6 (6. Conveying Non-Source Forms.) of the GNU General
 * Public License version 3, when you create a Related Module, this
 * Related Module is not considered as a part of the work and may be
 * distributed under the license agreement of your choice.
 * A "Related Module" means a set of sources files including their
 * documentation that, without modification of the Source Code, enables
 * supplementary functions or services in addition to those offered by
 * the Software.
 *
 * Rudder is distributed in the hope that it will be useful,
 * but WITHOUT ANY WARRANTY; without even the implied warranty of
 * MERCHANTABILITY or FITNESS FOR A PARTICULAR PURPOSE.  See the
 * GNU General Public License for more details.
 *
 * You should have received a copy of the GNU General Public License
 * along with Rudder.  If not, see <http://www.gnu.org/licenses/>.

 *
 *************************************************************************************
 */

package com.normation.rudder.rest.lift

import com.normation.GitVersion
import com.normation.errors.*
import com.normation.errors.IOResult
import com.normation.eventlog.EventActor
import com.normation.eventlog.ModificationId
import com.normation.rudder.api.ApiVersion
import com.normation.rudder.apidata.JsonQueryObjects.JQGlobalParameter
import com.normation.rudder.apidata.JsonResponseObjects.JRGlobalParameter
import com.normation.rudder.apidata.ZioJsonExtractor
import com.normation.rudder.apidata.implicits.*
import com.normation.rudder.domain.properties.*
import com.normation.rudder.domain.properties.ChangeRequestGlobalParameterDiff
import com.normation.rudder.domain.properties.GenericProperty
import com.normation.rudder.facts.nodes.ChangeContext
import com.normation.rudder.facts.nodes.QueryContext
import com.normation.rudder.repository.RoParameterRepository
import com.normation.rudder.rest.ApiModuleProvider
import com.normation.rudder.rest.ApiPath
import com.normation.rudder.rest.AuthzToken
import com.normation.rudder.rest.ParameterApi as API
import com.normation.rudder.rest.implicits.*
import com.normation.rudder.services.workflows.ChangeRequestService
import com.normation.rudder.services.workflows.GlobalParamChangeRequest
import com.normation.rudder.services.workflows.GlobalParamModAction
import com.normation.rudder.services.workflows.WorkflowLevelService
import com.normation.utils.StringUuidGenerator
import net.liftweb.common.Box
import net.liftweb.http.LiftResponse
import net.liftweb.http.Req
import org.joda.time.DateTime
import zio.syntax.*

class ParameterApi(
    zioJsonExtractor: ZioJsonExtractor,
    service:          ParameterApiService14
) extends LiftApiModuleProvider[API] {

  def schemas: ApiModuleProvider[API] = API

  def getLiftEndpoints(): List[LiftApiModule] = {
    API.endpoints.map {
      case API.ListParameters   => ListParameters
      case API.CreateParameter  => CreateParameter
      case API.DeleteParameter  => DeleteParameter
      case API.ParameterDetails => ParameterDetails
      case API.UpdateParameter  => UpdateParameter
    }
  }

  object ListParameters extends LiftApiModule0 {
    val schema:                                                                                                API.ListParameters.type = API.ListParameters
    def process0(version: ApiVersion, path: ApiPath, req: Req, params: DefaultParams, authzToken: AuthzToken): LiftResponse            = {
      service.listParameters().toLiftResponseList(params, schema)
    }
  }

  object ParameterDetails extends LiftApiModuleString {
    val schema: API.ParameterDetails.type = API.ParameterDetails
    def process(
        version:    ApiVersion,
        path:       ApiPath,
        id:         String,
        req:        Req,
        params:     DefaultParams,
        authzToken: AuthzToken
    ): LiftResponse = {
      service.parameterDetails(id).toLiftResponseOne(params, schema, s => Some(s.id))
    }
  }

  object CreateParameter extends LiftApiModule0 {
    val schema:                                                                                                API.CreateParameter.type = API.CreateParameter
    def process0(version: ApiVersion, path: ApiPath, req: Req, params: DefaultParams, authzToken: AuthzToken): LiftResponse             = {
      implicit val qc: QueryContext = authzToken.qc
      (for {
        restParam <-
          zioJsonExtractor.extractGlobalParam(req).chainError(s"Could not extract a global parameter from request").toIO
        result    <- service.createParameter(restParam, params, authzToken.qc.actor)
      } yield {
        result
      }).toLiftResponseOne(params, schema, s => Some(s.id))
    }
  }

  object DeleteParameter extends LiftApiModuleString {
    val schema: API.DeleteParameter.type = API.DeleteParameter
    def process(
        version:    ApiVersion,
        path:       ApiPath,
        id:         String,
        req:        Req,
        params:     DefaultParams,
        authzToken: AuthzToken
    ): LiftResponse = {
      implicit val qc: QueryContext = authzToken.qc
      service.deleteParameter(id, params, authzToken.qc.actor).toLiftResponseOne(params, schema, s => Some(s.id))
    }
  }

  object UpdateParameter extends LiftApiModuleString {
    val schema: API.UpdateParameter.type = API.UpdateParameter
    def process(
        version:    ApiVersion,
        path:       ApiPath,
        id:         String,
        req:        Req,
        params:     DefaultParams,
        authzToken: AuthzToken
    ): LiftResponse = {
      implicit val qc: QueryContext = authzToken.qc
      (for {
        restParam <- zioJsonExtractor.extractGlobalParam(req).chainError(s"Could not extract parameter from request.").toIO
        result    <- service.updateParameter(restParam.copy(id = Some(id)), params, authzToken.qc.actor)
      } yield {
        result
      }).toLiftResponseOne(params, schema, s => Some(s.id))
    }
  }

}

<<<<<<< HEAD
=======
class ParameterApiService2(
    readParameter:        RoParameterRepository,
    writeParameter:       WoParameterRepository,
    uuidGen:              StringUuidGenerator,
    workflowLevelService: WorkflowLevelService,
    restExtractor:        RestExtractorService,
    restDataSerializer:   RestDataSerializer
)(implicit userService: UserService)
    extends Loggable {

  import restDataSerializer.serializeParameter as serialize

  private def createChangeRequestAndAnswer(
      id:           String,
      diff:         ChangeRequestGlobalParameterDiff,
      parameter:    GlobalParameter,
      initialState: Option[GlobalParameter],
      actor:        EventActor,
      req:          Req,
      act:          GlobalParamModAction
  )(implicit action: String, prettify: Boolean, qc: QueryContext) = {

    val change = GlobalParamChangeRequest(act, initialState)
    logger.info(restExtractor.extractReason(req))
    (for {
      reason   <- restExtractor.extractReason(req)
      crName   <- restExtractor.extractChangeRequestName(req).map(_.getOrElse(s"${act} Parameter ${parameter.name} from API"))
      workflow <- workflowLevelService.getForGlobalParam(actor, change)
      cr        = ChangeRequestService.createChangeRequestFromGlobalParameter(
                    crName,
                    restExtractor.extractChangeRequestDescription(req),
                    parameter,
                    initialState,
                    diff,
                    actor,
                    reason
                  )
      id       <- {
        workflow.startWorkflow(cr)(
          ChangeContext(ModificationId(uuidGen.newUuid), actor, new DateTime(), reason, None, qc.nodePerms)
        )
      }
    } yield {
      (id, workflow)
    }) match {
      case Full((crId, workflow)) =>
        val optCrId       = if (workflow.needExternalValidation()) Some(crId) else None
        val jsonParameter = List(serialize(parameter, optCrId))
        toJsonResponse(Some(id), ("parameters" -> JArray(jsonParameter)))
      case eb: EmptyBox =>
        val fail = eb ?~ (s"Could not save changes on Parameter ${id}")
        val msg  = s"${act} failed, cause is: ${fail.msg}."
        toJsonError(Some(id), msg)
    }
  }

  def listParameters(req: Req): LiftResponse = {
    implicit val action   = "listParameters"
    implicit val prettify = restExtractor.extractPrettify(req.params)
    readParameter.getAllGlobalParameters().toBox match {
      case Full(parameters) =>
        toJsonResponse(None, ("parameters" -> JArray(parameters.map(serialize(_, None)).toList)))
      case eb: EmptyBox =>
        val message = (eb ?~ ("Could not fetch Parameters")).msg
        toJsonError(None, message)
    }
  }

  def createParameter(restParameter: Box[RestParameter], parameterName: String, req: Req)(implicit
      qc: QueryContext
  ): LiftResponse = {
    implicit val action   = "createParameter"
    implicit val prettify = restExtractor.extractPrettify(req.params)
    val actor             = RestUtils.getActor(req)

    restParameter match {
      case Full(restParameter) =>
        import GenericProperty.*
        val parameter = {
          restParameter.updateParameter(
            GlobalParameter(parameterName, GitVersion.DEFAULT_REV, "".toConfigValue, None, "", None, Visibility.default)
          )
        }

        val diff = AddGlobalParameterDiff(parameter)
        createChangeRequestAndAnswer(
          parameterName,
          diff,
          parameter,
          None,
          actor,
          req,
          GlobalParamModAction.Create
        )

      case eb: EmptyBox =>
        val fail    = eb ?~ (s"Could extract values from request")
        val message = s"Could not create Parameter ${parameterName} cause is: ${fail.msg}."
        toJsonError(Some(parameterName), message)
    }
  }

  def parameterDetails(id: String, req: Req): LiftResponse = {
    implicit val action   = "parameterDetails"
    implicit val prettify = restExtractor.extractPrettify(req.params)

    readParameter.getGlobalParameter(id).notOptional(s"Could not find Parameter ${id}").toBox match {
      case Full(parameter) =>
        val jsonParameter = List(serialize(parameter, None))
        toJsonResponse(Some(id), ("parameters" -> JArray(jsonParameter)))
      case eb: EmptyBox =>
        val fail    = eb ?~! (s"Could not find Parameter ${id}")
        val message = s"Could not get Parameter ${id} details cause is: ${fail.msg}."
        toJsonError(Some(id), message)
    }
  }

  def deleteParameter(id: String, req: Req)(implicit qc: QueryContext): LiftResponse = {
    implicit val action   = "deleteParameter"
    implicit val prettify = restExtractor.extractPrettify(req.params)
    val actor             = RestUtils.getActor(req)
    val parameterId       = id

    readParameter.getGlobalParameter(parameterId).notOptional(s"Could not find Parameter ${id}").toBox match {
      case Full(parameter) =>
        val deleteParameterDiff = DeleteGlobalParameterDiff(parameter)
        createChangeRequestAndAnswer(id, deleteParameterDiff, parameter, Some(parameter), actor, req, GlobalParamModAction.Delete)

      case eb: EmptyBox =>
        val fail    = eb ?~ (s"Could not find Parameter ${parameterId}")
        val message = s"Could not delete Parameter ${parameterId} cause is: ${fail.msg}."
        toJsonError(Some(parameterId), message)
    }
  }

  def updateParameter(id: String, req: Req, restValues: Box[RestParameter])(implicit qc: QueryContext): LiftResponse = {
    implicit val action   = "updateParameter"
    implicit val prettify = restExtractor.extractPrettify(req.params)
    val actor             = getActor(req)
    val parameterId       = id
    logger.info(req)
    readParameter.getGlobalParameter(parameterId).notOptional(s"Could not find Parameter ${id}").toBox match {
      case Full(parameter) =>
        restValues match {
          case Full(restParameter) =>
            val updatedParameter = restParameter.updateParameter(parameter)
            val diff             = ModifyToGlobalParameterDiff(updatedParameter)
            createChangeRequestAndAnswer(id, diff, updatedParameter, Some(parameter), actor, req, GlobalParamModAction.Update)

          case eb: EmptyBox =>
            val fail    = eb ?~ (s"Could extract values from request")
            val message = s"Could not modify Parameter ${parameterId} cause is: ${fail.msg}."
            toJsonError(Some(parameterId), message)
        }

      case eb: EmptyBox =>
        val fail    = eb ?~ (s"Could not find Parameter ${parameterId}")
        val message = s"Could not modify Parameter ${parameterId} cause is: ${fail.msg}."
        toJsonError(Some(parameterId), message)
    }
  }

}

>>>>>>> f429c0f2
class ParameterApiService14(
    readParameter:        RoParameterRepository,
    uuidGen:              StringUuidGenerator,
    workflowLevelService: WorkflowLevelService
) {

  private def createChangeRequest(
      diff:      ChangeRequestGlobalParameterDiff,
      parameter: GlobalParameter,
      change:    GlobalParamChangeRequest,
      params:    DefaultParams,
      actor:     EventActor
  )(implicit qc: QueryContext): Box[JRGlobalParameter] = {
    implicit val cc: ChangeContext =
      ChangeContext(ModificationId(uuidGen.newUuid), actor, new DateTime(), params.reason, None, qc.nodePerms)
    for {
      workflow <- workflowLevelService.getForGlobalParam(actor, change)
      cr        = ChangeRequestService.createChangeRequestFromGlobalParameter(
                    params.changeRequestName.getOrElse(s"${change.action.name} parameter '${parameter.name}' from API"),
                    params.changeRequestDescription.getOrElse(""),
                    parameter,
                    change.previousGlobalParam,
                    diff,
                    actor,
                    params.reason
                  )
      id       <- workflow.startWorkflow(cr)
    } yield {
      val optCrId = if (workflow.needExternalValidation()) Some(id) else None
      JRGlobalParameter.fromGlobalParameter(parameter, optCrId)
    }
  }

  def listParameters(): IOResult[Seq[JRGlobalParameter]] = {
    readParameter
      .getAllGlobalParameters()
      .map(_.filter(_.visibility == Visibility.Displayed).sortBy(_.name).map(JRGlobalParameter.fromGlobalParameter(_, None)))
  }

  def parameterDetails(id: String): IOResult[JRGlobalParameter] = {
    readParameter
      .getGlobalParameter(id)
      .notOptional(s"Could not find Parameter ${id}")
      .map(
        JRGlobalParameter.fromGlobalParameter(_, None)
      )
  }

  def createParameter(restParameter: JQGlobalParameter, params: DefaultParams, actor: EventActor)(implicit
      qc: QueryContext
  ): IOResult[JRGlobalParameter] = {
    import GenericProperty.*
    val baseParameter = GlobalParameter.apply("", GitVersion.DEFAULT_REV, "".toConfigValue, None, "", None, Visibility.default)
    val parameter     = restParameter.updateParameter(baseParameter)
    val diff          = AddGlobalParameterDiff(parameter)
    for {
      _   <- restParameter.id.notOptional(s"'id' is mandatory but was empty")
      cr   = GlobalParamChangeRequest(GlobalParamModAction.Create, None)
      res <- createChangeRequest(diff, parameter, cr, params, actor).toIO
    } yield res
  }

  def updateParameter(restParameter: JQGlobalParameter, params: DefaultParams, actor: EventActor)(implicit
      qc: QueryContext
  ): IOResult[JRGlobalParameter] = {
    for {
      id          <- restParameter.id.notOptional("Parameter name is mandatory for update")
      param       <- readParameter.getGlobalParameter(id).notOptional(s"Could not find Parameter '${id}''")
      updatedParam = restParameter.updateParameter(param)
      diff         = ModifyToGlobalParameterDiff(updatedParam)
      change       = GlobalParamChangeRequest(GlobalParamModAction.Update, Some(param))
      result      <- createChangeRequest(diff, updatedParam, change, params, actor).toIO
    } yield {
      result
    }
  }

  def deleteParameter(id: String, params: DefaultParams, actor: EventActor)(implicit
      qc: QueryContext
  ): IOResult[JRGlobalParameter] = {
    readParameter.getGlobalParameter(id).flatMap {
      case None            => // already deleted
        JRGlobalParameter.empty(id).succeed
      case Some(parameter) =>
        val diff   = DeleteGlobalParameterDiff(parameter)
        val change = GlobalParamChangeRequest(GlobalParamModAction.Delete, Some(parameter))
        createChangeRequest(diff, parameter, change, params, actor).toIO
    }
  }

}<|MERGE_RESOLUTION|>--- conflicted
+++ resolved
@@ -158,173 +158,6 @@
 
 }
 
-<<<<<<< HEAD
-=======
-class ParameterApiService2(
-    readParameter:        RoParameterRepository,
-    writeParameter:       WoParameterRepository,
-    uuidGen:              StringUuidGenerator,
-    workflowLevelService: WorkflowLevelService,
-    restExtractor:        RestExtractorService,
-    restDataSerializer:   RestDataSerializer
-)(implicit userService: UserService)
-    extends Loggable {
-
-  import restDataSerializer.serializeParameter as serialize
-
-  private def createChangeRequestAndAnswer(
-      id:           String,
-      diff:         ChangeRequestGlobalParameterDiff,
-      parameter:    GlobalParameter,
-      initialState: Option[GlobalParameter],
-      actor:        EventActor,
-      req:          Req,
-      act:          GlobalParamModAction
-  )(implicit action: String, prettify: Boolean, qc: QueryContext) = {
-
-    val change = GlobalParamChangeRequest(act, initialState)
-    logger.info(restExtractor.extractReason(req))
-    (for {
-      reason   <- restExtractor.extractReason(req)
-      crName   <- restExtractor.extractChangeRequestName(req).map(_.getOrElse(s"${act} Parameter ${parameter.name} from API"))
-      workflow <- workflowLevelService.getForGlobalParam(actor, change)
-      cr        = ChangeRequestService.createChangeRequestFromGlobalParameter(
-                    crName,
-                    restExtractor.extractChangeRequestDescription(req),
-                    parameter,
-                    initialState,
-                    diff,
-                    actor,
-                    reason
-                  )
-      id       <- {
-        workflow.startWorkflow(cr)(
-          ChangeContext(ModificationId(uuidGen.newUuid), actor, new DateTime(), reason, None, qc.nodePerms)
-        )
-      }
-    } yield {
-      (id, workflow)
-    }) match {
-      case Full((crId, workflow)) =>
-        val optCrId       = if (workflow.needExternalValidation()) Some(crId) else None
-        val jsonParameter = List(serialize(parameter, optCrId))
-        toJsonResponse(Some(id), ("parameters" -> JArray(jsonParameter)))
-      case eb: EmptyBox =>
-        val fail = eb ?~ (s"Could not save changes on Parameter ${id}")
-        val msg  = s"${act} failed, cause is: ${fail.msg}."
-        toJsonError(Some(id), msg)
-    }
-  }
-
-  def listParameters(req: Req): LiftResponse = {
-    implicit val action   = "listParameters"
-    implicit val prettify = restExtractor.extractPrettify(req.params)
-    readParameter.getAllGlobalParameters().toBox match {
-      case Full(parameters) =>
-        toJsonResponse(None, ("parameters" -> JArray(parameters.map(serialize(_, None)).toList)))
-      case eb: EmptyBox =>
-        val message = (eb ?~ ("Could not fetch Parameters")).msg
-        toJsonError(None, message)
-    }
-  }
-
-  def createParameter(restParameter: Box[RestParameter], parameterName: String, req: Req)(implicit
-      qc: QueryContext
-  ): LiftResponse = {
-    implicit val action   = "createParameter"
-    implicit val prettify = restExtractor.extractPrettify(req.params)
-    val actor             = RestUtils.getActor(req)
-
-    restParameter match {
-      case Full(restParameter) =>
-        import GenericProperty.*
-        val parameter = {
-          restParameter.updateParameter(
-            GlobalParameter(parameterName, GitVersion.DEFAULT_REV, "".toConfigValue, None, "", None, Visibility.default)
-          )
-        }
-
-        val diff = AddGlobalParameterDiff(parameter)
-        createChangeRequestAndAnswer(
-          parameterName,
-          diff,
-          parameter,
-          None,
-          actor,
-          req,
-          GlobalParamModAction.Create
-        )
-
-      case eb: EmptyBox =>
-        val fail    = eb ?~ (s"Could extract values from request")
-        val message = s"Could not create Parameter ${parameterName} cause is: ${fail.msg}."
-        toJsonError(Some(parameterName), message)
-    }
-  }
-
-  def parameterDetails(id: String, req: Req): LiftResponse = {
-    implicit val action   = "parameterDetails"
-    implicit val prettify = restExtractor.extractPrettify(req.params)
-
-    readParameter.getGlobalParameter(id).notOptional(s"Could not find Parameter ${id}").toBox match {
-      case Full(parameter) =>
-        val jsonParameter = List(serialize(parameter, None))
-        toJsonResponse(Some(id), ("parameters" -> JArray(jsonParameter)))
-      case eb: EmptyBox =>
-        val fail    = eb ?~! (s"Could not find Parameter ${id}")
-        val message = s"Could not get Parameter ${id} details cause is: ${fail.msg}."
-        toJsonError(Some(id), message)
-    }
-  }
-
-  def deleteParameter(id: String, req: Req)(implicit qc: QueryContext): LiftResponse = {
-    implicit val action   = "deleteParameter"
-    implicit val prettify = restExtractor.extractPrettify(req.params)
-    val actor             = RestUtils.getActor(req)
-    val parameterId       = id
-
-    readParameter.getGlobalParameter(parameterId).notOptional(s"Could not find Parameter ${id}").toBox match {
-      case Full(parameter) =>
-        val deleteParameterDiff = DeleteGlobalParameterDiff(parameter)
-        createChangeRequestAndAnswer(id, deleteParameterDiff, parameter, Some(parameter), actor, req, GlobalParamModAction.Delete)
-
-      case eb: EmptyBox =>
-        val fail    = eb ?~ (s"Could not find Parameter ${parameterId}")
-        val message = s"Could not delete Parameter ${parameterId} cause is: ${fail.msg}."
-        toJsonError(Some(parameterId), message)
-    }
-  }
-
-  def updateParameter(id: String, req: Req, restValues: Box[RestParameter])(implicit qc: QueryContext): LiftResponse = {
-    implicit val action   = "updateParameter"
-    implicit val prettify = restExtractor.extractPrettify(req.params)
-    val actor             = getActor(req)
-    val parameterId       = id
-    logger.info(req)
-    readParameter.getGlobalParameter(parameterId).notOptional(s"Could not find Parameter ${id}").toBox match {
-      case Full(parameter) =>
-        restValues match {
-          case Full(restParameter) =>
-            val updatedParameter = restParameter.updateParameter(parameter)
-            val diff             = ModifyToGlobalParameterDiff(updatedParameter)
-            createChangeRequestAndAnswer(id, diff, updatedParameter, Some(parameter), actor, req, GlobalParamModAction.Update)
-
-          case eb: EmptyBox =>
-            val fail    = eb ?~ (s"Could extract values from request")
-            val message = s"Could not modify Parameter ${parameterId} cause is: ${fail.msg}."
-            toJsonError(Some(parameterId), message)
-        }
-
-      case eb: EmptyBox =>
-        val fail    = eb ?~ (s"Could not find Parameter ${parameterId}")
-        val message = s"Could not modify Parameter ${parameterId} cause is: ${fail.msg}."
-        toJsonError(Some(parameterId), message)
-    }
-  }
-
-}
-
->>>>>>> f429c0f2
 class ParameterApiService14(
     readParameter:        RoParameterRepository,
     uuidGen:              StringUuidGenerator,
