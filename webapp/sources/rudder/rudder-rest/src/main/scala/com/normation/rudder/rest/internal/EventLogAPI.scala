--- conflicted
+++ resolved
@@ -290,8 +290,8 @@
   /**
    * Syntax to avoid exposing database query errors in the API response,
    * since we don't want to let the user know about SQL error.
-   * 
-   * There is no strong guarantee that this catches all system errors, 
+   *
+   * There is no strong guarantee that this catches all system errors,
    * especially since errors can be chained !
    */
   implicit private class IOResultSystemError[A](io: IOResult[A]) {
@@ -322,7 +322,6 @@
     }
   }
 
-<<<<<<< HEAD
   implicit class OrderOps(order: RestEventLogFilter.Order) {
     // fragment needs to be with constant known column names
     def toFragment: Fragment = Fragment.const(order.column.entryName) ++ directionFragment
@@ -330,33 +329,5 @@
       case Desc => fr"DESC"
       case Asc  => fr"ASC"
     }
-=======
-      OldInternalApiAuthz.withWriteAdmin((for {
-        reqParam     <- req.params.get("action") match {
-                          case Some(actions) if (actions.size == 1) => Full(actions.head)
-                          case Some(actions)                        =>
-                            Failure(s"Only one action is excepted, ${actions.size} found in request : ${actions.mkString(",")}")
-                          case None                                 => Failure("Empty action")
-                        }
-        rollbackReq  <- if (reqParam == "after") Full(eventLogDetail.RollbackTo)
-                        else if (reqParam == "before") Full(eventLogDetail.RollbackBefore)
-                        else Failure(s"Unknown rollback's action : ${reqParam}")
-        idLong       <- Box.tryo(id.toLong)
-        event        <- repos.getEventLogById(idLong).toBox
-        committer    <- personIdentService.getPersonIdentOrDefault(CurrentUser.actor.name).toBox
-        rollbackExec <- rollbackReq.action(event, committer, Seq(event), event)
-      } yield {
-        val r = {
-          (("action" -> reqParam)
-          ~ ("id"    -> id))
-        }
-        toJsonResponse(None, r)
-      }) match {
-        case Full(resp) => resp
-        case eb: EmptyBox =>
-          val fail = eb ?~! s"Error when performing eventlog's rollback with id '${id}'"
-          toJsonError(None, fail.messageChain)
-      })
->>>>>>> 5239aa82
   }
 }