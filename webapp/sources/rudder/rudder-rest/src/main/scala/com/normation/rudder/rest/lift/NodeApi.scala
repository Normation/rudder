/*
 *************************************************************************************
 * Copyright 2017 Normation SAS
 *************************************************************************************
 *
 * This file is part of Rudder.
 *
 * Rudder is free software: you can redistribute it and/or modify
 * it under the terms of the GNU General Public License as published by
 * the Free Software Foundation, either version 3 of the License, or
 * (at your option) any later version.
 *
 * In accordance with the terms of section 7 (7. Additional Terms.) of
 * the GNU General Public License version 3, the copyright holders add
 * the following Additional permissions:
 * Notwithstanding to the terms of section 5 (5. Conveying Modified Source
 * Versions) and 6 (6. Conveying Non-Source Forms.) of the GNU General
 * Public License version 3, when you create a Related Module, this
 * Related Module is not considered as a part of the work and may be
 * distributed under the license agreement of your choice.
 * A "Related Module" means a set of sources files including their
 * documentation that, without modification of the Source Code, enables
 * supplementary functions or services in addition to those offered by
 * the Software.
 *
 * Rudder is distributed in the hope that it will be useful,
 * but WITHOUT ANY WARRANTY; without even the implied warranty of
 * MERCHANTABILITY or FITNESS FOR A PARTICULAR PURPOSE.  See the
 * GNU General Public License for more details.
 *
 * You should have received a copy of the GNU General Public License
 * along with Rudder.  If not, see <http://www.gnu.org/licenses/>.
 *
 *
 *************************************************************************************
 */

package com.normation.rudder.rest.lift

import cats.data.Validated.Invalid
import cats.data.Validated.Valid
import cats.data.ValidatedNel
import com.normation.errors.*
import com.normation.eventlog.ModificationId
import com.normation.inventory.domain.*
import com.normation.inventory.domain.NodeId
import com.normation.inventory.ldap.core.InventoryDit
import com.normation.inventory.ldap.core.UUID_ENTRY
import com.normation.ldap.sdk.LDAPConnectionProvider
import com.normation.ldap.sdk.RwLDAPConnection
import com.normation.rudder.api.ApiVersion
import com.normation.rudder.apidata.DefaultDetailLevel
import com.normation.rudder.apidata.JsonQueryObjects.*
import com.normation.rudder.apidata.JsonResponseObjects.*
import com.normation.rudder.apidata.NodeDetailLevel
import com.normation.rudder.apidata.RenderInheritedProperties
import com.normation.rudder.apidata.RestDataSerializer
import com.normation.rudder.apidata.ZioJsonExtractor
import com.normation.rudder.apidata.implicits.*
import com.normation.rudder.domain.NodeDit
import com.normation.rudder.domain.logger.NodeLogger
import com.normation.rudder.domain.logger.NodeLoggerPure
import com.normation.rudder.domain.logger.TimingDebugLoggerPure
import com.normation.rudder.domain.nodes.Node
import com.normation.rudder.domain.nodes.NodeState
import com.normation.rudder.domain.policies.GlobalPolicyMode
import com.normation.rudder.domain.properties.CompareProperties
import com.normation.rudder.domain.properties.FailedNodePropertyHierarchy
import com.normation.rudder.domain.properties.NodeProperty
import com.normation.rudder.domain.properties.NodePropertyError
import com.normation.rudder.domain.properties.NodePropertyHierarchy
import com.normation.rudder.domain.properties.NodePropertySpecificError
import com.normation.rudder.domain.properties.Visibility.Displayed
import com.normation.rudder.domain.properties.Visibility.Hidden
import com.normation.rudder.domain.queries.Query
import com.normation.rudder.domain.reports.RunAnalysisKind
import com.normation.rudder.facts.nodes.ChangeContext
import com.normation.rudder.facts.nodes.CoreNodeFact
import com.normation.rudder.facts.nodes.NodeFact
import com.normation.rudder.facts.nodes.NodeFactRepository
import com.normation.rudder.facts.nodes.QueryContext
import com.normation.rudder.facts.nodes.SelectFacts
import com.normation.rudder.facts.nodes.SelectNodeStatus
import com.normation.rudder.properties.NodePropertiesService
import com.normation.rudder.properties.PropertiesRepository
import com.normation.rudder.reports.ReportingConfiguration
import com.normation.rudder.reports.execution.AgentRunWithNodeConfig
import com.normation.rudder.reports.execution.RoReportsExecutionRepository
import com.normation.rudder.repository.json.DataExtractor.OptionnalJson
import com.normation.rudder.repository.ldap.LDAPEntityMapper
import com.normation.rudder.rest.ApiModuleProvider
import com.normation.rudder.rest.ApiPath
import com.normation.rudder.rest.AuthzToken
import com.normation.rudder.rest.NodeApi as API
import com.normation.rudder.rest.OneParam
import com.normation.rudder.rest.RestExtractorService
import com.normation.rudder.rest.RudderJsonResponse
import com.normation.rudder.rest.data.*
import com.normation.rudder.rest.data.Creation.CreationError
import com.normation.rudder.rest.data.NodeSetup
import com.normation.rudder.rest.data.NodeTemplate
import com.normation.rudder.rest.data.NodeTemplate.AcceptedNodeTemplate
import com.normation.rudder.rest.data.NodeTemplate.PendingNodeTemplate
import com.normation.rudder.rest.data.Rest
import com.normation.rudder.rest.data.Rest.NodeDetails
import com.normation.rudder.rest.data.Validation
import com.normation.rudder.rest.data.Validation.NodeValidationError
import com.normation.rudder.rest.implicits.*
import com.normation.rudder.score.GlobalScore
import com.normation.rudder.score.NoDetailsScore
import com.normation.rudder.score.Score
import com.normation.rudder.score.ScoreSerializer
import com.normation.rudder.score.ScoreService
import com.normation.rudder.score.ScoreValue
import com.normation.rudder.services.nodes.NodeInfoService
import com.normation.rudder.services.queries.*
import com.normation.rudder.services.reports.ReportingService
import com.normation.rudder.services.servers.DeleteMode
import com.normation.rudder.services.servers.NewNodeManager
import com.normation.rudder.services.servers.RemoveNodeService
import com.normation.rudder.web.services.ReasonBehavior
import com.normation.rudder.web.services.UserPropertyService
import com.normation.utils.StringUuidGenerator
import com.normation.zio.*
import io.scalaland.chimney.syntax.*
import java.io.ByteArrayInputStream
import java.io.InputStream
import java.io.IOException
import java.io.OutputStream
import java.io.PipedInputStream
import java.io.PipedOutputStream
import java.net.ConnectException
import java.nio.charset.StandardCharsets
import java.util.Arrays
import net.liftweb.common.Box
import net.liftweb.common.Failure
import net.liftweb.http.LiftResponse
import net.liftweb.http.OutputStreamResponse
import net.liftweb.http.Req
import org.joda.time.DateTime
import scala.collection.MapView
import scalaj.http.Http
import scalaj.http.HttpOptions
import scalaj.http.HttpRequest
import zio.{System as _, *}
import zio.json.DeriveJsonEncoder
import zio.json.JsonEncoder
import zio.stream.ZSink
import zio.syntax.*

/*
 * NodeApi implementation.
 *
 * This must be reworked to note use a "nodeApiService",
 * but make the implementation directly here.
 */
class NodeApi(
    zioJsonExtractor:      ZioJsonExtractor,
    nodePropertiesService: NodePropertiesService,
    serializer:            RestDataSerializer,
    nodeApiService:        NodeApiService,
    userPropertyService:   UserPropertyService,
    inheritedProperties:   NodeApiInheritedProperties,
    uuidGen:               StringUuidGenerator,
    deleteDefaultMode:     DeleteMode
) extends LiftApiModuleProvider[API] {

  def schemas: ApiModuleProvider[API] = API

  def getLiftEndpoints(): List[LiftApiModule] = {
    API.endpoints.map(e => {

      e match {
        case API.ListPendingNodes               => ListPendingNodes
        case API.NodeDetails                    => NodeDetails
        case API.NodeInheritedProperties        => NodeInheritedProperties
        case API.NodeDisplayInheritedProperties => NodeDisplayInheritedProperties
        case API.PendingNodeDetails             => PendingNodeDetails
        case API.DeleteNode                     => DeleteNode
        case API.ChangePendingNodeStatus        => ChangePendingNodeStatus
        case API.ChangePendingNodeStatus2       => ChangePendingNodeStatus2
        case API.ApplyPolicyAllNodes            => ApplyPolicyAllNodes
        case API.UpdateNode                     => UpdateNode
        case API.ListAcceptedNodes              => ListAcceptedNodes
        case API.ApplyPolicy                    => ApplyPolicy
        case API.GetNodesStatus                 => GetNodesStatus
        case API.NodeDetailsTable               => NodeDetailsTable
        case API.NodeDetailsSoftware            => NodeDetailsSoftware
        case API.NodeDetailsProperty            => NodeDetailsProperty
        case API.CreateNodes                    => CreateNodes
        case API.NodeGlobalScore                => GetNodeGlobalScore
        case API.NodeScoreDetails               => GetNodeScoreDetails
        case API.NodeScoreDetail                => GetNodeScoreDetail
      }
    })
  }

  /*
   * Return a Json Object that list available backend,
   * their state of configuration, and what are the current
   * enabled ones.
   */
  object CreateNodes extends LiftApiModule0 { //
    val schema: API.CreateNodes.type = API.CreateNodes
    val restExtractor = zioJsonExtractor

    import com.normation.rudder.rest.data.Rest.JsonCodecNodeDetails.*
    import zio.json.*

    def process0(version: ApiVersion, path: ApiPath, req: Req, params: DefaultParams, authzToken: AuthzToken): LiftResponse = {
      import com.softwaremill.quicklens.*
      implicit val prettify: Boolean = params.prettify
      val result = (for {
        json  <- (if (req.json_?) req.body else Failure("This API only Accept JSON request")).toIO
        nodes <- new String(json, StandardCharsets.UTF_8).fromJson[List[NodeDetails]].toIO
        _     <- NodeLoggerPure.info(s"API request for creating nodes: [${nodes.map(n => s"${n.id} (${n.status})").mkString("; ")}]")
        res   <- ZIO.foldLeft(nodes)(ResultHolder(Nil, Nil)) {
                   case (res, node) =>
                     nodeApiService.saveNode(node, authzToken.qc, req.remoteAddr).either.map {
                       case Right(id) => res.modify(_.created).using(_ :+ id)
                       case Left(err) => res.modify(_.failed).using(_ :+ ((node.id, err)))
                     }
                 }
        _     <- ZIO.when(res.created.nonEmpty) {
                   NodeLoggerPure.info(s"Nodes successfully created by API: ${res.created.map(_.value).mkString("; ")}")
                 }
        _     <- ZIO.when(res.failed.nonEmpty) {
                   NodeLoggerPure.error(
                     s"Error when creating nodes by API: ${res.failed.map(e => s"${e._1}: ${e._2.errorMsg}").mkString(" ; ")}"
                   )
                 }
      } yield res).chainError("Error when trying to parse node creation request")

      // the result schema depends on result of the operation
      result
        .fold(
          err => {
            LiftApiProcessingLogger.error(err.fullMsg)
            RudderJsonResponse.internalError(None, RudderJsonResponse.ResponseSchema.fromSchema(schema), err.fullMsg)
          },
          one => {
            if (one.failed.nonEmpty) {
              RudderJsonResponse.internalError(None, RudderJsonResponse.ResponseSchema.fromSchema(schema), one, None)
            } else {
              RudderJsonResponse.successOne(RudderJsonResponse.ResponseSchema.fromSchema(schema), one, None)
            }
          }
        )
        .runNow
    }
  }

  object NodeDetails extends LiftApiModule {
    val schema: OneParam = API.NodeDetails
    val restExtractor = zioJsonExtractor
    def process(
        version:    ApiVersion,
        path:       ApiPath,
        id:         String,
        req:        Req,
        params:     DefaultParams,
        authzToken: AuthzToken
    ): LiftResponse = {
      implicit val qc: QueryContext = authzToken.qc

      implicit val nodeDetailLevelEncoder: JsonEncoder[JRNodeDetailLevel] = {
        if (version.value < 20) {
          JRNodeDetailsLevelV19Encoders.finalEncoder
        } else {
          com.normation.rudder.apidata.implicits.nodeDetailLevelEncoder
        }
      }

      (for {
        level <- restExtractor.extractNodeDetailLevelFromParams(req.params).chainError("error with node level detail").toIO
        res   <-
          nodeApiService.nodeDetailsGeneric(
            NodeId(id),
            level.map(_.transformInto[NodeDetailLevel]).getOrElse(DefaultDetailLevel)
          )
      } yield {
        res
      }).toLiftResponseOne(params, schema, _ => Some(id))
    }
  }

  object NodeInheritedProperties extends LiftApiModule {
    val schema: OneParam = API.NodeInheritedProperties
    val restExtractor = zioJsonExtractor
    def process(
        version:    ApiVersion,
        path:       ApiPath,
        id:         String,
        req:        Req,
        params:     DefaultParams,
        authzToken: AuthzToken
    ): LiftResponse = {
      implicit val qc: QueryContext = authzToken.qc

      inheritedProperties
        .getNodePropertiesTree(NodeId(id), RenderInheritedProperties.JSON)
        .map(Chunk(_))
        .toLiftResponseOne(params, schema, _ => None)
    }
  }

  object NodeDisplayInheritedProperties extends LiftApiModule {
    val schema: OneParam = API.NodeDisplayInheritedProperties
    val restExtractor = zioJsonExtractor
    def process(
        version:    ApiVersion,
        path:       ApiPath,
        id:         String,
        req:        Req,
        params:     DefaultParams,
        authzToken: AuthzToken
    ): LiftResponse = {
      implicit val qc: QueryContext = authzToken.qc

      inheritedProperties
        .getNodePropertiesTree(NodeId(id), RenderInheritedProperties.HTML)
        .map(Chunk(_))
        .toLiftResponseOne(params, schema, _ => None)
    }
  }

  object PendingNodeDetails extends LiftApiModule {
    val schema: OneParam = API.PendingNodeDetails
    val restExtractor = zioJsonExtractor
    def process(
        version:    ApiVersion,
        path:       ApiPath,
        id:         String,
        req:        Req,
        params:     DefaultParams,
        authzToken: AuthzToken
    ): LiftResponse = {
      implicit val qc: QueryContext = authzToken.qc
      nodeApiService.pendingNodeDetails(NodeId(id)).toLiftResponseOne(params, schema, _ => Some(id))
    }
  }

  /*
   * Delete a node.
   * Boolean option "clean" allows to
   */
  object DeleteNode extends LiftApiModule {

    val schema: OneParam = API.DeleteNode
    val restExtractor = zioJsonExtractor
    def process(
        version:    ApiVersion,
        path:       ApiPath,
        id:         String,
        req:        Req,
        params:     DefaultParams,
        authzToken: AuthzToken
    ): LiftResponse = {
      implicit val qc: QueryContext = authzToken.qc

      (for {
        optDeleteMode <- restExtractor.extractDeleteMode(req).toIO
        deleteMode     = optDeleteMode.getOrElse(deleteDefaultMode)
        deleted       <- nodeApiService.deleteNode(NodeId(id), deleteMode, Some(req.remoteAddr))
      } yield {
        deleted
      }).chainError("Error when deleting Nodes").toLiftResponseList(params, schema)
    }
  }

  object UpdateNode extends LiftApiModule {
    val schema: OneParam = API.UpdateNode
    val restExtractor = zioJsonExtractor
    def process(
        version:    ApiVersion,
        path:       ApiPath,
        id:         String,
        req:        Req,
        params:     DefaultParams,
        authzToken: AuthzToken
    ): LiftResponse = {
      implicit val cc = ChangeContext(
        ModificationId(uuidGen.newUuid),
        authzToken.qc.actor,
        new DateTime(),
        params.reason,
        Some(req.remoteAddr),
        authzToken.qc.nodePerms
      )

      (for {
        restNode <- restExtractor.extractUpdateNode(req).toIO
        reason   <- extractReason(req)
        result   <- nodeApiService.updateRestNode(NodeId(id), restNode)
        // await all properties update to guarantee that properties are resolved after node modification
        _        <- nodePropertiesService.updateAll()
      } yield {
        result.transformInto[JRUpdateNode]
      }).chainError(s"An error occurred while updating Node '${id}'")
        .toLiftResponseOne(params, schema, _ => Some(id))
    }
  }

  object ChangePendingNodeStatus extends LiftApiModule0 {
    val schema: API.ChangePendingNodeStatus.type = API.ChangePendingNodeStatus
    val restExtractor = zioJsonExtractor
    def process0(version: ApiVersion, path: ApiPath, req: Req, params: DefaultParams, authzToken: AuthzToken): LiftResponse = {
      implicit val qc: QueryContext = authzToken.qc
      (for {
        nodeIdStatus <- restExtractor.extractNodeIdStatus(req).toIO.chainError("Node ID or status not correctly sent")
        res          <- nodeApiService.changeNodeStatus(
                          nodeIdStatus.nodeId,
                          nodeIdStatus.status.transformInto[NodeStatusAction],
                          Some(req.remoteAddr)
                        )
      } yield {
        res
      }).chainError("Error when changing Node status").toLiftResponseList(params, schema)
    }
  }

  object ChangePendingNodeStatus2 extends LiftApiModule {
    val schema: OneParam = API.ChangePendingNodeStatus2
    val restExtractor = zioJsonExtractor
    def process(
        version:    ApiVersion,
        path:       ApiPath,
        id:         String,
        req:        Req,
        params:     DefaultParams,
        authzToken: AuthzToken
    ): LiftResponse = {
      implicit val qc: QueryContext = authzToken.qc
      (for {
        status <- restExtractor.extractNodeStatus(req).toIO.chainError("Node status not correctly sent")
        res    <-
          nodeApiService.changeNodeStatus(List(NodeId(id)), status.status.transformInto[NodeStatusAction], Some(req.remoteAddr))
      } yield {
        res
      }).chainError("Error when changing Node status").toLiftResponseList(params, schema)
    }
  }

  object ListAcceptedNodes extends LiftApiModule0 {
    val schema: API.ListAcceptedNodes.type = API.ListAcceptedNodes
    val restExtractor = zioJsonExtractor
    def process0(version: ApiVersion, path: ApiPath, req: Req, params: DefaultParams, authzToken: AuthzToken): LiftResponse = {
      implicit val qc:                     QueryContext                   = authzToken.qc
      implicit val nodeDetailLevelEncoder: JsonEncoder[JRNodeDetailLevel] = {
        if (version.value < 20) {
          JRNodeDetailsLevelV19Encoders.finalEncoder
        } else {
          com.normation.rudder.apidata.implicits.nodeDetailLevelEncoder
        }
      }
      val state = AcceptedInventory
      (for {
        optLevel <-
          restExtractor.extractNodeDetailLevelFromParams(req.params).toIO.chainError("Node detail level not correctly sent")
        level     = optLevel.map(_.transformInto[NodeDetailLevel]).getOrElse(DefaultDetailLevel)
        query    <- restExtractor.extractQueryFromParams(req.params).toIO.chainError("Node query not correctly sent")
        res      <- (query match {
                      case None        => nodeApiService.listNodes(state, level, None)
                      case Some(query) => nodeApiService.queryNodes(query, state, level)

                    }).chainError(s"Could not fetch ${state.name} Nodes")
      } yield {
        res
      }).toLiftResponseList(params, schema)
    }
  }

  object ListPendingNodes extends LiftApiModule0 {
    val schema: API.ListPendingNodes.type = API.ListPendingNodes
    val restExtractor = zioJsonExtractor

    def process0(version: ApiVersion, path: ApiPath, req: Req, params: DefaultParams, authzToken: AuthzToken): LiftResponse = {
      implicit val qc:                     QueryContext                   = authzToken.qc
      implicit val nodeDetailLevelEncoder: JsonEncoder[JRNodeDetailLevel] = {
        if (version.value < 20) {
          JRNodeDetailsLevelV19Encoders.finalEncoder
        } else {
          com.normation.rudder.apidata.implicits.nodeDetailLevelEncoder
        }
      }
      val state = PendingInventory
      (for {
        optLevel <-
          restExtractor.extractNodeDetailLevelFromParams(req.params).toIO.chainError("Node detail level not correctly sent")
        level     = optLevel.map(_.transformInto[NodeDetailLevel]).getOrElse(DefaultDetailLevel)
        query    <- restExtractor.extractQueryFromParams(req.params).toIO.chainError("Query for pending nodes not correctly sent")
        res      <- (query match {
                      case None        => nodeApiService.listNodes(state, level, None)
                      case Some(query) => nodeApiService.queryNodes(query, state, level)

                    }).chainError(s"Could not fetch ${state.name} Nodes")
      } yield {
        res
      }).toLiftResponseList(params, schema)
    }
  }

  object ApplyPolicyAllNodes extends LiftApiModule0 {
    val schema: API.ApplyPolicyAllNodes.type = API.ApplyPolicyAllNodes
    val restExtractor = zioJsonExtractor
    def process0(version: ApiVersion, path: ApiPath, req: Req, params: DefaultParams, authzToken: AuthzToken): LiftResponse = {
      implicit val qc = authzToken.qc

      (for {
        classes  <- restExtractor.extractClasses(req).toIO
        response <- nodeApiService.runAllNodes(classes)
      } yield {
        response
      }).chainError("An error occurred when applying policy on all Nodes").toLiftResponseOne(params, schema, _ => None)
    }
  }

  object ApplyPolicy extends LiftApiModule {
    val schema: OneParam = API.ApplyPolicy
    val restExtractor = zioJsonExtractor
    def process(
        version:    ApiVersion,
        path:       ApiPath,
        id:         String,
        req:        Req,
        params:     DefaultParams,
        authzToken: AuthzToken
    ): LiftResponse = {
      implicit val prettify = params.prettify
      implicit val qc       = authzToken.qc

      (for {
        classes <- restExtractor.extractClasses(req).toIO
        optNode <- nodeApiService.nodeFactRepository.get(NodeId(id))
      } yield {
        optNode match {
          case Some(node)
              if (node.rudderAgent.agentType == AgentType.CfeCommunity || node.rudderAgent.agentType == AgentType.CfeEnterprise) =>
            OutputStreamResponse(nodeApiService.runNode(node.id, classes))
          case Some(node) =>
            RudderJsonResponse
              .internalError(
                None,
                RudderJsonResponse.ResponseSchema.fromSchema(schema),
                s"Node with id '${id}' has an agent type (${node.rudderAgent.agentType.displayName}) which doesn't support remote run"
              )
          case None       =>
            RudderJsonResponse
              .internalError(
                None,
                RudderJsonResponse.ResponseSchema.fromSchema(schema),
                s"Node with id '${id}' was not found"
              )
        }
      }).chainError(s"An error occurred when applying policy on Node '${id}'").runNow
    }
  }

  object GetNodesStatus extends LiftApiModule0 {
    val schema: API.GetNodesStatus.type = API.GetNodesStatus
    val restExtractor = zioJsonExtractor
    def process0(version: ApiVersion, path: ApiPath, req: Req, params: DefaultParams, authzToken: AuthzToken): LiftResponse = {
      def errorMsg(ids: List[NodeId]) = s"Error when trying to get status for nodes with IDs '${ids.map(_.value).mkString(",")}''"
      (for {
        ids       <- restExtractor
                       .extractIdsFromParams(req.params)
                       .map(_.getOrElse(Nil).map(NodeId(_)))
                       .toIO
        nodes     <- nodeApiService.nodeFactRepository.getAll()(authzToken.qc, SelectNodeStatus.Any).chainError(errorMsg(ids))
        nodeStatus = {
          Chunk
            .fromIterable(ids)
            .map(id => {
              JRNodeIdStatus(
                id,
                nodes.get(id).map(_.rudderSettings.status).getOrElse(RemovedInventory).transformInto[JRInventoryStatus]
              )
            })
        }
      } yield {
        nodeStatus
      }).chainError(s"An error occurred when trying to get nodes status")
        .toLiftResponseList(params, schema)
    }
  }

  object GetNodeGlobalScore extends LiftApiModule {
    val schema: API.NodeGlobalScore.type = API.NodeGlobalScore
    val restExtractor = zioJsonExtractor

    def process(
        version:    ApiVersion,
        path:       ApiPath,
        id:         String,
        req:        Req,
        params:     DefaultParams,
        authzToken: AuthzToken
    ): LiftResponse = {
      import ScoreSerializer.*
      (for {
        score <- nodeApiService.getNodeGlobalScore(NodeId(id))
      } yield {
        score
      }).toLiftResponseOne(params, schema, _ => Some(id))
    }
  }

  object GetNodeScoreDetails extends LiftApiModule {
    val schema: API.NodeScoreDetails.type = API.NodeScoreDetails
    val restExtractor = zioJsonExtractor

    def process(
        version:    ApiVersion,
        path:       ApiPath,
        id:         String,
        req:        Req,
        params:     DefaultParams,
        authzToken: AuthzToken
    ): LiftResponse = {
      import ScoreSerializer.*
      nodeApiService.getNodeDetailsScore(NodeId(id)).toLiftResponseOne(params, schema, _ => Some(id))
    }
  }

  object GetNodeScoreDetail extends LiftApiModuleString2 {
    val schema: API.NodeScoreDetail.type = API.NodeScoreDetail
    val restExtractor = zioJsonExtractor

    def process(
        version:    ApiVersion,
        path:       ApiPath,
        id:         (String, String),
        req:        Req,
        params:     DefaultParams,
        authzToken: AuthzToken
    ): LiftResponse = {
      // implicit val action = "getNodeGlobalScore"
      // implicit val prettify = params.prettify
      import ScoreSerializer.*
      val (nodeId, scoreId) = id
      (for {
        allDetails <- nodeApiService.getNodeDetailsScore(NodeId(nodeId))
      } yield {
        allDetails.filter(_.scoreId == scoreId)
      }).toLiftResponseOne(params, schema, _ => Some(nodeId))
    }
  }

  // WARNING : This is a READ ONLY action
  //   No modifications will be performed
  //   read_only user can access this endpoint
  object NodeDetailsTable extends LiftApiModule0 {
    val schema: API.NodeDetailsTable.type = API.NodeDetailsTable
    val restExtractor = zioJsonExtractor
    def process0(version: ApiVersion, path: ApiPath, req: Req, params: DefaultParams, authzToken: AuthzToken): LiftResponse = {
      implicit val prettify: Boolean      = params.prettify
      implicit val qc:       QueryContext = authzToken.qc

      val result = (for {
        query <- restExtractor.extractNodeIdsSoftwareProperties(req).toIO
        nodes <- nodeApiService.listNodes(query)
      } yield {
        nodes
      }).chainError("An error occurred while getting node details")

      result.either.runNow.fold(
        err => RudderJsonResponse.internalError(None, RudderJsonResponse.ResponseSchema.fromSchema(schema), err.fullMsg),
        RudderJsonResponse.LiftJsonResponse(_, params.prettify, 200)
      )
    }
  }

  object NodeDetailsSoftware extends LiftApiModule {
    val schema: OneParam = API.NodeDetailsSoftware
    val restExtractor = zioJsonExtractor
    def process(
        version:    ApiVersion,
        path:       ApiPath,
        software:   String,
        req:        Req,
        params:     DefaultParams,
        authzToken: AuthzToken
    ): LiftResponse = {
      import com.normation.inventory.domain.JsonSerializers.implicits.encoderVersion
      implicit val prettify = params.prettify
      implicit val qc       = authzToken.qc

      val result = (for {
        response <- nodeApiService.software(req, software)
      } yield {
        response
      }).chainError(s"An error occurred while fetching versions of '${software}' software for nodes")

      result.either.runNow.fold(
        err => RudderJsonResponse.internalError(None, RudderJsonResponse.ResponseSchema.fromSchema(schema), err.fullMsg),
        RudderJsonResponse.LiftJsonResponse(_, params.prettify, 200)
      )
    }
  }
  object NodeDetailsProperty extends LiftApiModule {
    val schema: OneParam = API.NodeDetailsProperty
    val restExtractor = zioJsonExtractor
    def process(
        version:    ApiVersion,
        path:       ApiPath,
        property:   String,
        req:        Req,
        params:     DefaultParams,
        authzToken: AuthzToken
    ): LiftResponse = {
      implicit val prettify = params.prettify
      implicit val qc       = authzToken.qc

      val result = (for {
        inheritedProperty <- req.json.flatMap(j => OptionnalJson.extractJsonBoolean(j, "inherited")).toIO
        response          <- nodeApiService.property(req, property, inheritedProperty.getOrElse(false))
      } yield {
        response
      }).chainError(s"An error occurred while getting value of property '${property}' for nodes")

      result.either.runNow.fold(
        err => RudderJsonResponse.internalError(None, RudderJsonResponse.ResponseSchema.fromSchema(schema), err.fullMsg),
        RudderJsonResponse.LiftJsonResponse(_, params.prettify, 200)
      )
    }
  }

  // We need to derive the whole tree of datastructures again when using the older version of inventory JSON tree
  object JRNodeDetailsLevelV19Encoders {
    import com.normation.inventory.domain.JsonSerializers.older_implicits.*
    import com.normation.rudder.facts.nodes.NodeFactSerialisation.SimpleCodec.*
    import com.normation.utils.DateFormaterService.json.*

    implicit val finalEncoder: JsonEncoder[JRNodeDetailLevel] =
      DeriveJsonEncoder.gen[JRNodeDetailLevel]
  }

  // TODO: known to be duplicated in change-validation. Some day we will need to factor this out in zio (moving prop service to rudder-core)
  private def extractReason(req: Req): IOResult[Option[String]] = {
    import ReasonBehavior.*
    (userPropertyService.reasonsFieldBehavior match {
      case Disabled => ZIO.none
      case mode     =>
        val reason = req.params.get("reason").flatMap(_.headOption)
        (mode: @unchecked) match {
          case Mandatory =>
            reason
              .notOptional("Reason field is mandatory and should be at least 5 characters long")
              .reject {
                case s if s.lengthIs < 5 => Inconsistency("Reason field should be at least 5 characters long")
              }
              .map(Some(_))
          case Optionnal => reason.succeed
        }
    }).chainError("There was an error while extracting reason message")
  }
}

class NodeApiInheritedProperties(
    propRepo: PropertiesRepository
) {

  /*
   * Full list of node properties, including inherited ones for a node but
   * without hidden property.
   */
  def getNodePropertiesTree(nodeId: NodeId, renderInHtml: RenderInheritedProperties)(implicit
      qc: QueryContext
  ): IOResult[JRNodeInheritedProperties] = {
    for {
      properties       <- propRepo.getNodeProps(nodeId).notOptional(s"Node or properties with ID '${nodeId.value}' was not found.'")
      propertiesDetails = {
        val success = properties.resolved.collect {
          case p if p.prop.visibility == Displayed => InheritedPropertyStatus.from(p)
        }
        val error   = properties match {
          case f: FailedNodePropertyHierarchy =>
            f.error match {
              case propsErrors: NodePropertySpecificError =>
                // these are individual errors by property that can be resolved and rendered individually
                Chunk.from(propsErrors.propertiesErrors.values.map((ErrorInheritedPropertyStatus.from _).tupled))
              case _:           NodePropertyError         =>
                // we don't know the errored props, it may be all of them and there may be a global status error
                Chunk(GlobalPropertyStatus.fromResolvedNodeProperty(f))
            }
          case _ => Chunk.empty
        }
        success ++ error
      }
    } yield {
      JRNodeInheritedProperties.fromNode(
        nodeId,
        propertiesDetails,
        renderInHtml
      )
    }
  }

}

class NodeApiService(
    ldapConnection:             LDAPConnectionProvider[RwLDAPConnection],
    val nodeFactRepository:     NodeFactRepository,
    propertiesRepo:             PropertiesRepository,
    reportsExecutionRepository: RoReportsExecutionRepository,
    ldapEntityMapper:           LDAPEntityMapper,
    uuidGen:                    StringUuidGenerator,
    nodeDit:                    NodeDit,
    pendingDit:                 InventoryDit,
    acceptedDit:                InventoryDit,
    newNodeManager:             NewNodeManager,
    removeNodeService:          RemoveNodeService,
    restExtractor:              RestExtractorService,
    reportingService:           ReportingService,
    acceptedNodeQueryProcessor: QueryProcessor,
    pendingNodeQueryProcessor:  QueryChecker,
    getGlobalMode:              () => Box[GlobalPolicyMode],
    relayApiEndpoint:           String,
    scoreService:               ScoreService
) {

/// utility functions ///

  /*
   * for a given nodedetails, we:
   * - try to convert it to inventory/node setup info
   * - save inventory
   * - if needed, accept
   * - now, setup node info (property, state, etc)
   */
  def saveNode(nodeDetails: Rest.NodeDetails, qc: QueryContext, actorIp: String): IO[CreationError, NodeId] = {
    def toCreationError(res: ValidatedNel[NodeValidationError, NodeTemplate]) = {
      res match {
        case Invalid(nel) => CreationError.OnValidation(nel).fail
        case Valid(r)     => r.succeed
      }
    }

    implicit val cc: ChangeContext = ChangeContext(
      ModificationId(uuidGen.newUuid),
      qc.actor,
      new DateTime(),
      None,
      Some(actorIp),
      qc.nodePerms
    )

    for {
      _         <- NodeLoggerPure.debug(s"Create node API: validate node template for '${nodeDetails.id}''")
      validated <- toCreationError(Validation.toNodeTemplate(nodeDetails))
      _         <- checkUuid(validated.inventory.node.main.id)
      _         <- NodeLoggerPure.debug(s"Create node API: saving inventory for node ${validated.inventory.node.main.id}")
      created   <- saveInventory(validated.inventory)
      _         <- NodeLoggerPure.debug(s"Create node API: node status should be ${nodeDetails.status}")
      nodeSetup <- accept(validated)
      _         <- NodeLoggerPure.debug(s"Create node API: update node properties and setting if needed")
      nodeId    <- saveRudderNode(validated.inventory.node.main.id, nodeSetup)
    } yield {
      nodeId
    }
  }

  /*
   * You can't use an existing UUID (neither pending nor accepted)
   */
  def checkUuid(nodeId: NodeId): IO[CreationError, Unit] = {
    // we don't want a node in pending/accepted
    def inventoryExists(con: RwLDAPConnection, id: NodeId) = {
      ZIO
        .foldLeft(Seq((acceptedDit, AcceptedInventory), (pendingDit, PendingInventory)))(Option.empty[InventoryStatus]) {
          case (current, (dit, s)) =>
            current match {
              case None    => con.exists((dit.NODES.NODE: UUID_ENTRY[NodeId]).dn(id)).map(exists => if (exists) Some(s) else None)
              case Some(v) => Some(v).succeed
            }
        }
        .flatMap {
          case None    => // ok, it doesn't exists
            ZIO.unit
          case Some(s) => // oups, already present
            Inconsistency(s"A node with id '${nodeId.value}' already exists with status '${s.name}'").fail
        }
    }

    (for {
      con <- ldapConnection
      _   <- inventoryExists(con, nodeId)
    } yield ()).mapError(err => CreationError.OnSaveInventory(s"Error during node ID check: ${err.fullMsg}"))
  }

  /*
   * Save the inventory part. Always save in "pending", acceptation
   * is done afterward if needed.
   */
  def saveInventory(inventory: FullInventory)(implicit cc: ChangeContext): IO[CreationError, NodeId] = {
    nodeFactRepository
      .updateInventory(inventory, software = None)
      .map(_ => inventory.node.main.id)
      .mapError(err => CreationError.OnSaveInventory(s"Error during node creation: ${err.fullMsg}"))
  }

  def accept(template: NodeTemplate)(implicit cc: ChangeContext): IO[CreationError, NodeSetup] = {
    val id = template.inventory.node.main.id

    // only nodes with status "accepted" need to be accepted
    template match {
      case AcceptedNodeTemplate(_, properties, policyMode, state) =>
        newNodeManager
          .accept(id)
          .mapError(err => CreationError.OnAcceptation((s"Can not accept node '${id.value}': ${err.fullMsg}"))) *>
        NodeSetup(properties, policyMode, state).succeed
      case PendingNodeTemplate(_, properties)                     =>
        NodeSetup(properties, None, None).succeed
    }
  }

  def mergeNodeSetup(node: Node, changes: NodeSetup): Node = {
    import com.softwaremill.quicklens.*

    // for properties, we don't want to modify any of the existing one because
    // we were put during acceptation (or since node is live).
    val keep       = node.properties.map(p => (p.name, p)).toMap
    val user       = changes.properties.map(p => (p.name, p)).toMap
    // override user prop with keep
    val properties = (user ++ keep).values.toList

    node
      .modify(_.policyMode)
      .using(x => changes.policyMode.fold(x)(Some(_)))
      .modify(_.state)
      .using(x => changes.state.fold(x)(identity))
      .modify(_.properties)
      .setTo(properties)
  }

  /*
   * Save rudder node part. Must be done after acceptation if
   * acceptation is needed. If no acceptation is wanted, then
   * we provide a default node context but we can't ensure that
   * policyMode / node state will be set (validation must forbid that)
   */
  def saveRudderNode(id: NodeId, setup: NodeSetup): IO[CreationError, NodeId] = {
    // a default Node
    def default() = {
      Node(
        id,
        id.value,
        "",
        NodeState.Enabled,
        isSystem = false,
        isPolicyServer = false,
        creationDate = DateTime.now,
        nodeReportingConfiguration = ReportingConfiguration(None, None, None),
        properties = Nil,
        policyMode = None,
        securityTag = None
      )
    }

    (for {
      ldap    <- ldapConnection
      // try t get node
      entry   <- ldap.get(nodeDit.NODES.NODE.dn(id.value), NodeInfoService.nodeInfoAttributes*)
      current <- entry match {
                   case Some(x) => ldapEntityMapper.entryToNode(x).toIO
                   case None    => default().succeed
                 }
      merged   = mergeNodeSetup(current, setup)
      // we ony want to touch things that were asked by the user
      nSaved  <- ldap.save(ldapEntityMapper.nodeToEntry(merged))
    } yield {
      merged.id
    }).mapError(err => CreationError.OnSaveNode(s"Error during node creation: ${err.fullMsg}"))
  }

  /*
   * Return a map of (NodeId -> propertyName -> inherited property) for the given list of nodes and
   * property. When a node doesn't have a property, the map will always
   */
  def getNodesPropertiesTree(
      nodeInfos:  MapView[NodeId, CoreNodeFact],
      properties: List[String]
  )(implicit qc: QueryContext): IOResult[Map[NodeId, Chunk[NodePropertyHierarchy]]] = {
    for {
      properties <-
        ZIO.foreach(nodeInfos.values) { fact =>
          propertiesRepo
            .getNodeProps(fact.id)
            .fold(
              err =>
                (
                  fact.id,
                  fact.properties.collect { case p if properties.contains(p.name) => NodePropertyHierarchy(p, Nil) }
                ),
              optHierarchy => {
                // here we can have the whole parent hierarchy like in node properties details with p.toApiJsonRenderParents but it needs
                // adaptation in datatable display
                (fact.id, optHierarchy.orEmpty.resolved.filter(p => properties.contains(p.prop.name)))
              }
            )
        }
    } yield {
      properties.toMap
    }
  }

  def listNodes(query: JQNodeIdsSoftwareProperties)(implicit qc: QueryContext): IOResult[Chunk[JRNodeDetailTable]] = {

    for {
      n1             <- currentTimeMillis
      nodes          <- query.nodeIds match {
                          case None          =>
                            nodeFactRepository.getAll()
                          case Some(nodeIds) =>
                            nodeFactRepository.getAll().map(_.filterKeys(id => nodeIds.contains(id)))
                        }
      scores         <- scoreService.getAll()
      allScoreId     <- scoreService.getAvailableScore().map(_.map(_._1))
      n2             <- currentTimeMillis
      _              <- TimingDebugLoggerPure.trace(s"Getting node infos: ${n2 - n1}ms")
      runs           <- reportsExecutionRepository.getNodesLastRun(nodes.keySet.toSet)
      n3             <- currentTimeMillis
      _              <- TimingDebugLoggerPure.trace(s"Getting run infos: ${n3 - n2}ms")
      compliance     <- reportingService.getSystemAndUserCompliance(Some(nodes.keySet.toSet))
      n4             <- currentTimeMillis
      _              <- TimingDebugLoggerPure.trace(s"Getting compliance infos: ${n4 - n3}ms")
      globalMode     <- getGlobalMode().toIO
      n5             <- currentTimeMillis
      _              <- TimingDebugLoggerPure.trace(s"Getting global mode: ${n5 - n4}ms")
      softToLookAfter = query.software.getOrElse(List.empty)
      softs          <- ZIO
                          .foreach(softToLookAfter)(soft => nodeFactRepository.getNodesBySoftwareName(soft))
                          .map(_.flatten.groupMap(_._1)(_._2))
      n6             <- currentTimeMillis
      _              <- TimingDebugLoggerPure.trace(s"all data fetched for response: ${n6 - n5}ms")
      properties      = query.properties.getOrElse(List.empty)
      props          <- properties.partition(_.inherited) match {
                          case (inheritedProp, nonInheritedProp) =>
                            val propMap = nodes.values.groupMapReduce(_.id)(n => {
                              n.properties.filter(p => {
                                nonInheritedProp.exists(
                                  _.value == p.name
                                )
                              })
                            })(_ ++ _)

                            if (inheritedProp.isEmpty) {
                              (Map.empty[NodeId, List[NodePropertyHierarchy]], propMap).succeed
                            } else {
                              for {
                                inheritedProp <- getNodesPropertiesTree(nodes, inheritedProp.map(_.value))
                              } yield {
                                (inheritedProp, propMap)
                              }
                            }
                        }
    } yield {
      val (inheritedProp, nonInheritedProp) = props
      val res                               = {
        Chunk
          .fromIterable(nodes.values)
          .map(n => {
            implicit val globalPolicyMode:       GlobalPolicyMode               = globalMode
            implicit val agentRunWithNodeConfig: Option[AgentRunWithNodeConfig] = runs.get(n.id).flatten
            implicit val properties:             Chunk[NodeProperty]            = Chunk.fromIterable(nonInheritedProp.get(n.id).getOrElse(Nil))
            implicit val inheritedProperties:    Chunk[NodePropertyHierarchy]   =
              Chunk.fromIterable(inheritedProp.get(n.id).getOrElse(Nil))
            implicit val softwares:              Chunk[Software]                = Chunk.fromIterable(softs.get(n.id).getOrElse(Nil))
            implicit val nodeCompliance:         Option[JRNodeCompliance]       =
              compliance.user.get(n.id).map { case (_, compliance) => JRNodeCompliance(compliance) }
            implicit val runAnalysisKind:        Option[RunAnalysisKind]        = compliance.user.get(n.id).map { case (kind, _) => kind }
            implicit val systemCompliance:       Option[JRNodeSystemCompliance] =
              compliance.system.get(n.id).map(JRNodeSystemCompliance(_))
            implicit val score:                  GlobalScore                    = {
              scores
                .get(n.id)
                .getOrElse(GlobalScore(ScoreValue.NoScore, "", allScoreId.map(s => NoDetailsScore(s, ScoreValue.NoScore, ""))))
            }

            n.transformInto[JRNodeDetailTable]
          })
      }

      val n7 = System.currentTimeMillis
      TimingDebugLoggerPure.logEffect.trace(s"serialized to json: ${n7 - n6}ms")
      res
    }
  }

  def software(req: Req, software: String)(implicit qc: QueryContext): IOResult[Map[String, Version]] = {

    for {
      optNodeIds <- req.json.flatMap(restExtractor.extractNodeIdsFromJson).toIO
      nodes      <- optNodeIds match {
                      case None          => nodeFactRepository.getAll()
                      case Some(nodeIds) => nodeFactRepository.getAll().map(_.filterKeys(id => nodeIds.contains(id.value)))
                    }
      softs      <- nodeFactRepository.getNodesBySoftwareName(software).map(_.toMap)
    } yield {
      nodes.keySet.toList.flatMap(id => softs.get(id).flatMap(_.version.map(v => (id.value, v)))).toMap
    }
  }

  def property(req: Req, property: String, inheritedValue: Boolean)(implicit
      qc: QueryContext
  ): IOResult[Map[String, JRProperty]] = {

    for {
      optNodeIds <- req.json.flatMap(restExtractor.extractNodeIdsFromJson).toIO
      nodes      <- optNodeIds match {
                      case None          => nodeFactRepository.getAll()
                      case Some(nodeIds) => nodeFactRepository.getAll().map(_.filterKeys(id => nodeIds.contains(id.value)))
                    }

      mapProps <- (if (inheritedValue) {
                     getNodesPropertiesTree(nodes, List(property))
                       .map(
                         _.view.mapValues(
                           Chunk
                             .fromIterable(_)
                             // HTML was always being escaped in this node API
                             .map(JRProperty.fromNodePropertyHierarchy(_, RenderInheritedProperties.HTML, escapeHtml = true))
                         )
                       )
                   } else {
                     nodes.values
                       .groupMapReduce(_.id)(n => n.properties.filter(_.name == property))(_ ++ _)
                       .view
                       .mapValues(
                         Chunk.fromIterable(_).map(JRProperty.fromNodeProp(_))
                       )
                       .succeed
                   }): IOResult[MapView[NodeId, Chunk[JRProperty]]]
    } yield {
      // this is unclear why the final map is kept as Chunk above. Combining flatMap here leads to a single JRProperty per node anyway...
      nodes.keySet.toList.flatMap(id => mapProps.get(id).toList.flatMap(_.map(p => (id.value, p)))).sortBy(_._1).toMap
    }
  }

  def pendingNodeDetails(nodeId: NodeId)(implicit qc: QueryContext): IOResult[Chunk[JRNodeInfo]] = {
    implicit val status: InventoryStatus = PendingInventory
    for {
      pendingNodes <- nodeFactRepository.getAll()(qc, SelectNodeStatus.Pending)
      nodeFact     <- pendingNodes.get(nodeId).notOptional(s"Could not find pending Node ${nodeId.value}")
    } yield {
      Chunk(nodeFact.toNodeInfo.transformInto[JRNodeInfo])
    }
  }

  def modifyStatusFromAction(
      ids:    List[NodeId],
      action: NodeStatusAction
  )(implicit cc: ChangeContext): IOResult[Chunk[JRNodeChangeStatus]] = {
    def actualNodeDeletion(id: NodeId)(implicit cc: ChangeContext) = {
      implicit val status: InventoryStatus = RemovedInventory
      for {
        nodeFact <- nodeFactRepository
                      .get(id)(cc.toQuery)
                      .notOptional(s"Can not removed the node with id '${id.value}' because it was not found")
        _        <- removeNodeService.removeNode(nodeFact.id)
      } yield {
        nodeFact.toNodeInfo.transformInto[JRNodeChangeStatus]
      }
    }

    (action match {
      case AcceptNode =>
        implicit val status: InventoryStatus = AcceptedInventory
        newNodeManager
          .acceptAll(ids)
          .map(l => Chunk.fromIterable(l.map(cnf => NodeFact.fromMinimal(cnf).toFullInventory.transformInto[JRNodeChangeStatus])))

      case RefuseNode =>
        newNodeManager
          .refuseAll(ids)
          .map(l => Chunk.fromIterable(l.map(cnf => cnf.toSrv.transformInto[JRNodeChangeStatus])))

      case DeleteNode =>
        ZIO.foreach(Chunk.fromIterable(ids))(actualNodeDeletion(_))
    })
  }

  def changeNodeStatus(
      nodeIds:          List[NodeId],
      nodeStatusAction: NodeStatusAction,
      actorIp:          Option[String]
  )(implicit qc: QueryContext): IOResult[Chunk[JRNodeChangeStatus]] = {
    val modId = ModificationId(uuidGen.newUuid)
    for {
      _ <- NodeLogger.PendingNodePure.debug(s" Nodes to change Status : ${nodeIds.mkString("[ ", ", ", " ]")}")

      res <- modifyStatusFromAction(nodeIds, nodeStatusAction)(
               ChangeContext(modId, qc.actor, DateTime.now(), None, actorIp, qc.nodePerms)
             )
    } yield {
      res
    }
  }

  def getNodeDetails(
      nodeId:      NodeId,
      detailLevel: NodeDetailLevel,
      state:       InventoryStatus
  )(implicit qc: QueryContext): IOResult[Option[JRNodeDetailLevel]] = {
    for {
      optNodeFact <- nodeFactRepository.slowGetCompat(nodeId, state, SelectFacts.fromNodeDetailLevel(detailLevel))
      runs        <- ZIO.foreach(optNodeFact)(_ => reportsExecutionRepository.getNodesLastRun(Set(nodeId))).map(_.getOrElse(Map.empty))
    } yield {
      optNodeFact.map { fact =>
        implicit val nodeFact:        NodeFact                       = fact
        implicit val agentRun:        Option[AgentRunWithNodeConfig] = runs.get(nodeId).flatten
        implicit val inventoryStatus: InventoryStatus                = state
        detailLevel.transformInto[JRNodeDetailLevel]
      }
    }
  }

  def nodeDetailsGeneric(nodeId: NodeId, detailLevel: NodeDetailLevel)(implicit
      qc: QueryContext
  ): IOResult[JRNodeDetailLevel] = {
    (for {
      accepted  <- getNodeDetails(nodeId, detailLevel, AcceptedInventory)
      orPending <- accepted match {
                     case Some(i) => Some(i).succeed
                     case None    => getNodeDetails(nodeId, detailLevel, PendingInventory)
                   }
      orDeleted <- orPending match {
                     case Some(i) => Some(i).succeed
                     case None    => getNodeDetails(nodeId, detailLevel, RemovedInventory)
                   }
    } yield {
      orDeleted
    }).notOptional(s"Node with ID '${nodeId.value}' was not found in Rudder")
      .chainError(s"An error was encountered when looking for node with ID '${nodeId.value}'")
  }

  def listNodes(state: InventoryStatus, detailLevel: NodeDetailLevel, nodeFilter: Option[Seq[NodeId]])(implicit
      qc: QueryContext
  ): IOResult[Chunk[JRNodeDetailLevel]] = {
    val predicate = nodeFilter match {
      case Some(ids) => (n: NodeFact) => ids.contains(n.id)
      case None      => (_: NodeFact) => true
    }

    for {
      nodeFacts <-
        nodeFactRepository
          .slowGetAllCompat(state, SelectFacts.fromNodeDetailLevel(detailLevel))
          .filter(predicate)
          .run(ZSink.collectAllToMap[NodeFact, NodeId](_.id)((a, b) => a))
      runs      <- reportsExecutionRepository.getNodesLastRun(nodeFacts.keySet)
    } yield {
      nodeFacts.toChunk.map {
        case (nodeId, nodeFact) =>
          implicit val agentRun:       Option[AgentRunWithNodeConfig] = runs.get(nodeId).flatten
          implicit val nodeFactValue:  NodeFact                       = nodeFact
          implicit val inventoryState: InventoryStatus                = state
          detailLevel.transformInto[JRNodeDetailLevel]
      }
    }
  }

  def getNodeGlobalScore(nodeId: NodeId): IOResult[GlobalScore] = {
    scoreService.getGlobalScore(nodeId)
  }

  def getNodeDetailsScore(nodeId: NodeId): IOResult[List[Score]] = {
    scoreService.getScoreDetails(nodeId)
  }
  def queryNodes(query: Query, state: InventoryStatus, detailLevel: NodeDetailLevel)(implicit
      qc: QueryContext
  ): IOResult[Chunk[JRNodeDetailLevel]] = {
    for {
      nodeIds <- state match {
                   case PendingInventory  => pendingNodeQueryProcessor.check(query, None)
                   case AcceptedInventory => acceptedNodeQueryProcessor.processOnlyId(query).toIO
                   case _                 =>
                     Inconsistency(
                       s"Invalid branch used for nodes query, expected either AcceptedInventory or PendingInventory, got ${state}"
                     ).fail
                 }
      res     <- listNodes(state, detailLevel, Some(nodeIds.toSeq))
    } yield {
      res
    }
  }

  def updateRestNode(nodeId: NodeId, update: JQUpdateNode)(implicit cc: ChangeContext): IOResult[CoreNodeFact] = {

    def updateNode(
        node:          CoreNodeFact,
        update:        JQUpdateNode,
        newProperties: List[NodeProperty],
        newKey:        Option[SecurityToken],
        newKeyStatus:  Option[KeyStatus]
    ): CoreNodeFact = {
      import com.softwaremill.quicklens.*

      val propNames: Set[String] = newProperties.map(_.name).toSet

      node
        .modify(_.properties)
        // we need to keep hidden properties, since the user can't know they are here.
        // Still, if a duplicate key exists, the user provided one wins.
        .setTo(
          Chunk.fromIterable(newProperties) ++ node.properties.filter(p => p.visibility == Hidden && !propNames.contains(p.name))
        )
        .modify(_.rudderSettings.policyMode)
        .using(current => update.policyMode.getOrElse(current))
        .modify(_.rudderSettings.state)
        .using(current => update.state.getOrElse(current))
        .modify(_.rudderAgent.securityToken)
        .setToIfDefined(newKey)
        .modify(_.rudderSettings.keyStatus)
        .setToIfDefined(newKeyStatus)
    }

    implicit val qc: QueryContext = cc.toQuery

    for {
      nodeFact      <- nodeFactRepository.get(nodeId).notOptional(s"node with id '${nodeId.value}' was not found")
<<<<<<< HEAD
      newProperties <- CompareProperties.updateProperties(nodeFact.properties.toList, update.properties).toIO
      updated        = updateNode(nodeFact, update, newProperties, update.keyInfo._1, update.keyInfo._2)
      _             <- if (CoreNodeFact.same(updated, nodeFact)) ZIO.unit
                       else nodeFactRepository.save(NodeFact.fromMinimal(updated)).unit
=======
      newProperties <- CompareProperties.updateProperties(nodeFact.properties.toList, restNode.properties).toIO
      keyInfo        = getKeyInfo(restNode)
      updated        = updateNode(nodeFact, restNode, newProperties, keyInfo._1, keyInfo._2)

      _ <- if (CoreNodeFact.same(updated, nodeFact)) ZIO.unit
           else nodeFactRepository.save(updated).unit
>>>>>>> 7e027dcd
    } yield {
      updated
    }
  }

  def remoteRunRequest(nodeId: NodeId, classes: List[String], keepOutput: Boolean, asynchronous: Boolean): HttpRequest = {
    val url     = s"${relayApiEndpoint}/remote-run/nodes/${nodeId.value}"
//    val url = s"http://localhost/rudder/relay-api/remote-run/nodes/${nodeId.value}"
    val params  = {
      ("classes", classes.mkString(",")) ::
      ("keep_output", keepOutput.toString) ::
      ("asynchronous", asynchronous.toString) ::
      Nil
    }
    // We currently bypass verification on certificate
    // We should add an option to allow the user to define a certificate in configuration file
    //
    // We set a 5 minutes timeout (in milliseconds) as remote-runs can be long
    val options = HttpOptions.allowUnsafeSSL :: HttpOptions.readTimeout(5 * 60 * 1000) :: Nil

    Http(url)
      .params(params)
      .options(options)
      .copy(headers = List(("User-Agent", s"rudder/remote run query for node ${nodeId.value}")))
      .postForm
  }

  /*
   * Execute remote run on given node and pipe response to output stream
   */
  def runNode[A](nodeId: NodeId, classes: List[String]): OutputStream => Unit = {
    /*
     * read from in and copy to out
     */
    def copyStreamTo(pipeSize: Int, in: InputStream)(out: OutputStream): Unit = {
      val bytes: Array[Byte] = new Array(pipeSize)
      val zero = 0.toByte
      var read = 0
      try {
        while (read >= 0) { // stop on -1 because end of stream
          Arrays.fill(bytes, zero)
          read = in.read(bytes)
          if (read > 0) {
            out.write(bytes)
            out.flush()
          }
          // do not close os here
        }
      } catch {
        case e: IOException =>
          out.write(s"Error when trying to contact internal remote-run API: ${e.getMessage}".getBytes(StandardCharsets.UTF_8))
          out.flush()
      }
    }

    def errorMessageWithHint(s: String) =
      s"Error occurred when contacting internal remote-run API to apply classes on Node '${nodeId.value}': ${s}"

    // buffer size for file I/O
    val pipeSize = 4096

    val readTimeout = 30.seconds

    val request = {
      remoteRunRequest(nodeId, classes, keepOutput = true, asynchronous = false)
        .timeout(connTimeoutMs = 1000, readTimeoutMs = readTimeout.toMillis.toInt)
    }

    // copy will close `os`
    val copy = (os: OutputStream, timeout: Duration) => {
      for {
        _   <- NodeLoggerPure.debug(s"Executing remote run call: ${request.toString}")
        opt <- IOResult.attempt {
                 request.exec {
                   case (status, headers, is) =>
                     NodeLogger.debug(
                       s"Processing remote-run on ${nodeId.value}: HTTP status ${status}"
                     ) // this one is written two times - why ??
                     if (status >= 200 && status < 300) {
                       copyStreamTo(pipeSize, is)(os)
                     } else {
                       val error = errorMessageWithHint(s"(HTTP code ${status})")
                       NodeLogger.error(error)
                       os.write(error.getBytes)
                       os.flush
                     }
                     os.close() // os must be closed here, else is never know that the stream is closed and wait forever
                 }
               }.unit.catchAll {
                 case error @ SystemError(m, ex) =>
                   // special case for "Connection refused": it means that remoteRunRequest is not working
                   val err = ex match {
                     case _: ConnectException =>
                       Unexpected(s"Can not connect to local remote run API (${request.method.toUpperCase}:${request.url})")
                     case _ => error
                   }

                   NodeLoggerPure.error(errorMessageWithHint(err.fullMsg)) *> IOResult.attempt {
                     os.write(errorMessageWithHint(err.msg).getBytes)
                     os.flush
                     os.close()
                   }
               }.timeout(timeout)
        _   <- NodeLoggerPure.debug("Done processing remote run request")
        _   <- opt.notOptional(errorMessageWithHint(s"request timed out after ${(timeout.render)}"))
      } yield ()
    }

    // all
    // we use pipedStream between node answer and our caller answer to decouple a bit the two.
    // A simpler solution would be to directly copy from request.exec input stream to caller out stream.

    (for {
      in  <- IOResult.attempt(new PipedInputStream(pipeSize))
      out <- IOResult.attempt(new PipedOutputStream(in))
      _   <- NodeLoggerPure.trace("remote-run: reading stream from remote API")
      _   <- copy(out, readTimeout).forkDaemon              // read from HTTP request
      res <- IOResult.attempt(copyStreamTo(pipeSize, in) _) // give the writer function waiting for out
      // don't close out here, it was closed inside `copy`
    } yield res).catchAll { err =>
      NodeLoggerPure.error(errorMessageWithHint(err.fullMsg)) *>
      IOResult.attempt(
        copyStreamTo(pipeSize, new ByteArrayInputStream(errorMessageWithHint(err.msg).getBytes(StandardCharsets.UTF_8))) _
      )
    }.runNow
  }

  def runAllNodes(classes: List[String])(implicit qc: QueryContext): IOResult[Chunk[JRNodeIdHostnameResult]] = {

    for {
      nodes <- nodeFactRepository.getAll().chainError("Could not find nodes informations")
    } yield {
      val res = {
        for {
          node <- Chunk.fromIterable(nodes.values)
        } yield {
          // remote run only works for CFEngine based agent
          val commandResult = {
            if (node.rudderAgent.agentType == AgentType.CfeEnterprise || node.rudderAgent.agentType == AgentType.CfeCommunity) {
              val request = remoteRunRequest(node.id, classes, keepOutput = false, asynchronous = true)
              try {
                val result = request.asString
                if (result.isSuccess) {
                  "Started"
                } else {
                  s"An error occurred when applying policy on Node '${node.id.value}', cause is: ${result.body}"
                }
              } catch {
                case ex: ConnectException =>
                  s"Can not connect to local remote run API (${request.method.toUpperCase}:${request.url})"
              }
            } else {
              s"Node with id '${node.id.value}' has an agent type (${node.rudderAgent.agentType.displayName}) which doesn't support remote run"
            }
          }
          JRNodeIdHostnameResult(node.id, node.fqdn, commandResult)
        }
      }
      res
    }
  }

  def deleteNode(id: NodeId, mode: DeleteMode, actorIp: Option[String])(implicit
      qc: QueryContext
  ): IOResult[Chunk[JRNodeInfo]] = {
    implicit val status: InventoryStatus = RemovedInventory
    val modId = ModificationId(uuidGen.newUuid)

    for {
      info <- removeNodeService
                .removeNodePure(id, mode)(ChangeContext(modId, qc.actor, DateTime.now(), None, actorIp, qc.nodePerms))
    } yield {
      Chunk.fromIterable(info.map(_.toNodeInfo.transformInto[JRNodeInfo]))
    }
  }

}<|MERGE_RESOLUTION|>--- conflicted
+++ resolved
@@ -1319,19 +1319,10 @@
 
     for {
       nodeFact      <- nodeFactRepository.get(nodeId).notOptional(s"node with id '${nodeId.value}' was not found")
-<<<<<<< HEAD
       newProperties <- CompareProperties.updateProperties(nodeFact.properties.toList, update.properties).toIO
       updated        = updateNode(nodeFact, update, newProperties, update.keyInfo._1, update.keyInfo._2)
       _             <- if (CoreNodeFact.same(updated, nodeFact)) ZIO.unit
-                       else nodeFactRepository.save(NodeFact.fromMinimal(updated)).unit
-=======
-      newProperties <- CompareProperties.updateProperties(nodeFact.properties.toList, restNode.properties).toIO
-      keyInfo        = getKeyInfo(restNode)
-      updated        = updateNode(nodeFact, restNode, newProperties, keyInfo._1, keyInfo._2)
-
-      _ <- if (CoreNodeFact.same(updated, nodeFact)) ZIO.unit
-           else nodeFactRepository.save(updated).unit
->>>>>>> 7e027dcd
+                       else nodeFactRepository.save(updated).unit
     } yield {
       updated
     }
