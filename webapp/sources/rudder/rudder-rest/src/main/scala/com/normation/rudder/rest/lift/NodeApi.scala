--- conflicted
+++ resolved
@@ -826,13 +826,9 @@
       _         <- checkUuid(validated.inventory.node.main.id)
       _         <- NodeLoggerPure.debug(s"Create node API: saving inventory for node ${validated.inventory.node.main.id}")
       created   <- saveInventory(validated.inventory)
-<<<<<<< HEAD
+      _         <- NodeLoggerPure.debug(s"Create node API: node status should be ${nodeDetails.status}")
       nodeSetup <- accept(validated)
-=======
-      _         <- NodeLoggerPure.debug(s"Create node API: node status should be ${nodeDetails.status}")
-      nodeSetup <- accept(validated, eventActor)
       _         <- NodeLoggerPure.debug(s"Create node API: update node properties and setting if needed")
->>>>>>> a29b36b8
       nodeId    <- saveRudderNode(validated.inventory.node.main.id, nodeSetup)
     } yield {
       nodeId
