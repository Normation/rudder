/*
 *************************************************************************************
 * Copyright 2017 Normation SAS
 *************************************************************************************
 *
 * This file is part of Rudder.
 *
 * Rudder is free software: you can redistribute it and/or modify
 * it under the terms of the GNU General Public License as published by
 * the Free Software Foundation, either version 3 of the License, or
 * (at your option) any later version.
 *
 * In accordance with the terms of section 7 (7. Additional Terms.) of
 * the GNU General Public License version 3, the copyright holders add
 * the following Additional permissions:
 * Notwithstanding to the terms of section 5 (5. Conveying Modified Source
 * Versions) and 6 (6. Conveying Non-Source Forms.) of the GNU General
 * Public License version 3, when you create a Related Module, this
 * Related Module is not considered as a part of the work and may be
 * distributed under the license agreement of your choice.
 * A "Related Module" means a set of sources files including their
 * documentation that, without modification of the Source Code, enables
 * supplementary functions or services in addition to those offered by
 * the Software.
 *
 * Rudder is distributed in the hope that it will be useful,
 * but WITHOUT ANY WARRANTY; without even the implied warranty of
 * MERCHANTABILITY or FITNESS FOR A PARTICULAR PURPOSE.  See the
 * GNU General Public License for more details.
 *
 * You should have received a copy of the GNU General Public License
 * along with Rudder.  If not, see <http://www.gnu.org/licenses/>.
 *
 *
 *************************************************************************************
 */

package com.normation.rudder.rest.lift

import cats.data.Validated.Invalid
import cats.data.Validated.Valid
import cats.data.ValidatedNel
import com.normation.errors.*
import com.normation.eventlog.ModificationId
import com.normation.inventory.domain.*
import com.normation.inventory.domain.NodeId
import com.normation.inventory.ldap.core.InventoryDit
import com.normation.inventory.ldap.core.UUID_ENTRY
import com.normation.ldap.sdk.LDAPConnectionProvider
import com.normation.ldap.sdk.RwLDAPConnection
import com.normation.rudder.api.ApiVersion
import com.normation.rudder.apidata.DefaultDetailLevel
import com.normation.rudder.apidata.JsonQueryObjects.*
import com.normation.rudder.apidata.JsonResponseObjects.*
import com.normation.rudder.apidata.NodeDetailLevel
import com.normation.rudder.apidata.RenderInheritedProperties
import com.normation.rudder.apidata.RestDataSerializer
import com.normation.rudder.apidata.ZioJsonExtractor
import com.normation.rudder.apidata.implicits.*
import com.normation.rudder.domain.NodeDit
import com.normation.rudder.domain.logger.NodeLogger
import com.normation.rudder.domain.logger.NodeLoggerPure
import com.normation.rudder.domain.logger.TimingDebugLoggerPure
import com.normation.rudder.domain.nodes.Node
import com.normation.rudder.domain.nodes.NodeState
import com.normation.rudder.domain.policies.GlobalPolicyMode
import com.normation.rudder.domain.properties.CompareProperties
import com.normation.rudder.domain.properties.FailedNodePropertyHierarchy
import com.normation.rudder.domain.properties.NodeProperty
import com.normation.rudder.domain.properties.NodePropertyError
import com.normation.rudder.domain.properties.NodePropertyHierarchy
import com.normation.rudder.domain.properties.NodePropertySpecificError
import com.normation.rudder.domain.properties.Visibility.Displayed
import com.normation.rudder.domain.properties.Visibility.Hidden
import com.normation.rudder.domain.queries.Query
import com.normation.rudder.domain.reports.RunAnalysisKind
import com.normation.rudder.facts.nodes.ChangeContext
import com.normation.rudder.facts.nodes.CoreNodeFact
import com.normation.rudder.facts.nodes.NodeFact
import com.normation.rudder.facts.nodes.NodeFactRepository
import com.normation.rudder.facts.nodes.QueryContext
import com.normation.rudder.facts.nodes.SelectFacts
import com.normation.rudder.facts.nodes.SelectNodeStatus
import com.normation.rudder.properties.NodePropertiesService
import com.normation.rudder.properties.PropertiesRepository
import com.normation.rudder.reports.ReportingConfiguration
import com.normation.rudder.reports.execution.AgentRunWithNodeConfig
import com.normation.rudder.reports.execution.RoReportsExecutionRepository
import com.normation.rudder.repository.json.DataExtractor.OptionnalJson
import com.normation.rudder.repository.ldap.LDAPEntityMapper
import com.normation.rudder.rest.ApiModuleProvider
import com.normation.rudder.rest.ApiPath
import com.normation.rudder.rest.AuthzToken
import com.normation.rudder.rest.NodeApi as API
import com.normation.rudder.rest.OneParam
import com.normation.rudder.rest.RestExtractorService
import com.normation.rudder.rest.RudderJsonResponse
import com.normation.rudder.rest.data.*
import com.normation.rudder.rest.data.Creation.CreationError
import com.normation.rudder.rest.data.NodeSetup
import com.normation.rudder.rest.data.NodeTemplate
import com.normation.rudder.rest.data.NodeTemplate.AcceptedNodeTemplate
import com.normation.rudder.rest.data.NodeTemplate.PendingNodeTemplate
import com.normation.rudder.rest.data.Rest
import com.normation.rudder.rest.data.Rest.NodeDetails
import com.normation.rudder.rest.data.Validation
import com.normation.rudder.rest.data.Validation.NodeValidationError
import com.normation.rudder.rest.implicits.*
import com.normation.rudder.score.GlobalScore
import com.normation.rudder.score.NoDetailsScore
import com.normation.rudder.score.Score
import com.normation.rudder.score.ScoreSerializer
import com.normation.rudder.score.ScoreService
import com.normation.rudder.score.ScoreValue
import com.normation.rudder.services.nodes.NodeInfoService
import com.normation.rudder.services.queries.*
import com.normation.rudder.services.reports.ReportingService
import com.normation.rudder.services.servers.DeleteMode
import com.normation.rudder.services.servers.NewNodeManager
import com.normation.rudder.services.servers.RemoveNodeService
import com.normation.rudder.web.services.ReasonBehavior
import com.normation.rudder.web.services.UserPropertyService
import com.normation.utils.StringUuidGenerator
import com.normation.zio.*
import io.scalaland.chimney.syntax.*
import java.io.ByteArrayInputStream
import java.io.InputStream
import java.io.IOException
import java.io.OutputStream
import java.io.PipedInputStream
import java.io.PipedOutputStream
import java.net.ConnectException
import java.nio.charset.StandardCharsets
import java.util.Arrays
import net.liftweb.common.Box
import net.liftweb.common.Failure
import net.liftweb.http.LiftResponse
import net.liftweb.http.OutputStreamResponse
import net.liftweb.http.Req
import org.joda.time.DateTime
import scala.collection.MapView
import scalaj.http.Http
import scalaj.http.HttpOptions
import scalaj.http.HttpRequest
import zio.{System as _, *}
import zio.json.DeriveJsonEncoder
import zio.json.JsonEncoder
import zio.stream.ZSink
import zio.syntax.*

/*
 * NodeApi implementation.
 *
 * This must be reworked to note use a "nodeApiService",
 * but make the implementation directly here.
 */
class NodeApi(
    zioJsonExtractor:      ZioJsonExtractor,
    nodePropertiesService: NodePropertiesService,
    serializer:            RestDataSerializer,
    nodeApiService:        NodeApiService,
    userPropertyService:   UserPropertyService,
    inheritedProperties:   NodeApiInheritedProperties,
    uuidGen:               StringUuidGenerator,
    deleteDefaultMode:     DeleteMode
) extends LiftApiModuleProvider[API] {

  def schemas: ApiModuleProvider[API] = API

  def getLiftEndpoints(): List[LiftApiModule] = {
    API.endpoints.map(e => {

      e match {
        case API.ListPendingNodes               => ListPendingNodes
        case API.NodeDetails                    => NodeDetails
        case API.NodeInheritedProperties        => NodeInheritedProperties
        case API.NodeDisplayInheritedProperties => NodeDisplayInheritedProperties
        case API.PendingNodeDetails             => PendingNodeDetails
        case API.DeleteNode                     => DeleteNode
        case API.ChangePendingNodeStatus        => ChangePendingNodeStatus
        case API.ChangePendingNodeStatus2       => ChangePendingNodeStatus2
        case API.ApplyPolicyAllNodes            => ApplyPolicyAllNodes
        case API.UpdateNode                     => UpdateNode
        case API.ListAcceptedNodes              => ListAcceptedNodes
        case API.ApplyPolicy                    => ApplyPolicy
        case API.GetNodesStatus                 => GetNodesStatus
        case API.NodeDetailsTable               => NodeDetailsTable
        case API.NodeDetailsSoftware            => NodeDetailsSoftware
        case API.NodeDetailsProperty            => NodeDetailsProperty
        case API.CreateNodes                    => CreateNodes
        case API.NodeGlobalScore                => GetNodeGlobalScore
        case API.NodeScoreDetails               => GetNodeScoreDetails
        case API.NodeScoreDetail                => GetNodeScoreDetail
      }
    })
  }

  /*
   * Return a Json Object that list available backend,
   * their state of configuration, and what are the current
   * enabled ones.
   */
  object CreateNodes extends LiftApiModule0 { //
    val schema: API.CreateNodes.type = API.CreateNodes
    val restExtractor = zioJsonExtractor

    import com.normation.rudder.rest.data.Rest.JsonCodecNodeDetails.*
    import zio.json.*

    def process0(version: ApiVersion, path: ApiPath, req: Req, params: DefaultParams, authzToken: AuthzToken): LiftResponse = {
      import com.softwaremill.quicklens.*
      implicit val prettify: Boolean = params.prettify
      val result = (for {
        json  <- (if (req.json_?) req.body else Failure("This API only Accept JSON request")).toIO
        nodes <- new String(json, StandardCharsets.UTF_8).fromJson[List[NodeDetails]].toIO
        _     <- NodeLoggerPure.info(s"API request for creating nodes: [${nodes.map(n => s"${n.id} (${n.status})").mkString("; ")}]")
        res   <- ZIO.foldLeft(nodes)(ResultHolder(Nil, Nil)) {
                   case (res, node) =>
                     nodeApiService.saveNode(node, authzToken.qc, req.remoteAddr).either.map {
                       case Right(id) => res.modify(_.created).using(_ :+ id)
                       case Left(err) => res.modify(_.failed).using(_ :+ ((node.id, err)))
                     }
                 }
        _     <- ZIO.when(res.created.nonEmpty) {
                   NodeLoggerPure.info(s"Nodes successfully created by API: ${res.created.map(_.value).mkString("; ")}")
                 }
        _     <- ZIO.when(res.failed.nonEmpty) {
                   NodeLoggerPure.error(
                     s"Error when creating nodes by API: ${res.failed.map(e => s"${e._1}: ${e._2.errorMsg}").mkString(" ; ")}"
                   )
                 }
      } yield res).chainError("Error when trying to parse node creation request")

      // the result schema depends on result of the operation
      result
        .fold(
          err => {
            LiftApiProcessingLogger.error(err.fullMsg)
            RudderJsonResponse.internalError(None, RudderJsonResponse.ResponseSchema.fromSchema(schema), err.fullMsg)
          },
          one => {
            if (one.failed.nonEmpty) {
              RudderJsonResponse.internalError(None, RudderJsonResponse.ResponseSchema.fromSchema(schema), one, None)
            } else {
              RudderJsonResponse.successOne(RudderJsonResponse.ResponseSchema.fromSchema(schema), one, None)
            }
          }
        )
        .runNow
    }
  }

  object NodeDetails extends LiftApiModule {
    val schema: OneParam = API.NodeDetails
    val restExtractor = zioJsonExtractor
    def process(
        version:    ApiVersion,
        path:       ApiPath,
        id:         String,
        req:        Req,
        params:     DefaultParams,
        authzToken: AuthzToken
    ): LiftResponse = {
      implicit val qc: QueryContext = authzToken.qc

      implicit val nodeDetailLevelEncoder: JsonEncoder[JRNodeDetailLevel] = {
        if (version.value < 20) {
          JRNodeDetailsLevelV19Encoders.finalEncoder
        } else {
          com.normation.rudder.apidata.implicits.nodeDetailLevelEncoder
        }
      }

      (for {
        level <- restExtractor.extractNodeDetailLevelFromParams(req.params).chainError("error with node level detail").toIO
        res   <-
          nodeApiService.nodeDetailsGeneric(
            NodeId(id),
            level.map(_.transformInto[NodeDetailLevel]).getOrElse(DefaultDetailLevel)
          )
      } yield {
        res
      }).toLiftResponseOne(params, schema, _ => Some(id))
    }
  }

  object NodeInheritedProperties extends LiftApiModule {
    val schema: OneParam = API.NodeInheritedProperties
    val restExtractor = zioJsonExtractor
    def process(
        version:    ApiVersion,
        path:       ApiPath,
        id:         String,
        req:        Req,
        params:     DefaultParams,
        authzToken: AuthzToken
    ): LiftResponse = {
      implicit val qc: QueryContext = authzToken.qc

      inheritedProperties
        .getNodePropertiesTree(NodeId(id), RenderInheritedProperties.JSON)
        .map(Chunk(_))
        .toLiftResponseOne(params, schema, _ => None)
    }
  }

  object NodeDisplayInheritedProperties extends LiftApiModule {
    val schema: OneParam = API.NodeDisplayInheritedProperties
    val restExtractor = zioJsonExtractor
    def process(
        version:    ApiVersion,
        path:       ApiPath,
        id:         String,
        req:        Req,
        params:     DefaultParams,
        authzToken: AuthzToken
    ): LiftResponse = {
      implicit val qc: QueryContext = authzToken.qc

      inheritedProperties
        .getNodePropertiesTree(NodeId(id), RenderInheritedProperties.HTML)
        .map(Chunk(_))
        .toLiftResponseOne(params, schema, _ => None)
    }
  }

  object PendingNodeDetails extends LiftApiModule {
    val schema: OneParam = API.PendingNodeDetails
    val restExtractor = zioJsonExtractor
    def process(
        version:    ApiVersion,
        path:       ApiPath,
        id:         String,
        req:        Req,
        params:     DefaultParams,
        authzToken: AuthzToken
    ): LiftResponse = {
      implicit val qc: QueryContext = authzToken.qc
      nodeApiService.pendingNodeDetails(NodeId(id)).toLiftResponseOne(params, schema, _ => Some(id))
    }
  }

  /*
   * Delete a node.
   * Boolean option "clean" allows to
   */
  object DeleteNode extends LiftApiModule {

    val schema: OneParam = API.DeleteNode
    val restExtractor = zioJsonExtractor
    def process(
        version:    ApiVersion,
        path:       ApiPath,
        id:         String,
        req:        Req,
        params:     DefaultParams,
        authzToken: AuthzToken
    ): LiftResponse = {
      implicit val qc: QueryContext = authzToken.qc

      (for {
        optDeleteMode <- restExtractor.extractDeleteMode(req).toIO
        deleteMode     = optDeleteMode.getOrElse(deleteDefaultMode)
        deleted       <- nodeApiService.deleteNode(NodeId(id), deleteMode, Some(req.remoteAddr))
      } yield {
        deleted
      }).chainError("Error when deleting Nodes").toLiftResponseList(params, schema)
    }
  }

  object UpdateNode extends LiftApiModule {
    val schema: OneParam = API.UpdateNode
    val restExtractor = zioJsonExtractor
    def process(
        version:    ApiVersion,
        path:       ApiPath,
        id:         String,
        req:        Req,
        params:     DefaultParams,
        authzToken: AuthzToken
    ): LiftResponse = {
      implicit val cc = ChangeContext(
        ModificationId(uuidGen.newUuid),
        authzToken.qc.actor,
        new DateTime(),
        params.reason,
        Some(req.remoteAddr),
        authzToken.qc.nodePerms
      )

      (for {
        restNode <- restExtractor.extractUpdateNode(req).toIO
        reason   <- extractReason(req)
        result   <- nodeApiService.updateRestNode(NodeId(id), restNode)
        // await all properties update to guarantee that properties are resolved after node modification
        _        <- nodePropertiesService.updateAll()
      } yield {
        result.transformInto[JRUpdateNode]
      }).chainError(s"An error occurred while updating Node '${id}'")
        .toLiftResponseOne(params, schema, _ => Some(id))
    }
  }

  object ChangePendingNodeStatus extends LiftApiModule0 {
    val schema: API.ChangePendingNodeStatus.type = API.ChangePendingNodeStatus
    val restExtractor = zioJsonExtractor
    def process0(version: ApiVersion, path: ApiPath, req: Req, params: DefaultParams, authzToken: AuthzToken): LiftResponse = {
      implicit val qc: QueryContext = authzToken.qc
      (for {
        nodeIdStatus <- restExtractor.extractNodeIdStatus(req).toIO.chainError("Node ID or status not correctly sent")
        res          <- nodeApiService.changeNodeStatus(
                          nodeIdStatus.nodeId,
                          nodeIdStatus.status.transformInto[NodeStatusAction],
                          Some(req.remoteAddr)
                        )
      } yield {
        res
      }).chainError("Error when changing Node status").toLiftResponseList(params, schema)
    }
  }

  object ChangePendingNodeStatus2 extends LiftApiModule {
    val schema: OneParam = API.ChangePendingNodeStatus2
    val restExtractor = zioJsonExtractor
    def process(
        version:    ApiVersion,
        path:       ApiPath,
        id:         String,
        req:        Req,
        params:     DefaultParams,
        authzToken: AuthzToken
    ): LiftResponse = {
      implicit val qc: QueryContext = authzToken.qc
      (for {
        status <- restExtractor.extractNodeStatus(req).toIO.chainError("Node status not correctly sent")
        res    <-
          nodeApiService.changeNodeStatus(List(NodeId(id)), status.status.transformInto[NodeStatusAction], Some(req.remoteAddr))
      } yield {
        res
      }).chainError("Error when changing Node status").toLiftResponseList(params, schema)
    }
  }

  object ListAcceptedNodes extends LiftApiModule0 {
    val schema: API.ListAcceptedNodes.type = API.ListAcceptedNodes
    val restExtractor = zioJsonExtractor
    def process0(version: ApiVersion, path: ApiPath, req: Req, params: DefaultParams, authzToken: AuthzToken): LiftResponse = {
      implicit val qc:                     QueryContext                   = authzToken.qc
      implicit val nodeDetailLevelEncoder: JsonEncoder[JRNodeDetailLevel] = {
        if (version.value < 20) {
          JRNodeDetailsLevelV19Encoders.finalEncoder
        } else {
          com.normation.rudder.apidata.implicits.nodeDetailLevelEncoder
        }
      }
      val state = AcceptedInventory
      (for {
        optLevel <-
          restExtractor.extractNodeDetailLevelFromParams(req.params).toIO.chainError("Node detail level not correctly sent")
        level     = optLevel.map(_.transformInto[NodeDetailLevel]).getOrElse(DefaultDetailLevel)
        query    <- restExtractor.extractQueryFromParams(req.params).toIO.chainError("Node query not correctly sent")
        res      <- (query match {
                      case None        => nodeApiService.listNodes(state, level, None)
                      case Some(query) => nodeApiService.queryNodes(query, state, level)

                    }).chainError(s"Could not fetch ${state.name} Nodes")
      } yield {
        res
      }).toLiftResponseList(params, schema)
    }
  }

  object ListPendingNodes extends LiftApiModule0 {
    val schema: API.ListPendingNodes.type = API.ListPendingNodes
    val restExtractor = zioJsonExtractor

    def process0(version: ApiVersion, path: ApiPath, req: Req, params: DefaultParams, authzToken: AuthzToken): LiftResponse = {
      implicit val qc:                     QueryContext                   = authzToken.qc
      implicit val nodeDetailLevelEncoder: JsonEncoder[JRNodeDetailLevel] = {
        if (version.value < 20) {
          JRNodeDetailsLevelV19Encoders.finalEncoder
        } else {
          com.normation.rudder.apidata.implicits.nodeDetailLevelEncoder
        }
      }
      val state = PendingInventory
      (for {
        optLevel <-
          restExtractor.extractNodeDetailLevelFromParams(req.params).toIO.chainError("Node detail level not correctly sent")
        level     = optLevel.map(_.transformInto[NodeDetailLevel]).getOrElse(DefaultDetailLevel)
        query    <- restExtractor.extractQueryFromParams(req.params).toIO.chainError("Query for pending nodes not correctly sent")
        res      <- (query match {
                      case None        => nodeApiService.listNodes(state, level, None)
                      case Some(query) => nodeApiService.queryNodes(query, state, level)

                    }).chainError(s"Could not fetch ${state.name} Nodes")
      } yield {
        res
      }).toLiftResponseList(params, schema)
    }
  }

  object ApplyPolicyAllNodes extends LiftApiModule0 {
    val schema: API.ApplyPolicyAllNodes.type = API.ApplyPolicyAllNodes
    val restExtractor = zioJsonExtractor
    def process0(version: ApiVersion, path: ApiPath, req: Req, params: DefaultParams, authzToken: AuthzToken): LiftResponse = {
      implicit val qc = authzToken.qc

      (for {
        classes  <- restExtractor.extractClasses(req).toIO
        response <- nodeApiService.runAllNodes(classes)
      } yield {
        response
      }).chainError("An error occurred when applying policy on all Nodes").toLiftResponseOne(params, schema, _ => None)
    }
  }

  object ApplyPolicy extends LiftApiModule {
    val schema: OneParam = API.ApplyPolicy
    val restExtractor = zioJsonExtractor
    def process(
        version:    ApiVersion,
        path:       ApiPath,
        id:         String,
        req:        Req,
        params:     DefaultParams,
        authzToken: AuthzToken
    ): LiftResponse = {
      implicit val prettify = params.prettify
      implicit val qc       = authzToken.qc

      (for {
        classes <- restExtractor.extractClasses(req).toIO
        optNode <- nodeApiService.nodeFactRepository.get(NodeId(id))
      } yield {
        optNode match {
          case Some(node)
              if (node.rudderAgent.agentType == AgentType.CfeCommunity || node.rudderAgent.agentType == AgentType.CfeEnterprise) =>
            OutputStreamResponse(nodeApiService.runNode(node.id, classes))
          case Some(node) =>
            RudderJsonResponse
              .internalError(
                None,
                RudderJsonResponse.ResponseSchema.fromSchema(schema),
                s"Node with id '${id}' has an agent type (${node.rudderAgent.agentType.displayName}) which doesn't support remote run"
              )
          case None       =>
            RudderJsonResponse
              .internalError(
                None,
                RudderJsonResponse.ResponseSchema.fromSchema(schema),
                s"Node with id '${id}' was not found"
              )
        }
      }).chainError(s"An error occurred when applying policy on Node '${id}'").runNow
    }
  }

  object GetNodesStatus extends LiftApiModule0 {
    val schema: API.GetNodesStatus.type = API.GetNodesStatus
    val restExtractor = zioJsonExtractor
    def process0(version: ApiVersion, path: ApiPath, req: Req, params: DefaultParams, authzToken: AuthzToken): LiftResponse = {
      def errorMsg(ids: List[NodeId]) = s"Error when trying to get status for nodes with IDs '${ids.map(_.value).mkString(",")}''"
      (for {
        ids       <- restExtractor
                       .extractIdsFromParams(req.params)
                       .map(_.getOrElse(Nil).map(NodeId(_)))
                       .toIO
        nodes     <- nodeApiService.nodeFactRepository.getAll()(authzToken.qc, SelectNodeStatus.Any).chainError(errorMsg(ids))
        nodeStatus = {
          Chunk
            .fromIterable(ids)
            .map(id => {
              JRNodeIdStatus(
                id,
                nodes.get(id).map(_.rudderSettings.status).getOrElse(RemovedInventory).transformInto[JRInventoryStatus]
              )
            })
        }
      } yield {
        nodeStatus
      }).chainError(s"An error occurred when trying to get nodes status")
        .toLiftResponseList(params, schema)
    }
  }

  object GetNodeGlobalScore extends LiftApiModule {
    val schema: API.NodeGlobalScore.type = API.NodeGlobalScore
    val restExtractor = zioJsonExtractor

    def process(
        version:    ApiVersion,
        path:       ApiPath,
        id:         String,
        req:        Req,
        params:     DefaultParams,
        authzToken: AuthzToken
    ): LiftResponse = {
      import ScoreSerializer.*
      (for {
        score <- nodeApiService.getNodeGlobalScore(NodeId(id))(authzToken.qc)
      } yield {
        score
      }).toLiftResponseOne(params, schema, _ => Some(id))
    }
  }

  object GetNodeScoreDetails extends LiftApiModule {
    val schema: API.NodeScoreDetails.type = API.NodeScoreDetails
    val restExtractor = zioJsonExtractor

    def process(
        version:    ApiVersion,
        path:       ApiPath,
        id:         String,
        req:        Req,
        params:     DefaultParams,
        authzToken: AuthzToken
    ): LiftResponse = {
      import ScoreSerializer.*
<<<<<<< HEAD
      nodeApiService.getNodeDetailsScore(NodeId(id)).toLiftResponseOne(params, schema, _ => Some(id))
=======
      import com.normation.rudder.rest.implicits.*
      nodeApiService.getNodeDetailsScore(NodeId(id))(authzToken.qc).toLiftResponseOne(params, schema, _ => Some(id))
>>>>>>> ff089288
    }
  }

  object GetNodeScoreDetail extends LiftApiModuleString2 {
    val schema: API.NodeScoreDetail.type = API.NodeScoreDetail
    val restExtractor = zioJsonExtractor

    def process(
        version:    ApiVersion,
        path:       ApiPath,
        id:         (String, String),
        req:        Req,
        params:     DefaultParams,
        authzToken: AuthzToken
    ): LiftResponse = {
      // implicit val action = "getNodeGlobalScore"
      // implicit val prettify = params.prettify
      import ScoreSerializer.*
      val (nodeId, scoreId) = id
      (for {
        allDetails <- nodeApiService.getNodeDetailsScore(NodeId(nodeId))(authzToken.qc)
      } yield {
        allDetails.filter(_.scoreId == scoreId)
      }).toLiftResponseOne(params, schema, _ => Some(nodeId))
    }
  }

  // WARNING : This is a READ ONLY action
  //   No modifications will be performed
  //   read_only user can access this endpoint
  object NodeDetailsTable extends LiftApiModule0 {
    val schema: API.NodeDetailsTable.type = API.NodeDetailsTable
    val restExtractor = zioJsonExtractor
    def process0(version: ApiVersion, path: ApiPath, req: Req, params: DefaultParams, authzToken: AuthzToken): LiftResponse = {
      implicit val prettify: Boolean      = params.prettify
      implicit val qc:       QueryContext = authzToken.qc

      val result = (for {
        query <- restExtractor.extractNodeIdsSoftwareProperties(req).toIO
        nodes <- nodeApiService.listNodes(query)
      } yield {
        nodes
      }).chainError("An error occurred while getting node details")

      result.either.runNow.fold(
        err => RudderJsonResponse.internalError(None, RudderJsonResponse.ResponseSchema.fromSchema(schema), err.fullMsg),
        RudderJsonResponse.LiftJsonResponse(_, params.prettify, 200)
      )
    }
  }

  object NodeDetailsSoftware extends LiftApiModule {
    val schema: OneParam = API.NodeDetailsSoftware
    val restExtractor = zioJsonExtractor
    def process(
        version:    ApiVersion,
        path:       ApiPath,
        software:   String,
        req:        Req,
        params:     DefaultParams,
        authzToken: AuthzToken
    ): LiftResponse = {
      import com.normation.inventory.domain.JsonSerializers.implicits.encoderVersion
      implicit val prettify = params.prettify
      implicit val qc       = authzToken.qc

      val result = (for {
        response <- nodeApiService.software(req, software)
      } yield {
        response
      }).chainError(s"An error occurred while fetching versions of '${software}' software for nodes")

      result.either.runNow.fold(
        err => RudderJsonResponse.internalError(None, RudderJsonResponse.ResponseSchema.fromSchema(schema), err.fullMsg),
        RudderJsonResponse.LiftJsonResponse(_, params.prettify, 200)
      )
    }
  }
  object NodeDetailsProperty extends LiftApiModule {
    val schema: OneParam = API.NodeDetailsProperty
    val restExtractor = zioJsonExtractor
    def process(
        version:    ApiVersion,
        path:       ApiPath,
        property:   String,
        req:        Req,
        params:     DefaultParams,
        authzToken: AuthzToken
    ): LiftResponse = {
      implicit val prettify = params.prettify
      implicit val qc       = authzToken.qc

      val result = (for {
        inheritedProperty <- req.json.flatMap(j => OptionnalJson.extractJsonBoolean(j, "inherited")).toIO
        response          <- nodeApiService.property(req, property, inheritedProperty.getOrElse(false))
      } yield {
        response
      }).chainError(s"An error occurred while getting value of property '${property}' for nodes")

      result.either.runNow.fold(
        err => RudderJsonResponse.internalError(None, RudderJsonResponse.ResponseSchema.fromSchema(schema), err.fullMsg),
        RudderJsonResponse.LiftJsonResponse(_, params.prettify, 200)
      )
    }
  }

  // We need to derive the whole tree of datastructures again when using the older version of inventory JSON tree
  object JRNodeDetailsLevelV19Encoders {
    import com.normation.inventory.domain.JsonSerializers.older_implicits.*
    import com.normation.rudder.facts.nodes.NodeFactSerialisation.SimpleCodec.*
    import com.normation.utils.DateFormaterService.json.*

    implicit val finalEncoder: JsonEncoder[JRNodeDetailLevel] =
      DeriveJsonEncoder.gen[JRNodeDetailLevel]
  }

  // TODO: known to be duplicated in change-validation. Some day we will need to factor this out in zio (moving prop service to rudder-core)
  private def extractReason(req: Req): IOResult[Option[String]] = {
    import ReasonBehavior.*
    (userPropertyService.reasonsFieldBehavior match {
      case Disabled => ZIO.none
      case mode     =>
        val reason = req.params.get("reason").flatMap(_.headOption)
        (mode: @unchecked) match {
          case Mandatory =>
            reason
              .notOptional("Reason field is mandatory and should be at least 5 characters long")
              .reject {
                case s if s.lengthIs < 5 => Inconsistency("Reason field should be at least 5 characters long")
              }
              .map(Some(_))
          case Optionnal => reason.succeed
        }
    }).chainError("There was an error while extracting reason message")
  }
}

class NodeApiInheritedProperties(
    propRepo: PropertiesRepository
) {

  /*
   * Full list of node properties, including inherited ones for a node but
   * without hidden property.
   */
  def getNodePropertiesTree(nodeId: NodeId, renderInHtml: RenderInheritedProperties)(implicit
      qc: QueryContext
  ): IOResult[JRNodeInheritedProperties] = {
    for {
      properties       <- propRepo.getNodeProps(nodeId).notOptional(s"Node or properties with ID '${nodeId.value}' was not found.'")
      propertiesDetails = {
        val success = properties.resolved.collect {
          case p if p.prop.visibility == Displayed => InheritedPropertyStatus.from(p)
        }
        val error   = properties match {
          case f: FailedNodePropertyHierarchy =>
            f.error match {
              case propsErrors: NodePropertySpecificError =>
                // these are individual errors by property that can be resolved and rendered individually
                Chunk.from(propsErrors.propertiesErrors.values.map((ErrorInheritedPropertyStatus.from _).tupled))
              case _:           NodePropertyError         =>
                // we don't know the errored props, it may be all of them and there may be a global status error
                Chunk(GlobalPropertyStatus.fromResolvedNodeProperty(f))
            }
          case _ => Chunk.empty
        }
        success ++ error
      }
    } yield {
      JRNodeInheritedProperties.fromNode(
        nodeId,
        propertiesDetails,
        renderInHtml
      )
    }
  }

}

class NodeApiService(
    ldapConnection:             LDAPConnectionProvider[RwLDAPConnection],
    val nodeFactRepository:     NodeFactRepository,
    propertiesRepo:             PropertiesRepository,
    reportsExecutionRepository: RoReportsExecutionRepository,
    ldapEntityMapper:           LDAPEntityMapper,
    uuidGen:                    StringUuidGenerator,
    nodeDit:                    NodeDit,
    pendingDit:                 InventoryDit,
    acceptedDit:                InventoryDit,
    newNodeManager:             NewNodeManager,
    removeNodeService:          RemoveNodeService,
    restExtractor:              RestExtractorService,
    reportingService:           ReportingService,
    acceptedNodeQueryProcessor: QueryProcessor,
    pendingNodeQueryProcessor:  QueryChecker,
    getGlobalMode:              () => Box[GlobalPolicyMode],
    relayApiEndpoint:           String,
    scoreService:               ScoreService
) {

/// utility functions ///

  /*
   * for a given nodedetails, we:
   * - try to convert it to inventory/node setup info
   * - save inventory
   * - if needed, accept
   * - now, setup node info (property, state, etc)
   */
  def saveNode(nodeDetails: Rest.NodeDetails, qc: QueryContext, actorIp: String): IO[CreationError, NodeId] = {
    def toCreationError(res: ValidatedNel[NodeValidationError, NodeTemplate]) = {
      res match {
        case Invalid(nel) => CreationError.OnValidation(nel).fail
        case Valid(r)     => r.succeed
      }
    }

    implicit val cc: ChangeContext = ChangeContext(
      ModificationId(uuidGen.newUuid),
      qc.actor,
      new DateTime(),
      None,
      Some(actorIp),
      qc.nodePerms
    )

    for {
      _         <- NodeLoggerPure.debug(s"Create node API: validate node template for '${nodeDetails.id}''")
      validated <- toCreationError(Validation.toNodeTemplate(nodeDetails))
      _         <- checkUuid(validated.inventory.node.main.id)
      _         <- NodeLoggerPure.debug(s"Create node API: saving inventory for node ${validated.inventory.node.main.id}")
      created   <- saveInventory(validated.inventory)
      _         <- NodeLoggerPure.debug(s"Create node API: node status should be ${nodeDetails.status}")
      nodeSetup <- accept(validated)
      _         <- NodeLoggerPure.debug(s"Create node API: update node properties and setting if needed")
      nodeId    <- saveRudderNode(validated.inventory.node.main.id, nodeSetup)
    } yield {
      nodeId
    }
  }

  /*
   * You can't use an existing UUID (neither pending nor accepted)
   */
  def checkUuid(nodeId: NodeId): IO[CreationError, Unit] = {
    // we don't want a node in pending/accepted
    def inventoryExists(con: RwLDAPConnection, id: NodeId) = {
      ZIO
        .foldLeft(Seq((acceptedDit, AcceptedInventory), (pendingDit, PendingInventory)))(Option.empty[InventoryStatus]) {
          case (current, (dit, s)) =>
            current match {
              case None    => con.exists((dit.NODES.NODE: UUID_ENTRY[NodeId]).dn(id)).map(exists => if (exists) Some(s) else None)
              case Some(v) => Some(v).succeed
            }
        }
        .flatMap {
          case None    => // ok, it doesn't exists
            ZIO.unit
          case Some(s) => // oups, already present
            Inconsistency(s"A node with id '${nodeId.value}' already exists with status '${s.name}'").fail
        }
    }

    (for {
      con <- ldapConnection
      _   <- inventoryExists(con, nodeId)
    } yield ()).mapError(err => CreationError.OnSaveInventory(s"Error during node ID check: ${err.fullMsg}"))
  }

  /*
   * Save the inventory part. Always save in "pending", acceptation
   * is done afterward if needed.
   */
  def saveInventory(inventory: FullInventory)(implicit cc: ChangeContext): IO[CreationError, NodeId] = {
    nodeFactRepository
      .updateInventory(inventory, software = None)
      .map(_ => inventory.node.main.id)
      .mapError(err => CreationError.OnSaveInventory(s"Error during node creation: ${err.fullMsg}"))
  }

  def accept(template: NodeTemplate)(implicit cc: ChangeContext): IO[CreationError, NodeSetup] = {
    val id = template.inventory.node.main.id

    // only nodes with status "accepted" need to be accepted
    template match {
      case AcceptedNodeTemplate(_, properties, policyMode, state) =>
        newNodeManager
          .accept(id)
          .mapError(err => CreationError.OnAcceptation((s"Can not accept node '${id.value}': ${err.fullMsg}"))) *>
        NodeSetup(properties, policyMode, state).succeed
      case PendingNodeTemplate(_, properties)                     =>
        NodeSetup(properties, None, None).succeed
    }
  }

  def mergeNodeSetup(node: Node, changes: NodeSetup): Node = {
    import com.softwaremill.quicklens.*

    // for properties, we don't want to modify any of the existing one because
    // we were put during acceptation (or since node is live).
    val keep       = node.properties.map(p => (p.name, p)).toMap
    val user       = changes.properties.map(p => (p.name, p)).toMap
    // override user prop with keep
    val properties = (user ++ keep).values.toList

    node
      .modify(_.policyMode)
      .using(x => changes.policyMode.fold(x)(Some(_)))
      .modify(_.state)
      .using(x => changes.state.fold(x)(identity))
      .modify(_.properties)
      .setTo(properties)
  }

  /*
   * Save rudder node part. Must be done after acceptation if
   * acceptation is needed. If no acceptation is wanted, then
   * we provide a default node context but we can't ensure that
   * policyMode / node state will be set (validation must forbid that)
   */
  def saveRudderNode(id: NodeId, setup: NodeSetup): IO[CreationError, NodeId] = {
    // a default Node
    def default() = {
      Node(
        id,
        id.value,
        "",
        NodeState.Enabled,
        isSystem = false,
        isPolicyServer = false,
        creationDate = DateTime.now,
        nodeReportingConfiguration = ReportingConfiguration(None, None, None),
        properties = Nil,
        policyMode = None,
        securityTag = None
      )
    }

    (for {
      ldap    <- ldapConnection
      // try t get node
      entry   <- ldap.get(nodeDit.NODES.NODE.dn(id.value), NodeInfoService.nodeInfoAttributes*)
      current <- entry match {
                   case Some(x) => ldapEntityMapper.entryToNode(x).toIO
                   case None    => default().succeed
                 }
      merged   = mergeNodeSetup(current, setup)
      // we ony want to touch things that were asked by the user
      nSaved  <- ldap.save(ldapEntityMapper.nodeToEntry(merged))
    } yield {
      merged.id
    }).mapError(err => CreationError.OnSaveNode(s"Error during node creation: ${err.fullMsg}"))
  }

  /*
   * Return a map of (NodeId -> propertyName -> inherited property) for the given list of nodes and
   * property. When a node doesn't have a property, the map will always
   */
  def getNodesPropertiesTree(
      nodeInfos:  MapView[NodeId, CoreNodeFact],
      properties: List[String]
  )(implicit qc: QueryContext): IOResult[Map[NodeId, Chunk[NodePropertyHierarchy]]] = {
    for {
      properties <-
        ZIO.foreach(nodeInfos.values) { fact =>
          propertiesRepo
            .getNodeProps(fact.id)
            .fold(
              err =>
                (
                  fact.id,
                  fact.properties.collect { case p if properties.contains(p.name) => NodePropertyHierarchy(p, Nil) }
                ),
              optHierarchy => {
                // here we can have the whole parent hierarchy like in node properties details with p.toApiJsonRenderParents but it needs
                // adaptation in datatable display
                (fact.id, optHierarchy.orEmpty.resolved.filter(p => properties.contains(p.prop.name)))
              }
            )
        }
    } yield {
      properties.toMap
    }
  }

  def listNodes(query: JQNodeIdsSoftwareProperties)(implicit qc: QueryContext): IOResult[Chunk[JRNodeDetailTable]] = {

    for {
      n1             <- currentTimeMillis
      nodes          <- query.nodeIds match {
                          case None          =>
                            nodeFactRepository.getAll()
                          case Some(nodeIds) =>
                            nodeFactRepository.getAll().map(_.filterKeys(id => nodeIds.contains(id)))
                        }
      scores         <- scoreService.getAll()
      allScoreId     <- scoreService.getAvailableScore().map(_.map(_._1))
      n2             <- currentTimeMillis
      _              <- TimingDebugLoggerPure.trace(s"Getting node infos: ${n2 - n1}ms")
      runs           <- reportsExecutionRepository.getNodesLastRun(nodes.keySet.toSet)
      n3             <- currentTimeMillis
      _              <- TimingDebugLoggerPure.trace(s"Getting run infos: ${n3 - n2}ms")
      compliance     <- reportingService.getSystemAndUserCompliance(Some(nodes.keySet.toSet))
      n4             <- currentTimeMillis
      _              <- TimingDebugLoggerPure.trace(s"Getting compliance infos: ${n4 - n3}ms")
      globalMode     <- getGlobalMode().toIO
      n5             <- currentTimeMillis
      _              <- TimingDebugLoggerPure.trace(s"Getting global mode: ${n5 - n4}ms")
      softToLookAfter = query.software.getOrElse(List.empty)
      softs          <- ZIO
                          .foreach(softToLookAfter)(soft => nodeFactRepository.getNodesBySoftwareName(soft))
                          .map(_.flatten.groupMap(_._1)(_._2))
      n6             <- currentTimeMillis
      _              <- TimingDebugLoggerPure.trace(s"all data fetched for response: ${n6 - n5}ms")
      properties      = query.properties.getOrElse(List.empty)
      props          <- properties.partition(_.inherited) match {
                          case (inheritedProp, nonInheritedProp) =>
                            val propMap = nodes.values.groupMapReduce(_.id)(n => {
                              n.properties.filter(p => {
                                nonInheritedProp.exists(
                                  _.value == p.name
                                )
                              })
                            })(_ ++ _)

                            if (inheritedProp.isEmpty) {
                              (Map.empty[NodeId, List[NodePropertyHierarchy]], propMap).succeed
                            } else {
                              for {
                                inheritedProp <- getNodesPropertiesTree(nodes, inheritedProp.map(_.value))
                              } yield {
                                (inheritedProp, propMap)
                              }
                            }
                        }
    } yield {
      val (inheritedProp, nonInheritedProp) = props
      val res                               = {
        Chunk
          .fromIterable(nodes.values)
          .map(n => {
            implicit val globalPolicyMode:       GlobalPolicyMode               = globalMode
            implicit val agentRunWithNodeConfig: Option[AgentRunWithNodeConfig] = runs.get(n.id).flatten
            implicit val properties:             Chunk[NodeProperty]            = Chunk.fromIterable(nonInheritedProp.get(n.id).getOrElse(Nil))
            implicit val inheritedProperties:    Chunk[NodePropertyHierarchy]   =
              Chunk.fromIterable(inheritedProp.get(n.id).getOrElse(Nil))
            implicit val softwares:              Chunk[Software]                = Chunk.fromIterable(softs.get(n.id).getOrElse(Nil))
            implicit val nodeCompliance:         Option[JRNodeCompliance]       =
              compliance.user.get(n.id).map { case (_, compliance) => JRNodeCompliance(compliance) }
            implicit val runAnalysisKind:        Option[RunAnalysisKind]        = compliance.user.get(n.id).map { case (kind, _) => kind }
            implicit val systemCompliance:       Option[JRNodeSystemCompliance] =
              compliance.system.get(n.id).map(JRNodeSystemCompliance(_))
            implicit val score:                  GlobalScore                    = {
              scores
                .get(n.id)
                .getOrElse(GlobalScore(ScoreValue.NoScore, "", allScoreId.map(s => NoDetailsScore(s, ScoreValue.NoScore, ""))))
            }

            n.transformInto[JRNodeDetailTable]
          })
      }

      val n7 = System.currentTimeMillis
      TimingDebugLoggerPure.logEffect.trace(s"serialized to json: ${n7 - n6}ms")
      res
    }
  }

  def software(req: Req, software: String)(implicit qc: QueryContext): IOResult[Map[String, Version]] = {

    for {
      optNodeIds <- req.json.flatMap(restExtractor.extractNodeIdsFromJson).toIO
      nodes      <- optNodeIds match {
                      case None          => nodeFactRepository.getAll()
                      case Some(nodeIds) => nodeFactRepository.getAll().map(_.filterKeys(id => nodeIds.contains(id.value)))
                    }
      softs      <- nodeFactRepository.getNodesBySoftwareName(software).map(_.toMap)
    } yield {
      nodes.keySet.toList.flatMap(id => softs.get(id).flatMap(_.version.map(v => (id.value, v)))).toMap
    }
  }

  def property(req: Req, property: String, inheritedValue: Boolean)(implicit
      qc: QueryContext
  ): IOResult[Map[String, JRProperty]] = {

    for {
      optNodeIds <- req.json.flatMap(restExtractor.extractNodeIdsFromJson).toIO
      nodes      <- optNodeIds match {
                      case None          => nodeFactRepository.getAll()
                      case Some(nodeIds) => nodeFactRepository.getAll().map(_.filterKeys(id => nodeIds.contains(id.value)))
                    }

      mapProps <- (if (inheritedValue) {
                     getNodesPropertiesTree(nodes, List(property))
                       .map(
                         _.view.mapValues(
                           Chunk
                             .fromIterable(_)
                             // HTML was always being escaped in this node API
                             .map(JRProperty.fromNodePropertyHierarchy(_, RenderInheritedProperties.HTML, escapeHtml = true))
                         )
                       )
                   } else {
                     nodes.values
                       .groupMapReduce(_.id)(n => n.properties.filter(_.name == property))(_ ++ _)
                       .view
                       .mapValues(
                         Chunk.fromIterable(_).map(JRProperty.fromNodeProp(_))
                       )
                       .succeed
                   }): IOResult[MapView[NodeId, Chunk[JRProperty]]]
    } yield {
      // this is unclear why the final map is kept as Chunk above. Combining flatMap here leads to a single JRProperty per node anyway...
      nodes.keySet.toList.flatMap(id => mapProps.get(id).toList.flatMap(_.map(p => (id.value, p)))).sortBy(_._1).toMap
    }
  }

  def pendingNodeDetails(nodeId: NodeId)(implicit qc: QueryContext): IOResult[Chunk[JRNodeInfo]] = {
    implicit val status: InventoryStatus = PendingInventory
    for {
      pendingNodes <- nodeFactRepository.getAll()(qc, SelectNodeStatus.Pending)
      nodeFact     <- pendingNodes.get(nodeId).notOptional(s"Could not find pending Node ${nodeId.value}")
    } yield {
      Chunk(nodeFact.toNodeInfo.transformInto[JRNodeInfo])
    }
  }

  def modifyStatusFromAction(
      ids:    List[NodeId],
      action: NodeStatusAction
  )(implicit cc: ChangeContext): IOResult[Chunk[JRNodeChangeStatus]] = {
    def actualNodeDeletion(id: NodeId)(implicit cc: ChangeContext) = {
      implicit val status: InventoryStatus = RemovedInventory
      for {
        nodeFact <- nodeFactRepository
                      .get(id)(cc.toQuery)
                      .notOptional(s"Can not removed the node with id '${id.value}' because it was not found")
        _        <- removeNodeService.removeNode(nodeFact.id)
      } yield {
        nodeFact.toNodeInfo.transformInto[JRNodeChangeStatus]
      }
    }

    (action match {
      case AcceptNode =>
        implicit val status: InventoryStatus = AcceptedInventory
        newNodeManager
          .acceptAll(ids)
          .map(l => Chunk.fromIterable(l.map(cnf => NodeFact.fromMinimal(cnf).toFullInventory.transformInto[JRNodeChangeStatus])))

      case RefuseNode =>
        newNodeManager
          .refuseAll(ids)
          .map(l => Chunk.fromIterable(l.map(cnf => cnf.toSrv.transformInto[JRNodeChangeStatus])))

      case DeleteNode =>
        ZIO.foreach(Chunk.fromIterable(ids))(actualNodeDeletion(_))
    })
  }

  def changeNodeStatus(
      nodeIds:          List[NodeId],
      nodeStatusAction: NodeStatusAction,
      actorIp:          Option[String]
  )(implicit qc: QueryContext): IOResult[Chunk[JRNodeChangeStatus]] = {
    val modId = ModificationId(uuidGen.newUuid)
    for {
      _ <- NodeLogger.PendingNodePure.debug(s" Nodes to change Status : ${nodeIds.mkString("[ ", ", ", " ]")}")

      res <- modifyStatusFromAction(nodeIds, nodeStatusAction)(
               ChangeContext(modId, qc.actor, DateTime.now(), None, actorIp, qc.nodePerms)
             )
    } yield {
      res
    }
  }

  def getNodeDetails(
      nodeId:      NodeId,
      detailLevel: NodeDetailLevel,
      state:       InventoryStatus
  )(implicit qc: QueryContext): IOResult[Option[JRNodeDetailLevel]] = {
    for {
      optNodeFact <- nodeFactRepository.slowGetCompat(nodeId, state, SelectFacts.fromNodeDetailLevel(detailLevel))
      runs        <- ZIO.foreach(optNodeFact)(_ => reportsExecutionRepository.getNodesLastRun(Set(nodeId))).map(_.getOrElse(Map.empty))
    } yield {
      optNodeFact.map { fact =>
        implicit val nodeFact:        NodeFact                       = fact
        implicit val agentRun:        Option[AgentRunWithNodeConfig] = runs.get(nodeId).flatten
        implicit val inventoryStatus: InventoryStatus                = state
        detailLevel.transformInto[JRNodeDetailLevel]
      }
    }
  }

  def nodeDetailsGeneric(nodeId: NodeId, detailLevel: NodeDetailLevel)(implicit
      qc: QueryContext
  ): IOResult[JRNodeDetailLevel] = {
    (for {
      accepted  <- getNodeDetails(nodeId, detailLevel, AcceptedInventory)
      orPending <- accepted match {
                     case Some(i) => Some(i).succeed
                     case None    => getNodeDetails(nodeId, detailLevel, PendingInventory)
                   }
      orDeleted <- orPending match {
                     case Some(i) => Some(i).succeed
                     case None    => getNodeDetails(nodeId, detailLevel, RemovedInventory)
                   }
    } yield {
      orDeleted
    }).notOptional(s"Node with ID '${nodeId.value}' was not found in Rudder")
      .chainError(s"An error was encountered when looking for node with ID '${nodeId.value}'")
  }

  def listNodes(state: InventoryStatus, detailLevel: NodeDetailLevel, nodeFilter: Option[Seq[NodeId]])(implicit
      qc: QueryContext
  ): IOResult[Chunk[JRNodeDetailLevel]] = {
    val predicate = nodeFilter match {
      case Some(ids) => (n: NodeFact) => ids.contains(n.id)
      case None      => (_: NodeFact) => true
    }

    for {
      nodeFacts <-
        nodeFactRepository
          .slowGetAllCompat(state, SelectFacts.fromNodeDetailLevel(detailLevel))
          .filter(predicate)
          .run(ZSink.collectAllToMap[NodeFact, NodeId](_.id)((a, b) => a))
      runs      <- reportsExecutionRepository.getNodesLastRun(nodeFacts.keySet)
    } yield {
      nodeFacts.toChunk.map {
        case (nodeId, nodeFact) =>
          implicit val agentRun:       Option[AgentRunWithNodeConfig] = runs.get(nodeId).flatten
          implicit val nodeFactValue:  NodeFact                       = nodeFact
          implicit val inventoryState: InventoryStatus                = state
          detailLevel.transformInto[JRNodeDetailLevel]
      }
    }
  }

  def getNodeGlobalScore(nodeId: NodeId)(implicit qc: QueryContext): IOResult[GlobalScore] = {
    scoreService.getGlobalScore(nodeId)
  }

  def getNodeDetailsScore(nodeId: NodeId)(implicit qc: QueryContext): IOResult[List[Score]] = {
    scoreService.getScoreDetails(nodeId)
  }
  def queryNodes(query: Query, state: InventoryStatus, detailLevel: NodeDetailLevel)(implicit
      qc: QueryContext
  ): IOResult[Chunk[JRNodeDetailLevel]] = {
    for {
      nodeIds <- state match {
                   case PendingInventory  => pendingNodeQueryProcessor.check(query, None)
                   case AcceptedInventory => acceptedNodeQueryProcessor.processOnlyId(query).toIO
                   case _                 =>
                     Inconsistency(
                       s"Invalid branch used for nodes query, expected either AcceptedInventory or PendingInventory, got ${state}"
                     ).fail
                 }
      res     <- listNodes(state, detailLevel, Some(nodeIds.toSeq))
    } yield {
      res
    }
  }

  def updateRestNode(nodeId: NodeId, update: JQUpdateNode)(implicit cc: ChangeContext): IOResult[CoreNodeFact] = {

    def updateNode(
        node:          CoreNodeFact,
        update:        JQUpdateNode,
        newProperties: List[NodeProperty],
        newKey:        Option[SecurityToken],
        newKeyStatus:  Option[KeyStatus]
    ): CoreNodeFact = {
      import com.softwaremill.quicklens.*

      val propNames: Set[String] = newProperties.map(_.name).toSet

      node
        .modify(_.properties)
        // we need to keep hidden properties, since the user can't know they are here.
        // Still, if a duplicate key exists, the user provided one wins.
        .setTo(
          Chunk.fromIterable(newProperties) ++ node.properties.filter(p => p.visibility == Hidden && !propNames.contains(p.name))
        )
        .modify(_.rudderSettings.policyMode)
        .using(current => update.policyMode.getOrElse(current))
        .modify(_.rudderSettings.state)
        .using(current => update.state.getOrElse(current))
        .modify(_.rudderAgent.securityToken)
        .setToIfDefined(newKey)
        .modify(_.rudderSettings.keyStatus)
        .setToIfDefined(newKeyStatus)
    }

    implicit val qc: QueryContext = cc.toQuery

    for {
      nodeFact      <- nodeFactRepository.get(nodeId).notOptional(s"node with id '${nodeId.value}' was not found")
      newProperties <- CompareProperties.updateProperties(nodeFact.properties.toList, update.properties).toIO
      updated        = updateNode(nodeFact, update, newProperties, update.keyInfo._1, update.keyInfo._2)
      _             <- if (CoreNodeFact.same(updated, nodeFact)) ZIO.unit
                       else nodeFactRepository.save(updated).unit
    } yield {
      updated
    }
  }

  def remoteRunRequest(nodeId: NodeId, classes: List[String], keepOutput: Boolean, asynchronous: Boolean): HttpRequest = {
    val url     = s"${relayApiEndpoint}/remote-run/nodes/${nodeId.value}"
//    val url = s"http://localhost/rudder/relay-api/remote-run/nodes/${nodeId.value}"
    val params  = {
      ("classes", classes.mkString(",")) ::
      ("keep_output", keepOutput.toString) ::
      ("asynchronous", asynchronous.toString) ::
      Nil
    }
    // We currently bypass verification on certificate
    // We should add an option to allow the user to define a certificate in configuration file
    //
    // We set a 5 minutes timeout (in milliseconds) as remote-runs can be long
    val options = HttpOptions.allowUnsafeSSL :: HttpOptions.readTimeout(5 * 60 * 1000) :: Nil

    Http(url)
      .params(params)
      .options(options)
      .copy(headers = List(("User-Agent", s"rudder/remote run query for node ${nodeId.value}")))
      .postForm
  }

  /*
   * Execute remote run on given node and pipe response to output stream
   */
  def runNode[A](nodeId: NodeId, classes: List[String]): OutputStream => Unit = {
    /*
     * read from in and copy to out
     */
    def copyStreamTo(pipeSize: Int, in: InputStream)(out: OutputStream): Unit = {
      val bytes: Array[Byte] = new Array(pipeSize)
      val zero = 0.toByte
      var read = 0
      try {
        while (read >= 0) { // stop on -1 because end of stream
          Arrays.fill(bytes, zero)
          read = in.read(bytes)
          if (read > 0) {
            out.write(bytes)
            out.flush()
          }
          // do not close os here
        }
      } catch {
        case e: IOException =>
          out.write(s"Error when trying to contact internal remote-run API: ${e.getMessage}".getBytes(StandardCharsets.UTF_8))
          out.flush()
      }
    }

    def errorMessageWithHint(s: String) =
      s"Error occurred when contacting internal remote-run API to apply classes on Node '${nodeId.value}': ${s}"

    // buffer size for file I/O
    val pipeSize = 4096

    val readTimeout = 30.seconds

    val request = {
      remoteRunRequest(nodeId, classes, keepOutput = true, asynchronous = false)
        .timeout(connTimeoutMs = 1000, readTimeoutMs = readTimeout.toMillis.toInt)
    }

    // copy will close `os`
    val copy = (os: OutputStream, timeout: Duration) => {
      for {
        _   <- NodeLoggerPure.debug(s"Executing remote run call: ${request.toString}")
        opt <- IOResult.attempt {
                 request.exec {
                   case (status, headers, is) =>
                     NodeLogger.debug(
                       s"Processing remote-run on ${nodeId.value}: HTTP status ${status}"
                     ) // this one is written two times - why ??
                     if (status >= 200 && status < 300) {
                       copyStreamTo(pipeSize, is)(os)
                     } else {
                       val error = errorMessageWithHint(s"(HTTP code ${status})")
                       NodeLogger.error(error)
                       os.write(error.getBytes)
                       os.flush
                     }
                     os.close() // os must be closed here, else is never know that the stream is closed and wait forever
                 }
               }.unit.catchAll {
                 case error @ SystemError(m, ex) =>
                   // special case for "Connection refused": it means that remoteRunRequest is not working
                   val err = ex match {
                     case _: ConnectException =>
                       Unexpected(s"Can not connect to local remote run API (${request.method.toUpperCase}:${request.url})")
                     case _ => error
                   }

                   NodeLoggerPure.error(errorMessageWithHint(err.fullMsg)) *> IOResult.attempt {
                     os.write(errorMessageWithHint(err.msg).getBytes)
                     os.flush
                     os.close()
                   }
               }.timeout(timeout)
        _   <- NodeLoggerPure.debug("Done processing remote run request")
        _   <- opt.notOptional(errorMessageWithHint(s"request timed out after ${(timeout.render)}"))
      } yield ()
    }

    // all
    // we use pipedStream between node answer and our caller answer to decouple a bit the two.
    // A simpler solution would be to directly copy from request.exec input stream to caller out stream.

    (for {
      in  <- IOResult.attempt(new PipedInputStream(pipeSize))
      out <- IOResult.attempt(new PipedOutputStream(in))
      _   <- NodeLoggerPure.trace("remote-run: reading stream from remote API")
      _   <- copy(out, readTimeout).forkDaemon              // read from HTTP request
      res <- IOResult.attempt(copyStreamTo(pipeSize, in) _) // give the writer function waiting for out
      // don't close out here, it was closed inside `copy`
    } yield res).catchAll { err =>
      NodeLoggerPure.error(errorMessageWithHint(err.fullMsg)) *>
      IOResult.attempt(
        copyStreamTo(pipeSize, new ByteArrayInputStream(errorMessageWithHint(err.msg).getBytes(StandardCharsets.UTF_8))) _
      )
    }.runNow
  }

  def runAllNodes(classes: List[String])(implicit qc: QueryContext): IOResult[Chunk[JRNodeIdHostnameResult]] = {

    for {
      nodes <- nodeFactRepository.getAll().chainError("Could not find nodes informations")
    } yield {
      val res = {
        for {
          node <- Chunk.fromIterable(nodes.values)
        } yield {
          // remote run only works for CFEngine based agent
          val commandResult = {
            if (node.rudderAgent.agentType == AgentType.CfeEnterprise || node.rudderAgent.agentType == AgentType.CfeCommunity) {
              val request = remoteRunRequest(node.id, classes, keepOutput = false, asynchronous = true)
              try {
                val result = request.asString
                if (result.isSuccess) {
                  "Started"
                } else {
                  s"An error occurred when applying policy on Node '${node.id.value}', cause is: ${result.body}"
                }
              } catch {
                case ex: ConnectException =>
                  s"Can not connect to local remote run API (${request.method.toUpperCase}:${request.url})"
              }
            } else {
              s"Node with id '${node.id.value}' has an agent type (${node.rudderAgent.agentType.displayName}) which doesn't support remote run"
            }
          }
          JRNodeIdHostnameResult(node.id, node.fqdn, commandResult)
        }
      }
      res
    }
  }

  def deleteNode(id: NodeId, mode: DeleteMode, actorIp: Option[String])(implicit
      qc: QueryContext
  ): IOResult[Chunk[JRNodeInfo]] = {
    implicit val status: InventoryStatus = RemovedInventory
    val modId = ModificationId(uuidGen.newUuid)

    for {
      info <- removeNodeService
                .removeNodePure(id, mode)(ChangeContext(modId, qc.actor, DateTime.now(), None, actorIp, qc.nodePerms))
    } yield {
      Chunk.fromIterable(info.map(_.toNodeInfo.transformInto[JRNodeInfo]))
    }
  }

}<|MERGE_RESOLUTION|>--- conflicted
+++ resolved
@@ -618,12 +618,8 @@
         authzToken: AuthzToken
     ): LiftResponse = {
       import ScoreSerializer.*
-<<<<<<< HEAD
-      nodeApiService.getNodeDetailsScore(NodeId(id)).toLiftResponseOne(params, schema, _ => Some(id))
-=======
       import com.normation.rudder.rest.implicits.*
       nodeApiService.getNodeDetailsScore(NodeId(id))(authzToken.qc).toLiftResponseOne(params, schema, _ => Some(id))
->>>>>>> ff089288
     }
   }
 
