--- conflicted
+++ resolved
@@ -653,27 +653,6 @@
       configService.set_rudder_featureSwitch_directiveScriptEngine(value)
   }
 
-<<<<<<< HEAD
-=======
-  case object ArchiveApiFeatureSwitch extends RestSetting[FeatureSwitch] {
-    val startPolicyGeneration = false
-    def toJson(value: FeatureSwitch): JValue = value.name
-    def parseJson(json: JValue):   Box[FeatureSwitch] = {
-      json match {
-        case JString(value) => FeatureSwitch.parse(value)
-        case x              => Failure("Invalid value " + x)
-      }
-    }
-    def parseParam(param: String): Box[FeatureSwitch] = {
-      FeatureSwitch.parse(param)
-    }
-    val key = "rudder_featureSwitch_archiveApi"
-    def get: IOResult[FeatureSwitch]                                       = configService.rudder_featureSwitch_archiveApi()
-    def set: (FeatureSwitch, EventActor, Option[String]) => IOResult[Unit] = (value: FeatureSwitch, _, _) =>
-      configService.set_rudder_featureSwitch_archiveApi(value)
-  }
-
->>>>>>> 8d6c265f
   case object RestOnAcceptPolicyMode extends RestSetting[Option[PolicyMode]] {
     val startPolicyGeneration = false
     def parseParam(value: String): Box[Option[PolicyMode]] = {
@@ -876,17 +855,12 @@
         servers         <- nodeInfoService.getAllSystemNodeIds()
         allowedNetworks <- policyServerManagementService.getAllAllowedNetworks()
       } yield {
-<<<<<<< HEAD
         val toKeep = servers.map(id => (id.value, allowedNetworks.getOrElse(id, Nil).map(_.inet))).sortWith {
           case (("root", _), _) => true
           case (_, ("root", _)) => false
           case ((a, _), (b, _)) => a < b
         }
-        import net.liftweb.json.JsonDSL._
-=======
-        val toKeep = servers.map(id => (id.value, allowedNetworks.getOrElse(id, Nil).map(_.inet)))
         import net.liftweb.json.JsonDSL.*
->>>>>>> 8d6c265f
         JArray(toKeep.toList.map {
           case (nodeid, networks) =>
             ("id" -> nodeid) ~ ("allowed_networks" -> networks.toList.sorted)
