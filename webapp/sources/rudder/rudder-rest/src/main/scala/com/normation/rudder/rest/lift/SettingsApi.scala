/*
*************************************************************************************
* Copyright 2016 Normation SAS
*************************************************************************************
*
* This file is part of Rudder.
*
* Rudder is free software: you can redistribute it and/or modify
* it under the terms of the GNU General Public License as published by
* the Free Software Foundation, either version 3 of the License, or
* (at your option) any later version.
*
* In accordance with the terms of section 7 (7. Additional Terms.) of
* the GNU General Public License version 3, the copyright holders add
* the following Additional permissions:
* Notwithstanding to the terms of section 5 (5. Conveying Modified Source
* Versions) and 6 (6. Conveying Non-Source Forms.) of the GNU General
* Public License version 3, when you create a Related Module, this
* Related Module is not considered as a part of the work and may be
* distributed under the license agreement of your choice.
* A "Related Module" means a set of sources files including their
* documentation that, without modification of the Source Code, enables
* supplementary functions or services in addition to those offered by
* the Software.
*
* Rudder is distributed in the hope that it will be useful,
* but WITHOUT ANY WARRANTY; without even the implied warranty of
* MERCHANTABILITY or FITNESS FOR A PARTICULAR PURPOSE.  See the
* GNU General Public License for more details.
*
* You should have received a copy of the GNU General Public License
* along with Rudder.  If not, see <http://www.gnu.org/licenses/>.

*
*************************************************************************************
*/

package com.normation.rudder.rest.lift

import com.normation.eventlog.EventActor
import com.normation.eventlog.ModificationId
import com.normation.appconfig.ReadConfigService
import com.normation.appconfig.UpdateConfigService
import com.normation.inventory.domain.NodeId
import com.normation.rudder.batch.AsyncDeploymentActor
import com.normation.rudder.batch.AutomaticStartDeployment
import com.normation.rudder.batch.PolicyGenerationTrigger
import com.normation.rudder.domain.appconfig.FeatureSwitch
import com.normation.rudder.domain.nodes.NodeState
import com.normation.rudder.domain.policies.PolicyMode
import com.normation.rudder.reports._
import com.normation.rudder.rest.ApiPath
import com.normation.rudder.rest.ApiVersion
import com.normation.rudder.rest.AuthzToken
import com.normation.rudder.rest.RestExtractorService
import com.normation.rudder.rest.RestUtils
import com.normation.rudder.rest.{SettingsApi => API}
import com.normation.rudder.services.nodes.NodeInfoService
import com.normation.rudder.services.reports.UnexpectedReportBehavior
import com.normation.rudder.services.servers.PolicyServerManagementService
import com.normation.rudder.services.servers.RelaySynchronizationMethod
import com.normation.rudder.services.servers.RelaySynchronizationMethod._
import com.normation.utils.Control.bestEffort
import com.normation.utils.Control.sequence
import com.normation.utils.StringUuidGenerator
import net.liftweb.common.Box
import net.liftweb.common.Empty
import net.liftweb.common.EmptyBox
import net.liftweb.common.Failure
import net.liftweb.common.Full
import net.liftweb.http.LiftResponse
import net.liftweb.http.Req
import net.liftweb.json._
import net.liftweb.json.JsonDSL._
import com.normation.box._
import com.normation.errors._
import zio._
import zio.syntax._

<<<<<<< HEAD
import scala.util.control.NonFatal
=======
import scala.concurrent.duration.Duration

>>>>>>> fbe10d29

class SettingsApi(
    val restExtractorService         : RestExtractorService
  , val configService                : ReadConfigService with UpdateConfigService
  , val asyncDeploymentAgent         : AsyncDeploymentActor
  , val uuidGen                      : StringUuidGenerator
  , val policyServerManagementService: PolicyServerManagementService
  , val nodeInfoService              : NodeInfoService
) extends LiftApiModuleProvider[API] {


  val allSettings_v10: List[RestSetting[_]] =
      RestPolicyMode ::
      RestPolicyModeOverridable ::
      RestRunFrequency ::
      RestRunHour ::
      RestRunMinute ::
      RestSplayTime ::
      RestModifiedFileTTL ::
      RestOutputFileTTL ::
      RestRequireTimeSynch ::
      RestRelaySyncMethod ::
      RestRelaySynchronizePolicies ::
      RestRelaySynchronizeSharedFiles ::
      RestReportingProtocol ::
      RestReportingMode ::
      RestHeartbeat ::
      RestLogAllReports ::
      RestChangeMessageEnabled ::
      RestChangeMessageManadatory ::
      RestChangeMessagePrompt ::
      RestChangeRequestEnabled ::
      RestChangeRequestSelfValidation ::
      RestChangeRequestSelfDeployment ::
      RestChangesGraphs ::
      RestJSEngine ::
      RestSendMetrics ::
      RestOnAcceptNodeState ::
      RestOnAcceptPolicyMode ::
      RestChangeRequestUnexpectedAllowsDuplicate ::
      RestChangeRequestUnexpectedUnboundVarValues ::
      RestComputeChanges ::
      RestGenerationComputeDynGroups ::
      RestPersistComplianceLevels ::
      RestPersistComplianceDetails ::
      RestGenerationMaxParallelism ::
      RestGenerationJsTimeout ::
      RestContinueGenerationOnError ::
<<<<<<< HEAD
      RestNodeAcceptDuplicatedHostname ::
=======
      RestGenerationDelay ::
      RestPolicyGenerationTrigger ::
>>>>>>> fbe10d29
      Nil

  val allSettings_v8 = RestUseReverseDNS :: allSettings_v10

  val allSettings_v12 =   RestReportProtocolDefault :: RestSyslogProtocolDisabled :: allSettings_v10

  def allSettings(version: ApiVersion) = {
    if(version.value <= 8)  {
      allSettings_v8
    } else {
      if (version.value <= 10) {
        allSettings_v10
      } else {
        allSettings_v12
      }
    }
  }

  val kind = "settings"


  def schemas = API

  def getLiftEndpoints(): List[LiftApiModule] = {
    API.endpoints.map(e => e match {
      case API.GetAllAllowedNetworks     => GetAllAllowedNetworks
      case API.GetAllowedNetworks        => GetAllowedNetworks
      case API.ModifyAllowedNetworks     => ModifyAllowedNetworks
      case API.ModifyDiffAllowedNetworks => ModifyDiffAllowedNetworks
      case API.GetAllSettings            => GetAllSettings
      case API.ModifySettings            => ModifySettings
      case API.GetSetting                => GetSetting
      case API.ModifySetting             => ModifySetting
    })
  }

  object GetAllSettings extends LiftApiModule0 {
    val schema = API.GetAllSettings
    val restExtractor = restExtractorService
    def process0(version: ApiVersion, path: ApiPath, req: Req, params: DefaultParams, authzToken: AuthzToken): LiftResponse = {
      val settings = for {
        setting <- allSettings(version)
      } yield {
        val result = setting.getJson match {
          case Full(res) => res
          case eb : EmptyBox =>
            val fail = eb ?~! s"Could not get parameter '${setting.key}'"
            JString(fail.messageChain)
        }
        JField(setting.key, result)
      }
      val data = if (version.value >= 11) {
        val networks =
          ( for {
              servers         <- nodeInfoService.getAllSystemNodeIds()
              allowedNetworks <- sequence(servers)(nodeId => policyServerManagementService.getAuthorizedNetworks(nodeId).map((nodeId, _)))
            } yield {
            import net.liftweb.json.JsonDSL._
            JArray(allowedNetworks.toList.map {
              case (nodeid, networks) =>
                ("id" -> nodeid.value) ~ ("allowed_networks" -> networks.toList)
            })
          }) match {
            case Full(nets) =>
              nets
            case eb : EmptyBox =>
              val fail = eb ?~! s"Could not get parameter 'allowed_networks'"
              JString(fail.messageChain)
          }
        JField("allowed_networks",networks) :: settings
      } else {
        settings
      }

      //sort settings alphanum
      RestUtils.response(restExtractorService, "settings", None)(Full(data.sortBy(_.name)), req, s"Could not settings")("getAllSettings")
    }
  }

  object ModifySettings extends LiftApiModule0 {
    val schema = API.ModifySettings
    val restExtractor = restExtractorService
    def process0(version: ApiVersion, path: ApiPath, req: Req, params: DefaultParams, authzToken: AuthzToken): LiftResponse = {
      var generate = false
      val data = for {
        setting <- allSettings(version)
        value   <- setting.setFromRequestOpt(req, authzToken.actor)
      } yield {
        if (value.isDefined) generate = generate || setting.startPolicyGeneration
        JField(setting.key , value)
      }
      startNewPolicyGeneration(authzToken.actor)
      RestUtils.response(restExtractorService, "settings", None)(Full(data), req, s"Could not modfiy settings")("modifySettings")
    }
  }

  object GetSetting extends LiftApiModule {
    val schema = API.GetSetting
    val restExtractor = restExtractorService
    def process(version: ApiVersion, path: ApiPath, key: String, req: Req, params: DefaultParams, authzToken: AuthzToken): LiftResponse = {
      val data : Box[JValue] = for {
        setting <- settingFromKey(key, allSettings(version))
        value   <- setting.getJson
      } yield {
        (key -> value)
      }
      RestUtils.response(restExtractorService, "settings", Some(key))(data, req, s"Could not get parameter '${key}'")("getSetting")
    }
  }

  object ModifySetting extends LiftApiModule {
    val schema = API.ModifySetting
    val restExtractor = restExtractorService
    def process(version: ApiVersion, path: ApiPath, key: String, req: Req, params: DefaultParams, authzToken: AuthzToken): LiftResponse = {
      val data : Box[JValue] = for {
        setting <- settingFromKey(key, allSettings(version))
        value   <- setting.setFromRequest(req, authzToken.actor)
      } yield {
        (key -> value)
      }
      RestUtils.response(restExtractorService, "settings", Some(key))(data, req, s"Could not modify parameter '${key}'")("modifySetting")
    }
  }



  ///////////////
  /////////////// Utility function and definition for each setting
  ///////////////



  def settingFromKey(key : String, modules: List[RestSetting[_]]) : Box[RestSetting[_]] = {
      modules.find { _.key == key } match {
        case Some(setting) => Full(setting)
        case None          => Failure(s"'$key' is not a valid settings key")
      }
  }

  sealed trait RestSetting[T] {
    def key : String
    def get : IOResult[T]
    def toJson(value : T) : JValue
    def getJson : Box[JValue] = {
      for {
        value <- get
      } yield {
        toJson(value)
      }
    }.toBox
    def set : ( T, EventActor, Option[String]) => IOResult[Unit]
    def parseJson(json : JValue) : Box[T]
    def parseParam(param : String) : Box[T]
    type t = T

    def extractData(req : Req) = {
      req.json match {
        case Full(json) => parseJson(json \ "value")
        case _ => req.params.get("value") match {
          case Some(value :: Nil) => parseParam(value)
          case Some(values) => Failure("Too much values defined, only need one")
          case None => Failure("No value defined in request")
        }
      }
    }

   def extractDataOpt(req : Req) : Box[Option[T]] = {
      req.json match {
        case Full(json) => json \ key match {
          case JNothing => Full(None)
          case value => parseJson(value).map(Some(_))
        }
        case _ => req.params.get(key) match {
          case Some(value :: Nil) => parseParam(value).map(Some(_))
          // Not sure it can happen, but still treat it as empty value
          case Some(Nil) => Full(None)
          case Some(values) => Failure("Too much values defined, only need one")
          case None => Full(None)
        }
      }
   }

    def startPolicyGeneration : Boolean

    def setFromRequest(req: Req, actor: EventActor) = {
      for {
        value   <- extractData(req)
        result  <- set(value, actor, None).toBox
      } yield {
        if (startPolicyGeneration) startNewPolicyGeneration(actor)
        toJson(value)
      }
    }

    def setFromRequestOpt(req: Req, actor: EventActor) : Box[Option[JValue]]= {
      for {
        optValue   <- extractDataOpt(req)
        result     <-
          optValue match {
            case Some(value) =>
              for {
                result  <- set(value, actor, None).toBox
              } yield {
                Some(toJson(value))
              }
            case None => Full(None)
            }
      } yield {
        result
      }
    }
  }

final case object RestPolicyMode extends RestSetting[PolicyMode] {
    val key = "global_policy_mode"
    val startPolicyGeneration = true
    def get = configService.rudder_policy_mode_name
    def set = configService.set_rudder_policy_mode_name _
    def toJson(value : PolicyMode) : JValue = value.name
    def parseJson(json: JValue) = {
      json match {
        case JString(value) => PolicyMode.parse(value).toBox
        case x => Failure("Invalid value "+x)
      }
    }
    def parseParam(param : String) = {
      PolicyMode.parse(param)
    }.toBox
  }

  trait RestBooleanSetting extends RestSetting[Boolean] {
    def toJson(value : Boolean) : JValue = value
    def parseJson(json: JValue) = {
      json match {
        case JBool(value) => Full(value)
        case x => Failure("Invalid value "+x)
      }
    }
    def parseParam(param : String) = {
      param match {
        case "true"  => Full(true)
        case "false" => Full(false)
        case _       => Failure(s"value for boolean should be true or false instead of ${param}")
      }
    }
  }

  trait RestStringSetting extends RestSetting[String] {
    def toJson(value : String) : JValue = value
    def parseJson(json: JValue) = {
      json match {
        case JString(value) => Full(value)
        case x => Failure("Invalid value "+x)
      }
    }
    def parseParam(param : String) = {
      Full(param)
    }
  }

  trait RestIntSetting extends RestSetting[Int] {
    def toJson(value : Int) : JValue = value
    def parseJson(json: JValue) = {
      json match {
        case JInt(value) => Full(value.toInt)
        case x => Failure("Invalid value "+x)
      }
    }
    def parseParam(param : String) = {
      try {
        Full(param.toInt)
      } catch  {
        case _ : java.lang.NumberFormatException => Failure(s"value for integer should be an integer instead of ${param}")
      }
    }
  }

final case object RestPolicyModeOverridable extends RestBooleanSetting {
    val key = "global_policy_mode_overridable"
    val startPolicyGeneration = true
    def get = configService.rudder_policy_overridable()
    def set =  configService.set_rudder_policy_overridable _
  }

final case object RestRunFrequency extends RestIntSetting {
    val key = "run_frequency"
    val startPolicyGeneration = true
    def get = configService.agent_run_interval()
    def set = configService.set_agent_run_interval _
  }
final case object RestRunHour extends RestIntSetting {
    val key = "first_run_hour"
    val startPolicyGeneration = true
    def get = configService.agent_run_start_hour()
    def set = configService.set_agent_run_start_hour _
  }
final case object RestRunMinute extends RestIntSetting {
    val key = "first_run_minute"
    val startPolicyGeneration = true
    def get = configService.agent_run_start_minute()
    def set = configService.set_agent_run_start_minute _
  }
final case object RestSplayTime extends RestIntSetting {
    val key = "splay_time"
    val startPolicyGeneration = true
    def get = configService.agent_run_splaytime()
    def set = configService.set_agent_run_splaytime _
  }
final case object RestModifiedFileTTL extends RestIntSetting {
    val key = "modified_file_ttl"
    val startPolicyGeneration = true
    def get = configService.cfengine_modified_files_ttl()
    def set = (value : Int, _, _) => configService.set_cfengine_modified_files_ttl(value)
  }
final case object RestOutputFileTTL extends RestIntSetting {
    val key = "output_file_ttl"
    val startPolicyGeneration = true
    def get = configService.cfengine_outputs_ttl()
    def set = (value : Int, _, _) => configService.set_cfengine_outputs_ttl(value)
  }
final case object RestReportingMode extends RestSetting[ComplianceModeName] {
    val key = "reporting_mode"
    val startPolicyGeneration = true
    def get = for {
      name <- configService.rudder_compliance_mode_name()
      mode <- ComplianceModeName.parse(name).toIO
    } yield {
      mode
    }
    def set =  (value : ComplianceModeName, actor : EventActor, reason : Option[String]) => configService.set_rudder_compliance_mode_name(value.name,actor,reason)
    def parseJson(json: JValue) = {
      json match {
        case JString(value) => ComplianceModeName.parse(value)
        case x => Failure("Invalid value "+x)
      }
    }
    def parseParam(param : String) = {
      ComplianceModeName.parse(param)
    }
    def toJson(value : ComplianceModeName) : JValue = value.name
  }
final case object RestHeartbeat extends RestIntSetting {
    val startPolicyGeneration = true
    val key = "heartbeat_frequency"
    def get = configService.rudder_compliance_heartbeatPeriod()
    def set =  configService.set_rudder_compliance_heartbeatPeriod _
  }
final case object RestLogAllReports extends RestBooleanSetting {
    val key = "log_all_reports"
    val startPolicyGeneration = true
    def get = configService.rudder_store_all_centralized_logs_in_file()
    def set = (value : Boolean, _, _) => configService.set_rudder_store_all_centralized_logs_in_file(value)
  }
final case object RestChangeMessageEnabled extends RestBooleanSetting {
    val startPolicyGeneration = false
    val key = "enable_change_message"
    def get = configService.rudder_ui_changeMessage_enabled()
    def set = (value : Boolean, _, _) => configService.set_rudder_ui_changeMessage_enabled(value)
  }
final case object RestChangeMessageManadatory extends RestBooleanSetting {
    val startPolicyGeneration = false
    val key = "mandatory_change_message"
    def get = configService.rudder_ui_changeMessage_mandatory()
    def set = (value : Boolean, _, _) => configService.set_rudder_ui_changeMessage_mandatory(value)
  }
final case object RestChangeMessagePrompt extends RestStringSetting {
    val startPolicyGeneration = false
    val key = "change_message_prompt"
    def get = configService.rudder_ui_changeMessage_explanation()
    def set = (value : String, _, _) => configService.set_rudder_ui_changeMessage_explanation(value)
  }
final case object RestChangeRequestEnabled extends RestBooleanSetting {
    val startPolicyGeneration = false
    val key = "enable_change_request"
    def get = configService.rudder_workflow_enabled()
    def set = (value : Boolean, _, _) => configService.set_rudder_workflow_enabled(value)
  }
final case object RestChangeRequestSelfDeployment extends RestBooleanSetting {
    val startPolicyGeneration = false
    val key = "enable_self_deployment"
    def get = configService.rudder_workflow_self_deployment()
    def set = (value : Boolean, _, _) => configService.set_rudder_workflow_self_deployment(value)
  }
final case object RestChangeRequestSelfValidation extends RestBooleanSetting {
    val key = "enable_self_validation"
    val startPolicyGeneration = true
    def get = configService.rudder_workflow_self_validation()
    def set = (value : Boolean, _, _) => configService.set_rudder_workflow_self_validation(value)
  }
final case object RestRequireTimeSynch extends RestBooleanSetting {
    val key = "require_time_synchronization"
    val startPolicyGeneration = true
    def get = configService.cfengine_server_denybadclocks()
    def set = (value : Boolean, _, _) => configService.set_cfengine_server_denybadclocks(value)
  }
final case object RestUseReverseDNS extends RestBooleanSetting {
    val key = "use_reverse_dns"
    val startPolicyGeneration = true
    def get = false.succeed
    def set = (value : Boolean, _, _) => UIO.unit
  }
final case object RestRelaySyncMethod extends RestSetting[RelaySynchronizationMethod] {
    val key = "relay_server_synchronization_method"
    val startPolicyGeneration = true
    def get = configService.relay_server_sync_method()
    def set = (value : RelaySynchronizationMethod, _, _) => configService.set_relay_server_sync_method(value)
    def toJson(value : RelaySynchronizationMethod) : JValue = value.value
    def parseJson(json: JValue) = {
      json match {
        case JString(value) => parseParam(value.toLowerCase())
        case x => Failure("Invalid value "+x)
      }
    }
    def parseParam(param : String) = {
      param.toLowerCase() match {
        case Classic.value  => Full(Classic)
        case Rsync.value    => Full(Rsync)
        case Disabled.value => Full(Disabled)
        case _ => Failure(s"Invalid value '${param}' for relay server synchronization method")
      }
    }
  }
final case object RestRelaySynchronizePolicies extends RestBooleanSetting {
    val key = "relay_server_synchronize_policies"
    val startPolicyGeneration = true
    def get = configService.relay_server_syncpromises()
    def set = (value : Boolean, _, _) => configService.set_relay_server_syncpromises(value)
  }
final case object RestRelaySynchronizeSharedFiles extends RestBooleanSetting {
    val key = "relay_server_synchronize_shared_files"
    val startPolicyGeneration = true
    def get = configService.relay_server_syncsharedfiles()
    def set = (value : Boolean, _, _) => configService.set_relay_server_syncsharedfiles(value)
  }
final case object RestReportingProtocol extends RestSetting[SyslogProtocol] {
    val key = "rsyslog_reporting_protocol"
    val startPolicyGeneration = true
    def get = configService.rudder_syslog_protocol()
    def set = configService.set_rudder_syslog_protocol _
    def toJson(value : SyslogProtocol) : JValue = value.value
    def parseJson(json: JValue) = {
      json match {
        case JString(value) => parseParam(value.toUpperCase())
        case x => Failure("Invalid value "+x)
      }
    }
    def parseParam(param : String) = {
      param.toUpperCase() match {
          case SyslogTCP.value => Full(SyslogTCP)
          case SyslogUDP.value => Full(SyslogUDP)
          case _ => Failure(s"Invalid value '${param}' for syslog protocol")
        }
    }
  }
final case object RestSyslogProtocolDisabled extends RestBooleanSetting {
  val key = "syslog_protocol_disabled"
  val startPolicyGeneration = true
  def get = configService.rudder_syslog_protocol_disabled()
  def set = (value : Boolean, actor : EventActor, reason : Option[String])  => configService.set_rudder_syslog_protocol_disabled(value, actor, reason)
}

final case object RestReportProtocolDefault extends RestSetting[AgentReportingProtocol] {
  var key = "rudder_report_protocol_default"
  val startPolicyGeneration = false
  def get = configService.rudder_report_protocol_default()
  def set = (value : AgentReportingProtocol, _, _)  => configService.set_rudder_report_protocol_default(value)
  def toJson(value : AgentReportingProtocol) : JValue = value.value
  def parseJson(json: JValue) = {
    json match {
      case JString(value) => parseParam(value.toUpperCase())
      case x => Failure("Invalid value "+x)
    }
  }
  def parseParam(param : String) = {
    param.toUpperCase() match {
      case AgentReportingHTTPS.value  => Full(AgentReportingHTTPS)
      case AgentReportingSyslog.value => Full(AgentReportingSyslog)
      case _ => Failure(s"Invalid value '${param}' for default reporting method")
    }
  }
}

final case object RestChangesGraphs extends RestBooleanSetting {
  val startPolicyGeneration = false
  val key = "display_recent_changes_graphs"
  def get = configService.display_changes_graph()
  def set = (value : Boolean, _, _) => configService.set_display_changes_graph(value)
}

final case object RestSendMetrics extends RestSetting[Option[Boolean]] {
  val startPolicyGeneration = true
  def toJson(value : Option[Boolean]) : JValue = value.map(JBool(_)).getOrElse(JString("not defined"))
  def parseJson(json: JValue) = {
    json match {
      case JBool(value)           => Full(Some(value))
      case JString("not defined") => Full(None)
      case x                      => Failure("Invalid value "+x)
    }
  }
  def parseParam(param : String) = {
    param match {
      case "true"        => Full(Some(true))
      case "false"       => Full(Some(false))
      case "not defined" => Full(None)
      case _             => Failure(s"value for boolean should be true or false instead of ${param}")
    }
  }
  val key = "send_metrics"
  def get = configService.send_server_metrics()
  def set = configService.set_send_server_metrics _
}

final case object RestJSEngine extends RestSetting[FeatureSwitch] {
    val startPolicyGeneration = true
    def toJson(value : FeatureSwitch) : JValue = value.name
    def parseJson(json: JValue) = {
      json match {
        case JString(value) => FeatureSwitch.parse(value)
        case x              => Failure("Invalid value "+x)
      }
    }
    def parseParam(param : String) = {
      FeatureSwitch.parse(param)
    }
    val key = "enable_javascript_directives"
    def get = configService.rudder_featureSwitch_directiveScriptEngine()
    def set = (value : FeatureSwitch, _, _) => configService.set_rudder_featureSwitch_directiveScriptEngine(value)
  }

final case object RestOnAcceptPolicyMode extends RestSetting[Option[PolicyMode]] {
    val startPolicyGeneration = false
    def parseParam(value: String): Box[Option[PolicyMode]] = {
      Full(PolicyMode.allModes.find( _.name == value))
    }
    def toJson(value: Option[PolicyMode]) : JValue = JString(value.map( _.name ).getOrElse("default"))
    def parseJson(json: JValue) = {
      json match {
        case JString(value) => parseParam(value)
        case x              => Failure("Invalid value "+x)
      }
    }
    val key = "node_onaccept_default_policyMode"
    def get = configService.rudder_node_onaccept_default_policy_mode()
    def set = (value : Option[PolicyMode], _, _) => configService.set_rudder_node_onaccept_default_policy_mode(value)
  }
final case object RestOnAcceptNodeState extends RestSetting[NodeState] {
    val startPolicyGeneration = false
    def parseParam(value: String): Box[NodeState] = {
      Full(NodeState.values.find( _.name == value).getOrElse(NodeState.Enabled))
    }
    def toJson(value: NodeState) : JValue = value.name
    def parseJson(json: JValue) = {
      json match {
        case JString(value) => parseParam(value)
        case x              => Failure("Invalid value "+x)
      }
    }
    val key = "node_onaccept_default_state"
    def get = configService.rudder_node_onaccept_default_state()
    def set = (value : NodeState, _, _) => configService.set_rudder_node_onaccept_default_state(value)
  }

  trait RestChangeUnexpectedReportInterpretation extends RestBooleanSetting {
    def prop: UnexpectedReportBehavior
    def get = configService.rudder_compliance_unexpected_report_interpretation().map( _.isSet(prop))
    def set = (value : Boolean, _, _) => {
      for {
        config  <- configService.rudder_compliance_unexpected_report_interpretation()
        newConf =  if(value) {
                     config.set(prop)
                   } else {
                     config.unset(prop)
                   }
        updated <- configService.set_rudder_compliance_unexpected_report_interpretation(newConf)
      } yield {
        updated
      }
    }
  }

final case object RestChangeRequestUnexpectedAllowsDuplicate extends RestChangeUnexpectedReportInterpretation {
    val startPolicyGeneration = false
    val key = "unexpected_allows_duplicate"
    val prop = UnexpectedReportBehavior.AllowsDuplicate
  }
final case object RestChangeRequestUnexpectedUnboundVarValues extends RestChangeUnexpectedReportInterpretation {
    val startPolicyGeneration = false
    val key = "unexpected_unbound_var_values"
    val prop = UnexpectedReportBehavior.UnboundVarValues
  }

  case object RestRudderVerifyCertificates extends RestBooleanSetting {
    val key = "rudder_verify_certificates"
    val startPolicyGeneration = true
    def get = configService.rudder_verify_certificates()
    def set = (value : Boolean, actor : EventActor, reason : Option[String])  => configService.set_rudder_verify_certificates(value, actor, reason)
  }

  def startNewPolicyGeneration(actor : EventActor) = {
    val modId = ModificationId(uuidGen.newUuid)
    asyncDeploymentAgent ! AutomaticStartDeployment(modId, actor)
  }

  def response ( function : Box[JValue], req : Req, errorMessage : String, id : Option[String])(implicit action : String) : LiftResponse = {
    RestUtils.response(restExtractorService, kind, id)(function, req, errorMessage)
  }

final case object RestComputeChanges extends RestBooleanSetting {
    val startPolicyGeneration = false
    val key = "rudder_compute_changes"
    def get = configService.rudder_compute_changes()
    def set = (value : Boolean, _, _) => configService.set_rudder_compute_changes(value)
  }

final case object RestGenerationComputeDynGroups extends RestBooleanSetting {
    val startPolicyGeneration = false
    val key = "rudder_generation_compute_dyngroups"
    def get = configService.rudder_generation_compute_dyngroups()
    def set = (value : Boolean, _, _) => configService.set_rudder_generation_compute_dyngroups(value)
  }

final case object RestPersistComplianceLevels extends RestBooleanSetting {
    val startPolicyGeneration = false
    val key = "rudder_save_db_compliance_levels"
    def get = configService.rudder_save_db_compliance_levels()
    def set = (value : Boolean, _, _) => configService.set_rudder_save_db_compliance_levels(value)
  }

final case object RestPersistComplianceDetails extends RestBooleanSetting {
    val startPolicyGeneration = false
    val key = "rudder_save_db_compliance_details"
    def get = configService.rudder_save_db_compliance_details()
    def set = (value : Boolean, _, _) => configService.set_rudder_save_db_compliance_details(value)
  }
final case object RestGenerationMaxParallelism extends RestStringSetting {
    val startPolicyGeneration = false
    val key = "rudder_generation_max_parallelism"
    def get = configService.rudder_generation_max_parallelism()
    def set = (value : String, _, _) => configService.set_rudder_generation_max_parallelism(value)
  }

final case object RestGenerationDelay extends RestSetting[Duration] {
  val startPolicyGeneration = false
  val key = "rudder_generation_delay"
  def get = configService.rudder_generation_delay()
  def set = (value : Duration, _, _) => configService.set_rudder_generation_delay(value)
  def toJson(value: Duration): JValue = JString(value.toString)
  def parseJson(json: JValue): Box[Duration] = json match {
    case JString(jstring) => parseParam(jstring)
    case _ => Failure( s"Could not extract a valid duration from ${net.liftweb.json.compactRender(json)}")
  }
  def parseParam(param: String): Box[Duration] = net.liftweb.util.ControlHelpers.tryo(Duration(param)) match {
    case eb : EmptyBox => eb ?~! s"Could not extract a valid duration from ${param}"
    case res => res
  }
}

final case object RestPolicyGenerationTrigger extends RestSetting[PolicyGenerationTrigger] {
  val startPolicyGeneration = false
  val key = "rudder_generation_policy"
  def get = configService.rudder_generation_trigger()
  def set = (value : PolicyGenerationTrigger, _, _) => configService.set_rudder_generation_trigger(value)
  def toJson(value: PolicyGenerationTrigger): JValue = JString(PolicyGenerationTrigger.serialize(value))
  def parseJson(json: JValue): Box[PolicyGenerationTrigger] = json match {
    case JString(jstring) => parseParam(jstring)
    case _ => Failure( s"Could not extract a valid generation policy from ${net.liftweb.json.compactRender(json)}")
  }
  def parseParam(value: String): Box[PolicyGenerationTrigger] = {
    PolicyGenerationTrigger(value).toBox
  }
}

final case object RestGenerationJsTimeout extends RestIntSetting {
    val startPolicyGeneration = false
    val key = "rudder_generation_js_timeout"
    def get = configService.rudder_generation_js_timeout()
    def set = (value : Int, _, _) => configService.set_rudder_generation_js_timeout(value)
  }

final case object RestContinueGenerationOnError extends RestBooleanSetting {
    val startPolicyGeneration = false
    val key = "rudder_generation_continue_on_error"
    def get = configService.rudder_generation_continue_on_error()
    def set = (value : Boolean, _, _) => configService.set_rudder_generation_continue_on_error(value)
  }

  final case object RestNodeAcceptDuplicatedHostname extends RestBooleanSetting {
    val startPolicyGeneration = false
    val key = "node_accept_duplicated_hostname"
    def get = configService.node_accept_duplicated_hostname()
    def set = (value : Boolean, _, _) => configService.set_node_accept_duplicated_hostname(value)
  }

  // if the directive is missing for policy server, it may be because it misses dedicated allowed networks.
  // We don't want to fail on that, so we need to special case Empty
  def getAllowedNetworksForServer(nodeId: NodeId): Box[Seq[String]] = {
    policyServerManagementService.getAuthorizedNetworks(nodeId) match {
      case Empty => Full(Nil)
      case x     => x
    }
  }

  object GetAllAllowedNetworks extends LiftApiModule0 {
    override val schema = API.GetAllAllowedNetworks
    val restExtractor = restExtractorService
    def process0(version: ApiVersion, path: ApiPath, req: Req, params: DefaultParams, authzToken: AuthzToken): LiftResponse = {
      implicit val action = "getAllAllowedNetworks"
      import com.normation.utils.Control.sequence
      val result = for {
        servers         <- nodeInfoService.getAllSystemNodeIds()
        allowedNetworks <- sequence(servers) { nodeId =>
                             // if the directive is missing for policy server, it may be because it misses dedicated allowed networks.
                             // We don't want to fail on that, so we need to special case Empty
                             getAllowedNetworksForServer(nodeId).map((nodeId, _))
                           }
      } yield {
        import net.liftweb.json.JsonDSL._
        JArray(allowedNetworks.toList.map {
          case (nodeid, networks) =>
            ("id" -> nodeid.value) ~ ("allowed_networks" -> networks.toList)
        })
      }
      RestUtils.response(restExtractorService, "settings", None)(result, req, s"Could not get allowed networks")
    }
  }


  object GetAllowedNetworks extends LiftApiModule {
    override val schema = API.GetAllowedNetworks
    val restExtractor = restExtractorService
    def process(version: ApiVersion, path: ApiPath, id: String, req: Req, params: DefaultParams, authzToken: AuthzToken): LiftResponse = {

      implicit val action = "getAllowedNetworks"
      val result = for {
        nodeInfo <- nodeInfoService.getNodeInfo(NodeId(id))
        isServer <- nodeInfo match {
          case Some(info) if info.isPolicyServer =>
            Full(())
          case Some(_) =>
            Failure(s"Can get allowed networks of node with '${id}' because it is node a policy server (root or relay)")
          case None =>
            Failure(s"Could not find node information for id '${id}', this node does not exist")
        }
        networks <- getAllowedNetworksForServer(NodeId(id))
      } yield {
        JObject(JField("allowed_networks", JArray(networks.toList.map(JString))))
      }
      RestUtils.response(restExtractorService, "settings", Some(id))(result, req, s"Could not get allowed networks for policy server '${id}'")
    }
  }

  object ModifyAllowedNetworks extends LiftApiModule {
    override val schema = API.ModifyAllowedNetworks
    val restExtractor = restExtractorService
    def process(version: ApiVersion, path: ApiPath, id: String, req: Req, params: DefaultParams, authzToken: AuthzToken): LiftResponse = {

      implicit val action = "modifyAllowedNetworks"

      def checkAllowedNetwork (v : String ) = {
          val netWithoutSpaces = v.replaceAll("""\s""", "")
          if(netWithoutSpaces.length != 0) {
            if (PolicyServerManagementService.isValidNetwork(netWithoutSpaces)) {
              Full(netWithoutSpaces)
            } else {
              Failure(s"${netWithoutSpaces} is not a valid allowed network")
            }
          }
          else {
            Failure("Cannot pass an empty allowed network")
          }
      }

      val actor = authzToken.actor
      val modificationId = new ModificationId(uuidGen.newUuid)
      val nodeId = NodeId(id)
      val result = for {
        nodeInfo <- nodeInfoService.getNodeInfo(nodeId)
        isServer <- nodeInfo match {
          case Some(info) if info.isPolicyServer =>
            Full(())
          case Some(_) =>
            Failure(s"Can set allowed networks of node with '${id}' because it is node a policy server (root or relay)")
          case None =>
            Failure(s"Could not find node information for id '${id}', this node does not exist")
        }
        networks <- if (req.json_?) {
                      req.json.getOrElse(JNothing) \ "allowed_networks" match {
                        case JArray(values) => sequence(values) { _ match {
                                                 case JString(s) => checkAllowedNetwork(s)
                                                 case x          => Failure(s"Error extracting a string from json: '${x}'")
                                               } }
                        case _              => Failure(s"You must specify an array of IP for 'allowed_networks' parameter")
                      }
                    } else {
                      req.params.get("allowed_networks") match {
                        case None       => Failure(s"You must specify an array of IP for 'allowed_networks' parameter")
                        case Some(list) => bestEffort(list)(checkAllowedNetwork(_))
                      }
                    }
        set      <- policyServerManagementService.setAuthorizedNetworks(nodeId, networks, modificationId, actor)
      } yield {
        JArray(networks.map(JString).toList)
      }
      RestUtils.response(restExtractorService, "settings", Some(id))(result, req, s"Error when trying to modify allowed networks for policy server '${id}'")
    }
  }
  /*
   * Contrary to the previous, this one await a diff structure with networks to add or remove.
   * We ensure that the diff is atomically commited
   * Awaited json:
   * { "add": ["192.168.42.0/24"]
   * , "delete": ["192.168.2.0/24", "192.168.3.0/24"]
   * }
   *
   * Removed is a no-op if the network is already missing.
   */
  object ModifyDiffAllowedNetworks extends LiftApiModule {
    override val schema = API.ModifyDiffAllowedNetworks
    val restExtractor = restExtractorService
    def process(version: ApiVersion, path: ApiPath, id: String, req: Req, params: DefaultParams, authzToken: AuthzToken): LiftResponse = {

      implicit val action = "modifyDiffAllowedNetworks"

      def checkAllowedNetwork (v : String ) = {
          val netWithoutSpaces = v.replaceAll("""\s""", "")
          if(netWithoutSpaces.length != 0) {
            if (PolicyServerManagementService.isValidNetwork(netWithoutSpaces)) {
              Full(netWithoutSpaces)
            } else {
              Failure(s"${netWithoutSpaces} is not a valid allowed network")
            }
          }
          else {
            Failure("Cannot pass an empty allowed network")
          }
      }

      val actor = authzToken.actor
      val modificationId = new ModificationId(uuidGen.newUuid)
      val nodeId = NodeId(id)

      implicit val formats = DefaultFormats

      val result = for {
        nodeInfo <- nodeInfoService.getNodeInfo(nodeId)
        isServer <- nodeInfo match {
          case Some(info) if info.isPolicyServer =>
            Full(())
          case Some(_) =>
            Failure(s"Can set allowed networks of node with '${id}' because it is node a policy server (root or relay)")
          case None =>
            Failure(s"Could not find node information for id '${id}', this node does not exist")
        }
        json     =  if (req.json_?) {
                      req.json.getOrElse(JNothing) \ "allowed_networks"
                    } else {
                      req.params.get("allowed_networks").flatMap(_.headOption.flatMap(parseOpt)).getOrElse(JNothing)
                    }
        // lift is dumb and have zero problem not erroring on extraction from JNothing
        msg      = s"""Impossible to parse allowed networks diff json. Expected {"allowed_networks": {"add":["192.168.2.0/24", ...]",""" +
                   s""" "delete":["192.168.1.0/24", ...]"}}, got: ${if(json == JNothing) "nothing" else compactRender(json)}"""
        _        <- if(json == JNothing) Failure(msg) else Full(())
        diff     <- try { Full(json.extract[AllowedNetDiff]) } catch { case NonFatal(ex) => Failure(msg) }
        _        <- sequence(diff.add)(checkAllowedNetwork)
        res      <- policyServerManagementService.updateAuthorizedNetworks(nodeId, diff.add, diff.delete, modificationId, actor)
      } yield {
        JArray(res.map(JString).toList)
      }
      RestUtils.response(restExtractorService, "settings", Some(id))(result, req, s"Error when trying to modify allowed networks for policy server '${id}'")
    }
  }
}


// for lift-json extraction, must be top-level
final case class AllowedNetDiff(add: List[String], delete: List[String])
<|MERGE_RESOLUTION|>--- conflicted
+++ resolved
@@ -77,12 +77,8 @@
 import zio._
 import zio.syntax._
 
-<<<<<<< HEAD
+import scala.concurrent.duration.Duration
 import scala.util.control.NonFatal
-=======
-import scala.concurrent.duration.Duration
-
->>>>>>> fbe10d29
 
 class SettingsApi(
     val restExtractorService         : RestExtractorService
@@ -131,12 +127,9 @@
       RestGenerationMaxParallelism ::
       RestGenerationJsTimeout ::
       RestContinueGenerationOnError ::
-<<<<<<< HEAD
-      RestNodeAcceptDuplicatedHostname ::
-=======
       RestGenerationDelay ::
       RestPolicyGenerationTrigger ::
->>>>>>> fbe10d29
+      RestNodeAcceptDuplicatedHostname ::
       Nil
 
   val allSettings_v8 = RestUseReverseDNS :: allSettings_v10
