/*
 *************************************************************************************
 * Copyright 2018 Normation SAS
 *************************************************************************************
 *
 * This file is part of Rudder.
 *
 * Rudder is free software: you can redistribute it and/or modify
 * it under the terms of the GNU General Public License as published by
 * the Free Software Foundation, either version 3 of the License, or
 * (at your option) any later version.
 *
 * In accordance with the terms of section 7 (7. Additional Terms.) of
 * the GNU General Public License version 3, the copyright holders add
 * the following Additional permissions:
 * Notwithstanding to the terms of section 5 (5. Conveying Modified Source
 * Versions) and 6 (6. Conveying Non-Source Forms.) of the GNU General
 * Public License version 3, when you create a Related Module, this
 * Related Module is not considered as a part of the work and may be
 * distributed under the license agreement of your choice.
 * A "Related Module" means a set of sources files including their
 * documentation that, without modification of the Source Code, enables
 * supplementary functions or services in addition to those offered by
 * the Software.
 *
 * Rudder is distributed in the hope that it will be useful,
 * but WITHOUT ANY WARRANTY; without even the implied warranty of
 * MERCHANTABILITY or FITNESS FOR A PARTICULAR PURPOSE.  See the
 * GNU General Public License for more details.
 *
 * You should have received a copy of the GNU General Public License
 * along with Rudder.  If not, see <http://www.gnu.org/licenses/>.

 *
 *************************************************************************************
 */

package com.normation.rudder.users

import com.normation.rudder.Rights
import com.normation.rudder.Role
import com.normation.rudder.Role.Custom
import com.normation.rudder.rest.ProviderRoleExtension
<<<<<<< HEAD
import com.normation.rudder.users.UserPassword.*
=======
import com.normation.rudder.users.RudderUserDetail
import com.normation.rudder.users.UserFileProcessing.ParsedUser
import com.normation.rudder.users.UserStatus
>>>>>>> a34790c2
import com.normation.utils.DateFormaterService
import io.scalaland.chimney.Transformer
import io.scalaland.chimney.dsl.*
import java.security.SecureRandom
import net.liftweb.common.Logger
import org.joda.time.DateTime
import org.slf4j.LoggerFactory
import org.springframework.security.crypto.password.PasswordEncoder
import scala.xml.Node
import zio.json.*
import zio.json.ast.Json

sealed trait UserPassword {

  /**
   * Override the toString when needed for subtypes
   */
  override def toString: String = "[REDACTED UserPassword]"
}

object UserPassword {

  private val secureRandom = new SecureRandom()

  sealed trait StorableUserPassword extends UserPassword {
    def exposeValue(): String
  }

  case class HashedUserPassword private[UserPassword] (private val value: String) extends StorableUserPassword {
    // if we apply strict check on hash format, maybe we should the display first chars, to know at least the hash algo ?
    override def toString: String = "[REDACTED HashedUserPassword]"

    override def exposeValue(): String = value
  }

  /**
   * When the password is raw user input that was not hashed
   */
  case class SecretUserPassword private[UserPassword] (private val secret: String) extends UserPassword {
    override def toString: String = "[REDACTED SecretUserPassword]"

    def toHashed(using encoder: PasswordEncoder): HashedUserPassword = HashedUserPassword(encoder.encode(secret))
  }

  /**
   * For cases when user cannot have a password e.g. with remote authentication, it should never match
   */
  case class UnknownPassword(value: String) extends StorableUserPassword {
    override def toString:      String = "[REDACTED UnknownPassorwd]"
    override def exposeValue(): String = value
  }

  case class RandomHexaPassword private[UserPassword] (randomValue: String) extends StorableUserPassword {
    override def exposeValue(): String = randomValue
  }

  implicit def transformSecretToHashed(using PasswordEncoder): Transformer[SecretUserPassword, HashedUserPassword] =
    _.toHashed

  implicit def transformToStorable(using PasswordEncoder): Transformer[UserPassword, StorableUserPassword] = {
    Transformer
      .define[UserPassword, StorableUserPassword]
      .withSealedSubtypeHandled[SecretUserPassword](_.transformInto[HashedUserPassword])
      .buildTransformer
  }

  object UnsafeInstances {
    implicit val transformStorableToString: Transformer[StorableUserPassword, String] = _.exposeValue()
  }

  /**
   * Create a hashed password from string, the string format is not checked for hash properties,
   * it is only checked for emptiness (maybe later, it should be strictly checked
   * with our RudderPasswordEncoder#getFromEncoded).
   * The hash could then be used as a "hashed" password type.
   */
  def unsafeHashed(s: String): StorableUserPassword = {
    if (s.strip().nonEmpty) {
      HashedUserPassword(s)
    } else {
      UnknownPassword(s)
    }
  }

  // password can be optional when an other authentication backend is used.
  // When the tag is omitted, we generate a 32 bytes random value in place of the pass internally
  // to avoid any cases where the empty string will be used if all other backend are in failure.
  // Also forbid empty or all blank passwords.
  // If the attribute is defined several times, use the first occurrence.
  // see https://stackoverflow.com/a/44227131
  // produce a random hexa string of 32 chars
  def randomHexa32: RandomHexaPassword = {
    // here, we can be unlucky with the chosen token which convert to an int starting with one or more 0.
    // In that case, just complete the string
    def randInternal: String = {
      val token = new Array[Byte](16)
      secureRandom.nextBytes(token)
      new java.math.BigInteger(1, token).toString(16)
    }

    var s = randInternal
    while (s.length < 32) { // we can be very unlucky and keep drawing 000s
      s = s + randInternal.substring(0, 32 - s.length)
    }
    RandomHexaPassword(s)
  }

  def fromSecret(s: String): SecretUserPassword = SecretUserPassword(s)
  def unknown: UnknownPassword = UnknownPassword("") // this is allowed to be stored, not used as hash

  /**
   * Applying checks on the string, but this does not validate the format of the password
   */
  object checkHashedPassword {
    def unapply(s: String): Option[HashedUserPassword] = unsafeHashed(s) match {
      case h: HashedUserPassword => Some(h)
      case _ => None
    }
  }
}

case class User(username: String, password: StorableUserPassword, permissions: Set[String], tenants: Option[String]) {
  def toNode: Node = <user name={username} password={password.exposeValue()} permissions={permissions.mkString(",")} tenants={
    tenants.orNull
  }/>
}
object User                                                                                                          {
  def make(username: String, password: StorableUserPassword, permissions: Set[String], tenants: String): User = {
    User(username, password, permissions, if (tenants.isEmpty) None else Some(tenants))
  }
}

/**
 * Applicative log of interest for Rudder ops.
 */
object UserManagementLogger extends Logger {
  override protected def _logger = LoggerFactory.getLogger("usermanagement")
}

final case class UpdateUserFile(
    username:    String,
    password:    UserPassword,
    permissions: Option[Set[String]]
)

final case class UpdateUserInfo(
    name:      Option[String],
    email:     Option[String],
    otherInfo: Option[Json.Obj]
) {
  def isEmpty: Boolean = name.isEmpty && email.isEmpty && otherInfo.isEmpty
}

object Serialisation {

  implicit val dateTime:                     JsonEncoder[DateTime]              = JsonEncoder[String].contramap(DateFormaterService.serialize)
  implicit val userStatusEncoder:            JsonEncoder[UserStatus]            = JsonEncoder[String].contramap(_.value)
  implicit val providerRoleExtensionEncoder: JsonEncoder[ProviderRoleExtension] =
    JsonEncoder[String].contramap(_.name)
  implicit val passwordEncoderTypeEncoder:   JsonEncoder[PasswordEncoderType]   = JsonEncoder[String].contramap(_.name)

  implicit val updateUserInfoDecoder: JsonDecoder[UpdateUserInfo] = DeriveJsonDecoder.gen[UpdateUserInfo]
  implicit val updateUserInfoEncoder: JsonEncoder[UpdateUserInfo] = DeriveJsonEncoder.gen[UpdateUserInfo]

  implicit val jsonUserFormDataDecoder:       JsonDecoder[JsonUserFormData]       = DeriveJsonDecoder.gen[JsonUserFormData]
  implicit val jsonRoleAuthorizationsDecoder: JsonDecoder[JsonRoleAuthorizations] = DeriveJsonDecoder.gen[JsonRoleAuthorizations]

  implicit val jsonRightsEncoder:           JsonEncoder[JsonRights]           =
    JsonEncoder[List[String]].contramap(_.authorizationTypes.toList.sorted)
  implicit val jsonRolesEncoder:            JsonEncoder[JsonRoles]            = JsonEncoder[Set[String]].contramap(_.roles)
  implicit val jsonProviderInfoEncoder:     JsonEncoder[JsonProviderInfo]     = DeriveJsonEncoder.gen[JsonProviderInfo]
  implicit val jsonUserEncoder:             JsonEncoder[JsonUser]             = DeriveJsonEncoder.gen[JsonUser]
  implicit val jsonUpdatedUserInfoEncoder:  JsonEncoder[JsonUpdatedUserInfo]  = DeriveJsonEncoder.gen[JsonUpdatedUserInfo]
  implicit val jsonStatusEncoder:           JsonEncoder[JsonStatus]           = DeriveJsonEncoder.gen[JsonStatus]
  implicit val jsonProviderPropertyEncoder: JsonEncoder[JsonProviderProperty] = DeriveJsonEncoder.gen[JsonProviderProperty]
  implicit val jsonAuthConfigEncoder:       JsonEncoder[JsonAuthConfig]       = DeriveJsonEncoder.gen[JsonAuthConfig]
  implicit val jsonRoleEncoder:             JsonEncoder[JsonRole]             = DeriveJsonEncoder.gen[JsonRole]
  implicit val jsonInternalUserDataEncoder: JsonEncoder[JsonInternalUserData] = DeriveJsonEncoder.gen[JsonInternalUserData]
  implicit val jsonAddedUserDataEncoder:    JsonEncoder[JsonAddedUserData]    = DeriveJsonEncoder.gen[JsonAddedUserData]
  implicit val jsonAddedUserEncoder:        JsonEncoder[JsonAddedUser]        = DeriveJsonEncoder.gen[JsonAddedUser]
  implicit val jsonUpdatedUserEncoder:      JsonEncoder[JsonUpdatedUser]      = DeriveJsonEncoder.gen[JsonUpdatedUser]
  implicit val jsonUsernameEncoder:         JsonEncoder[JsonUsername]         = DeriveJsonEncoder.gen[JsonUsername]
  implicit val jsonDeletedUserEncoder:      JsonEncoder[JsonDeletedUser]      = DeriveJsonEncoder.gen[JsonDeletedUser]
  implicit val jsonReloadStatusEncoder:     JsonEncoder[JsonReloadStatus]     = DeriveJsonEncoder.gen[JsonReloadStatus]
  implicit val jsonReloadResultEncoder:     JsonEncoder[JsonReloadResult]     = DeriveJsonEncoder.gen[JsonReloadResult]
  implicit val jsonRoleCoverageEncoder:     JsonEncoder[JsonRoleCoverage]     = DeriveJsonEncoder.gen[JsonRoleCoverage]
  implicit val jsonCoverageEncoder:         JsonEncoder[JsonCoverage]         = DeriveJsonEncoder.gen[JsonCoverage]
}

final case class JsonAuthConfig(
    roleListOverride:       ProviderRoleExtension,
    authenticationBackends: Set[String],
    providerProperties:     Map[String, JsonProviderProperty],
    users:                  List[JsonUser],
    tenantsEnabled:         Boolean,
    digest:                 PasswordEncoderType = PasswordEncoderType.DEFAULT // default value
)

final case class JsonProviderProperty(
    @jsonField("roleListOverride") providerRoleExtension: ProviderRoleExtension
)
object JsonProviderProperty {
  implicit val transformer: Transformer[ProviderRoleExtension, JsonProviderProperty] = roleExtension =>
    JsonProviderProperty(providerRoleExtension = roleExtension)
}

final case class JsonRoles(
    roles: Set[String]
) extends AnyVal {
  def ++(other: JsonRoles): JsonRoles = JsonRoles(roles ++ other.roles)
}

object JsonRoles {
  val empty: JsonRoles = JsonRoles(Set.empty)
}

// Mapping of Rights
final case class JsonRights(
    authorizationTypes: Set[String]
) extends AnyVal {
  def ++(other: JsonRights): JsonRights = JsonRights(authorizationTypes ++ other.authorizationTypes)
}

object JsonRights {
  implicit val transformer: Transformer[Rights, JsonRights] = {
    case rights if rights == Rights.NoRights => JsonRights.empty
    case rights                              => JsonRights(rights.authorizationTypes.map(_.id))
  }

  // We don't want to send "no_rights" for now, as it is not yet handled back as an empty set of rights when updating a user
  val empty:     JsonRights = JsonRights(Set.empty)
  val AnyRights: JsonRights = Rights.AnyRights.transformInto[JsonRights]
}

final case class JsonProviderInfo(
    provider:     String,
    authz:        JsonRights,
    roles:        JsonRoles,
    customRights: JsonRights
)

object JsonProviderInfo {
  def from(userRoles: Set[Role], authz: Rights, provider: String)(implicit
      allRoles: Set[Role]
  ): JsonProviderInfo = {
    val (_, customUserRights) = {
      UserManagementService
        .computeRoleCoverage(allRoles, authz.authorizationTypes)
        .getOrElse(Set.empty)
        .partitionMap {
          case Custom(customRights) => Right(customRights.authorizationTypes)
          case r                    => Left(r)
        }
    }

    // custom anonymous roles and permissions are already inside roleCoverage and customRights fields
    val roles = userRoles.filter {
      case _: Custom => false
      case _ => true
    }.map(_.name)

    JsonProviderInfo(
      provider,
      authz.transformInto[JsonRights],
      JsonRoles(roles),
      Rights(customUserRights.flatten).transformInto[JsonRights]
    )
  }
}

final case class JsonUser(
    @jsonField("login") id:          String,
    name:                            Option[String],
    email:                           Option[String],
    otherInfo:                       Json.Obj,
    status:                          UserStatus,
    authz:                           JsonRights,
    @jsonField("permissions") roles: JsonRoles,
    rolesCoverage:                   JsonRoles,
    customRights:                    JsonRights,
    providers:                       List[String],
    providersInfo:                   Map[String, JsonProviderInfo],
    tenants:                         String,
    lastLogin:                       Option[DateTime],
    previousLogin:                   Option[DateTime]
) {
  def merge(providerInfo: JsonProviderInfo): JsonUser = {
    JsonUser(
      id,
      name,
      email,
      otherInfo,
      status,
      providersInfo + (providerInfo.provider -> providerInfo),
      tenants,
      lastLogin,
      previousLogin
    )
  }

  /**
    * Only add the provider info but do not take it into account in roles and rights
    */
  def addProviderInfo(providerInfo: JsonProviderInfo): JsonUser = {
    // TODO: The list is not ordered so we can just append
    copy(providers = providers :+ providerInfo.provider, providersInfo = providersInfo + (providerInfo.provider -> providerInfo))
  }

  /**
    * Compute the role coverage, provided a current user and all known roles.
    * Roles will not be changed so it should be computed on a JsonUser where all users roles are already there.
    */
  def withRoleCoverage(u: RudderUserDetail)(implicit allRoles: Set[Role]): JsonUser = {
    val (allUserRoles, customUserRights) = {
      UserManagementService
        .computeRoleCoverage(allRoles, u.authz.authorizationTypes)
        .getOrElse(Set.empty)
        .partitionMap {
          case Custom(customRights) => Right(customRights.authorizationTypes)
          case r                    => Left(r)
        }
    }

    copy(
      rolesCoverage = JsonRoles(allUserRoles.map(_.name)),
      customRights = Rights(customUserRights.flatten).transformInto[JsonRights]
    )
  }
}

object JsonUser {
  implicit private[JsonUser] val roleTransformer: Transformer[Role, String] = _.name

  def noRights(
      username:      String,
      name:          Option[String],
      email:         Option[String],
      otherInfo:     Json.Obj,
      status:        UserStatus,
      providersInfo: Map[String, JsonProviderInfo],
      tenants:       String,
      lastLogin:     Option[DateTime],
      previousLogin: Option[DateTime]
  ): JsonUser = {
    JsonUser(
      username,
      name,
      email,
      otherInfo,
      status,
      JsonRights.empty,
      JsonRoles.empty,
      JsonRoles.empty,
      JsonRights.empty,
      providersInfo.keys.toList,
      providersInfo,
      tenants,
      lastLogin,
      previousLogin
    )
  }
  def anyRights(
      username:      String,
      name:          Option[String],
      email:         Option[String],
      otherInfo:     Json.Obj,
      status:        UserStatus,
      providersInfo: Map[String, JsonProviderInfo],
      tenants:       String,
      lastLogin:     Option[DateTime],
      previousLogin: Option[DateTime]
  ): JsonUser = {
    JsonUser(
      username,
      name,
      email,
      otherInfo,
      status,
      JsonRights.AnyRights,
      JsonRoles(Set(Role.Administrator.name)),
      JsonRoles(Set(Role.Administrator.name)),
      JsonRights.empty,
      providersInfo.keys.toList,
      providersInfo,
      tenants,
      lastLogin,
      previousLogin
    )
  }

  // Main constructor which aggregates providers info to merge all serialized roles and authz
  def apply(
      id:            String,
      name:          Option[String],
      email:         Option[String],
      otherInfo:     Json.Obj,
      status:        UserStatus,
      providersInfo: Map[String, JsonProviderInfo],
      tenants:       String,
      lastLogin:     Option[DateTime],
      previousLogin: Option[DateTime]
  ): JsonUser = {
    val authz        = providersInfo.values.map(_.authz).foldLeft(JsonRights.empty)(_ ++ _)
    val roles        = providersInfo.values.map(_.roles).foldLeft(JsonRoles.empty)(_ ++ _)
    val customRights = providersInfo.values.map(_.customRights).foldLeft(JsonRights.empty)(_ ++ _)

    JsonUser(
      id,
      name,
      email,
      otherInfo,
      status,
      authz,
      roles,
      roles,
      customRights,
      providersInfo.keys.toList,
      providersInfo,
      tenants,
      lastLogin,
      previousLogin
    )
  }
}

final case class JsonRole(
    @jsonField("id") name: String,
    rights:                List[String]
)

final case class JsonReloadResult(reload: JsonReloadStatus)

object JsonReloadResult  {
  val Done = JsonReloadResult(JsonReloadStatus("Done"))
}
final case class JsonReloadStatus(status: String)

final case class JsonAddedUserData(
    username:    String,
    password:    String,
    permissions: List[String],
    name:        Option[String],
    email:       Option[String],
    otherInfo:   Option[Json.Obj]
)
object JsonAddedUserData {
  implicit val transformer: Transformer[JsonUserFormData, JsonAddedUserData] = {
    Transformer
      .define[JsonUserFormData, JsonAddedUserData]
      .withFieldComputed(_.permissions, _.permissions.getOrElse(List.empty))
      .buildTransformer
  }
}

final case class JsonInternalUserData(
    username:    String,
    password:    String,
    permissions: List[String]
)

object JsonInternalUserData {
<<<<<<< HEAD
  import UserPassword.UnsafeInstances.*
  implicit val transformer:             Transformer[User, JsonInternalUserData]             = Transformer.derive[User, JsonInternalUserData]
  implicit val transformerUserFormData: Transformer[JsonUserFormData, JsonInternalUserData] = {
    Transformer
      .define[JsonUserFormData, JsonInternalUserData]
      .withFieldComputed(_.permissions, _.permissions.getOrElse(Nil))
=======
  // safe transformation by default does not copy the password to avoid exposing it
  // to expose the password in the JSON, create an unsafe transformer or copy it
  implicit val transformerParsedUser: Transformer[ParsedUser, JsonInternalUserData] = {
    Transformer
      .define[ParsedUser, JsonInternalUserData]
      .withFieldRenamed(_.name, _.username)
      .withFieldConst(_.password, "")
>>>>>>> a34790c2
      .buildTransformer
  }
}

final case class JsonAddedUser(
    addedUser: JsonAddedUserData
)
object JsonAddedUser        {
  implicit val transformer: Transformer[JsonUserFormData, JsonAddedUser] = (u: JsonUserFormData) =>
    JsonAddedUser(u.transformInto[JsonAddedUserData])
}

final case class JsonUpdatedUser(
    updatedUser: JsonInternalUserData
) {
  def withPassword(password: String): JsonUpdatedUser = JsonUpdatedUser(updatedUser.copy(password = password))
}
object JsonUpdatedUser      {
  implicit val transformerParsedUser: Transformer[ParsedUser, JsonUpdatedUser] = (u: ParsedUser) =>
    JsonUpdatedUser(u.transformInto[JsonInternalUserData])

  implicit val transformerUserFormData: Transformer[JsonUserFormData, JsonUpdatedUser] = (u: JsonUserFormData) =>
    JsonUpdatedUser(u.transformInto[JsonInternalUserData])
}

final case class JsonUpdatedUserInfo(
    updatedUser: UpdateUserInfo
)
object JsonUpdatedUserInfo  {
  implicit val transformer: Transformer[UpdateUserInfo, JsonUpdatedUserInfo] =
    JsonUpdatedUserInfo(_)
}

final case class JsonUsername(
    username: String
)

final case class JsonDeletedUser(
    deletedUser: JsonUsername
)
object JsonDeletedUser      {
  implicit val usernameTransformer: Transformer[String, JsonUsername]    = JsonUsername(_)
  implicit val transformer:         Transformer[String, JsonDeletedUser] = (s: String) => JsonDeletedUser(s.transformInto[JsonUsername])
}

final case class JsonStatus(
    status: UserStatus
)

final case class JsonUserFormData(
    username:    String,
    password:    String,
    permissions: Option[List[String]],
    isPreHashed: Boolean,
    name:        Option[String],
    email:       Option[String],
    otherInfo:   Option[Json.Obj]
)

object JsonUserFormData {
<<<<<<< HEAD
  implicit def transformer(using passwordEncoder: PasswordEncoder): Transformer[JsonUserFormData, User]           = {
=======
  implicit val transformer:               Transformer[JsonUserFormData, User]           = {
>>>>>>> a34790c2
    Transformer
      .define[JsonUserFormData, User]
      .withFieldComputed(
        _.password,
        json =>
          if (json.isPreHashed) UserPassword.unsafeHashed(json.password) else UserPassword.fromSecret(json.password).toHashed
      )
      .withFieldComputed(_.permissions, _.permissions.getOrElse(Nil).toSet)
      .withFieldConst(_.tenants, None)
      .buildTransformer
  }
<<<<<<< HEAD
  implicit val transformerUpdateUser:                               Transformer[JsonUserFormData, UpdateUserFile] = {
=======
  implicit val transformerUpdateUser:     Transformer[JsonUserFormData, UpdateUserFile] = {
>>>>>>> a34790c2
    Transformer
      .define[JsonUserFormData, UpdateUserFile]
      .withFieldComputed(
        _.password,
        json => if (json.isPreHashed) UserPassword.unsafeHashed(json.password) else UserPassword.fromSecret(json.password)
      )
      .buildTransformer
  }
  implicit val transformerUpdateUserInfo: Transformer[JsonUserFormData, UpdateUserInfo] =
    Transformer.define[JsonUserFormData, UpdateUserInfo].enableOptionDefaultsToNone.buildTransformer
}

final case class JsonCoverage(
    coverage: JsonRoleCoverage
)
object JsonCoverage     {
  implicit val transformer: Transformer[(Set[Role], Set[Custom]), JsonCoverage] = (x: (Set[Role], Set[Custom])) =>
    x.transformInto[JsonRoleCoverage].transformInto[JsonCoverage](using coverage => JsonCoverage(coverage))
}

final case class JsonRoleCoverage(
    permissions: Set[String],
    custom:      List[String]
)

object JsonRoleCoverage {
  implicit private[JsonRoleCoverage] val roleTransformer:        Transformer[Role, String]              = _.name
  implicit private[JsonRoleCoverage] val customRolesTransformer: Transformer[Set[Custom], List[String]] =
    _.flatMap(_.rights.authorizationTypes.map(_.id)).toList.sorted

  implicit val transformer: Transformer[(Set[Role], Set[Custom]), JsonRoleCoverage] =
    Transformer.derive[(Set[Role], Set[Custom]), JsonRoleCoverage]
}

final case class JsonRoleAuthorizations(
    permissions: List[String],
    authz:       List[String]
)<|MERGE_RESOLUTION|>--- conflicted
+++ resolved
@@ -41,13 +41,8 @@
 import com.normation.rudder.Role
 import com.normation.rudder.Role.Custom
 import com.normation.rudder.rest.ProviderRoleExtension
-<<<<<<< HEAD
+import com.normation.rudder.users.UserFileProcessing.ParsedUser
 import com.normation.rudder.users.UserPassword.*
-=======
-import com.normation.rudder.users.RudderUserDetail
-import com.normation.rudder.users.UserFileProcessing.ParsedUser
-import com.normation.rudder.users.UserStatus
->>>>>>> a34790c2
 import com.normation.utils.DateFormaterService
 import io.scalaland.chimney.Transformer
 import io.scalaland.chimney.dsl.*
@@ -509,14 +504,6 @@
 )
 
 object JsonInternalUserData {
-<<<<<<< HEAD
-  import UserPassword.UnsafeInstances.*
-  implicit val transformer:             Transformer[User, JsonInternalUserData]             = Transformer.derive[User, JsonInternalUserData]
-  implicit val transformerUserFormData: Transformer[JsonUserFormData, JsonInternalUserData] = {
-    Transformer
-      .define[JsonUserFormData, JsonInternalUserData]
-      .withFieldComputed(_.permissions, _.permissions.getOrElse(Nil))
-=======
   // safe transformation by default does not copy the password to avoid exposing it
   // to expose the password in the JSON, create an unsafe transformer or copy it
   implicit val transformerParsedUser: Transformer[ParsedUser, JsonInternalUserData] = {
@@ -524,7 +511,6 @@
       .define[ParsedUser, JsonInternalUserData]
       .withFieldRenamed(_.name, _.username)
       .withFieldConst(_.password, "")
->>>>>>> a34790c2
       .buildTransformer
   }
 }
@@ -544,9 +530,6 @@
 }
 object JsonUpdatedUser      {
   implicit val transformerParsedUser: Transformer[ParsedUser, JsonUpdatedUser] = (u: ParsedUser) =>
-    JsonUpdatedUser(u.transformInto[JsonInternalUserData])
-
-  implicit val transformerUserFormData: Transformer[JsonUserFormData, JsonUpdatedUser] = (u: JsonUserFormData) =>
     JsonUpdatedUser(u.transformInto[JsonInternalUserData])
 }
 
@@ -585,11 +568,7 @@
 )
 
 object JsonUserFormData {
-<<<<<<< HEAD
   implicit def transformer(using passwordEncoder: PasswordEncoder): Transformer[JsonUserFormData, User]           = {
-=======
-  implicit val transformer:               Transformer[JsonUserFormData, User]           = {
->>>>>>> a34790c2
     Transformer
       .define[JsonUserFormData, User]
       .withFieldComputed(
@@ -601,11 +580,7 @@
       .withFieldConst(_.tenants, None)
       .buildTransformer
   }
-<<<<<<< HEAD
   implicit val transformerUpdateUser:                               Transformer[JsonUserFormData, UpdateUserFile] = {
-=======
-  implicit val transformerUpdateUser:     Transformer[JsonUserFormData, UpdateUserFile] = {
->>>>>>> a34790c2
     Transformer
       .define[JsonUserFormData, UpdateUserFile]
       .withFieldComputed(
@@ -614,7 +589,7 @@
       )
       .buildTransformer
   }
-  implicit val transformerUpdateUserInfo: Transformer[JsonUserFormData, UpdateUserInfo] =
+  implicit val transformerUpdateUserInfo:                           Transformer[JsonUserFormData, UpdateUserInfo] =
     Transformer.define[JsonUserFormData, UpdateUserInfo].enableOptionDefaultsToNone.buildTransformer
 }
 
