--- conflicted
+++ resolved
@@ -393,11 +393,7 @@
     def actualGroupCreation(change: NodeGroupChangeRequest, groupId: NodeGroupId) = {
       ( for {
         reason   <- restExtractor.extractReason(req)
-<<<<<<< HEAD
-        saveDiff <- writeGroup.create(change.newGroup, change.category.getOrElse(readGroup.getRootCategory().id), modId, actor, reason).toBox
-=======
         saveDiff <- readGroup.getRootCategoryPure().flatMap(root => writeGroup.create(change.newGroup, change.category.getOrElse(root.id), modId, actor, reason)).toBox
->>>>>>> c2679ee5
       } yield {
         saveDiff
       } ) match {
