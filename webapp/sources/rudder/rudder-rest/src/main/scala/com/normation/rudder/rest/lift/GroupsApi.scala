/*
 *************************************************************************************
 * Copyright 2017 Normation SAS
 *************************************************************************************
 *
 * This file is part of Rudder.
 *
 * Rudder is free software: you can redistribute it and/or modify
 * it under the terms of the GNU General Public License as published by
 * the Free Software Foundation, either version 3 of the License, or
 * (at your option) any later version.
 *
 * In accordance with the terms of section 7 (7. Additional Terms.) of
 * the GNU General Public License version 3, the copyright holders add
 * the following Additional permissions:
 * Notwithstanding to the terms of section 5 (5. Conveying Modified Source
 * Versions) and 6 (6. Conveying Non-Source Forms.) of the GNU General
 * Public License version 3, when you create a Related Module, this
 * Related Module is not considered as a part of the work and may be
 * distributed under the license agreement of your choice.
 * A "Related Module" means a set of sources files including their
 * documentation that, without modification of the Source Code, enables
 * supplementary functions or services in addition to those offered by
 * the Software.
 *
 * Rudder is distributed in the hope that it will be useful,
 * but WITHOUT ANY WARRANTY; without even the implied warranty of
 * MERCHANTABILITY or FITNESS FOR A PARTICULAR PURPOSE.  See the
 * GNU General Public License for more details.
 *
 * You should have received a copy of the GNU General Public License
 * along with Rudder.  If not, see <http://www.gnu.org/licenses/>.

 *
 *************************************************************************************
 */

package com.normation.rudder.rest.lift

import com.normation.errors.*
import com.normation.eventlog.EventActor
import com.normation.eventlog.ModificationId
import com.normation.rudder.api.ApiVersion
import com.normation.rudder.apidata.JsonQueryObjects.*
import com.normation.rudder.apidata.JsonResponseObjects.*
import com.normation.rudder.apidata.RenderInheritedProperties
import com.normation.rudder.apidata.RestDataSerializer
import com.normation.rudder.apidata.ZioJsonExtractor
import com.normation.rudder.apidata.implicits.*
import com.normation.rudder.batch.AsyncDeploymentActor
import com.normation.rudder.batch.AutomaticStartDeployment
import com.normation.rudder.config.ReasonBehavior
import com.normation.rudder.config.UserPropertyService
import com.normation.rudder.domain.nodes.*
import com.normation.rudder.domain.properties.FailedNodePropertyHierarchy
import com.normation.rudder.domain.properties.SuccessNodePropertyHierarchy
import com.normation.rudder.domain.properties.Visibility.Displayed
import com.normation.rudder.facts.nodes.ChangeContext
import com.normation.rudder.facts.nodes.NodeFactRepository
import com.normation.rudder.facts.nodes.QueryContext
import com.normation.rudder.properties.NodePropertiesService
import com.normation.rudder.properties.PropertiesRepository
import com.normation.rudder.repository.CategoryAndNodeGroup
import com.normation.rudder.repository.RoNodeGroupRepository
import com.normation.rudder.repository.WoNodeGroupRepository
import com.normation.rudder.rest.*
import com.normation.rudder.rest.GroupApi as API
import com.normation.rudder.rest.RudderJsonRequest.*
import com.normation.rudder.rest.implicits.*
import com.normation.rudder.services.queries.CmdbQueryParser
import com.normation.rudder.services.queries.QueryProcessor
import com.normation.rudder.services.workflows.*
import com.normation.utils.StringUuidGenerator
import net.liftweb.http.LiftResponse
import net.liftweb.http.Req
import org.joda.time.DateTime
import zio.Chunk
import zio.ZIO
import zio.syntax.*

class GroupsApi(
    propertiesService:   NodePropertiesService,
    zioJsonExtractor:    ZioJsonExtractor,
    uuidGen:             StringUuidGenerator,
    userPropertyService: UserPropertyService,
    service:             GroupApiService14
) extends LiftApiModuleProvider[API] {

  implicit def reasonBehavior: ReasonBehavior = userPropertyService.reasonsFieldBehavior

  def schemas: ApiModuleProvider[API] = API

  /*
   * The actual builder for the compliance API.
   * Depends of authz method and supported version.
   */
  def getLiftEndpoints(): List[LiftApiModule] = {
    API.endpoints.map {
      case API.ListGroups                      => List
      case API.GetGroupTree                    => GetTree
      case API.GroupDetails                    => Get
      case API.GroupInheritedProperties        => GroupInheritedProperties
      case API.GroupDisplayInheritedProperties => GroupDisplayInheritedProperties
      case API.DeleteGroup                     => Delete
      case API.CreateGroup                     => Create
      case API.UpdateGroup                     => Update
      case API.DeleteGroupCategory             => DeleteCategory
      case API.CreateGroupCategory             => CreateCategory
      case API.GetGroupCategoryDetails         => GetCategory
      case API.UpdateGroupCategory             => UpdateCategory
      case API.ReloadGroup                     => Reload
    }
  }

  // group categories
  //
  //
  //   API
  //
  //

  object List extends LiftApiModule0      {
    val schema:                                                                                                API.ListGroups.type = API.ListGroups
    def process0(version: ApiVersion, path: ApiPath, req: Req, params: DefaultParams, authzToken: AuthzToken): LiftResponse        = {
      implicit val qc: QueryContext = authzToken.qc
      service.listGroups().toLiftResponseList(params, schema)
    }
  }
  object Get  extends LiftApiModuleString {
    val schema: API.GroupDetails.type = API.GroupDetails
    def process(
        version:    ApiVersion,
        path:       ApiPath,
        sid:        String,
        req:        Req,
        params:     DefaultParams,
        authzToken: AuthzToken
    ): LiftResponse = {
      implicit val qc: QueryContext = authzToken.qc
      NodeGroupId.parse(sid).toIO.flatMap(id => service.groupDetails(id)).toLiftResponseOne(params, schema, s => Some(s.id))
    }
  }

  object GroupInheritedProperties extends LiftApiModuleString {
    val schema: API.GroupInheritedProperties.type = API.GroupInheritedProperties
    def process(
        version:    ApiVersion,
        path:       ApiPath,
        sid:        String,
        req:        Req,
        params:     DefaultParams,
        authzToken: AuthzToken
    ): LiftResponse = {
      implicit val qc: QueryContext = authzToken.qc
      NodeGroupId
        .parse(sid)
        .toIO
        .flatMap(id => service.getNodePropertiesTree(id, RenderInheritedProperties.JSON))
        .toLiftResponseOne(params, schema, s => Some(s.groupId))
    }
  }

  object GroupDisplayInheritedProperties extends LiftApiModuleString {
    val schema: API.GroupDisplayInheritedProperties.type = API.GroupDisplayInheritedProperties
    def process(
        version:    ApiVersion,
        path:       ApiPath,
        sid:        String,
        req:        Req,
        params:     DefaultParams,
        authzToken: AuthzToken
    ): LiftResponse = {
      implicit val qc: QueryContext = authzToken.qc
      NodeGroupId
        .parse(sid)
        .toIO
        .flatMap(id => service.getNodePropertiesTree(id, RenderInheritedProperties.HTML))
        .toLiftResponseOne(params, schema, s => Some(s.groupId))
    }
  }

  object Delete extends LiftApiModuleString {
    val schema: API.DeleteGroup.type = API.DeleteGroup
    def process(
        version:    ApiVersion,
        path:       ApiPath,
        sid:        String,
        req:        Req,
        params:     DefaultParams,
        authzToken: AuthzToken
    ): LiftResponse = {
      implicit val qc: QueryContext = authzToken.qc
      NodeGroupId
        .parse(sid)
        .toIO
        .flatMap(id => service.deleteGroup(id, params, authzToken.qc.actor))
        .toLiftResponseOne(params, schema, s => Some(s.id))
    }
  }

  object Create extends LiftApiModule0 {
    val schema:                                                                                                API.CreateGroup.type = API.CreateGroup
    def process0(version: ApiVersion, path: ApiPath, req: Req, params: DefaultParams, authzToken: AuthzToken): LiftResponse         = {
      implicit val qc: QueryContext = authzToken.qc
      (for {
        restGroup <- zioJsonExtractor.extractGroup(req).chainError(s"Could not extract group parameters from request").toIO
        result    <- service.createGroup(
                       restGroup,
                       restGroup.id.getOrElse(NodeGroupId(NodeGroupUid(uuidGen.newUuid))),
                       restGroup.source,
                       params,
                       authzToken.qc.actor
                     )
      } yield {
        val action = if (restGroup.source.nonEmpty) "cloneGroup" else schema.name
        (RudderJsonResponse.ResponseSchema(action, schema.dataContainer), result)
      }).toLiftResponseOneMap(params, RudderJsonResponse.ResponseSchema.fromSchema(schema), x => (x._1, x._2, Some(x._2.id)))
    }
  }

  object Update extends LiftApiModuleString {
    val schema: API.UpdateGroup.type = API.UpdateGroup
    def process(
        version:    ApiVersion,
        path:       ApiPath,
        sid:        String,
        req:        Req,
        params:     DefaultParams,
        authzToken: AuthzToken
    ): LiftResponse = {
      implicit val qc: QueryContext = authzToken.qc
      (for {
        restGroup <- zioJsonExtractor.extractGroup(req).chainError(s"Could not extract a group from request.").toIO
        id        <- NodeGroupId.parse(sid).toIO
        res       <- service.updateGroup(restGroup.copy(id = Some(id)), params, authzToken.qc.actor)
        // await all properties update to guarantee that properties are resolved after group modification
        _         <- propertiesService.updateAll()
      } yield {
        res
      }).toLiftResponseOne(params, schema, s => Some(s.id))
    }
  }

  object Reload extends LiftApiModuleString {
    val schema: API.ReloadGroup.type = API.ReloadGroup
    def process(
        version:    ApiVersion,
        path:       ApiPath,
        id:         String,
        req:        Req,
        params:     DefaultParams,
        authzToken: AuthzToken
    ): LiftResponse = {
      implicit val qc: QueryContext = authzToken.qc
      service.reloadGroup(id, params, authzToken.qc.actor).toLiftResponseOne(params, schema, s => Some(s.id))
    }
  }

  // group categories
  object GetTree        extends LiftApiModule0      {
    val schema:                                                                                                API.GetGroupTree.type = API.GetGroupTree
    def process0(version: ApiVersion, path: ApiPath, req: Req, params: DefaultParams, authzToken: AuthzToken): LiftResponse          = {
      service
        .getCategoryTree(version)
        .map(JRGroupCategoriesFull(_))
        .chainError("Could not fetch Group tree")
        .toLiftResponseOne(
          params,
          schema,
          _ => None
        )
    }
  }
  object GetCategory    extends LiftApiModuleString {
    val schema: API.GetGroupCategoryDetails.type = API.GetGroupCategoryDetails
    def process(
        version:    ApiVersion,
        path:       ApiPath,
        id:         String,
        req:        Req,
        params:     DefaultParams,
        authzToken: AuthzToken
    ): LiftResponse = {
      service
        .getCategoryDetails(NodeGroupCategoryId(id))
        .map(JRGroupCategoriesMinimal(_))
        .chainError(s"Could not fetch Group category '${id}' details")
        .toLiftResponseOne(
          params,
          schema,
          _ => Some(id)
        )
    }
  }
  object DeleteCategory extends LiftApiModuleString {
    val schema: API.DeleteGroupCategory.type = API.DeleteGroupCategory
    def process(
        version:    ApiVersion,
        path:       ApiPath,
        id:         String,
        req:        Req,
        params:     DefaultParams,
        authzToken: AuthzToken
    ): LiftResponse = {
      withChangeContext(req, authzToken) { implicit cc =>
        service
          .deleteCategory(NodeGroupCategoryId(id))
          .map(JRGroupCategoriesMinimal(_))
          .chainError(
            s"Could not delete Group category '${id}'"
          )
      }.toLiftResponseOne(
        params,
        schema,
        Some(id)
      )
    }
  }
  object UpdateCategory extends LiftApiModuleString {
    val schema: API.UpdateGroupCategory.type = API.UpdateGroupCategory
    def process(
        version:    ApiVersion,
        path:       ApiPath,
        id:         String,
        req:        Req,
        params:     DefaultParams,
        authzToken: AuthzToken
    ): LiftResponse = {
      withChangeContext(req, authzToken)(implicit cc => {
        (for {
          groupCategory        <- zioJsonExtractor.extractGroupCategory(req).toIO
          updatedGroupCategory <- service.updateCategory(NodeGroupCategoryId(id), groupCategory)
        } yield {
          JRGroupCategoriesMinimal(updatedGroupCategory)
        }).chainError(
          s"Could not update Group category '${id}'"
        )
      }).toLiftResponseOne(
        params,
        schema,
        Some(id)
      )
    }
  }
  object CreateCategory extends LiftApiModule0      {
    val schema:                                                                                                API.CreateGroupCategory.type = API.CreateGroupCategory
    def process0(version: ApiVersion, path: ApiPath, req: Req, params: DefaultParams, authzToken: AuthzToken): LiftResponse                 = {
      withChangeContext(req, authzToken)(implicit cc => {
        (for {
          groupCategory    <- zioJsonExtractor.extractGroupCategory(req).toIO
          newGroupCategory <- service.createCategory(NodeGroupCategoryId(uuidGen.newUuid), groupCategory)
        } yield {
          JRGroupCategoriesMinimal(newGroupCategory)
        }).chainError(
          s"Could not create group category"
        )
      }).toLiftResponseOne(
        params,
        schema,
        None
      )
    }
  }

  // Extracts reason from the request and provide an (implicit ChangeContext)
  private def withChangeContext[A](req: Req, authzToken: AuthzToken)(
      block: ChangeContext => IOResult[A]
  ): IOResult[A] = {
    extractReason(req).toIO.flatMap(reason => {
      val cc = ChangeContext(
        ModificationId(uuidGen.newUuid),
        authzToken.qc.actor,
        new DateTime(),
        reason,
        None,
        authzToken.qc.nodePerms
      )
      block(cc)
    })
  }
}

class GroupApiService14(
    nodeFactRepo:         NodeFactRepository,
    readGroup:            RoNodeGroupRepository,
    writeGroup:           WoNodeGroupRepository,
    propertiesRepo:       PropertiesRepository,
    propertiesService:    NodePropertiesService,
    uuidGen:              StringUuidGenerator,
    asyncDeploymentAgent: AsyncDeploymentActor,
    workflowLevelService: WorkflowLevelService,
    queryParser:          CmdbQueryParser,
    queryProcessor:       QueryProcessor,
    restDataSerializer:   RestDataSerializer
) {

  private def createChangeRequest(
      diff:   ChangeRequestNodeGroupDiff,
      change: NodeGroupChangeRequest,
      params: DefaultParams,
      actor:  EventActor
  )(implicit cc: ChangeContext) = {
    for {
      workflow <- workflowLevelService.getForNodeGroup(actor, change)
      cr        = ChangeRequestService.createChangeRequestFromNodeGroup(
                    params.changeRequestName.getOrElse(s"${change.action.name} group '${change.newGroup.name}' from API"),
                    params.changeRequestDescription.getOrElse(""),
                    change.newGroup,
                    change.previousGroup,
                    diff,
                    actor,
                    params.reason
                  )
      id       <- workflow.startWorkflow(cr)
    } yield {
      val optCrId = if (workflow.needExternalValidation()) Some(id) else None
      JRGroup.fromGroup(change.newGroup, change.category.getOrElse(readGroup.getRootCategory().id), optCrId)
    }
  }

  def listGroups()(implicit qc: QueryContext): IOResult[Seq[JRGroup]] = {
    readGroup
      .getGroupsByCategory(true)
      .chainError("Could not fetch Groups")
      .map(groups =>
        groups.values.flatMap { case CategoryAndNodeGroup(c, gs) => gs.map(JRGroup.fromGroup(_, c.id, None)) }.toSeq.sortBy(_.id)
      )
  }

  def createGroup(
      restGroup:   JQGroup,
      nodeGroupId: NodeGroupId,
      clone:       Option[NodeGroupId],
      params:      DefaultParams,
      actor:       EventActor
  )(implicit qc: QueryContext): ZIO[Any, RudderError, JRGroup] = {
    def actualGroupCreation(change: NodeGroupChangeRequest, groupId: NodeGroupId) = {
      val modId = ModificationId(uuidGen.newUuid)
      (for {
        rootCat  <- readGroup.getRootCategoryPure()
        cat       = change.category.getOrElse(rootCat.id)
        saveDiff <- writeGroup.create(change.newGroup, cat, modId, actor, params.reason)
        // after group creation, its properties should be computed and resolved
        _        <- propertiesService.updateAll()
      } yield {
        if (saveDiff.needDeployment) {
          // Trigger a deployment only if it is needed
          asyncDeploymentAgent ! AutomaticStartDeployment(modId, actor)
        }
        JRGroup.fromGroup(saveDiff.group, cat, None)
      }).chainError(s"Could not create group '${change.newGroup.name}' (id:${groupId.serialize}).")
    }

    // decide if we should create a new group or clone an existing one
    // Return the source group to use in each case.
    def createOrClone(
        restGroup: JQGroup,
        groupId:   NodeGroupId,
        name:      String,
        clone:     Option[NodeGroupId],
        params:    DefaultParams,
        actor:     EventActor
    ): IOResult[NodeGroupChangeRequest] = {
      clone match {
        case Some(sourceId) =>
          // clone existing group
          for {
            pair    <- readGroup
                         .getNodeGroup(sourceId)
                         .chainError(
                           s"Could not create group '${name}' (id:${groupId.serialize}) by cloning group '${sourceId.serialize}')"
                         )
            id       = restGroup.id.getOrElse(NodeGroupId(NodeGroupUid(uuidGen.newUuid)))
            updated <- restGroup.updateGroup(pair._1, queryParser).toIO
          } yield {
            // in that case, we take rest category and if empty, we default to cloned group category
            val category = restGroup.category.orElse(Some(pair._2))
            val withId   = updated.copy(id = id)
            NodeGroupChangeRequest(DGModAction.CreateSolo, withId, category, Some(pair._1))
          }

        case None =>
          // If enable is missing in parameter consider it to true
          val defaultEnabled = restGroup.enabled.getOrElse(true)
          // create from scratch - base rule is the same with default values
          val baseGroup      =
            NodeGroup(groupId, name, "", Nil, None, isDynamic = true, serverList = Set(), _isEnabled = defaultEnabled)

          // if only the name parameter is set, consider it to be enabled
          // if not if workflow are enabled, consider it to be disabled
          // if there is no workflow, use the value used as parameter (default to true)
          // code extract :
          /*
           * if (restGroup.onlyName) true
           * else if (workflowEnabled) false
           * else defaultEnabled
           */
          for {
            updated  <- restGroup.updateGroup(baseGroup, queryParser).toIO
            change    = NodeGroupChangeRequest(DGModAction.CreateSolo, updated, restGroup.category, Some(baseGroup))
            workflow <- workflowLevelService
                          .getForNodeGroup(actor, change)
                          .toIO
                          .chainError("Could not find workflow status for that rule creation")
          } yield {
            // we don't actually start a workflow, we only disable the group if a workflow should be
            // started. Update rule "enable" status accordingly.
            val enableCheck = restGroup.onlyName || (!workflow.needExternalValidation() && defaultEnabled)
            // Then enabled value in restRule will be used in the saved Rule
            change.copy(newGroup = change.newGroup.copy(_isEnabled = enableCheck))
          }
      }
    }

    (for {
      name    <- restGroup.displayName.checkMandatory(_.size > 3, v => "'displayName' is mandatory and must be at least 3 char long")
      change  <- createOrClone(restGroup, nodeGroupId, name, clone, params, actor)
      created <- actualGroupCreation(change, nodeGroupId)
    } yield {
      created
    }).chainError(s"Error when creating new group")
  }

  def groupDetails(id: NodeGroupId)(implicit qc: QueryContext): IOResult[JRGroup] = {
    readGroup.getNodeGroup(id).map {
      case (g, c) =>
        JRGroup.fromGroup(g, c, None)
    }
  }

  def reloadGroup(sid: String, params: DefaultParams, actor: EventActor)(implicit qc: QueryContext): IOResult[JRGroup] = {

    NodeGroupId.parse(sid).toIO.flatMap(readGroup.getNodeGroup).flatMap {
      case (group, cat) =>
        group.query match {
          case Some(query) =>
            queryProcessor
              .processOnlyId(query)
              .toIO
              .flatMap { nodeIds =>
                val updatedGroup    = group.copy(serverList = nodeIds.toSet)
                val reloadGroupDiff = ModifyToNodeGroupDiff(updatedGroup)
                val change          = NodeGroupChangeRequest(DGModAction.Update, updatedGroup, Some(cat), Some(group))
                implicit val cc: ChangeContext =
                  ChangeContext(ModificationId(uuidGen.newUuid), actor, new DateTime(), None, None, qc.nodePerms)
                createChangeRequest(reloadGroupDiff, change, params, actor).toIO
              }
              .chainError(s"Could not reload Group ${sid} details")

          case None =>
            JRGroup.fromGroup(group, cat, None).succeed
        }
    }
  }

  def deleteGroup(id: NodeGroupId, params: DefaultParams, actor: EventActor)(implicit qc: QueryContext): IOResult[JRGroup] = {
    val error = Inconsistency(s"Could not delete group '${id.serialize}', cause is: system groups cannot be deleted.")
    readGroup
      .getNodeGroupOpt(id)
      // error should be thrown when group is system
      .reject {
        case Some((group, _)) if group.isSystem => error
      }
      .flatMap {
        case Some((group, cat)) =>
          val deleteGroupDiff = DeleteNodeGroupDiff(group)
          val change          = NodeGroupChangeRequest(DGModAction.Delete, group, Some(cat), Some(group))
          implicit val cc: ChangeContext =
            ChangeContext(ModificationId(uuidGen.newUuid), actor, new DateTime(), None, None, qc.nodePerms)
          createChangeRequest(deleteGroupDiff, change, params, actor).toIO

        case None =>
          JRGroup.empty(id.serialize).succeed
      }
  }

  def updateGroup(restGroup: JQGroup, params: DefaultParams, actor: EventActor)(implicit qc: QueryContext): IOResult[JRGroup] = {
    implicit val cc: ChangeContext =
      ChangeContext(ModificationId(uuidGen.newUuid), actor, new DateTime(), None, None, qc.nodePerms)
    for {
      id      <- restGroup.id.notOptional(s"You must specify the ID of the group that you want to update")
      pair    <- readGroup.getNodeGroup(id)
      updated <- restGroup.updateGroup(pair._1, queryParser).toIO
      diff     = ModifyToNodeGroupDiff(updated)
      optCat   = restGroup.category.orElse(Some(pair._2))
      change   = NodeGroupChangeRequest(DGModAction.Update, updated, optCat, Some(pair._1))
      res     <- createChangeRequest(diff, change, params, actor).toIO
    } yield {
      res
    }
  }

  def getCategoryTree(apiVersion: ApiVersion): IOResult[JRFullGroupCategory] = {
    readGroup.getFullGroupLibrary().map(JRFullGroupCategory.fromCategory(_, None))
  }

  def getCategoryDetails(id: NodeGroupCategoryId): IOResult[JRMinimalGroupCategory] = {
    for {
      root     <- readGroup.getFullGroupLibrary()
      category <- root.allCategories.get(id).notOptional(s"Cannot find Group category '${id.value}'")
      parent   <- root.parentCategories.get(id).notOptional(s"Cannot find Group category '${id.value}' parent")
    } yield {
      JRMinimalGroupCategory.fromCategory(category, parent.id)
    }
  }

  def deleteCategory(
      id: NodeGroupCategoryId
  )(implicit cc: ChangeContext): IOResult[JRMinimalGroupCategory] = {
    for {
      root     <- readGroup.getFullGroupLibrary()
      category <- root.allCategories.get(id).notOptional(s"Cannot find Group category '${id.value}'")
      _        <- ZIO.when(category.isSystem) {
                    Inconsistency(s"Could not delete group category '${id.value}', cause is: system categories cannot be deleted.").fail
                  }
      parent   <- root.parentCategories.get(id).notOptional(s"Cannot find Groupl category '${id.value}' parent")
      _        <- writeGroup.delete(id, cc.modId, cc.actor, cc.message)
    } yield {
      JRMinimalGroupCategory.fromCategory(category, parent.id)
    }
  }

  def updateCategory(
      id:       NodeGroupCategoryId,
      restData: JQGroupCategory
  )(implicit cc: ChangeContext): IOResult[JRMinimalGroupCategory] = {
    for {
<<<<<<< HEAD
      root      <- readGroup.getFullGroupLibrary()
      category  <- root.allCategories.get(id).notOptional(s"Cannot find Group category '${id.value}'")
      oldParent <- root.parentCategories.get(id).notOptional(s"Cannot find Group category '${id.value}' parent")
=======
      root      <- readGroup.getFullGroupLibrary().toBox
      category  <- Box(root.allCategories.get(id)) ?~! s"Cannot find Group category '${id.value}'"
      _         <- if (category.isSystem)
                     Failure(s"Could not update group category '${id.value}', cause is: system categories cannot be updated.")
                   else Full(())
      oldParent <- Box(root.parentCategories.get(id)) ?~! s"Cannot find Group category '${id.value}' parent"
>>>>>>> 7d9cda9d
      parent     = restData.parent.getOrElse(oldParent.id)
      update     = restData.update(category)
      _         <- writeGroup.saveGroupCategory(update.toNodeGroupCategory, parent, cc.modId, cc.actor, cc.message)
    } yield {
      JRMinimalGroupCategory.fromCategory(update, parent)
    }
  }

  // defaultId: the id to use if restDateDidn't provide one
  def createCategory(
      defaultId: => NodeGroupCategoryId,
      restData:  JQGroupCategory
  )(implicit cc: ChangeContext): IOResult[JRMinimalGroupCategory] = {
    for {
      update  <- restData.create(defaultId).toIO
      category = update.toNodeGroupCategory
      parent   = restData.parent.getOrElse(NodeGroupCategoryId("GroupRoot"))
      _       <- writeGroup.addGroupCategorytoCategory(category, parent, cc.modId, cc.actor, cc.message)
    } yield {
      JRMinimalGroupCategory.fromCategory(update, parent)
    }
  }
  /*
   * the returned format is a list of properties:
   */
  def getNodePropertiesTree(
      groupId:      NodeGroupId,
      renderInHtml: RenderInheritedProperties
  )(implicit qc: QueryContext): IOResult[JRGroupInheritedProperties] = {
    for {
      groupLibrary <- readGroup.getFullGroupLibrary()
      allGroups     = groupLibrary.allGroups
      serverList    = allGroups.get(groupId).map(_.nodeGroup.serverList).getOrElse(Set.empty)

      nodes <- nodeFactRepo.getAll().map(_.filterKeys(serverList.contains(_)).values)

      // gather successfully resolved properties, for now nothing is done when there is an error for a failed one for a group (contrary to a node)
      parentProperties      <-
        propertiesRepo.getGroupProps(groupId).notOptional(s"Group with ID '${groupId.serialize}' was not found")
      checkedNodeProperties <-
        // to check for potential type conflicts in the properties of node, we need to look at each node
        ZIO.when(nodes.nonEmpty) {
          ZIO.foreach(nodes) { nodeFact =>
            // for each property, find merged properties for nodes in the group
            propertiesRepo
              .getNodeProps(nodeFact.id)
              .map(
                _.orEmpty // having no node properties means it's empty for that node
                  .prependFailureMessage(
                    s"Inherited properties are in an error state when searching properties in relation with group ${allGroups
                        .get(groupId)
                        .map(_.nodeGroup.name)
                        .getOrElse("current group")} (with ID '${groupId.serialize}') and all its nodes: "
                  )
              )
              .map(resolvedProperties => {
                // for each property of the group, search all properties in node properties
                // and take them into account for property status
                val childProperties = resolvedProperties.resolved
                val success         = parentProperties.resolved.collect {
                  case p if p.prop.visibility == Displayed =>
                    // a single node prop should be matching the current one
                    // and we should validate the found the hierarchy of the child node property found
                    val matchingChildProperties = childProperties.collectFirst {
                      case cp if cp.prop.name == p.prop.name => cp.hierarchy
                    }
                    InheritedPropertyStatus.fromChildren(
                      p,
                      matchingChildProperties
                    )
                }
                val error           = resolvedProperties match {
                  case f: FailedNodePropertyHierarchy  => PropertyStatus.fromFailedHierarchy(f)
                  case s: SuccessNodePropertyHierarchy => Chunk.empty
                }

                success ++ error
              })
          }
        }
      groupPropertyStatuses: Iterable[PropertyStatus] = checkedNodeProperties match {
                                                          case None            => // no Node is group : just use resolved group properties
                                                            parentProperties match {
                                                              case s: SuccessNodePropertyHierarchy =>
                                                                s.resolved.map(InheritedPropertyStatus.from(_))
                                                              case f: FailedNodePropertyHierarchy  =>
                                                                PropertyStatus.fromFailedHierarchy(f)
                                                            }
                                                          case Some(nodeProps) =>
                                                            nodeProps.flatten // gather all properties on every node
                                                        }
    } yield {
      JRGroupInheritedProperties.fromGroup(
        groupId,
        Chunk.from(groupPropertyStatuses),
        renderInHtml
      )
    }
  }
}<|MERGE_RESOLUTION|>--- conflicted
+++ resolved
@@ -625,18 +625,12 @@
       restData: JQGroupCategory
   )(implicit cc: ChangeContext): IOResult[JRMinimalGroupCategory] = {
     for {
-<<<<<<< HEAD
       root      <- readGroup.getFullGroupLibrary()
       category  <- root.allCategories.get(id).notOptional(s"Cannot find Group category '${id.value}'")
+      _         <- ZIO.when(category.isSystem) {
+                     Inconsistency(s"Could not update group category '${id.value}', cause is: system categories cannot be updated.").fail
+                   }
       oldParent <- root.parentCategories.get(id).notOptional(s"Cannot find Group category '${id.value}' parent")
-=======
-      root      <- readGroup.getFullGroupLibrary().toBox
-      category  <- Box(root.allCategories.get(id)) ?~! s"Cannot find Group category '${id.value}'"
-      _         <- if (category.isSystem)
-                     Failure(s"Could not update group category '${id.value}', cause is: system categories cannot be updated.")
-                   else Full(())
-      oldParent <- Box(root.parentCategories.get(id)) ?~! s"Cannot find Group category '${id.value}' parent"
->>>>>>> 7d9cda9d
       parent     = restData.parent.getOrElse(oldParent.id)
       update     = restData.update(category)
       _         <- writeGroup.saveGroupCategory(update.toNodeGroupCategory, parent, cc.modId, cc.actor, cc.message)
