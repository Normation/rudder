--- conflicted
+++ resolved
@@ -68,11 +68,8 @@
 import com.normation.rudder.rest.data.*
 import com.normation.rudder.services.nodes.NodeInfoService
 import com.normation.rudder.services.reports.ReportingService
-<<<<<<< HEAD
 import com.normation.rudder.web.services.ComputePolicyMode
-=======
 import com.normation.rudder.services.reports.ReportingServiceUtils
->>>>>>> c99e3115
 import com.normation.zio.currentTimeMillis
 import net.liftweb.common.*
 import net.liftweb.http.LiftResponse
@@ -620,18 +617,6 @@
       t6            <- currentTimeMillis
       _             <- TimingDebugLoggerPure.trace(s"getByRulesCompliance - findRuleNodeStatusReports in ${t6 - t5} ms")
 
-<<<<<<< HEAD
-      globalPolicyMode <- getGlobalPolicyMode()
-
-      nodeAndPolicyModeByRules = rules.map { rule =>
-                                   val nodeIds = RoNodeGroupRepository.getNodeIdsChunk(allGroups, rule.targets, nodeInfos)
-                                   (
-                                     rule.id,
-                                     (nodeIds, getRulePolicyMode(rule, directives, nodeIds.toSet, nodeInfos, globalPolicyMode))
-                                   )
-                                 }.toMap
-
-=======
       reportsByRule = reportsByNode.flatMap { case (_, status) => status.reports }.groupBy(_.ruleId)
       t7            = System.currentTimeMillis()
       _            <- TimingDebugLoggerPure.trace(s"getByRulesCompliance - group reports by rules in ${t7 - t6} ms")
@@ -659,7 +644,16 @@
 
       t8 <- currentTimeMillis
       _  <- TimingDebugLoggerPure.trace(s"getByRulesCompliance - get directive overrides and rules infos in ${t8 - t7} ms")
->>>>>>> c99e3115
+      globalPolicyMode <- getGlobalPolicyMode()
+
+      nodeAndPolicyModeByRules = rules.map { rule =>
+                                   val nodeIds = RoNodeGroupRepository.getNodeIdsChunk(allGroups, rule.targets, nodeInfos)
+                                   (
+                                     rule.id,
+                                     (nodeIds, getRulePolicyMode(rule, directives, nodeIds.toSet, nodeInfos, globalPolicyMode))
+                                   )
+                                 }.toMap
+
     } yield {
 
       // for each rule for each node, we want to have a
@@ -687,16 +681,10 @@
                   ComplianceLevel.sum(
                     nodeDirectives.map(_._2.compliance)
                   ),
-<<<<<<< HEAD
-                  directives.get(directiveId).flatMap(_._2.policyMode),
+                  None,
+                  directives.get(directiveId).flatMap(_._2.policyMode), {
                   // here we want the compliance by components of the directive.
-                  // if level is high enough, get all components and group by their name
-                  {
-=======
-                  None, {
-                    // here we want the compliance by components of the directive.
                     // if level is high enough, get all components and group by their name
->>>>>>> c99e3115
                     val byComponents: Map[String, immutable.Iterable[(NodeId, ComponentStatusReport)]] = if (computedLevel < 3) {
                       Map()
                     } else {
