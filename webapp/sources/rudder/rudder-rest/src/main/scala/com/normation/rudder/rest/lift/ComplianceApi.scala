/*
 *************************************************************************************
 * Copyright 2017 Normation SAS
 *************************************************************************************
 *
 * This file is part of Rudder.
 *
 * Rudder is free software: you can redistribute it and/or modify
 * it under the terms of the GNU General Public License as published by
 * the Free Software Foundation, either version 3 of the License, or
 * (at your option) any later version.
 *
 * In accordance with the terms of section 7 (7. Additional Terms.) of
 * the GNU General Public License version 3, the copyright holders add
 * the following Additional permissions:
 * Notwithstanding to the terms of section 5 (5. Conveying Modified Source
 * Versions) and 6 (6. Conveying Non-Source Forms.) of the GNU General
 * Public License version 3, when you create a Related Module, this
 * Related Module is not considered as a part of the work and may be
 * distributed under the license agreement of your choice.
 * A "Related Module" means a set of sources files including their
 * documentation that, without modification of the Source Code, enables
 * supplementary functions or services in addition to those offered by
 * the Software.
 *
 * Rudder is distributed in the hope that it will be useful,
 * but WITHOUT ANY WARRANTY; without even the implied warranty of
 * MERCHANTABILITY or FITNESS FOR A PARTICULAR PURPOSE.  See the
 * GNU General Public License for more details.
 *
 * You should have received a copy of the GNU General Public License
 * along with Rudder.  If not, see <http://www.gnu.org/licenses/>.

 *
 *************************************************************************************
 */

package com.normation.rudder.rest.lift

import com.normation.box.*
import com.normation.errors.*
import com.normation.inventory.domain.NodeId
import com.normation.rudder.api.ApiVersion
import com.normation.rudder.domain.logger.TimingDebugLogger
import com.normation.rudder.domain.logger.TimingDebugLoggerPure
import com.normation.rudder.domain.nodes.NodeGroupCategoryId
import com.normation.rudder.domain.nodes.NodeGroupId
import com.normation.rudder.domain.policies.AllPolicyServers
import com.normation.rudder.domain.policies.AllTarget
import com.normation.rudder.domain.policies.AllTargetExceptPolicyServers
import com.normation.rudder.domain.policies.Directive
import com.normation.rudder.domain.policies.DirectiveId
import com.normation.rudder.domain.policies.GlobalPolicyMode
import com.normation.rudder.domain.policies.GroupTarget
import com.normation.rudder.domain.policies.NonGroupRuleTarget
import com.normation.rudder.domain.policies.PolicyServerTarget
import com.normation.rudder.domain.policies.PolicyTypeName
import com.normation.rudder.domain.policies.Rule
import com.normation.rudder.domain.policies.RuleId
import com.normation.rudder.domain.policies.RuleTarget
import com.normation.rudder.domain.policies.SimpleTarget
import com.normation.rudder.domain.reports.BlockStatusReport
import com.normation.rudder.domain.reports.ComplianceLevel
import com.normation.rudder.domain.reports.CompliancePrecision
import com.normation.rudder.domain.reports.ComponentStatusReport
import com.normation.rudder.domain.reports.DirectiveStatusReport
import com.normation.rudder.domain.reports.ValueStatusReport
import com.normation.rudder.facts.nodes.CoreNodeFact
import com.normation.rudder.facts.nodes.NodeFactRepository
import com.normation.rudder.facts.nodes.QueryContext
import com.normation.rudder.facts.nodes.RudderSettings
import com.normation.rudder.reports.GlobalComplianceMode
import com.normation.rudder.repository.FullActiveTechnique
import com.normation.rudder.repository.RoDirectiveRepository
import com.normation.rudder.repository.RoNodeGroupRepository
import com.normation.rudder.repository.RoRuleRepository
import com.normation.rudder.rest.*
import com.normation.rudder.rest.ComplianceApi as API
import com.normation.rudder.rest.RestExtractorService
import com.normation.rudder.rest.RestUtils.*
import com.normation.rudder.rest.data.*
import com.normation.rudder.services.reports.ReportingService
import com.normation.rudder.web.services.ComputePolicyMode
import com.normation.rudder.web.services.ComputePolicyMode.ComputedPolicyMode
import com.normation.zio.currentTimeMillis
import net.liftweb.common.*
import net.liftweb.http.LiftResponse
import net.liftweb.http.PlainTextResponse
import net.liftweb.http.Req
import net.liftweb.json.*
import net.liftweb.json.JsonDSL.*
import scala.collection.MapView
import scala.collection.immutable
import zio.Chunk
import zio.ZIO
import zio.syntax.*

class ComplianceApi(
    restExtractorService: RestExtractorService,
    complianceService:    ComplianceAPIService,
    readDirective:        RoDirectiveRepository
) extends LiftApiModuleProvider[API] {

  import CsvCompliance.*
  import JsonCompliance.*

  def schemas: ApiModuleProvider[API] = API

  /*
   * The actual builder for the compliance API.
   * Depends on authz method and supported version.
   *
   * It's quite verbose, but it's the only way I found to
   * get the exhaustivity check and be sure that ALL
   * endpoints are processed.
   */
  def getLiftEndpoints(): List[LiftApiModule] = {
    API.endpoints.map {
      case API.GetRulesCompliance             => GetRules
      case API.GetRulesComplianceId           => GetRuleId
      case API.GetNodesCompliance             => GetNodes
      case API.GetNodeSystemCompliance        => GetNodeSystemCompliance
      case API.GetNodeComplianceId            => GetNodeId
      case API.GetGlobalCompliance            => GetGlobal
      case API.GetDirectiveComplianceId       => GetDirectiveId
      case API.GetDirectivesCompliance        => GetDirectives
      case API.GetNodeGroupComplianceSummary  => GetNodeGroupSummary
      case API.GetNodeGroupComplianceId       => GetNodeGroupId
      case API.GetNodeGroupComplianceTargetId => GetNodeGroupTargetId
    }
  }

  object GetRules extends LiftApiModule0 {
    val schema: API.GetRulesCompliance.type = API.GetRulesCompliance
    val restExtractor = restExtractorService
    def process0(version: ApiVersion, path: ApiPath, req: Req, params: DefaultParams, authzToken: AuthzToken): LiftResponse = {
      implicit val action   = schema.name
      implicit val prettify = params.prettify

      implicit val qc: QueryContext = authzToken.qc

      (for {
        level        <- restExtractor.extractComplianceLevel(req.params)
        precision    <- restExtractor.extractPercentPrecision(req.params)
        computeLevel <- Full(if (version.value <= 6) {
                          None
                        } else {
                          level
                        })
        rules        <- complianceService.getRulesCompliance(computeLevel)
      } yield {
        if (version.value <= 6) {
          rules.map(_.toJsonV6)
        } else {
          rules.map(
            _.toJson(level.getOrElse(10), precision.getOrElse(CompliancePrecision.Level2))
          ) // by default, all details are displayed
        }
      }) match {
        case Full(rules) =>
          toJsonResponse(None, ("rules" -> rules))

        case eb: EmptyBox =>
          val message = (eb ?~ (s"Could not get compliance for all rules")).messageChain
          toJsonError(None, JString(message))
      }
    }
  }

  object GetRuleId extends LiftApiModule {
    val schema: OneParam = API.GetRulesComplianceId
    val restExtractor = restExtractorService
    def process(
        version:    ApiVersion,
        path:       ApiPath,
        ruleId:     String,
        req:        Req,
        params:     DefaultParams,
        authzToken: AuthzToken
    ): LiftResponse = {
      implicit val action   = schema.name
      implicit val prettify = params.prettify
      implicit val qc: QueryContext = authzToken.qc

      (for {
        level     <- restExtractor.extractComplianceLevel(req.params)
        t1         = System.currentTimeMillis
        precision <- restExtractor.extractPercentPrecision(req.params)
        id        <- RuleId.parse(ruleId).toBox
        t2         = System.currentTimeMillis

        rule <- complianceService.getRuleCompliance(id, level)
        t3    = System.currentTimeMillis
        _     = TimingDebugLogger.trace(s"API GetRuleId - getting query param in ${t2 - t1} ms")
        _     = TimingDebugLogger.trace(s"API GetRuleId - getting rule compliance in ${t3 - t2} ms")

      } yield {
        if (version.value <= 6) {
          rule.toJsonV6
        } else {
          val json = rule.toJson(
            level.getOrElse(10),
            precision.getOrElse(CompliancePrecision.Level2)
          ) // by default, all details are displayed
          val t4 = System.currentTimeMillis
          TimingDebugLogger.trace(s"API GetRuleId - serialize to json in ${t4 - t3} ms")
          json
        }
      }) match {
        case Full(rule) =>
          toJsonResponse(None, ("rules" -> List(rule)))

        case eb: EmptyBox =>
          val message = (eb ?~ (s"Could not get compliance for rule '${ruleId}'")).messageChain
          toJsonError(None, JString(message))
      }
    }
  }

  object GetDirectiveId extends LiftApiModule {
    val schema:        API.GetDirectiveComplianceId.type = API.GetDirectiveComplianceId
    val restExtractor: RestExtractorService              = restExtractorService

    def process(
        version:     ApiVersion,
        path:        ApiPath,
        directiveId: String,
        req:         Req,
        params:      DefaultParams,
        authzToken:  AuthzToken
    ): LiftResponse = {
      implicit val action   = schema.name
      implicit val prettify = params.prettify
      implicit val qc: QueryContext = authzToken.qc
      (for {
        level     <- restExtractor.extractComplianceLevel(req.params)
        t1         = System.currentTimeMillis
        precision <- restExtractor.extractPercentPrecision(req.params)
        format    <- restExtractorService.extractComplianceFormat(req.params)
        id        <- DirectiveId.parse(directiveId).toBox
        d         <- readDirective.getDirective(id.uid).notOptional(s"Directive with id '${id.serialize}' not found'").toBox
        t2         = System.currentTimeMillis
        _          = TimingDebugLogger.trace(s"API DirectiveCompliance - getting query param in ${t2 - t1} ms")
        directive <- complianceService.getDirectiveCompliance(d, level)
        t3         = System.currentTimeMillis
        _          = TimingDebugLogger.trace(s"API DirectiveCompliance - getting directive compliance '${id.uid.value}' in ${t3 - t2} ms")
      } yield {
        format match {
          case ComplianceFormat.CSV  =>
            PlainTextResponse(directive.toCsv) // CSVFormat take cares of line separator
          case ComplianceFormat.JSON =>
            val json = directive.toJson(
              level.getOrElse(10),
              precision.getOrElse(CompliancePrecision.Level2)
            ) // by default, all details are displayed
            val t4 = System.currentTimeMillis
            TimingDebugLogger.trace(s"API DirectiveCompliance - serialize to json in ${t4 - t3} ms")
            toJsonResponse(None, ("directiveCompliance" -> json))
        }
      }) match {
        case Full(compliance) => compliance
        case eb: EmptyBox =>
          val message = (eb ?~ (s"Could not get compliance for directive '${directiveId}'")).messageChain
          toJsonError(None, JString(message))
      }
    }
  }

  object GetDirectives extends LiftApiModule0 {
    val schema: API.GetDirectivesCompliance.type = API.GetDirectivesCompliance
    val restExtractor = restExtractorService

    def process0(
        version:    ApiVersion,
        path:       ApiPath,
        req:        Req,
        params:     DefaultParams,
        authzToken: AuthzToken
    ): LiftResponse = {
      implicit val action   = schema.name
      implicit val prettify = params.prettify
      implicit val qc: QueryContext = authzToken.qc

      (for {
        level      <- restExtractor.extractComplianceLevel(req.params)
        t1          = System.currentTimeMillis
        precision  <- restExtractor.extractPercentPrecision(req.params)
        t2          = System.currentTimeMillis
        _           = TimingDebugLogger.trace(s"API DirectivesCompliance - getting query param in ${t2 - t1} ms")
        t4          = System.currentTimeMillis
        directives <- complianceService.getDirectivesCompliance(level)
        t5          = System.currentTimeMillis
        _           = TimingDebugLogger.trace(s"API DirectivesCompliance - getting directives compliance in ${t5 - t4} ms")

      } yield {
        val json = directives.map(
          _.toJson(
            level.getOrElse(10),
            precision.getOrElse(CompliancePrecision.Level2)
          )
        ) // by default, all details are displayed
        val t6 = System.currentTimeMillis
        TimingDebugLogger.trace(s"API DirectivesCompliance - serialize to json in ${t6 - t5} ms")
        json
      }) match {
        case Full(rule) =>
          toJsonResponse(None, ("directivesCompliance" -> rule))

        case eb: EmptyBox =>
          val message = (eb ?~ (s"Could not get compliance for directives'")).messageChain
          toJsonError(None, JString(message))
      }
    }
  }

  object GetNodeGroupSummary extends LiftApiModule0 {
    val schema: API.GetNodeGroupComplianceSummary.type = API.GetNodeGroupComplianceSummary
    val restExtractor = restExtractorService
    def process0(
        version:    ApiVersion,
        path:       ApiPath,
        req:        Req,
        params:     DefaultParams,
        authzToken: AuthzToken
    ): LiftResponse = {
      implicit val action   = schema.name
      implicit val prettify = params.prettify
      implicit val qc: QueryContext = authzToken.qc

      (for {
        precision <- restExtractor.extractPercentPrecision(req.params)
        targets    = req.params.getOrElse("groups", List.empty).flatMap { nodeGroups =>
                       nodeGroups.split(",").toList.flatMap(parseSimpleTargetOrNodeGroupId(_).toOption)
                     }

        group <- complianceService.getNodeGroupComplianceSummary(targets, precision)
      } yield {
        JArray(group.toList.map {
          case (id, (global, targeted)) =>
            (("id"      -> id) ~
            ("targeted" -> targeted.toJson(1, precision.getOrElse(CompliancePrecision.Level2))) ~
            ("global"   -> global.toJson(1, precision.getOrElse(CompliancePrecision.Level2))))
        })
      }) match {
        case Full(groups) =>
          toJsonResponse(None, ("nodeGroups" -> groups))

        case eb: EmptyBox =>
          val message = (eb ?~ (s"Could not get compliance summary")).messageChain
          toJsonError(None, JString(message))
      }
    }
  }

  object GetNodeGroupId extends LiftApiModule {
    val schema: OneParam = API.GetNodeGroupComplianceId
    val restExtractor = restExtractorService
    def process(
        version:    ApiVersion,
        path:       ApiPath,
        groupId:    String,
        req:        Req,
        params:     DefaultParams,
        authzToken: AuthzToken
    ): LiftResponse = {
      implicit val action   = schema.name
      implicit val prettify = params.prettify
      implicit val qc: QueryContext = authzToken.qc

      (for {
        level     <- restExtractor.extractComplianceLevel(req.params)
        precision <- restExtractor.extractPercentPrecision(req.params)
        target    <- parseSimpleTargetOrNodeGroupId(groupId).chainError("Could not parse the node group id or group target").toBox
        group     <- complianceService.getNodeGroupCompliance(target, level)
      } yield {
        group.toJson(level.getOrElse(10), precision.getOrElse(CompliancePrecision.Level2))
      }) match {
        case Full(group) =>
          toJsonResponse(None, ("nodeGroups" -> List(group)))

        case eb: EmptyBox =>
          val message = (eb ?~ (s"Could not get compliance for node group '${groupId}'")).messageChain
          toJsonError(None, JString(message))
      }
    }
  }

  object GetNodeGroupTargetId extends LiftApiModule {
    val schema: OneParam = API.GetNodeGroupComplianceTargetId
    val restExtractor = restExtractorService
    def process(
        version:    ApiVersion,
        path:       ApiPath,
        groupId:    String,
        req:        Req,
        params:     DefaultParams,
        authzToken: AuthzToken
    ): LiftResponse = {
      implicit val action   = schema.name
      implicit val prettify = params.prettify
      implicit val qc: QueryContext = authzToken.qc

      (for {
        level     <- restExtractor.extractComplianceLevel(req.params)
        precision <- restExtractor.extractPercentPrecision(req.params)
        target    <- parseSimpleTargetOrNodeGroupId(groupId).chainError("Could not parse the node group id or group target").toBox
        group     <- complianceService.getNodeGroupCompliance(target, level, isGlobalCompliance = false)
      } yield {
        group.toJson(level.getOrElse(10), precision.getOrElse(CompliancePrecision.Level2))
      }) match {
        case Full(group) =>
          toJsonResponse(None, ("nodeGroups" -> List(group)))

        case eb: EmptyBox =>
          val message = (eb ?~ (s"Could not get targeted compliance for node group '${groupId}'")).messageChain
          toJsonError(None, JString(message))
      }
    }
  }

  object GetNodes extends LiftApiModule0 {
    val schema: API.GetNodesCompliance.type = API.GetNodesCompliance
    val restExtractor = restExtractorService
    def process0(version: ApiVersion, path: ApiPath, req: Req, params: DefaultParams, authzToken: AuthzToken): LiftResponse = {
      implicit val action   = schema.name
      implicit val prettify = params.prettify
      implicit val qc: QueryContext = authzToken.qc

      (for {
        level     <- restExtractor.extractComplianceLevel(req.params)
        precision <- restExtractor.extractPercentPrecision(req.params)
        nodes     <- complianceService.getNodesCompliance(PolicyTypeName.rudderBase).toBox
      } yield {
        if (version.value <= 6) {
          nodes.map(_.toJsonV6)
        } else {
          nodes.map(_.toJson(level.getOrElse(10), precision.getOrElse(CompliancePrecision.Level2)))
        }
      }) match {
        case Full(nodes) =>
          toJsonResponse(None, ("nodes" -> nodes))

        case eb: EmptyBox =>
          val message = (eb ?~ ("Could not get compliances for nodes")).messageChain
          toJsonError(None, JString(message))
      }
    }
  }

  object GetNodeId extends LiftApiModule {
    val schema: OneParam = API.GetNodeComplianceId
    val restExtractor = restExtractorService

    def process(
        version:    ApiVersion,
        path:       ApiPath,
        nodeId:     String,
        req:        Req,
        params:     DefaultParams,
        authzToken: AuthzToken
    ): LiftResponse = {
      implicit val action   = schema.name
      implicit val prettify = params.prettify
      implicit val qc: QueryContext = authzToken.qc

      (for {
        level     <- restExtractor.extractComplianceLevel(req.params)
        precision <- restExtractor.extractPercentPrecision(req.params)
        node      <- complianceService.getNodeCompliance(NodeId(nodeId), PolicyTypeName.rudderBase).toBox
      } yield {
        if (version.value <= 6) {
          node.toJsonV6
        } else {
          node.toJson(level.getOrElse(10), precision.getOrElse(CompliancePrecision.Level2))
        }
      }) match {
        case Full(node) =>
          toJsonResponse(None, ("nodes" -> List(node)))

        case eb: EmptyBox =>
          val message = (eb ?~ (s"Could not get compliance for node '${nodeId}'")).messageChain
          toJsonError(None, JString(message))
      }
    }
  }

  object GetNodeSystemCompliance extends LiftApiModule {
    val schema: OneParam = API.GetNodeSystemCompliance
    val restExtractor = restExtractorService

    def process(
        version:    ApiVersion,
        path:       ApiPath,
        nodeId:     String,
        req:        Req,
        params:     DefaultParams,
        authzToken: AuthzToken
    ): LiftResponse = {
      implicit val action   = schema.name
      implicit val prettify = params.prettify
      implicit val qc       = authzToken.qc

      (for {
        level     <- restExtractor.extractComplianceLevel(req.params)
        precision <- restExtractor.extractPercentPrecision(req.params)
        node      <- complianceService.getNodeCompliance(NodeId(nodeId), PolicyTypeName.rudderSystem).toBox
      } yield {
        node.toJson(level.getOrElse(10), precision.getOrElse(CompliancePrecision.Level2))
      }) match {
        case Full(node) =>
          toJsonResponse(None, ("nodes" -> List(node)))

        case eb: EmptyBox =>
          val message = (eb ?~ (s"Could not get compliance for node '${nodeId}'")).messageChain
          toJsonError(None, JString(message))
      }
    }
  }

  object GetGlobal extends LiftApiModule0 {
    val schema: API.GetGlobalCompliance.type = API.GetGlobalCompliance
    val restExtractor = restExtractorService
    def process0(version: ApiVersion, path: ApiPath, req: Req, params: DefaultParams, authzToken: AuthzToken): LiftResponse = {
      implicit val action   = schema.name
      implicit val prettify = params.prettify
      implicit val qc: QueryContext = authzToken.qc

      (for {
        precision     <- restExtractor.extractPercentPrecision(req.params)
        optCompliance <- complianceService.getGlobalCompliance().toBox
      } yield {
        optCompliance.toJson(precision.getOrElse(CompliancePrecision.Level2))
      }) match {
        case Full(json) =>
          toJsonResponse(None, json)

        case eb: EmptyBox =>
          val message = (eb ?~ (s"Could not get global compliance (for non system rules)")).messageChain
          toJsonError(None, JString(message))
      }
    }
  }

  private[this] def parseSimpleTargetOrNodeGroupId(str: String): PureResult[SimpleTarget] = {
    // attempt to parse a "target" first because format is more specific
    RuleTarget.unserOne(str) match {
      case None        => NodeGroupId.parse(str).map(GroupTarget(_)).left.map(Inconsistency(_))
      case Some(value) => Right(value)
    }
  }
}

/**
 * The class in charge of getting and calculating
 * compliance for all rules/nodes/directives.
 */
class ComplianceAPIService(
    rulesRepo:               RoRuleRepository,
    nodeFactRepos:           NodeFactRepository,
    nodeGroupRepo:           RoNodeGroupRepository,
    reportingService:        ReportingService,
    directiveRepo:           RoDirectiveRepository,
    getGlobalComplianceMode: IOResult[GlobalComplianceMode],
    getGlobalPolicyMode:     IOResult[GlobalPolicyMode]
) {

  private def components(
      nodeFacts:  MapView[NodeId, CoreNodeFact],
      globalMode: GlobalPolicyMode
  )(name: String, nodeComponents: List[(NodeId, ComponentStatusReport)]): List[ByRuleComponentCompliance] = {

    val (groupsComponents, uniqueComponents) = nodeComponents.partitionMap {
      case (a, b: BlockStatusReport) => Left((a, b))
      case (a, b: ValueStatusReport) => Right((a, b))
    }

    (if (groupsComponents.isEmpty) {
       Nil
     } else {
       val bidule = groupsComponents.flatMap { case (nodeId, c) => c.subComponents.map(sub => (nodeId, sub)) }
         .groupBy(_._2.componentName)
       ByRuleBlockCompliance(
         name,
         groupsComponents.map(_._2.reportingLogic).head,
         bidule.flatMap(c => components(nodeFacts, globalMode)(c._1, c._2)).toList
       ) :: Nil
     }) ::: (if (uniqueComponents.isEmpty) {
               Nil
             } else {
               ByRuleValueCompliance(
                 name,
                 ComplianceLevel.sum(
                   uniqueComponents.map(_._2.compliance)
                 ), // here, we finally group by nodes for each components !
                 {
                   val byNode = uniqueComponents.groupBy(_._1)
                   byNode.map {
                     case (nodeId, components) =>
                       val optNodeInfo = nodeFacts.get(nodeId)
                       val policyMode  = ComputePolicyMode.nodeMode(globalMode, optNodeInfo.flatMap(_.rudderSettings.policyMode))
                       ByRuleNodeCompliance(
                         nodeId,
                         optNodeInfo.map(_.fqdn).getOrElse("Unknown node"),
                         policyMode,
                         ComplianceLevel.sum(components.map(_._2.compliance)),
                         components.sortBy(_._2.componentName).flatMap(_._2.componentValues)
                       )
                   }.toList
                 }
               ) :: Nil
             })
  }

  // this method only get userCompliance (system rule not included in rulesRepo.getAll)
  private def getByDirectivesCompliance(
      directives:    Seq[Directive],
      allDirectives: Map[DirectiveId, (FullActiveTechnique, Directive)], // to compute policy mode for each rule
      level:         Option[Int]
  )(implicit qc: QueryContext): IOResult[Seq[ByDirectiveCompliance]] = {
    val computedLevel = level.getOrElse(10)

    for {
      t1            <- currentTimeMillis
      // this can be optimized, as directive only happen for level=2
      rules         <- if (computedLevel >= 2) {
                         rulesRepo.getAll()
                       } else {
                         Seq().succeed
                       }
      ruleIds        = rules.map(_.id).toSet
      t2            <- currentTimeMillis
      _             <- TimingDebugLoggerPure.trace(s"getByDirectivesCompliance - getAllRules in ${t2 - t1} ms")
      nodeFacts     <- nodeFactRepos.getAll()
      t3            <- currentTimeMillis
      _             <- TimingDebugLoggerPure.trace(s"getByDirectivesCompliance - nodeFactRepo.getAll() in ${t3 - t2} ms")
      compliance    <- getGlobalComplianceMode
      t4            <- currentTimeMillis
      _             <- TimingDebugLoggerPure.trace(s"getByDirectivesCompliance - getGlobalComplianceMode in ${t4 - t3} ms")
      reportsByNode <- reportingService
                         .findDirectiveNodeStatusReports(
                           nodeFacts.keySet.toSet,
                           directives.map(_.id).toSet
                         )
      t5            <- currentTimeMillis
      _             <- TimingDebugLoggerPure.trace(s"getByDirectivesCompliance - findRuleNodeStatusReports in ${t5 - t4} ms")

      allGroups <- nodeGroupRepo.getAllNodeIdsChunk()
      t6        <- currentTimeMillis
      _         <- TimingDebugLoggerPure.trace(s"getByDirectivesCompliance - nodeGroupRepo.getAllNodeIdsChunk in ${t6 - t5} ms")

      globalPolicyMode <- getGlobalPolicyMode

      reportsByRule = reportsByNode.flatMap {
                        case (_, status) =>
                          status.reports
                            .get(PolicyTypeName.rudderBase)
                            .map(_.reports)
                            .getOrElse(Set.empty)
                            .filter(r => ruleIds.contains(r.ruleId))
                      }.groupBy(_.ruleId)
      t7           <- currentTimeMillis
      _            <- TimingDebugLoggerPure.trace(s"getByRulesCompliance - group reports by rules in ${t7 - t6} ms")

    } yield {

      for {
        // We will now compute compliance for each directive we want
        directive <- directives
      } yield {
        val policyMode      = ComputePolicyMode.directiveMode(globalPolicyMode, directive.policyMode)
        // We will compute compliance for each rule for the current Directive
        val rulesCompliance = reportsByRule
          .flatMap[ByDirectiveByRuleCompliance] {
            case (ruleId, ruleReports) =>
              // We will filter rules that truly have directive reports
              ruleReports.flatMap(ruleReport => ruleReport.directives.get(directive.id).map(ruleReport -> _)) match {
                case Nil                  => Option.empty[ByDirectiveByRuleCompliance]
                case ruleDirectiveReports =>
                  // We will now gather our report by component for the current Directive
                  val reportsByComponents = (for {
                    ruleDirectiveReport          <- ruleDirectiveReports
                    (ruleReport, directiveReport) = ruleDirectiveReport
                    nodeId                        = ruleReport.nodeId
                    component                    <- directiveReport.components
                  } yield {
                    (nodeId, component)
                  }).groupBy(_._2.componentName).toSeq

                  val componentsCompliance = reportsByComponents.flatMap {
                    case (compName, reports) => components(nodeFacts, globalPolicyMode)(compName, reports.toList)
                  }
                  val componentsDetails    = if (computedLevel <= 3) Seq() else componentsCompliance

                  // if rule cannot be found in "rules" it means the level prevent from returning rule details, so : no compliance
                  rules.find(_.id == ruleId).map { rule =>
                    val nodeIds = RoNodeGroupRepository
                      .getNodeIdsChunk(allGroups, rule.targets, nodeFacts.mapValues(_.rudderSettings.isPolicyServer))
                      .toSet

                    def defaultMode                   = (
                      None,
                      getRulePolicyMode(
                        rule,
                        allDirectives,
                        nodeIds,
                        nodeFacts.mapValues(_.rudderSettings).toMap,
                        globalPolicyMode
                      )
                    )
                    // if all directive on that rules are skipped, the rule is skipped too
                    val (overrideDetails, policyMode) = if (ruleDirectiveReports.forall(_._2.overridden.nonEmpty)) {
                      ruleDirectiveReports.collectFirst {
                        case (_, DirectiveStatusReport(_, _, Some(rid), _)) =>
                          val rname = rules.collectFirst { case r if r.id == rid => r.name }.getOrElse("unknown")
                          (Some(SkippedDetails(rid, rname)), ComputePolicyMode.skippedBy(rid, rname))
                      }.getOrElse(defaultMode)
                    } else defaultMode

                    ByDirectiveByRuleCompliance(
                      ruleId,
                      rule.name,
                      ComplianceLevel.sum(componentsCompliance.map(_.compliance)),
                      overrideDetails,
                      policyMode,
                      componentsDetails
                    )
                  }
              }
          }
          .toSeq

        ByDirectiveCompliance(
          directive.id,
          directive.name,
          ComplianceLevel.sum(rulesCompliance.map(_.compliance)),
          compliance.mode,
          policyMode,
          rulesCompliance
        )
      }
    }
  }

  /**
   * Get the compliance for everything
   * level is optionally the selected level.
   * level 1 includes rules but not directives
   * level 2 includes directives, but not component
   * level 3 includes components, but not nodes
   * level 4 includes the nodes
   */
  private def getByRulesCompliance(rules: Seq[Rule], level: Option[Int])(implicit
      qc: QueryContext
  ): IOResult[Seq[ByRuleRuleCompliance]] = {
    val computedLevel = level.getOrElse(10)

    for {
      t1        <- currentTimeMillis
      allGroups <- nodeGroupRepo.getAllNodeIdsChunk()
      allRules  <- rulesRepo.getAll()
      t2        <- currentTimeMillis
      _         <- TimingDebugLoggerPure.trace(s"getByRulesCompliance - nodeGroupRepo.getAllNodeIdsChunk in ${t2 - t1} ms")

      // this can be optimized, as directive only happen for level=2
      directives    <- if (computedLevel >= 2) {
                         directiveRepo.getFullDirectiveLibrary().map(_.allDirectives)
                       } else {
                         Map[DirectiveId, (FullActiveTechnique, Directive)]().succeed
                       }
      t3            <- currentTimeMillis
      _             <- TimingDebugLoggerPure.trace(s"getByRulesCompliance - getFullDirectiveLibrary in ${t3 - t2} ms")
      nodeFacts     <- nodeFactRepos.getAll()
      t4            <- currentTimeMillis
      _             <- TimingDebugLoggerPure.trace(s"getByRulesCompliance - nodeFactRepo.getAll() in ${t4 - t3} ms")
      compliance    <- getGlobalComplianceMode
      t5            <- currentTimeMillis
      _             <- TimingDebugLoggerPure.trace(s"getByRulesCompliance - getGlobalComplianceMode in ${t5 - t4} ms")
      ruleObjects   <- rules.map { case x => (x.id, x) }.toMap.succeed
      reportsByNode <- reportingService
                         .findRuleNodeStatusReports(
                           nodeFacts.keySet.toSet,
                           ruleObjects.keySet
                         )
      t6            <- currentTimeMillis
      _             <- TimingDebugLoggerPure.trace(s"getByRulesCompliance - findRuleNodeStatusReports in ${t6 - t5} ms")

      reportsByRule = reportsByNode.flatMap { case (_, status) => status.reports.flatMap(_._2.reports) }.groupBy(_.ruleId)
      t7            = System.currentTimeMillis()
      _            <- TimingDebugLoggerPure.trace(s"getByRulesCompliance - group reports by rules in ${t7 - t6} ms")

      t8               <- currentTimeMillis
      _                <- TimingDebugLoggerPure.trace(s"getByRulesCompliance - get directive overrides and rules infos in ${t8 - t7} ms")
      globalPolicyMode <- getGlobalPolicyMode

      nodeAndPolicyModeByRules = rules.map { rule =>
                                   val nodeIds = RoNodeGroupRepository.getNodeIdsChunk(
                                     allGroups,
                                     rule.targets,
                                     nodeFacts.mapValues(_.rudderSettings.isPolicyServer)
                                   )
                                   (
                                     rule.id,
                                     (
                                       nodeIds,
                                       getRulePolicyMode(
                                         rule,
                                         directives,
                                         nodeIds.toSet,
                                         nodeFacts.mapValues(_.rudderSettings).toMap,
                                         globalPolicyMode
                                       )
                                     )
                                   )
                                 }.toMap[RuleId, (Chunk[NodeId], ComputedPolicyMode)]

    } yield {

      // for each rule for each node, we want to have a
      // directiveId -> reporttype map
      val nonEmptyRules = reportsByRule.toSeq.map {
        case (ruleId, reports) =>
          // Rule is top-level so default policy mode is global one if not found (very unlikely)
          val (_, policyMode) =
            nodeAndPolicyModeByRules.get(ruleId).getOrElse((Chunk.empty, ComputePolicyMode.global(globalPolicyMode)))
          // aggregate by directives, if level is at least 2
          val byDirectives: Map[DirectiveId, immutable.Iterable[(NodeId, DirectiveStatusReport)]] = if (computedLevel < 2) {
            Map()
          } else {
            reports.flatMap(r => r.directives.values.map(d => (r.nodeId, d)).toSeq).groupBy(_._2.directiveId)
          }

          ByRuleRuleCompliance(
            ruleId,
            ruleObjects.get(ruleId).map(_.name).getOrElse("Unknown rule"),
            ComplianceLevel.sum(reports.map(_.compliance)),
            compliance.mode,
            policyMode,
            byDirectives.map {
              case (directiveId, nodeDirectives) =>
                val directive     = directives.get(directiveId)
                val nodeModes     = nodeDirectives.map(_._1).flatMap(nodeFacts.get).map(_.rudderSettings.policyMode).toSet
                val overridden    = computeOverridingMode(directiveId, allRules, nodeDirectives)
                val directiveMode = overridden match {
                  case Some(x) => ComputePolicyMode.skippedBy(x.overridingRuleId, x.overridingRuleName)
                  case None    =>
                    ComputePolicyMode.directiveModeOnRule(nodeModes, globalPolicyMode)(directive.flatMap(_._2.policyMode))
                }
                ByRuleDirectiveCompliance(
                  directiveId,
                  directive.map(_._2.name).getOrElse("Unknown directive"),
                  ComplianceLevel.sum(
                    nodeDirectives.map(_._2.compliance)
                  ),
                  overridden,
                  directiveMode, {
                    // here we want the compliance by components of the directive.
                    // if level is high enough, get all components and group by their name
                    val byComponents: Map[String, immutable.Iterable[(NodeId, ComponentStatusReport)]] = if (computedLevel < 3) {
                      Map()
                    } else {
                      nodeDirectives.flatMap { case (nodeId, d) => d.components.map(c => (nodeId, c)).toSeq }
                        .groupBy(_._2.componentName)
                    }
                    byComponents.flatMap {
                      case (name, nodeComponents) => components(nodeFacts, globalPolicyMode)(name, nodeComponents.toList)
                    }.toSeq
                  }
                )
            }.toSeq
          )
      }
      val t8            = System.currentTimeMillis()
      TimingDebugLoggerPure.logEffect.trace(s"getByRulesCompliance - Compute non empty rules in ${t8 - t7} ms")

      // if any rules is in the list in parameter and not in the nonEmptyRules, then it means
      // there's no compliance for it, so it's empty
      // we need to set the ByRuleCompliance with a compliance of NoAnswer
      val rulesWithoutCompliance = ruleObjects.keySet -- reportsByRule.keySet

      val initializedCompliances: Seq[ByRuleRuleCompliance] = {
        if (rulesWithoutCompliance.isEmpty) {
          Seq[ByRuleRuleCompliance]()
        } else {
          rulesWithoutCompliance.toSeq.map {
            case ruleId =>
              val rule                  = ruleObjects(ruleId) // we know by construct that it exists
              val (nodeIds, policyMode) =
                nodeAndPolicyModeByRules.getOrElse(ruleId, (Chunk.empty, ComputePolicyMode.global(globalPolicyMode)))
              ByRuleRuleCompliance(
                rule.id,
                rule.name,
                ComplianceLevel(noAnswer = nodeIds.size),
                compliance.mode,
                policyMode,
                Seq()
              )
          }
        }
      }

      val t9 = System.currentTimeMillis()
      TimingDebugLoggerPure.logEffect.trace(
        s"getByRulesCompliance - Compute ${initializedCompliances.size} empty rules in ${t9 - t8} ms"
      )

      // return the full list
      val singleRuleCompliance = nonEmptyRules ++ initializedCompliances

      val t10 = System.currentTimeMillis()
      TimingDebugLoggerPure.logEffect.trace(s"getByRulesCompliance - Compute result in ${t10 - t9} ms")
      singleRuleCompliance
    }
  }

  /*
   * For a set of directive status reports for the same directiveId, compute an aggregated "SkippedDetails" value.
   * The rule is that you put it only if it's one ALL nodeId (meaning they are likely from the same target, and so
   * the directive is skipped everywhere).
   */
  def computeOverridingMode(
      id1:      DirectiveId,
      allRules: Iterable[Rule],
      reports:  Iterable[(NodeId, DirectiveStatusReport)]
  ): Option[SkippedDetails] = {
    if (reports.forall(_._2.overridden.isDefined)) {
      // here, we COULD keep the list of all overriding rules/directives, but it's not don't
      // to avoid risking duplicating "skipped" instance.
      reports.collectFirst {
        case (_, DirectiveStatusReport(id2, _, Some(ruleId), _)) if (id1 == id2) =>
          SkippedDetails(ruleId, allRules.collectFirst { case r if r.id == ruleId => r.name }.getOrElse("unknown"))
      }
    } else None
  }

  private def getByNodeGroupCompliance(
      nodeGroupComplianceId: String,
      nodeGroupName:         String,
      serverList:            Set[NodeId],
      allDirectives:         Map[DirectiveId, (FullActiveTechnique, Directive)],
      nodeFacts:             MapView[NodeId, CoreNodeFact],
      nodeSettings:          Map[NodeId, RudderSettings],
      rules:                 Map[RuleId, (Rule, Chunk[NodeId], ComputedPolicyMode)],
      level:                 Option[Int],
      isGlobalCompliance:    Boolean
  )(implicit qc: QueryContext): IOResult[ByNodeGroupCompliance] = {
    for {
      compliance <- getGlobalComplianceMode
      globalMode <- getGlobalPolicyMode

      currentGroupNodeIds = serverList

      t1            <- currentTimeMillis
      reportsByNode <- reportingService
                         .findRuleNodeStatusReports(
                           nodeSettings.keySet,
                           rules.keySet
                         )
      t2            <- currentTimeMillis
      _             <- TimingDebugLoggerPure.trace(s"getByNodeGroupCompliance - findRuleNodeStatusReports in ${t2 - t1} ms")

      reportsByRule = reportsByNode.flatMap {
                        case (_, status) =>
                          // TODO: separate reports that have 'overridden policies' here (skipped)
                          status.reports
                            .get(PolicyTypeName.rudderBase)
                            .map(_.reports)
                            .getOrElse(Set.empty)
                            .filter(r =>
                              (isGlobalCompliance || rules.keySet.contains(r.ruleId)) && currentGroupNodeIds.contains(r.nodeId)
                            )
                      }.groupBy(_.ruleId)
      //
      t3           <- currentTimeMillis
      _            <- TimingDebugLoggerPure.trace(s"getByNodeGroupCompliance - group reports by rules in ${t3 - t2} ms")

    } yield {
      val computedLevel = level.getOrElse(10)

      // Same as 'getByRuleCompliance' implementation, but nodes in the group have been prefiltered, and the result is a list of ByNodeGroupRuleCompliance
      val nonEmptyRules = reportsByRule.toSeq.flatMap {
        case (ruleId, reports) =>
          // aggregate by directives, if level is at least 2
          val byDirectives: Map[DirectiveId, immutable.Iterable[(NodeId, DirectiveStatusReport)]] = if (computedLevel < 2) {
            Map()
          } else {
            reports.flatMap(r => r.directives.values.map(d => (r.nodeId, d)).toSeq).groupBy(_._2.directiveId)
          }

          rules.get(ruleId) match {
            case None               => None
            case Some((r, _, mode)) =>
              Some(
                ByNodeGroupRuleCompliance(
                  ruleId,
                  r.name,
                  ComplianceLevel.sum(reports.map(_.compliance)),
                  mode,
                  byDirectives.map {
                    case (directiveId, nodeDirectives) =>
                      val directive                     = allDirectives.get(directiveId).map(_._2)
                      def defaultMode                   = (
                        None,
                        ComputePolicyMode.directiveModeOnRule(
                          nodeDirectives.map(_._1).toSet.map((n: NodeId) => nodeSettings.get(n).flatMap(_.policyMode)),
                          globalMode
                        )(
                          directive.flatMap(_.policyMode)
                        )
                      )
                      val (overrideDetails, policyMode) = if (nodeDirectives.forall(_._2.overridden.nonEmpty)) {
                        nodeDirectives.collectFirst {
                          case (_, DirectiveStatusReport(_, _, Some(rid), _)) =>
                            val rname = rules.get(rid).map(_._1.name)
                            (
                              Some(SkippedDetails(rid, rname.getOrElse("unknown"))),
                              ComputePolicyMode.skippedBy(rid, r.name)
                            )
                        }.getOrElse(defaultMode)
                      } else defaultMode

                      ByNodeGroupByRuleDirectiveCompliance(
                        directiveId,
                        directive.map(_.name).getOrElse("Unknown directive"),
                        ComplianceLevel.sum(nodeDirectives.map(_._2.compliance)),
                        overrideDetails,
                        policyMode,
                        // here we want the compliance by components of the directive.
                        // if level is high enough, get all components and group by their name
                        {
                          val byComponents: Map[String, immutable.Iterable[(NodeId, ComponentStatusReport)]] = {
                            if (computedLevel < 3) {
                              Map()
                            } else {
                              nodeDirectives.flatMap { case (nodeId, d) => d.components.map(c => (nodeId, c)).toSeq }
                                .groupBy(_._2.componentName)
                            }
                          }
                          byComponents.flatMap {
                            case (name, nodeComponents) => components(nodeFacts, globalMode)(name, nodeComponents.toList)
                          }.toSeq
                        }
                      )
                  }.toSeq
                )
              )
          }
      }
      val t3            = System.currentTimeMillis()
      TimingDebugLoggerPure.logEffect.trace(s"getByRulesCompliance - Compute non empty rules in ${t3 - t2} ms")

      // if any rules is in the list in parameter an not in the nonEmptyRules, then it means
      // there's no compliance for it, so it's empty
      // we need to set the ByRuleCompliance with a compliance of NoAnswer
      val rulesWithoutCompliance = rules.keySet -- reportsByRule.keySet

      val initializedCompliances: Seq[ByNodeGroupRuleCompliance] = {
        rulesWithoutCompliance.toSeq.map { ruleId =>
          val (rule, nodeIds, policyMode) = rules(ruleId) // we know by construct that it exists
          ByNodeGroupRuleCompliance(
            rule.id,
            rule.name,
            ComplianceLevel(noAnswer = nodeIds.size),
            policyMode,
            Seq.empty
          )
        }
      }

      val t4 = System.currentTimeMillis()
      TimingDebugLoggerPure.logEffect.trace(
        s"getByNodeGroupCompliance - Compute ${initializedCompliances.size} empty rules in ${t4 - t3} ms"
      )

      // return the full list
      val byRuleCompliance = nonEmptyRules ++ initializedCompliances

      val t5 = System.currentTimeMillis()
      TimingDebugLoggerPure.logEffect.trace(s"getByNodeGroupCompliance - Compute result in ${t5 - t4} ms")

      val byNodeCompliance = reportsByNode.toList.collect {
        case (nodeId, status) if currentGroupNodeIds.contains(nodeId) =>
          // For non global compliance, we only want the compliance for the rules in the group
          val reports        = status.reports
            .get(PolicyTypeName.rudderBase)
            .map(_.reports)
            .getOrElse(Set.empty)
            .filter(r => isGlobalCompliance || rules.keySet.contains(r.ruleId))
            .toSeq
            .sortBy(_.ruleId.serialize)
          val nodePolicyMode = nodeFacts.get(nodeId).flatMap(_.rudderSettings.policyMode)
          val nodeMode       = ComputePolicyMode.nodeMode(globalMode, nodePolicyMode)
          ByNodeGroupNodeCompliance(
            nodeId,
            nodeFacts.get(nodeId).map(_.fqdn).getOrElse("Unknown node"),
            compliance.mode,
            ComplianceLevel.sum(reports.map(_.compliance)),
            nodeMode,
            reports.map(r => {
              val directives = r.directives.toSeq.map {
                case (_, directiveReport) =>
                  val d      = allDirectives.get(directiveReport.directiveId)
                  val (p, o) = directiveReport.overridden match {
                    case Some(overridingRuleId) =>
                      val ruleName = rules.get(overridingRuleId).map(_._1.name).getOrElse("unknown")
                      (
                        ComputePolicyMode.skippedBy(overridingRuleId, ruleName),
                        Some(SkippedDetails(overridingRuleId, ruleName))
                      )
                    case None                   =>
                      (
                        ComputePolicyMode
                          .directiveModeOnNode(nodePolicyMode, globalMode)(
                            d.flatMap(_._2.policyMode)
                          ),
                        None
                      )
                  }
                  ByNodeDirectiveCompliance(
                    directiveReport.directiveId,
                    d.map(_._2.name).getOrElse("Unknown Directive"),
                    directiveReport.compliance,
                    o,
                    p,
                    directiveReport.components
                  )
              }
              ByNodeRuleCompliance(
                r.ruleId,
                rules.get(r.ruleId).map(_._1.name).getOrElse("Unknown rule"),
                r.compliance,
                if (directives.forall(_.policyMode.isSkipped)) ComputePolicyMode.skipped(s"All directives on rule are skipped")
                else
                  ComputePolicyMode
                    .ruleModeOnNode(nodePolicyMode, globalMode)(
                      r.directives.flatMap(d => allDirectives.get(d._1).map(_._2.policyMode)).toSet
                    ),
                directives
              )
            })
          )
      }
      ByNodeGroupCompliance(
        nodeGroupComplianceId,
        nodeGroupName,
        ComplianceLevel.sum(byNodeCompliance.map(_.compliance)),
        compliance.mode,
        byRuleCompliance.sortBy(_.id.serialize),
        byNodeCompliance.sortBy(_.id.value)
      )
    }
  }

  def getRuleCompliance(ruleId: RuleId, level: Option[Int])(implicit qc: QueryContext): Box[ByRuleRuleCompliance] = {
    for {
      rule    <- rulesRepo.get(ruleId)
      reports <- getByRulesCompliance(Seq(rule), level)
      report  <- reports.find(_.id == ruleId).notOptional(s"No reports were found for rule with ID '${ruleId.serialize}'")
    } yield {
      report
    }
  }.toBox

  def getDirectiveCompliance(directive: Directive, level: Option[Int])(implicit qc: QueryContext): Box[ByDirectiveCompliance] = {
    for {
      directiveLib <- directiveRepo.getFullDirectiveLibrary()
      reports      <- getByDirectivesCompliance(Seq(directive), directiveLib.allDirectives, level)
      report       <-
        reports.find(_.id == directive.id).notOptional(s"No reports were found for directive with ID '${directive.id.serialize}'")
    } yield {
      report
    }
  }.toBox

  def getNodeGroupCompliance(
      target:             SimpleTarget,
      level:              Option[Int],
      isGlobalCompliance: Boolean = true
  )(implicit qc: QueryContext): Box[ByNodeGroupCompliance] = {
    for {
      t1          <- currentTimeMillis
      nodeFacts   <- nodeFactRepos.getAll()
      nodeSettings = nodeFacts.mapValues(_.rudderSettings).toMap
      t2          <- currentTimeMillis
      _           <- TimingDebugLoggerPure.trace(s"getByNodeGroupCompliance - nodeFactRepo.getAll() in ${t2 - t1} ms")

      directiveLib <- directiveRepo.getFullDirectiveLibrary()
      t3           <- currentTimeMillis
      _            <- TimingDebugLoggerPure.trace(s"getByNodeGroupCompliance - getFullDirectiveLibrary in ${t3 - t2} ms")

      groupInfo <-
        target match {
          case GroupTarget(nodeGroupId) =>
            nodeGroupRepo
              .getNodeGroupOpt(nodeGroupId)
              .notOptional(s"Node group with id '${nodeGroupId.serialize}' not found'")
              .map(g => (g._1.id.serialize, g._1.name, g._1.serverList))
          case t: NonGroupRuleTarget =>
            nodeGroupRepo
              .getGroupCategory(NodeGroupCategoryId("SystemGroups"))
              .map(g => g.items.find(_.target == target).map(i => (i.target.target, i.name, targetServerList(t)(nodeSettings))))
              .notOptional(s"Unexpected error which is likely a programming error, system group target should be in SystemGroups")
        }

      (nodeGroupComplianceId, nodeGroupName, serverList) = groupInfo

      t4 <- currentTimeMillis
      _  <- TimingDebugLoggerPure.trace(s"getByNodeGroupCompliance - nodeGroupRepo.getNodeGroupOpt in ${t4 - t3} ms")

      compliance <- getGlobalComplianceMode
      t5         <- currentTimeMillis
      _          <- TimingDebugLoggerPure.trace(s"getByNodeGroupCompliance - getGlobalComplianceMode in ${t5 - t4} ms")

      // this only user group, we must be consistent and never ask for system group anywhere else
      rules <- rulesRepo.getAll()
      t6    <- currentTimeMillis
      _     <- TimingDebugLoggerPure.trace(s"getByNodeGroupCompliance - getAllRules in ${t6 - t5} ms")

      allGroups <- nodeGroupRepo.getAllNodeIdsChunk()
      t7        <- currentTimeMillis
      _         <- TimingDebugLoggerPure.trace(s"getByNodeGroupCompliance - nodeGroupRepo.getAllNodeIdsChunk in ${t7 - t6} ms")

      globalPolicyMode <- getGlobalPolicyMode

      // A map for constant time access for the set of targeted nodes and policy mode:  a Map[RuleId, (Chunk[NodeId], Option[PolicyMode])]
      // The set is reused to directly compute the policy mode of the rule
      allRuleInfos = {
        rules
          .map(r => {
            val targetedNodeIds =
              RoNodeGroupRepository.getNodeIdsChunk(allGroups, r.targets, nodeSettings.view.mapValues(_.isPolicyServer))
            val policyMode      =
              getRulePolicyMode(r, directiveLib.allDirectives, targetedNodeIds.toSet, nodeSettings, globalPolicyMode)
            (r.id, (targetedNodeIds, policyMode))
          })
          .toMap
      }

      filteredRules = rules.flatMap { rule =>
                        // we must filter out rule not in allRuleInfo, else latter on, we will try to get info on them and get https://issues.rudder.io/issues/24945
                        allRuleInfos.get(rule.id) match {
                          case None                        => None
                          case Some((nodeIds, policyMode)) =>
                            val targetedNodeIds = {
                              // TODO: allGroups CAN be empty when parsed is "non-group target". We don't even need the call to getAllNodeIdsChunk()
                              RoNodeGroupRepository.getNodeIdsChunk(
                                allGroups,
                                rule.targets,
                                nodeSettings.view.mapValues(_.isPolicyServer)
                              )
                            }

                            val isRuleTargetingGroup =
                              RuleTarget.merge(rule.targets).includes(target)

                            if ((isGlobalCompliance || isRuleTargetingGroup) && targetedNodeIds.exists(serverList.contains))
                              Some((rule.id, (rule, nodeIds, policyMode)))
                            else None
                        }
                      }.toMap[RuleId, (Rule, Chunk[NodeId], ComputedPolicyMode)]

      t8 <- currentTimeMillis
      _  <- TimingDebugLoggerPure.trace(s"getByNodeGroupCompliance - filter rules in ${t8 - t7} ms")

      res <-
        getByNodeGroupCompliance(
          nodeGroupComplianceId,
          nodeGroupName,
          serverList,
          directiveLib.allDirectives,
          nodeFacts,
          nodeSettings,
          filteredRules,
          level,
          isGlobalCompliance
        )

    } yield {
      res
    }
  }.toBox

  /**
   * Get global and targeted compliance at level 1 (without any details) with global compliance at left and targeted at right
   */
  def getNodeGroupComplianceSummary(
      targets:   Seq[SimpleTarget],
      precision: Option[CompliancePrecision]
  )(implicit qc: QueryContext): Box[Map[String, (ByNodeGroupCompliance, ByNodeGroupCompliance)]] = {
    // container class to hold information for global targets
    final case class GlobalTargetInfo(
        name:                 String,
        nodeIds:              Set[NodeId],
        globalRulesByGroup:   Map[RuleId, (Rule, Chunk[NodeId], ComputedPolicyMode)],
        targetedRulesByGroup: Map[RuleId, (Rule, Chunk[NodeId], ComputedPolicyMode)]
    )

    {
      for {
        t1          <- currentTimeMillis
        nodeFacts   <- nodeFactRepos.getAll()
        nodeSettings = nodeFacts.mapValues(_.rudderSettings).toMap
        t2          <- currentTimeMillis
        _           <- TimingDebugLoggerPure.trace(s"getByNodeGroupCompliance - nodeFactRepo.getAll() in ${t2 - t1} ms")

        directiveLib <- directiveRepo.getFullDirectiveLibrary()
        t3           <- currentTimeMillis
        _            <- TimingDebugLoggerPure.trace(s"getByNodeGroupCompliance - getFullDirectiveLibrary in ${t3 - t2} ms")

        (nonGroupTargets, nodeGroupIds) = targets.partitionMap {
                                            case GroupTarget(groupId) => Right(groupId)
                                            case t: NonGroupRuleTarget => Left(t)
                                          }
        nodeGroupsInfo                 <- {
          for {
            nodeGroups    <- nodeGroupRepo.getAllByIds(nodeGroupIds)
            nodeGroupInfos = nodeGroups.map(g => g.id.serialize -> (g.name, g.serverList, GroupTarget(g.id))).toMap

            systemCategory <- nodeGroupRepo.getGroupCategory(NodeGroupCategoryId("SystemGroups"))
            targetsInfos    = {
              nonGroupTargets
                .flatMap(t => {
                  systemCategory.items
                    .find(_.target == t)
                    .map(i => i.target.target -> (i.name, targetServerList(t)(nodeSettings), t))
                })
                .toMap
            }
          } yield nodeGroupInfos ++ targetsInfos
        }
        t4                             <- currentTimeMillis
        _                              <- TimingDebugLoggerPure.trace(s"getByNodeGroupCompliance - nodeGroupRepo.getAllByIds in ${t4 - t3} ms")

        t5 <- currentTimeMillis
        _  <- TimingDebugLoggerPure.trace(s"getByNodeGroupCompliance - getGlobalComplianceMode in ${t5 - t4} ms")

        rules <- rulesRepo.getAll()
        t6    <- currentTimeMillis
        _     <- TimingDebugLoggerPure.trace(s"getByNodeGroupCompliance - getAllRules in ${t6 - t5} ms")

        allGroups <- nodeGroupRepo.getAllNodeIdsChunk()
        t7        <- currentTimeMillis
        _         <- TimingDebugLoggerPure.trace(s"getByNodeGroupCompliance - nodeGroupRepo.getAllNodeIdsChunk in ${t7 - t6} ms")

        globalPolicyMode <- getGlobalPolicyMode

        // A map for constant time access for the set of targeted nodes and policy mode:  a Map[RuleId, (Chunk[NodeId], Option[PolicyMode])]
        // The set is reused to directly compute the policy mode of the rule
        allRuleInfos      = {
          rules
            .map(r => {
              val targetedNodeIds = {
                RoNodeGroupRepository.getNodeIdsChunk(
                  allGroups,
                  r.targets,
                  nodeFacts.mapValues(_.rudderSettings.isPolicyServer)
                )
              }
              val policyMode      =
                getRulePolicyMode(r, directiveLib.allDirectives, targetedNodeIds.toSet, nodeSettings, globalPolicyMode)

              (r.id, (targetedNodeIds, policyMode))
            })
            .toMap[RuleId, (Chunk[NodeId], ComputedPolicyMode)]
        }

        // global compliance : filter our rules that are applicable to any node in this group
        globalTargetInfos = nodeGroupsInfo.map {
                              case (g, (name, serverList, _)) =>
                                val globalRulesByGroup   = rules.flatMap { rule =>
                                  allRuleInfos.get(rule.id) match {
                                    case None                        => None
                                    case Some((nodeIds, policyMode)) =>
                                      if (nodeIds.exists(serverList.contains)) Some((rule.id, (rule, nodeIds, policyMode)))
                                      else None
                                  }
                                }.toMap[RuleId, (Rule, Chunk[NodeId], ComputedPolicyMode)]
                                // targeted compliance : filter rules that only include this group in its targets
                                val targetedRulesByGroup = globalRulesByGroup.filter {
                                  case (_, (rule, _, _)) => RuleTarget.merge(rule.targets).includes(nodeGroupsInfo(g)._3)
                                }

                                (g, GlobalTargetInfo(name, serverList, globalRulesByGroup, targetedRulesByGroup))
                            }

        level = Some(1)

        bothGlobalTargeted <-
          ZIO.foreach(globalTargetInfos) {
            case (id, info) =>
              (
                getByNodeGroupCompliance(
                  id,
                  info.name,
                  info.nodeIds,
                  directiveLib.allDirectives,
                  nodeFacts,
                  nodeSettings,
                  info.globalRulesByGroup,
                  level,
                  isGlobalCompliance = true
                ) <&> getByNodeGroupCompliance(
                  id,
                  info.name,
                  info.nodeIds,
                  directiveLib.allDirectives,
                  nodeFacts,
                  nodeSettings,
                  info.targetedRulesByGroup,
                  level,
                  isGlobalCompliance = false
                )
              ).map(
                (id, _)
              )
          }
      } yield {
        bothGlobalTargeted.toMap
      }
    }.toBox
  }

  def getDirectivesCompliance(level: Option[Int])(implicit qc: QueryContext): Box[Seq[ByDirectiveCompliance]] = {
    for {
      directiveLib <- directiveRepo.getFullDirectiveLibrary()
      directives    = directiveLib.allDirectives.values.map(_._2).toSeq
      reports      <- getByDirectivesCompliance(directives, directiveLib.allDirectives, level)
    } yield {
      reports
    }
  }.toBox

  def getRulesCompliance(level: Option[Int])(implicit qc: QueryContext): Box[Seq[ByRuleRuleCompliance]] = {
    getRulesCompliancePure(level).toBox
  }

  def getRulesCompliancePure(level: Option[Int])(implicit qc: QueryContext): IOResult[Seq[ByRuleRuleCompliance]] = {
    for {
      rules   <- rulesRepo.getAll()
      reports <- getByRulesCompliance(rules, level)
    } yield {
      reports
    }
  }

  /**
   * Get the compliance for everything
   */
  private def getSystemRules()  = {
    for {
      allRules  <- rulesRepo.getAll(true)
      userRules <- rulesRepo.getAll()
    } yield {
      allRules.diff(userRules)
    }
  }
  private def getAllUserRules() = {
    rulesRepo.getAll()
  }
  private def getByNodesCompliance(
      onlyNode:   Option[NodeId],
      policyType: PolicyTypeName
  )(implicit qc: QueryContext): IOResult[Seq[ByNodeNodeCompliance]] = {
    for {
      rules        <- if (PolicyTypeName.rudderSystem == policyType) getSystemRules() else getAllUserRules()
      ruleMap       = rules.map { case x => (x.id, x) }.toMap
      allGroups    <- nodeGroupRepo.getAllNodeIdsChunk()
      directiveLib <- directiveRepo.getFullDirectiveLibrary().map(_.allDirectives)
      allNodeFacts <- nodeFactRepos.getAll()
      nodeFacts    <- onlyNode match {
                        case None     => allNodeFacts.succeed
                        case Some(id) =>
                          allNodeFacts
                            .get(id)
                            .map(info => MapView(id -> info))
                            .notOptional(s"The node with ID '${id.value}' is not known on Rudder")
                      }
      globalMode   <- getGlobalPolicyMode
      compliance   <- getGlobalComplianceMode
      reports      <- reportingService.findRuleNodeStatusReports(nodeFacts.keySet.toSet, ruleMap.keySet)

    } yield {
      // A map to access the node fqdn and settings
      val nodeInfos: Map[NodeId, (String, RudderSettings)] =
        nodeFacts.view.mapValues(info => (info.fqdn, info.rudderSettings)).toMap

      val nodeAndPolicyModeByRules = rules
        .map(rule => {
          val nodeIds    =
            RoNodeGroupRepository.getNodeIdsChunk(allGroups, rule.targets, nodeInfos.view.mapValues(_._2.isPolicyServer)).toSet
          val policyMode = {
            getRulePolicyMode(
              rule,
              directiveLib,
              nodeIds,
              nodeInfos.map { case (id, (_, settings)) => (id, settings) },
              globalMode
            )
          }
          (rule, nodeIds -> policyMode)
        })
        .toMap
      // get an empty-initialized array of compliances to be used
      // as defaults

      val initializedCompliances: Map[NodeId, ByNodeNodeCompliance] = {
        nodeInfos.map {
          case (nodeId, (fqdn, nodeSettings)) =>
            val rulesForNode   = nodeAndPolicyModeByRules.collect {
              case (rule, (nodeIds, policyMode)) if (nodeIds.contains(nodeId)) => (rule, policyMode)
            }.toList
            val nodePolicyMode = ComputePolicyMode.nodeMode(globalMode, nodeSettings.policyMode)

            (
              nodeId,
              ByNodeNodeCompliance(
                nodeId,
                fqdn,
                ComplianceLevel(noAnswer = rulesForNode.size),
                compliance.mode,
                nodePolicyMode,
                (rulesForNode.map {
                  case (rule, policyMode) =>
                    ByNodeRuleCompliance(
                      rule.id,
                      rule.name,
                      ComplianceLevel(noAnswer = rule.directiveIds.size),
                      policyMode,
                      rule.directiveIds.map { id =>
                        val directive     = directiveLib.get(id)
                        val directiveMode = {
                          ComputePolicyMode.directiveModeOnNode(nodeSettings.policyMode, globalMode)(
                            directive.flatMap(_._2.policyMode)
                          )
                        }

                        ByNodeDirectiveCompliance(
                          id,
                          directive.map(_._2.name).getOrElse("Unknown Directive"),
                          ComplianceLevel(noAnswer = 1),
                          None,
                          directiveMode,
                          Nil
                        )
                      }.toSeq
                    )
                })
              )
            )
        }.toMap
      }

      // for each rule for each node, we want to have a
      // directiveId -> reporttype map
      val nonEmptyNodes = reports.map {
        case (nodeId, status) =>
          val nodeSettings   = nodeInfos.get(nodeId).map { case (_, settings) => settings }
          val nodePolicyMode = ComputePolicyMode.nodeMode(globalMode, nodeSettings.flatMap(_.policyMode))
          (
            nodeId,
            ByNodeNodeCompliance(
              nodeId,
              nodeInfos.get(nodeId).map(_._1).getOrElse("Unknown node"),
              ComplianceLevel.sum(status.reports.map(_._2.compliance)),
              compliance.mode, // Add this line to include no
              nodePolicyMode,
              status.reports
                .get(policyType)
                .toSeq
                .flatMap(_.reports)
                .flatMap(r => ruleMap.get(r.ruleId).map(r -> _))
                .map {
                  case (r, rule) =>
                    val (_, rulePolicyMode) = {
                      nodeAndPolicyModeByRules
                        .get(rule)
                        .getOrElse(
                          (
                            Chunk.empty,
                            ComputePolicyMode
                              .ruleModeOnNode(nodeSettings.flatMap(_.policyMode), globalMode)(
                                rule.directiveIds.map(directiveLib.get(_).flatMap(_._2.policyMode))
                              )
                          )
                        )
                    }
                    ByNodeRuleCompliance(
                      r.ruleId,
                      rule.name,
                      r.compliance,
                      rulePolicyMode,
                      r.directives.toSeq.map {
                        case (_, directiveReport) =>
                          val (p, o) = directiveReport.overridden match {
                            case Some(overridingRuleId) =>
                              val ruleName = ruleMap.get(overridingRuleId).map(_.name).getOrElse("unknown")
                              (
                                ComputePolicyMode.skippedBy(overridingRuleId, ruleName),
                                Some(SkippedDetails(overridingRuleId, ruleName))
                              )
                            case None                   =>
                              (
                                ComputePolicyMode
                                  .directiveModeOnNode(nodeInfos.get(nodeId).flatMap(_._2.policyMode), globalMode)(
                                    directiveLib.get(directiveReport.directiveId).flatMap(_._2.policyMode)
                                  ),
                                None
                              )
                          }
                          ByNodeDirectiveCompliance(
                            directiveReport.directiveId,
                            directiveLib.get(directiveReport.directiveId).map(_._2.name).getOrElse("Unknown Directive"),
                            directiveReport.compliance,
                            o,
                            p,
                            directiveReport.components
                          )
                      }
                    )
                }
            )
          )
      }

      // return the full list, even for non responding nodes/directives
      // but override with values when available.
      (initializedCompliances ++ nonEmptyNodes).values.toSeq

    }
  }

  private def getRulePolicyMode(
      rule:          Rule,
      allDirectives: Map[DirectiveId, (FullActiveTechnique, Directive)],
      nodesIds:      Set[NodeId],
      nodeSettings:  Map[NodeId, RudderSettings],
      globalMode:    GlobalPolicyMode
  ): ComputedPolicyMode = {
    val directives = rule.directiveIds.flatMap(allDirectives.get(_)).map(_._2)
    val nodeModes  = nodeSettings.collect { case (id, rudderSettings) if (nodesIds.contains(id)) => rudderSettings.policyMode }
    ComputePolicyMode.ruleMode(globalMode, directives, nodeModes)
  }

  def getNodeCompliance(nodeId: NodeId, policyTypeName: PolicyTypeName)(implicit
      qc: QueryContext
  ): IOResult[ByNodeNodeCompliance] = {
    for {
      reports <- this.getByNodesCompliance(Some(nodeId), policyTypeName)
      report  <- reports.find(_.id == nodeId).notOptional(s"No reports were found for node with ID '${nodeId.value}'")
    } yield {
      report
    }
  }

  def getNodesCompliance(policyTypeName: PolicyTypeName)(implicit qc: QueryContext): IOResult[Seq[ByNodeNodeCompliance]] = {
    this.getByNodesCompliance(None, policyTypeName)
  }

  def getGlobalCompliance()(implicit qc: QueryContext): IOResult[Option[(ComplianceLevel, Long)]] = {
    this.reportingService.getGlobalUserCompliance()
  }

  private[this] def targetServerList(target: NonGroupRuleTarget)(nodeSettings: Map[NodeId, RudderSettings]) = {

    target match {
      case AllTarget                    => nodeSettings.keySet
      case AllPolicyServers             =>
        nodeSettings.filter(_._2.isPolicyServer).keySet
      case AllTargetExceptPolicyServers =>
        nodeSettings.filter(!_._2.isPolicyServer).keySet
      case PolicyServerTarget(nodeId)   => Set(nodeId)
    }
  }
<<<<<<< HEAD

  private[this] def getDirectiveOverrides[T](
      initialRuleObjects: Map[RuleId, Rule],
      reports:            Map[NodeId, NodeStatusReport],
      directives:         Map[DirectiveId, (FullActiveTechnique, Directive)],
      overrideToTarget:   (DirectiveComplianceOverride, Map[RuleId, Rule]) => T
  ): IOResult[MapView[RuleId, List[T]]] = {
    // make a map of directive overrides for each rule, to add to the directives of a rule
    val directiveOverridesByRules = initialRuleObjects.keys.map { ruleId =>
      val overriddenDirectives = ComplianceOverrides
        .getOverriddenDirective(
          ReportingServiceUtils.buildRuleStatusReport(ruleId, reports).overrides,
          directives
        )
      ruleId -> overriddenDirectives
    }.toMap

    // we need to fetch info for rules pulled from overridden directives of our rules

    ZIO
      .foreach(
        directiveOverridesByRules.values.toList
          .flatMap(_.map(_.overridingRuleId))
      )(rulesRepo.getOpt(_))
      .map(rules => initialRuleObjects ++ rules.flatten.map(r => (r.id, r)).toMap)
      .map(allRuleObjects => directiveOverridesByRules.view.mapValues(_.map(overrideToTarget(_, allRuleObjects))))
  }
=======
>>>>>>> cd401236
}<|MERGE_RESOLUTION|>--- conflicted
+++ resolved
@@ -1670,34 +1670,4 @@
       case PolicyServerTarget(nodeId)   => Set(nodeId)
     }
   }
-<<<<<<< HEAD
-
-  private[this] def getDirectiveOverrides[T](
-      initialRuleObjects: Map[RuleId, Rule],
-      reports:            Map[NodeId, NodeStatusReport],
-      directives:         Map[DirectiveId, (FullActiveTechnique, Directive)],
-      overrideToTarget:   (DirectiveComplianceOverride, Map[RuleId, Rule]) => T
-  ): IOResult[MapView[RuleId, List[T]]] = {
-    // make a map of directive overrides for each rule, to add to the directives of a rule
-    val directiveOverridesByRules = initialRuleObjects.keys.map { ruleId =>
-      val overriddenDirectives = ComplianceOverrides
-        .getOverriddenDirective(
-          ReportingServiceUtils.buildRuleStatusReport(ruleId, reports).overrides,
-          directives
-        )
-      ruleId -> overriddenDirectives
-    }.toMap
-
-    // we need to fetch info for rules pulled from overridden directives of our rules
-
-    ZIO
-      .foreach(
-        directiveOverridesByRules.values.toList
-          .flatMap(_.map(_.overridingRuleId))
-      )(rulesRepo.getOpt(_))
-      .map(rules => initialRuleObjects ++ rules.flatten.map(r => (r.id, r)).toMap)
-      .map(allRuleObjects => directiveOverridesByRules.view.mapValues(_.map(overrideToTarget(_, allRuleObjects))))
-  }
-=======
->>>>>>> cd401236
 }