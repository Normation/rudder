--- conflicted
+++ resolved
@@ -80,8 +80,8 @@
 import com.normation.rudder.rest.RestUtils.*
 import com.normation.rudder.rest.data.*
 import com.normation.rudder.services.reports.ReportingService
+import com.normation.rudder.services.reports.ReportingServiceUtils
 import com.normation.rudder.web.services.ComputePolicyMode
-import com.normation.rudder.services.reports.ReportingServiceUtils
 import com.normation.zio.currentTimeMillis
 import net.liftweb.common.*
 import net.liftweb.http.LiftResponse
@@ -91,10 +91,7 @@
 import net.liftweb.json.JsonDSL.*
 import scala.collection.MapView
 import scala.collection.immutable
-<<<<<<< HEAD
 import zio.Chunk
-=======
->>>>>>> 95160bde
 import zio.ZIO
 import zio.syntax.*
 
@@ -766,9 +763,6 @@
       t6            <- currentTimeMillis
       _             <- TimingDebugLoggerPure.trace(s"getByRulesCompliance - findRuleNodeStatusReports in ${t6 - t5} ms")
 
-<<<<<<< HEAD
-      globalPolicyMode <- getGlobalPolicyMode
-=======
       reportsByRule = reportsByNode.flatMap { case (_, status) => status.reports }.groupBy(_.ruleId)
       t7            = System.currentTimeMillis()
       _            <- TimingDebugLoggerPure.trace(s"getByRulesCompliance - group reports by rules in ${t7 - t6} ms")
@@ -794,10 +788,9 @@
 
       directivesOverrides = directiveOverridesByRules.view.mapValues(_.map(_.toComplianceByRule(allRuleObjects)))
 
-      t8 <- currentTimeMillis
-      _  <- TimingDebugLoggerPure.trace(s"getByRulesCompliance - get directive overrides and rules infos in ${t8 - t7} ms")
-      globalPolicyMode <- getGlobalPolicyMode()
->>>>>>> 95160bde
+      t8               <- currentTimeMillis
+      _                <- TimingDebugLoggerPure.trace(s"getByRulesCompliance - get directive overrides and rules infos in ${t8 - t7} ms")
+      globalPolicyMode <- getGlobalPolicyMode
 
       nodeAndPolicyModeByRules = rules.map { rule =>
                                    val nodeIds = RoNodeGroupRepository.getNodeIdsChunk(
@@ -849,7 +842,7 @@
                   ),
                   None,
                   directives.get(directiveId).flatMap(_._2.policyMode), {
-                  // here we want the compliance by components of the directive.
+                    // here we want the compliance by components of the directive.
                     // if level is high enough, get all components and group by their name
                     val byComponents: Map[String, immutable.Iterable[(NodeId, ComponentStatusReport)]] = if (computedLevel < 3) {
                       Map()
