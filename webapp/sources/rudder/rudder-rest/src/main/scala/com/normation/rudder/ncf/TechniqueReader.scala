package com.normation.rudder.ncf

import better.files._
import com.normation.errors._
import com.normation.errors.Inconsistency
import com.normation.errors.IOResult
import com.normation.eventlog.ModificationId
import com.normation.rudder.domain.eventlog.RudderEventActor
import com.normation.rudder.git.GitConfigItemRepository
import com.normation.rudder.git.GitRepositoryProvider
import com.normation.rudder.hooks.Cmd
import com.normation.rudder.hooks.CmdResult
import com.normation.rudder.hooks.RunNuCommand
import com.normation.rudder.repository.GitModificationRepository
import com.normation.rudder.repository.xml.RudderPrettyPrinter
import com.normation.rudder.repository.xml.XmlArchiverUtils
import com.normation.rudder.rest.RestExtractorService
import com.normation.rudder.services.user.PersonIdentService
import com.normation.utils.StringUuidGenerator
import com.normation.zio._
import java.time.Instant
import net.liftweb.json.JsonAST.JArray
import net.liftweb.json.JsonAST.JObject
import net.liftweb.json.parse
import zio.Ref
import zio.ZIO
import zio.ZIO._
import zio.syntax._

class TechniqueReader(
    restExtractor:                          RestExtractorService,
    uuidGen:                                StringUuidGenerator,
    personIdentService:                     PersonIdentService,
    override val gitRepo:                   GitRepositoryProvider,
    override val xmlPrettyPrinter:          RudderPrettyPrinter,
    override val gitModificationRepository: GitModificationRepository,
    override val encoding:                  String,
    override val groupOwner:                String
) extends GitConfigItemRepository with XmlArchiverUtils {
  override val relativePath: String = "ncf"
  val configuration_repository = gitRepo.rootDirectory
  val ncfRootDir               = configuration_repository / relativePath
  val methodsFile              = ncfRootDir / "generic_methods.json"

  def getAllTechniqueFiles(currentPath: File): IOResult[List[File]]                                              = {
    import com.normation.errors._
    for {
      subdirs      <- IOResult.attempt(s"error when getting subdirectories of ${currentPath.pathAsString}")(
                        currentPath.children.partition(_.isDirectory)._1.toList
                      )
      checkSubdirs <- foreach(subdirs)(getAllTechniqueFiles).map(_.flatten)
      techniqueFilePath: File = currentPath / "technique.json"
      result <- IOResult.attempt(
                  if (techniqueFilePath.exists) {
                    techniqueFilePath :: checkSubdirs
                  } else {
                    checkSubdirs
                  }
                )
    } yield {
      result
    }
  }
  def readTechniquesMetadataFile:              IOResult[(List[EditorTechnique], Map[BundleName, GenericMethod])] = {
    for {
      methods        <- getMethodsMetadata
      techniqueFiles <- getAllTechniqueFiles(configuration_repository / "techniques")
      techniques     <- foreach(techniqueFiles)(file => {
                          restExtractor
                            .extractEditorTechnique(parse(file.contentAsString), methods, false, true)
                            .toIO
                            .chainError("An Error occurred while extracting data from techniques ncf API")
                        })
    } yield {
      (techniques, methods)
    }
  }

  private[this] val methodsCache = Ref.Synchronized.make((Instant.EPOCH, Map[BundleName, GenericMethod]())).runNow
  def getMethodsMetadata: IOResult[Map[BundleName, GenericMethod]] = {
    for {
      cache <- methodsCache.updateAndGetZIO(readMethodsMetadataFile)
    } yield {
      cache._2
    }
  }
  private[this] def readMethodsMetadataFile(
      cache: (Instant, Map[BundleName, GenericMethod])
  ): IOResult[(Instant, Map[BundleName, GenericMethod])] = {
<<<<<<< HEAD
    for {
      methodsFileModifiedTime <- IOResult.attempt(methodsFile.lastModifiedTime())
      methods                 <-
        if (methodsFileModifiedTime.isAfter(cache._1)) {
          for {
            genericMethodContent <-
              IOResult.attempt(s"error while reading ${methodsFile.pathAsString}")(methodsFile.contentAsString)
            parsedMethods        <- parse(genericMethodContent) match {
                                      case JObject(fields) =>
                                        restExtractor
                                          .extractGenericMethod(JArray(fields.map(_.value)))
                                          .map(_.map(m => (m.id, m)).toMap)
                                          .toIO
                                          .chainError(s"An Error occurred while extracting data from generic methods ncf API")
=======
    if (methodsFile.exists()) {
      for {
        methodsFileModifiedTime <- IOResult.effect(methodsFile.lastModifiedTime())
        methods                 <-
          if (methodsFileModifiedTime.isAfter(cache._1)) {
            for {
              genericMethodContent <-
                IOResult.effect(s"error while reading ${methodsFile.pathAsString}")(methodsFile.contentAsString)
              parsedMethods        <- parse(genericMethodContent) match {
                                        case JObject(fields) =>
                                          restExtractor
                                            .extractGenericMethod(JArray(fields.map(_.value)))
                                            .map(_.map(m => (m.id, m)).toMap)
                                            .toIO
                                            .chainError(s"An Error occurred while extracting data from generic methods ncf API")
>>>>>>> cb38ec60

                                        case a =>
                                          Inconsistency(s"Could not extract methods from ncf api, expecting an object got: ${a}").fail
                                      }
              now                  <- currentTimeMillis
            } yield {
              (Instant.ofEpochMilli(now), parsedMethods)
            }
          } else {
            cache.succeed
          }
      } yield {
        methods
      }
    } else {
      updateMethodsMetadataFile *> readMethodsMetadataFile(cache)
    }
  }

  def updateMethodsMetadataFile: IOResult[CmdResult] = {
    // Comes with the rudder-server packages
    val systemLib = "/usr/share/ncf/tree/30_generic_methods"
    // User-defined methods + plugin methods (including windows)
    val localLib  = "/var/rudder/configuration-repository/ncf/30_generic_methods"

    val methodLibs    = if (File(localLib).exists) {
      systemLib :: localLib :: Nil
    } else {
      systemLib :: Nil
    }
    val ruddercBin    = "/opt/rudder/bin/rudderc"
    val ruddercLibs   = methodLibs.flatMap(l => "--library" :: l :: Nil)
    val ruddercParams = "--methods-description" :: Nil
    // We want everything in configuration repository to belong to the "rudder" group
    val groupOwner    = "rudder"

    val cmd = Cmd(ruddercBin, ruddercLibs ::: ruddercParams, Map.empty)
    for {
      updateCmd <- RunNuCommand.run(cmd)
      res       <- updateCmd.await
      _         <-
        ZIO.when(res.code != 0)(
          Inconsistency(
            s"An error occurred while updating generic methods library with command '${cmd.display}':\n code: ${res.code}\n stderr: ${res.stderr}\n stdout: ${res.stdout}"
          ).fail
        )
      // write file
      _         <- IOResult.attempt(methodsFile.parent.createDirectories())
      _         <- IOResult.attempt(methodsFile.parent.setGroup(groupOwner))
      _         <- IOResult.attempt(methodsFile.writeText(res.stdout))
      _         <- IOResult.attempt(methodsFile.setGroup(groupOwner))
      // commit file
      modId      = ModificationId(uuidGen.newUuid)
      ident     <- personIdentService.getPersonIdentOrDefault(RudderEventActor.name)
      _         <- commitAddFileWithModId(modId, ident, toGitPath(methodsFile.toJava), "Saving updated generic methods definition")
    } yield {
      res
    }
  }
}<|MERGE_RESOLUTION|>--- conflicted
+++ resolved
@@ -87,30 +87,14 @@
   private[this] def readMethodsMetadataFile(
       cache: (Instant, Map[BundleName, GenericMethod])
   ): IOResult[(Instant, Map[BundleName, GenericMethod])] = {
-<<<<<<< HEAD
-    for {
-      methodsFileModifiedTime <- IOResult.attempt(methodsFile.lastModifiedTime())
-      methods                 <-
-        if (methodsFileModifiedTime.isAfter(cache._1)) {
-          for {
-            genericMethodContent <-
-              IOResult.attempt(s"error while reading ${methodsFile.pathAsString}")(methodsFile.contentAsString)
-            parsedMethods        <- parse(genericMethodContent) match {
-                                      case JObject(fields) =>
-                                        restExtractor
-                                          .extractGenericMethod(JArray(fields.map(_.value)))
-                                          .map(_.map(m => (m.id, m)).toMap)
-                                          .toIO
-                                          .chainError(s"An Error occurred while extracting data from generic methods ncf API")
-=======
     if (methodsFile.exists()) {
       for {
-        methodsFileModifiedTime <- IOResult.effect(methodsFile.lastModifiedTime())
+        methodsFileModifiedTime <- IOResult.attempt(methodsFile.lastModifiedTime())
         methods                 <-
           if (methodsFileModifiedTime.isAfter(cache._1)) {
             for {
               genericMethodContent <-
-                IOResult.effect(s"error while reading ${methodsFile.pathAsString}")(methodsFile.contentAsString)
+                IOResult.attempt(s"error while reading ${methodsFile.pathAsString}")(methodsFile.contentAsString)
               parsedMethods        <- parse(genericMethodContent) match {
                                         case JObject(fields) =>
                                           restExtractor
@@ -118,7 +102,6 @@
                                             .map(_.map(m => (m.id, m)).toMap)
                                             .toIO
                                             .chainError(s"An Error occurred while extracting data from generic methods ncf API")
->>>>>>> cb38ec60
 
                                         case a =>
                                           Inconsistency(s"Could not extract methods from ncf api, expecting an object got: ${a}").fail
