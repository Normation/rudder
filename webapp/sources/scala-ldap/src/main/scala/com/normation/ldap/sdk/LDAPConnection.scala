/*
*************************************************************************************
* Copyright 2011 Normation SAS
*************************************************************************************
*
* Licensed under the Apache License, Version 2.0 (the "License");
* you may not use this file except in compliance with the License.
* You may obtain a copy of the License at
*
* http://www.apache.org/licenses/LICENSE-2.0
*
* Unless required by applicable law or agreed to in writing, software
* distributed under the License is distributed on an "AS IS" BASIS,
* WITHOUT WARRANTIES OR CONDITIONS OF ANY KIND, either express or implied.
* See the License for the specific language governing permissions and
* limitations under the License.
*
*************************************************************************************
*/

package com.normation.ldap.sdk

import com.normation.NamedZioLogger
import com.normation.ldap.ldif.LDIFFileLogger
import com.normation.ldap.ldif.LDIFNoopChangeRecord
import com.normation.ldap.sdk.LDAPIOResult._
import com.unboundid.ldap.sdk.ResultCode._
import com.unboundid.ldap.sdk.AddRequest
import com.unboundid.ldap.sdk.DN
import com.unboundid.ldap.sdk.DeleteRequest
import com.unboundid.ldap.sdk.Filter
import com.unboundid.ldap.sdk.LDAPException
import com.unboundid.ldap.sdk.LDAPSearchException
import com.unboundid.ldap.sdk.Modification
import com.unboundid.ldap.sdk.ModifyDNRequest
import com.unboundid.ldap.sdk.ModifyRequest
import com.unboundid.ldap.sdk.RDN
import com.unboundid.ldap.sdk.ReadOnlyLDAPRequest
import com.unboundid.ldap.sdk.ResultCode
import com.unboundid.ldap.sdk.SearchRequest
import com.unboundid.ldif.LDIFChangeRecord
import zio.blocking.Blocking
import zio._
import zio.syntax._

import scala.collection.JavaConverters._
import com.normation.ldap.sdk.syntax._

/*
 * Logger for LDAP connection related information.
 */
object LDAPConnectionLogger extends NamedZioLogger(){def loggerName = "ldap-connection"}

trait ReadOnlyEntryLDAPConnection {

  /**
   * Most generic search request, which allows to use controls
   * and other advanced operation.
   * @param sr
   *   SearchRequest object which define the search operation
   *   to send to LDAP directory
   * @return
   *   The sequence of entries matching SearchRequest.
   */
  def search(sr: SearchRequest): LDAPIOResult[Seq[LDAPEntry]]

  /**
   * Retrieve entry with given 'dn', optionally restricting
   * entry's attribute set to attribute with name in the
   * 'attributes' parameter.
   * @param dn
   *   DN of the entry to retrieve
   * @param attributes
   *   Only retrieve attributes on that list in the entry.
   *   Let empty to retrieve all attributes.
   * @return
   *   Full(entry) if the entry exists,
   *   Empty if no such entry exists
   *   Failure(message) if something bad happened
   */
  def get(dn: DN, attributes: String*): LDAPIOResult[Option[LDAPEntry]]

  /**
   * A search with commonly used parameters
   * @param baseDn
   *   The base DN from which the search has to be started
   * @param scope
   *   Scope of the search (base, one level, subtree)
   * @param filter
   *   Filter to use to decide if an entry should be returned
   * @param attributes
   *   If non-empty, for each returned entry, only retrieve
   *   attributes in the list.
   *   Otherwise, retrieve all attributes of all entries.
   * @return
   *   The sequence of entries matching search request parameters.
   */
  def search(baseDn: DN, scope: SearchScope, filter: Filter, attributes: String*): LDAPIOResult[Seq[LDAPEntry]] = {
    search(new SearchRequest(baseDn.toString, scope.toUnboundid, filter, attributes:_*))
  }

  /**
   * Search for one entry which is:
   * - a direct children of a base DN
   * - match the filter
   *
   * Only one entry is returned at max. If the
   * filter match several entries under base DN,
   * one will be pick at random.
   *
   * @param baseDn
   *   Root of the search: we are looking for one of
   *   its children
   * @param filter
   *   Filter to use to choose from children of base DN entry
   * @param attributes
   *   If non empty, only retrieve attribute from that list.
   *   Else, retrieve all attributes.
   * @return
   *   Full(entry) if an entry matching filter is found in
   *     base DN entry's children
   *   Failure(message) if something goes wrong
   *   Empty otherwise
   */
  def get(baseDn: DN, filter: Filter, attributes: String*): LDAPIOResult[Option[LDAPEntry]] = {
    searchOne(baseDn, filter, attributes:_*).map {
      case buf if(buf.isEmpty) => None
      case buf                 => Some(buf(0))
    }
  }

  /**
   * Test existence of the given entry.
   * Of course, as LDAP is not a transactionnal datasource,
   * result is only valid for the time when directory
   * gave the answer.
   *
   * @param dn
   *   DN of the entry to test for existence
   * @return
   *   True if the entry exists, false otherwise.
   */
  def exists(dn: DN): LDAPIOResult[Boolean] = get(dn, "1.1").map( _.isDefined )

  /**
   * Search method restricted to scope = One level
   * @see search
   * @param baseDn
   *   The base DN from which the search has to be started
   * @param filter
   *   Filter to use to decide if an entry should be returned
   * @param attributes
   *   If non-empty, for each returned entry, only retrieve
   *   attributes in the list.
   *   Otherwise, retrieve all attributes of all entries.
   * @return
   *   The sequence of entries matching search request parameters.
   */
  def searchOne(baseDn: DN, filter: Filter, attributes: String*): LDAPIOResult[Seq[LDAPEntry]] = search(baseDn,One,filter,attributes:_*)

  /**
   * Search method restricted to scope = SubTree
   * @see search
   * @param baseDn
   *   The base DN from which the search has to be started
   * @param filter
   *   Filter to use to decide if an entry should be returned
   * @param attributes
   *   If non-empty, for each returned entry, only retrieve
   *   attributes in the list.
   *   Otherwise, retrieve all attributes of all entries.
   * @return
   *   The sequence of entries matching search request parameters.
   */
  def searchSub(baseDn: DN, filter: Filter, attributes: String*): LDAPIOResult[Seq[LDAPEntry]] = search(baseDn,Sub,filter,attributes:_*)
}

trait WriteOnlyEntryLDAPConnection {

  /**
   * Execute a plain modification.
   * Return the actual modification executed if success,
   * the error in other case.
   */
  def modify(dn:DN, modifications: Modification*): LDAPIOResult[LDIFChangeRecord]

  /**
   * Move entry with given dn to new parent.
   * @param dn
   *   Entry's DN to move
   * @param newParentDn
   *   New parent's DN
   * @param newRDN
   *   Optionnaly change the RDN of the entry.
   * @return
   *   Full[Seq(ldifChangeRecord)] if the operation is successful
   *   Empty or Failure if an error occurred.
   */
  def move(dn:DN, newParentDn:DN, newRDN: Option[RDN] = None): LDAPIOResult[LDIFChangeRecord]

  /**
   * Save an LDAP entry.
   * The semantic of a save is complex:
   * - by default, it only update attributes in LDAP entry.
   *   That means that if entry in the directory has (a,b,c) attribute, and entry has only (a,b),
   *   then c won't be remove nor updated in LDAP
   * - attribute with no values are removed
   *   That means that if entry has attribute 'a' with no value, attribute 'a' will be removed in LDAP directory
   * - if "removeMissing" is set to true, then missing attribute in entry are marked to be removd (most of the time,
   *   it's not what you want).
   *   WARNING: the RDN attribute is always ignored. You can only change it with the <code>move</move> method
   * - if "removeMissing" is set to true, you can still keep some attribute enumerated here. If removeMissing is false,
   *   that parameter is ignored.
   */
  def save(entry: LDAPEntry, removeMissingAttributes: Boolean = false, forceKeepMissingAttributes: Seq[String] = Seq()): LDAPIOResult[LDIFChangeRecord]

  /**
   * Delete entry at the given DN
   * If recurse is set to true (default), delete all entry's children before
   * deleting entry.
   * If recurse is set to false, the entry must have zero child to be
   * allowed to be deleted.
   *
   * If no entry has the given DN, nothing is done.
   */
  def delete(dn:DN, recurse: Boolean = true): LDAPIOResult[Seq[LDIFChangeRecord]]

}

trait ReadOnlyTreeLDAPConnection {
  /**
   * Retrieve the full sub-tree of entries where the root
   * entry is the one with given 'dn'
   * All entries of the subtree are retrieved, and for
   * each of them, all attributes are retrieved.
   * BE CAREFULL: the result may be HUGE.
   * @param dn
   *   DN of the root entry for the sub-tree to retrieve
   * @return
   *   Full(LDAPTree) if the root entry exists and the command
   *     succeeded
   *   Empty if no entry has the given DN
   *   Failure(message) if something goes wrong.
   */
  def getTree(dn:DN): LDAPIOResult[Option[LDAPTree]]
}

trait WriteOnlyTreeLDAPConnection {
  /**
   * Save the full LDAPTree given in argument.
   *
   * TODO: specify behaviour.
   *
   * @param tree
   * @param deleteRemoved
   * @return
   */
  def saveTree(tree:LDAPTree, deleteRemoved: Boolean = false): LDAPIOResult[Seq[LDIFChangeRecord]]
}

/**
 * Trait that specify that the LDAPConnection is
 * backed by an UnboundID LDAPConnection object.
 * This object may be used to access to methods
 * not supported by LDAPConnection Scala API
 */
trait UnboundidBackendLDAPConnection {
  /**
   * Access to the backed UnboundID LDAPConnection object,
   * if one need to do operation not covered by Scala API.
   *
   * @return
   *   LDAPConnection object used in back-end.
   */
  def backed: UnboundidLDAPConnection

  /**
   * Close that LDAPConnection
   */
  def close(): Unit = backed.close()

}

object RoLDAPConnection {
  import ResultCode._
  /**
   * Default error on which we don't want to throw an exception
   * but only log a message for Search operation
   */
  def onlyReportOnSearch(errorCode:ResultCode) : Boolean = {
    errorCode match {
      case TIME_LIMIT_EXCEEDED | SIZE_LIMIT_EXCEEDED => true
      case _                                         => false
    }
  }
}


sealed class RoLDAPConnection(
    override val backed   : UnboundidLDAPConnection
  , val ldifFileLogger    : LDIFFileLogger
  , val onlyReportOnSearch: ResultCode => Boolean = RoLDAPConnection.onlyReportOnSearch
  , val blockingModule    : Blocking
) extends
  UnboundidBackendLDAPConnection with
  ReadOnlyEntryLDAPConnection with
  ReadOnlyTreeLDAPConnection
{

  def blocking[A](effect: => A): Task[A] = blockingModule.blocking.blocking( IO.effect(effect) )

  /*
   * //////////////////////////////////////////////////////////////////
   * // Read
   * //////////////////////////////////////////////////////////////////
   */

  override def search(sr:SearchRequest) : LDAPIOResult[Seq[LDAPEntry]] = {
    blocking {
      backed.search(sr).getSearchEntries.asScala.map(e => LDAPEntry(e.getParsedDN, e.getAttributes.asScala))
    } catchAll {
      case e:LDAPSearchException if(onlyReportOnSearch(e.getResultCode)) =>
        LDAPConnectionLogger.error("Ignored execption (configured to be ignored)", e) *>
        e.getSearchEntries.asScala.map(e => LDAPEntry(e.getParsedDN, e.getAttributes.asScala)).succeed
      case ex: LDAPException =>
        LDAPRudderError.BackendException(s"Error during search: ${ex.getDiagnosticMessage}", ex).fail
      // catchAll is a lie, but if other kind of exception happens, we want to crash
      case ex => throw ex
    }
  }

<<<<<<< HEAD
  override def get(dn:DN, attributes:String*) : LDAPIOResult[Option[LDAPEntry]] = {
    blocking {
      val e = if(attributes.size == 0) backed.getEntry(dn.toString)
              else backed.getEntry(dn.toString, attributes:_*)
      e match {
        case null => None
        case r    => Some(LDAPEntry(r.getParsedDN, r.getAttributes.asScala))
      }
    } catchAll {
      case ex: LDAPException =>
        LDAPRudderError.BackendException(s"Error when getting enty '${dn.toNormalizedString}': ${ex.getDiagnosticMessage}", ex).fail
      // catchAll is a lie, but if other kind of exception happens, we want to crash
      case ex => throw ex
=======
  override def get(dn:DN, attributes:String*) : Box[LDAPEntry] = {
    {
      if(attributes.isEmpty) backed.getEntry(dn.toString)
      else backed.getEntry(dn.toString, attributes:_*)
    } match {
      case null => Empty
      case r => Full(LDAPEntry(r.getDN, r.getAttributes.asScala))
>>>>>>> 895b318c
    }
  }

  /*
   * //////////////////////////////////////////////////////////////////
   * // Read Tree
   * //////////////////////////////////////////////////////////////////
   */

  override def getTree(dn:DN) : LDAPIOResult[Option[LDAPTree]] = {
    blocking {
      backed.search(dn.toString, Sub.toUnboundid, BuildFilter.ALL)
    } flatMap { all =>
      if(all.getEntryCount() > 0) {
        //build the tree
        LDAPTree(all.getSearchEntries.asScala.map(x => LDAPEntry(x))).map(Some(_))
      } else None.succeed
    } catchAll {
      //a no such object error simply means that the required LDAP tree is not in the directory
      case e:LDAPSearchException if(NO_SUCH_OBJECT == e.getResultCode) => None.succeed
      case e:LDAPException => LDAPRudderError.BackendException(s"Can not get tree '${dn}': ${e.getDiagnosticMessage}", e).fail
    }
  }
}

object RwLDAPConnection {
  import ResultCode._

  /**
   * Default error on which we don't want to throw an exception
   * but only log a message for Add operation
   */
  def onlyReportOnAdd(errorCode:ResultCode) : Boolean = {
    errorCode match {
      case ATTRIBUTE_OR_VALUE_EXISTS |
           ENTRY_ALREADY_EXISTS => true
      case _ => false
    }
  }

  /**
   * Default error on which we don't want to throw an exception
   * but only log a message for Delete operation
   */
  def onlyReportOnDelete(errorCode:ResultCode) : Boolean = onlyReportOnAdd(errorCode)

  /**
   * Default error on which we don't want to throw an exception
   * but only log a message for Modify operation
   */
  def onlyReportOnModify(errorCode:ResultCode) : Boolean = {
    errorCode match {
      case ATTRIBUTE_OR_VALUE_EXISTS |
           ENTRY_ALREADY_EXISTS => true
      case _ => false
    }
  }

  /**
   * Default error on which we don't want to throw an exception
   * but only log a message for ModifyDN operation
   */
  def onlyReportOnModifyDN(errorCode:ResultCode) : Boolean = onlyReportOnModify(errorCode)
}

/**
 *
 * LDAPConnection is the media to talk with the
 * LDAP directory.
 *
 * It's not here that connection properties and creation are
 * deals with. For that, look to <code>LDAPConnectionProvider</code>
 *
 * Main interaction are:
 * - get : optionally retrieve an entry
 * - search : retrieve entries based on a search request
 * - save : modify entry attributes (not the dn/rdn one)
 * - delete : delete a tree (or only one entry)
 * - getTree : retrieve a subtree
 * - move : change the dn of an entry
 *
 * @param backed
 *   UnboundID LDAPConnection to use to actually execute commands
 *
 * @param onlyReportOn*
 *   Methods that decide if such an error ResultCode should
 *   throw an exception (and probably kill the connection) or
 *   if the error only has to be logged.
 *   Typically, you want to throw an exception on error like
 *   "the directory is not available", and only get an error
 *   message (and report it to the user) on "the attribute value
 *   you tried to save is not valid for that entry".
 */
class RwLDAPConnection(
    override val backed              : UnboundidLDAPConnection
  , override val ldifFileLogger      : LDIFFileLogger
  , override val blockingModule      : Blocking
  ,              onlyReportOnAdd     : ResultCode => Boolean = RwLDAPConnection.onlyReportOnAdd
  ,              onlyReportOnModify  : ResultCode => Boolean = RwLDAPConnection.onlyReportOnModify
  ,              onlyReportOnModifyDN: ResultCode => Boolean = RwLDAPConnection.onlyReportOnModifyDN
  ,              onlyReportOnDelete  : ResultCode => Boolean = RwLDAPConnection.onlyReportOnDelete
  , override val onlyReportOnSearch  : ResultCode => Boolean = RoLDAPConnection.onlyReportOnSearch
) extends
  RoLDAPConnection(backed, ldifFileLogger, onlyReportOnSearch, blockingModule) with
  WriteOnlyEntryLDAPConnection with
  WriteOnlyTreeLDAPConnection
{

  /**
   * Ask the directory if it knows how to
   * delete full sub-tree in one command.
   */
  private lazy val canDeleteTree : Boolean = {
    try {
      backed.getRootDSE.supportsControl(com.unboundid.ldap.sdk.controls.SubtreeDeleteRequestControl.SUBTREE_DELETE_REQUEST_OID)
    } catch {
      case e: LDAPException =>
        LDAPConnectionLogger.logEffect.debug("Can not know if the LDAP server support recursive subtree delete request control, supposing not. Exception was: " + e.getMessage())
        false
    }
  }



  /*
   * //////////////////////////////////////////////////////////////////
   * // Write
   * //////////////////////////////////////////////////////////////////
   */

  /**
   * Generic method that apply a sequence of modification to a directory.
   * It can trace the full list of queries and handle result code.
   * @param MOD
   *   The modification request type
   * @param MOD => LDIFChangeRecord
   *   The method to call to transform a modification request of type MOD into
   *   an LDIFChangeRecord
   * @param MOD => LDAPResult
   *   The method to call on the backend UnboundidLDAPConnection to actually
   *   execute the modification request.
   * @param Seq[MOD]
   *   the list of modification to apply.
   */
<<<<<<< HEAD
  private def applyMods[MOD <: ReadOnlyLDAPRequest](modName: String, toLDIFChangeRecord:MOD => LDIFChangeRecord, backendAction: MOD => LDAPResult, onlyReportThat: ResultCode => Boolean)(reqs: List[MOD]) : LDAPIOResult[Seq[LDIFChangeRecord]] = {
    if(reqs.size < 1) IO.succeed(Seq())
=======
  private def applyMods[MOD <: ReadOnlyLDAPRequest](toLDIFChangeRecord:MOD => LDIFChangeRecord, backendAction: MOD => LDAPResult)(reqs:Seq[MOD]) : Box[Seq[LDIFChangeRecord]] = {
    if(reqs.isEmpty) Full(Seq())
>>>>>>> 895b318c
    else {
      UIO.effectTotal(ldifFileLogger.records(reqs map (toLDIFChangeRecord (_)))) *>
      IO.foreach(reqs) { req =>
        applyMod(modName, toLDIFChangeRecord, backendAction, onlyReportThat)(req)
      }
    }
  }

  /**
   * Try to execute the given modification. In case of SUCCESS, return the corresponding change record.
   * In case of error, check if the error should be ignored. In such case, we assume that no modification were
   * actually done in the server: return a success with the corresponding "no change record" content.
   *
   * TODO: we most likely want to execute at most one change at a time and wait for its completion before starting
   * an other change => something like a queue of changes. But not sure it's the correct idea: openldap is certainly
   * better than us for orchestrating its changes.
   *
   */
  private def applyMod[MOD <: ReadOnlyLDAPRequest](modName: String, toLDIFChangeRecord:MOD => LDIFChangeRecord, backendAction: MOD => LDAPResult, onlyReportThat: ResultCode => Boolean)(req:MOD) : LDAPIOResult[LDIFChangeRecord] = {
    val record = toLDIFChangeRecord(req)
    blocking {
      ldifFileLogger.records(Seq(record)) // ignore return value
      backendAction(req)
    } flatMap { res =>
      if(res.getResultCode == SUCCESS) {
        record.succeed
      } else if(onlyReportThat(res.getResultCode)) {
        LDIFNoopChangeRecord(record.getParsedDN).succeed
      } else {
        LDAPRudderError.FailureResult(s"Error when doing action '${modName}' with and LDIF change request: ${res.getDiagnosticMessage}", res).fail
      }
    } catchAll {
      case ex:LDAPException =>
        if(onlyReportThat(ex.getResultCode)) {
          logIgnoredException(record.getDN, modName, ex)
          LDIFNoopChangeRecord(record.getParsedDN).succeed
        } else {
          LDAPRudderError.BackendException(s"Error when doing action '${modName}' with and LDIF change request: ${ex.getDiagnosticMessage}", ex).fail
        }
      // catchAll is still a lie, and we want to crash on an other exception
      case ex:Throwable => throw ex
    }
  }


  private[this] def logIgnoredException(dn: => String, action: String, e:Throwable) : Unit = {
    val diagnostic = e match {
      case ex: LDAPException => ex.getResultString
      case ex                => ex.getMessage
    }
    val message = s"Exception ignored (by configuration) when trying to $action entry '$dn'.  Reported exception was: ${diagnostic}"
    LDAPConnectionLogger.error(message,e)
  }

  /**
   * Specialized version of applyMods for DeleteRequest modification type
   */
  private val applyDeletes = applyMods[DeleteRequest](
      "delete"
    , {req:DeleteRequest => req.toLDIFChangeRecord}
    , {req:DeleteRequest => backed.delete(req)}
    , res => NO_SUCH_OBJECT == res || onlyReportOnDelete(res) // no such object only says it's already deleted
  ) _

  /**
   * Specialized version of applyMods for AddRequest modification type
   */
  private val applyAdds = applyMods[AddRequest](
      "adds"
    , {req:AddRequest => req.toLDIFChangeRecord}
    , {req:AddRequest => backed.add(req)}
    , onlyReportOnAdd
  ) _

  private val applyAdd = applyMod[AddRequest](
      "add"
    , {req:AddRequest => req.toLDIFChangeRecord}
    , {req:AddRequest => backed.add(req)}
    , onlyReportOnAdd
  ) _

  /**
   * Specialized version of applyMods for ModifyRequest modification type
   */
  private val applyModify = applyMod[ModifyRequest](
      "modify"
    , {req:ModifyRequest => req.toLDIFChangeRecord}
    , {req:ModifyRequest => backed.modify(req)}
    , onlyReportOnModify
  ) _

  /**
   * Execute a plain modification.
   * Return the actual modification executed if success,
   * the error in other case.
   */
  override def modify(dn:DN, modifications:Modification*) : LDAPIOResult[LDIFChangeRecord] = {
    applyModify(new ModifyRequest(dn.toString,modifications:_*))
  }

  override def move(dn:DN, newParentDn:DN, newRDN:Option[RDN] = None) : LDAPIOResult[LDIFChangeRecord] = {
    if(
        dn.getParent == newParentDn && (
            newRDN match {
              case None => true
              case Some(rdn) => dn.getRDN == rdn
            }
        )
    ) {
      LDIFNoopChangeRecord(dn).succeed
    } else {
      applyMod[ModifyDNRequest](
          "modify DN"
        , {req:ModifyDNRequest => req.toLDIFChangeRecord}
        , {req:ModifyDNRequest => backed.modifyDN(req)}
        , onlyReportOnModify
      ) (new ModifyDNRequest(dn.toString, newRDN.getOrElse(dn.getRDN).toString, newRDN.isDefined, newParentDn.toString))
    }
  }

  override def save(entry : LDAPEntry, removeMissingAttributes:Boolean=false, forceKeepMissingAttributes:Seq[String] = Seq()) : LDAPIOResult[LDIFChangeRecord] = {
    synchronized {
      get(entry.dn) flatMap {  //TODO if removeMissing is false, only get attribute in entry (we don't care of others)
        case None =>
          applyAdd(new AddRequest(entry.backed))
        case Some(existing) =>
          val mods = LDAPEntry.merge(existing,entry, false, removeMissingAttributes, forceKeepMissingAttributes)
          if(!mods.isEmpty) {
            applyModify(new ModifyRequest(entry.dn.toString, mods.asJava))
          } else LDIFNoopChangeRecord(entry.dn).succeed
      }
    }
  }

  override def delete(dn:DN, recurse:Boolean = true) : LDAPIOResult[Seq[LDIFChangeRecord]] = {
    if(recurse) {
      if(canDeleteTree) {
        import com.unboundid.ldap.sdk.controls.SubtreeDeleteRequestControl
        import com.unboundid.ldap.sdk.Control
        import com.unboundid.ldap.sdk.DeleteRequest
        applyDeletes(List(new DeleteRequest(dn, Array(new SubtreeDeleteRequestControl()):Array[Control])))
      } else {
        searchSub(dn,BuildFilter.ALL,"dn").flatMap { seq =>
          val dns = seq.map(_.dn).toList.sortWith( (a,b) => a.compareTo(b) > 0)
          applyDeletes(dns.map { dn => new DeleteRequest(dn.toString) })
        }
      }
    } else {
      applyDeletes(List(new DeleteRequest(dn.toString)))
    }
  }

  /*
   * //////////////////////////////////////////////////////////////////
   * // Write Tree
   * //////////////////////////////////////////////////////////////////
   */

  protected def addTree(tree:LDAPTree) : LDAPIOResult[Seq[LDIFChangeRecord]] = {
    applyAdds(tree.toSeq.toList.map {e => new AddRequest(e.backed) })
  }

  override def saveTree(tree:LDAPTree, deleteRemoved:Boolean=false) : LDAPIOResult[Seq[LDIFChangeRecord]] = {
    //compose the result of unit modification
    def doSave(mods: Seq[TreeModification]) : LDAPIOResult[Seq[LDIFChangeRecord]] = {
      //utility method to process the good method given the type of modification
      def applyTreeModification(mod:TreeModification) : LDAPIOResult[Seq[LDIFChangeRecord]] = {
        mod match {
          case NoMod => Seq().succeed //OK
          case Add(tree) => addTree(tree)
          case Delete(tree) =>
            if(deleteRemoved) delete(tree.root, true) //TODO : do we want to actually only try to delete these entry and not cut the full subtree ? likely to be error prone
            else Seq().succeed
          case Replace((dn,mods)) => IO.foreach(mods) { mod => modify(dn, mod) }
        }
      }
      mods.foldLeft(Seq().succeed:LDAPIOResult[Seq[LDIFChangeRecord]]) { (records, mod) =>
        records.flatMap { seq =>
          applyTreeModification(mod).map { newRecords =>
            (seq ++ newRecords)
          }
        }
      }
    }

    for {
      _   <- blocking(ldifFileLogger.tree(tree)) mapError (e => LDAPRudderError.BackendException(s"Error when loggin operation on LDAP tree: '${tree.parentDn}'", e))
             //process mofications
      now <- getTree(tree.root.dn)
      res <- (now match {
               case None => addTree(tree)
               case Some(t) => LDAPTree.diff(t, tree, deleteRemoved) match {
                 case Right(treeMod) => doSave(treeMod)
                 case Left(error)    => error.fail
               }
             }):LDAPIOResult[Seq[com.unboundid.ldif.LDIFChangeRecord]]
    } yield {
      res
    }
  }
}<|MERGE_RESOLUTION|>--- conflicted
+++ resolved
@@ -329,10 +329,9 @@
     }
   }
 
-<<<<<<< HEAD
   override def get(dn:DN, attributes:String*) : LDAPIOResult[Option[LDAPEntry]] = {
     blocking {
-      val e = if(attributes.size == 0) backed.getEntry(dn.toString)
+      val e = if(attributes.isEmpty) backed.getEntry(dn.toString)
               else backed.getEntry(dn.toString, attributes:_*)
       e match {
         case null => None
@@ -343,15 +342,6 @@
         LDAPRudderError.BackendException(s"Error when getting enty '${dn.toNormalizedString}': ${ex.getDiagnosticMessage}", ex).fail
       // catchAll is a lie, but if other kind of exception happens, we want to crash
       case ex => throw ex
-=======
-  override def get(dn:DN, attributes:String*) : Box[LDAPEntry] = {
-    {
-      if(attributes.isEmpty) backed.getEntry(dn.toString)
-      else backed.getEntry(dn.toString, attributes:_*)
-    } match {
-      case null => Empty
-      case r => Full(LDAPEntry(r.getDN, r.getAttributes.asScala))
->>>>>>> 895b318c
     }
   }
 
@@ -496,13 +486,8 @@
    * @param Seq[MOD]
    *   the list of modification to apply.
    */
-<<<<<<< HEAD
   private def applyMods[MOD <: ReadOnlyLDAPRequest](modName: String, toLDIFChangeRecord:MOD => LDIFChangeRecord, backendAction: MOD => LDAPResult, onlyReportThat: ResultCode => Boolean)(reqs: List[MOD]) : LDAPIOResult[Seq[LDIFChangeRecord]] = {
-    if(reqs.size < 1) IO.succeed(Seq())
-=======
-  private def applyMods[MOD <: ReadOnlyLDAPRequest](toLDIFChangeRecord:MOD => LDIFChangeRecord, backendAction: MOD => LDAPResult)(reqs:Seq[MOD]) : Box[Seq[LDIFChangeRecord]] = {
-    if(reqs.isEmpty) Full(Seq())
->>>>>>> 895b318c
+    if(reqs.isEmpty) IO.succeed(Seq())
     else {
       UIO.effectTotal(ldifFileLogger.records(reqs map (toLDIFChangeRecord (_)))) *>
       IO.foreach(reqs) { req =>
