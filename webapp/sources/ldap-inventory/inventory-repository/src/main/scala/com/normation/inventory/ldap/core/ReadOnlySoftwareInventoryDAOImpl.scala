--- conflicted
+++ resolved
@@ -70,14 +70,8 @@
     // fetching 10 000 software make this method timeout
     // so we break it in smaller pieces
     for {
-<<<<<<< HEAD
-      entries <- con.searchOne(inventoryDitService.getSoftwareBaseDN, OR(ids map {x:SoftwareUuid => EQ(A_SOFTWARE_UUID,x.value) }:_*)).map(_.toVector)
-      soft    <- ZIO.foreach(entries) { entry =>
-                   ZIO.fromEither(mapper.softwareFromEntry(entry)).chainError(s"Error when mapping LDAP entry '${entry.dn.toString}' to a software. Entry details: ${entry.toLDIFString()}")
-                 }
-=======
-      n0 <- currentTimeMillis
-      _ <- TimingDebugLoggerPure.debug(s"Search software from ${ids.size} ids")
+      n0     <- currentTimeMillis
+      _      <- TimingDebugLoggerPure.debug(s"Search software from ${ids.size} ids")
       result <- ZIO.foreach(ids.grouped(NB_BATCH_SOFTWARE).to(Iterable)) { softIds =>
         for {
           n1      <- currentTimeMillis
@@ -99,7 +93,6 @@
       }
       n5 <- currentTimeMillis
       _  <- TimingDebugLoggerPure.debug(s"Fetched and converted ${result.size} ids to software in ${n5 - n0} ms")
->>>>>>> fa880d30
     } yield {
       result.flatten.toSeq
     }
@@ -134,7 +127,7 @@
                           e  <- nodeEntries
                           id <- e(A_NODE_UUID)
                           vs = for {
-                                 dn <- e.valuesFor(A_SOFTWARE_DN)
+                                 dn <- e.valuesForChunk(A_SOFTWARE_DN)
                                  s  <- inventoryDitService.getDit(AcceptedInventory).SOFTWARE.SOFT.idFromDN(new DN(dn)).toOption
                                } yield {
                                  s
@@ -154,8 +147,9 @@
       _              <- TimingDebugLoggerPure.debug(s"Searching softwares in ${n7 - n6} ms")
 
     } yield {
+      val softMap = software.map ( s => (s.id, s)).toMap
       softwareByNode.map { case (node, ids) =>
-        (node, software.filter(s => ids.contains(s.id)) )
+        (node, ids.map(s => softMap(s)))
       }
     })
   }
