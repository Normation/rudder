--- conflicted
+++ resolved
@@ -70,13 +70,8 @@
   def key: String
 }
 
-<<<<<<< HEAD
 object SecurityToken {
-  def kind(token: SecurityToken) = {
-=======
-case object SecurityToken {
   def kind(token: SecurityToken): String = {
->>>>>>> c81b0160
     token match {
       case _: PublicKey   => PublicKey.kind
       case _: Certificate => Certificate.kind
