/*
*************************************************************************************
* Copyright 2011 Normation SAS
*************************************************************************************
*
* This file is part of Rudder.
*
* Rudder is free software: you can redistribute it and/or modify
* it under the terms of the GNU General Public License as published by
* the Free Software Foundation, either version 3 of the License, or
* (at your option) any later version.
*
* In accordance with the terms of section 7 (7. Additional Terms.) of
* the GNU General Public License version 3, the copyright holders add
* the following Additional permissions:
* Notwithstanding to the terms of section 5 (5. Conveying Modified Source
* Versions) and 6 (6. Conveying Non-Source Forms.) of the GNU General
* Public License version 3, when you create a Related Module, this
* Related Module is not considered as a part of the work and may be
* distributed under the license agreement of your choice.
* A "Related Module" means a set of sources files including their
* documentation that, without modification of the Source Code, enables
* supplementary functions or services in addition to those offered by
* the Software.
*
* Rudder is distributed in the hope that it will be useful,
* but WITHOUT ANY WARRANTY; without even the implied warranty of
* MERCHANTABILITY or FITNESS FOR A PARTICULAR PURPOSE.  See the
* GNU General Public License for more details.
*
* You should have received a copy of the GNU General Public License
* along with Rudder.  If not, see <http://www.gnu.org/licenses/>.

*
*************************************************************************************
*/

package com.normation.inventory.provisioning.endpoint
package config

//domain and generic interfaces
import com.normation.inventory.services.provisioning._
import com.normation.inventory.provisioning.fusion._
import com.normation.inventory.ldap.core._
import com.normation.inventory.ldap.provisioning._
import com.normation.ldap.sdk._
import com.normation.ldap.ldif.DefaultLDIFFileLogger
import com.unboundid.ldif.LDIFChangeRecord
import org.springframework.context.annotation.{Bean, Configuration, Import}
import org.springframework.beans.factory.annotation.Value
import org.springframework.web.multipart.commons.CommonsMultipartResolver
import com.normation.utils.{StringUuidGenerator, StringUuidGeneratorImpl}
import org.slf4j.LoggerFactory
import com.normation.inventory.ldap.provisioning.PendingNodeIfNodeWasRemoved
import java.security.Security
import java.util.concurrent.TimeUnit

<<<<<<< HEAD
import com.normation.zio.ZioRuntime
import com.unboundid.ldap.sdk.DN
=======
import net.liftweb.common.Box
>>>>>>> c78fa2f7
import org.bouncycastle.jce.provider.BouncyCastleProvider

@Configuration
@Import(Array(classOf[PropertyPlaceholderConfig]))
class AppConfig {

  // Set security provider with bouncy castle one
  Security.addProvider(new BouncyCastleProvider());

  val logger = LoggerFactory.getLogger(classOf[AppConfig])

  @Value("${ldap.host}")
  var SERVER = ""

  @Value("${ldap.port}")
  var PORT = 389

  @Value("${ldap.authdn}")
  var AUTH_DN = ""
  @Value("${ldap.authpw}")
  var AUTH_PW = ""

  @Value("${ldif.tracelog.rootdir}")
  var LDIF_TRACELOG_ROOT_DIR = ""

  @Value("${ldap.inventories.accepted.basedn}")
  var ACCEPTED_INVENTORIES_DN = ""

  @Value("${ldap.inventories.pending.basedn}")
  var PENDING_INVENTORIES_DN = ""

  @Value("${ldap.inventories.removed.basedn}")
  var REMOVED_INVENTORIES_DN = ""

  @Value("${ldap.inventories.software.basedn}")
  var SOFTWARE_INVENTORIES_DN = ""

  @Value("${waiting.inventory.queue.size}")
  var WAITING_QUEUE_SIZE = 50

  @Value("${inventories.root.directory}")
  var INVENTORY_ROOT_DIR = ""

  @Value("${inventories.watcher.enable}")
  var WATCHER_ENABLE = "true"

  @Value("${inventories.watcher.waitForSignatureDuration}")
  var WATCHER_WAIT_FOR_SIG = 10 // in seconds

  //TODO: only have a root DN here !
  @Bean
  def acceptedNodesDit = new InventoryDit(new DN(ACCEPTED_INVENTORIES_DN), new DN(SOFTWARE_INVENTORIES_DN), "Accepted Servers")

  @Bean
  def pendingNodesDit = new InventoryDit(new DN(PENDING_INVENTORIES_DN), new DN(SOFTWARE_INVENTORIES_DN), "Pending Servers")

  @Bean
  def removedNodesDit = new InventoryDit(new DN(REMOVED_INVENTORIES_DN), new DN(SOFTWARE_INVENTORIES_DN), "Removed Servers")

  @Bean
  def inventoryDitService = new InventoryDitServiceImpl(pendingNodesDit,acceptedNodesDit, removedNodesDit)

  @Bean
  def inventoryMapper = new InventoryMapper(inventoryDitService, pendingNodesDit, acceptedNodesDit, removedNodesDit)

  /*
   * Implementation of thePipelined report unmarshaller
   */
  @Bean
  def pipelinedReportUnmarshaller : ReportUnmarshaller = {
    val fusionReportParser = {
      new FusionReportUnmarshaller(
          uuidGenerator
        , rootParsingExtensions    = Nil
        , contentParsingExtensions = Nil
      )
    }

    new DefaultReportUnmarshaller(
     fusionReportParser,
     Seq(
         new PreUnmarshallCheckConsistency
     )
    )
  }

  @Bean
  def roLdapConnectionProvider = new ROPooledSimpleAuthConnectionProvider(
      authDn = AUTH_DN
    , authPw = AUTH_PW
    , host = SERVER
    , port = PORT
    , ldifFileLogger = new DefaultLDIFFileLogger(ldifTraceRootDir = LDIF_TRACELOG_ROOT_DIR)
    , blockingModule = ZioRuntime.Environment
  )

  @Bean
  def rwLdapConnectionProvider = new RWPooledSimpleAuthConnectionProvider(
      authDn = AUTH_DN
    , authPw = AUTH_PW
    , host = SERVER
    , port = PORT
    , ldifFileLogger = new DefaultLDIFFileLogger(ldifTraceRootDir = LDIF_TRACELOG_ROOT_DIR)
    , blockingModule = ZioRuntime.Environment
  )

  @Bean
  def uuidGenerator : StringUuidGenerator = new StringUuidGeneratorImpl

  @Bean
  def ldifReportLogger = new DefaultLDIFReportLogger(LDIF_TRACELOG_ROOT_DIR)

  @Bean
  def preCommitLogReport = new LogReportPreCommit(inventoryMapper,ldifReportLogger)

  @Bean
  def fullInventoryRepository = new FullInventoryRepositoryImpl(
      inventoryDitService
    , inventoryMapper
    , rwLdapConnectionProvider
  )

  @Bean
  def postCommitLogger = new PostCommitLogger(ldifReportLogger)

  @Bean
  def acceptPendingMachineIfServerIsAccepted = new AcceptPendingMachineIfServerIsAccepted(
      fullInventoryRepository
  )

  @Bean
  def pendingNodeIfNodeWasRemoved = new PendingNodeIfNodeWasRemoved(
      fullInventoryRepository
  )

  @Bean
  def serverFinder() : NodeInventoryDNFinderAction =
    new NodeInventoryDNFinderService(Seq(
        //start by trying to use an already given UUID
        NamedNodeInventoryDNFinderAction("use_existing_id", new UseExistingNodeIdFinder(inventoryDitService,roLdapConnectionProvider,acceptedNodesDit.BASE_DN.getParent))
    ))

  @Bean
  def vmFinder() : MachineDNFinderAction =
    new MachineDNFinderService(Seq(
        //start by trying to use an already given UUID
        NamedMachineDNFinderAction("use_existing_id", new UseExistingMachineIdFinder(inventoryDitService,roLdapConnectionProvider,acceptedNodesDit.BASE_DN.getParent))
        //look if it's in the accepted inventories
      , NamedMachineDNFinderAction("check_mother_board_uuid_accepted", new FromMotherBoardUuidIdFinder(roLdapConnectionProvider,acceptedNodesDit,inventoryDitService))
        //see if it's in the "pending" branch
      , NamedMachineDNFinderAction("check_mother_board_uuid_pending", new FromMotherBoardUuidIdFinder(roLdapConnectionProvider,pendingNodesDit,inventoryDitService))
        //see if it's in the "removed" branch
      , NamedMachineDNFinderAction("check_mother_board_uuid_removed", new FromMotherBoardUuidIdFinder(roLdapConnectionProvider,removedNodesDit,inventoryDitService))
    ))

  @Bean
  def softwareFinder() : SoftwareDNFinderAction = new NameAndVersionIdFinder(
      "check_name_and_version"
    , roLdapConnectionProvider
    , inventoryMapper
    , acceptedNodesDit
  )

  @Bean
  def automaticMerger() : PreCommit = new UuidMergerPreCommit(
      uuidGenerator
    , acceptedNodesDit
    , serverFinder
    , vmFinder
    , softwareFinder
  )

   lazy val preCommitPipeline : Seq[PreCommit] = (
    CheckOsType ::
    automaticMerger ::
    CheckMachineName ::
    new LastInventoryDate() ::
    AddIpValues ::
    preCommitLogReport ::
    Nil
  )

  lazy val postCommitPipeline : Seq[PostCommit[Seq[LDIFChangeRecord]]]= (
    (
      pendingNodeIfNodeWasRemoved ::
      acceptPendingMachineIfServerIsAccepted ::
      postCommitLogger ::
      Nil
    )
  )

  @Bean
  def reportSaver = new DefaultReportSaver(
      rwLdapConnectionProvider
    , acceptedNodesDit
    , inventoryMapper
    , preCommitPipeline
    , postCommitPipeline
  )

  /*
   * configure the file handler
   */
  @Bean
  def multipartResolver() = {
    val c = new CommonsMultipartResolver()
    c.setMaxUploadSize(10000000)
    c
  }

  /*
   * A method that check LDAP health status.
   * It must be quick and simple.
   */
  val checkLdapAlive: () => Box[Unit] = {
    () =>
    for {
      con <- rwLdapConnectionProvider
      res <- con.get(pendingNodesDit.NODES.dn, "1.1")
    } yield {
      ()
    }
  }

  @Bean
  def inventoryProcessor() = new InventoryProcessor(
      pipelinedReportUnmarshaller
    , reportSaver
    , WAITING_QUEUE_SIZE
    , fullInventoryRepository
    , new InventoryDigestServiceV1(fullInventoryRepository)
    , checkLdapAlive
    , pendingNodesDit
  )

  @Bean
  def inventoryWatcher() = {
    val watcher = new InventoryFileWatcher(
        inventoryProcessor()
      , INVENTORY_ROOT_DIR + "/incoming"
      , INVENTORY_ROOT_DIR + "/accepted-nodes-updates"
      , INVENTORY_ROOT_DIR + "/received"
      , INVENTORY_ROOT_DIR + "/failed"
      , zio.duration.Duration(WATCHER_WAIT_FOR_SIG.toLong, TimeUnit.SECONDS)
      , ".sign"
    )
    WATCHER_ENABLE.trim.toLowerCase match {
      case "true" => watcher.startWatcher()
      case _ => // don't start
        InventoryProcessingLogger.debug(s"Not automatically incoming inventory watcher because 'inventories.watcher.enable'=${WATCHER_ENABLE}")
    }

    watcher
  }

  /*
   * The REST end point where OCSi report are
   * uploaded
   */
  @Bean
  def springApplication() : FusionReportEndpoint = {
    new FusionReportEndpoint(inventoryProcessor(), inventoryWatcher())
  }
}<|MERGE_RESOLUTION|>--- conflicted
+++ resolved
@@ -55,12 +55,9 @@
 import java.security.Security
 import java.util.concurrent.TimeUnit
 
-<<<<<<< HEAD
+import com.normation.errors.IOResult
 import com.normation.zio.ZioRuntime
 import com.unboundid.ldap.sdk.DN
-=======
-import net.liftweb.common.Box
->>>>>>> c78fa2f7
 import org.bouncycastle.jce.provider.BouncyCastleProvider
 
 @Configuration
@@ -275,7 +272,7 @@
    * A method that check LDAP health status.
    * It must be quick and simple.
    */
-  val checkLdapAlive: () => Box[Unit] = {
+  val checkLdapAlive: () => IOResult[Unit] = {
     () =>
     for {
       con <- rwLdapConnectionProvider
