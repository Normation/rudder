--- conflicted
+++ resolved
@@ -416,33 +416,14 @@
      * agent is ignored).
      *
      */
-<<<<<<< HEAD
-    val agentList = ZIO.foreach((xml \\ "AGENT").toList) { agentXML =>
-      val agent = for {
-        agentName      <- optText(agentXML \ "AGENT_NAME").notOptional(
-                            "could not parse agent name (tag AGENT_NAME) from Rudder specific inventory"
-                          )
-        agentType      <- ZIO.fromEither(AgentType.fromValue(agentName))
-        rootUser       <-
-          optText(agentXML \\ "OWNER").notOptional("could not parse rudder user (tag OWNER) from rudder specific inventory")
-        policyServerId <- optText(agentXML \\ "POLICY_SERVER_UUID").notOptional(
-                            "could not parse policy server id (tag POLICY_SERVER_UUID) from specific inventory"
-=======
     def processAgentList(rudderXml: NodeSeq): PureResult[(AgentInfo, String, String)] = {
 
       val agentListEither = (rudderXml \\ "AGENT").toList.map { agentXML =>
         val agent = for {
-          agentName    <- optText(agentXML \ "AGENT_NAME").notOptionalPure(
-                            "could not parse agent name (tag AGENT_NAME) from Rudder specific inventory"
->>>>>>> 6c0412cb
-                          )
-          rawAgentType <- AgentType.fromValue(agentName)
-          agentType    <- if (rawAgentType == AgentType.CfeEnterprise) {
-                            Left(Inconsistency("CFEngine Enterprise/Nova agents are not supported anymore"))
-                          } else {
-                            Right(rawAgentType)
-                          }
-
+          agentName      <- optText(agentXML \ "AGENT_NAME").notOptionalPure(
+                              "could not parse agent name (tag AGENT_NAME) from Rudder specific inventory"
+                            )
+          agentType      <- AgentType.fromValue(agentName)
           rootUser       <-
             optText(agentXML \\ "OWNER").notOptionalPure("could not parse rudder user (tag OWNER) from rudder specific inventory")
           policyServerId <- optText(agentXML \\ "POLICY_SERVER_UUID").notOptionalPure(
