--- conflicted
+++ resolved
@@ -117,40 +117,30 @@
 
   "a signed report" should {
     "Be ok if checked with correct signature" in {
-<<<<<<< HEAD
       ZioRuntime.unsafeRun(for {
         signature     <- boxedSignature
         signed_report <- parser.parse("fusion-report/signed_inventory.ocs")
-        pubKey        <- TestInventoryDigestServiceV1.getKey(signed_report)
-        check         <- ZIO.bracket(getInputStream("fusion-report/signed_inventory.ocs"))(is => Task.effect(is.close).run)(TestInventoryDigestServiceV1.check(pubKey._1, signature, _))
-=======
-      (for {
-        signature <- boxedSignature
-        (pubKey,_) <- TestInventoryDigestServiceV1.getKey(signed_report)
-        inventoryStream = getInputStream("fusion-report/signed_inventory.ocs")
-        parsed <- TestInventoryDigestServiceV1.parseSecurityToken(pubKey)
-        check <- TestInventoryDigestServiceV1.check(parsed.publicKey, signature, inventoryStream)
->>>>>>> c78fa2f7
+        token         <- TestInventoryDigestServiceV1.getKey(signed_report)
+        check         <- ZIO.bracket(getInputStream("fusion-report/signed_inventory.ocs"))(is => Task.effect(is.close).run)(is =>
+          for {
+            parsed <- TestInventoryDigestServiceV1.parseSecurityToken(token._1)
+            check  <- TestInventoryDigestServiceV1.check(parsed.publicKey, signature, is)
+          } yield check)
       } yield {
         check
       }) === true
     }
 
     "Be wrong if checked with wrong signature" in {
-<<<<<<< HEAD
       ZioRuntime.unsafeRun(for {
         signature       <- boxedSignature
         unsigned_report <- parser.parse("fusion-report/node-with-server-role-attribute.ocs")
-        pubKey          <- TestInventoryDigestServiceV1.getKey(unsigned_report)
-        check           <- ZIO.bracket(getInputStream("fusion-report/node-with-server-role-attribute.ocs"))(is => Task.effect(is.close).run)(TestInventoryDigestServiceV1.check(pubKey._1, signature, _))
-=======
-      (for {
-        signature <- boxedSignature
-        (pubKey,_) <- TestInventoryDigestServiceV1.getKey(unsigned_report)
-        inventoryStream = getInputStream("fusion-report/node-with-server-role-attribute.ocs")
-        parsed <- TestInventoryDigestServiceV1.parseSecurityToken(pubKey)
-        check <- TestInventoryDigestServiceV1.check(parsed.publicKey, signature, inventoryStream)
->>>>>>> c78fa2f7
+        token           <- TestInventoryDigestServiceV1.getKey(unsigned_report)
+        check           <- ZIO.bracket(getInputStream("fusion-report/node-with-server-role-attribute.ocs"))(is => Task.effect(is.close).run)(is =>
+          for {
+            parsed <- TestInventoryDigestServiceV1.parseSecurityToken(token._1)
+            check  <- TestInventoryDigestServiceV1.check(parsed.publicKey, signature, is)
+          } yield check)
       } yield {
         check
       }) === false
