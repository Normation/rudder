--- conflicted
+++ resolved
@@ -45,11 +45,6 @@
 </suppress>
 <suppress>
    <notes><![CDATA[
-<<<<<<< HEAD
-   file name: spring-core-5.2.21.jar
-   ]]></notes>
-   <packageUrl regex="true">^pkg:maven/org\.springframework/spring\-.*@5.2.21.RELEASE$</packageUrl>
-=======
    file name: postgresql-42.2.25.jar 
    ]]></notes>
    <packageUrl regex="true">^pkg:maven/org\.postgresql/postgresql@42.2.25$</packageUrl>
@@ -60,7 +55,6 @@
    file name: spring-core-5.2.22.jar
    ]]></notes>
    <packageUrl regex="true">^pkg:maven/org\.springframework/spring\-.*@5.2.22.RELEASE$</packageUrl>
->>>>>>> f9f0f044
    <cve>CVE-2016-1000027</cve>
 </suppress>
 <suppress>
