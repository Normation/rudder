--- conflicted
+++ resolved
@@ -13,16 +13,12 @@
   "DENYBADCLOCKS":"true",
   "MODIFIED_FILES_TTL":"30",
   "NODEROLE":"  classes: \n    \"policy_server\" expression => \"any\";\n    \"root_server\" expression => \"any\";\n    \"rudder-ldap\" expression => \"any\";\n    \"rudder-inventory-ldap\" expression => \"any\";\n    \"rudder-reports\" expression => \"any\";\n    \"rudder-webapp\" expression => \"any\";\n    \"rudder-jetty\" expression => \"any\";\n    \"rudder-server-root\" expression => \"any\";\n    \"rudder-inventory-endpoint\" expression => \"any\";\n    \"rudder-db\" expression => \"any\";",
-<<<<<<< HEAD
+  "RELAY_SYNC_METHOD":"classic",
+  "RELAY_SYNC_PROMISES":"false",
+  "RELAY_SYNC_SHAREDFILES":"false",
   "RUDDER_DIRECTIVES_INPUTS":[
     "\"clockConfiguration/3.0/clockConfiguration.cf\",\n\"rpmPackageInstallation/7.0/rpmPackageInstallation.cf\","
   ],
-=======
-  "RELAY_SYNC_METHOD":"classic",
-  "RELAY_SYNC_PROMISES":"false",
-  "RELAY_SYNC_SHAREDFILES":"false",
-  "RUDDER_DIRECTIVES_INPUTS":"\"clockConfiguration/3.0/clockConfiguration.cf\",\n\"rpmPackageInstallation/7.0/rpmPackageInstallation.cf\",",
->>>>>>> d42f7400
   "RUDDER_DIRECTIVES_SEQUENCE":"\"10. Global configuration for all nodes/10. Clock Configuration\" usebundle => set_dry_run_mode(\"false\");\n\"10. Global configuration for all nodes/10. Clock Configuration\" usebundle => check_clock_configuration;\n\"50. Deploy PLOP STACK/20. Install PLOP STACK main rpm\"          usebundle => set_dry_run_mode(\"true\");\n\"50. Deploy PLOP STACK/20. Install PLOP STACK main rpm\"          usebundle => check_rpm_package_installation;\n\"remove_dry_run_mode\"                                            usebundle => set_dry_run_mode(\"false\");",
   "RUDDER_HEARTBEAT_INTERVAL":"4",
   "RUDDER_NODE_CONFIG_ID":"root-cfg-id",
