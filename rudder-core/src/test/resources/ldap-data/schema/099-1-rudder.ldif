dn: cn=schema
objectclass: top
#*************************************************************************
# Copyright 2011 Normation SAS
#*************************************************************************
#
# Licensed under the Apache License, Version 2.0 (the "License");
# you may not use this file except in compliance with the License.
# You may obtain a copy of the License at
#
# http://www.apache.org/licenses/LICENSE-2.0
#
# Unless required by applicable law or agreed to in writing, software
# distributed under the License is distributed on an "AS IS" BASIS,
# WITHOUT WARRANTIES OR CONDITIONS OF ANY KIND, either express or implied.
# See the License for the specific language governing permissions and
# limitations under the License.
#*************************************************************************
# CMDB schema
#
# Depends upon core.schema, cosine.schema, nis.schema and cmdb.schema
# CMDB OID
#######################################################
####################### WARNING #######################
#######################################################
# This OID is necessary for OpenLDAP -> OpenDS schema tool, 
# but makes OpenLDAP crashes with a non-meaningfull error message
# if cmdb.schema (where it is already declared) is included
#######################################################
####################### /WARNING ######################
#######################################################
#######################################################
################## Attributes #########################
#######################################################
### UUIDs ###
attributeTypes: ( 1.3.6.1.4.1.35061.2.1.101
  NAME 'targetPolicyServerId'
  DESC 'The identifier of a Node policy server'
  SUP uuid )
attributeTypes: ( 1.3.6.1.4.1.35061.2.1.102
  NAME 'directiveId'
  DESC 'Unique identifier for a directive'
  SUP uuid )
attributeTypes: ( 1.3.6.1.4.1.35061.2.1.103
  NAME 'targetDirectiveId'
  DESC 'Unique identifier for a directive'
  SUP uuid )
attributeTypes: ( 1.3.6.1.4.1.35061.2.1.104
  NAME 'groupCategoryId'
  DESC 'Unique identifier for a group category'
  SUP uuid )
attributeTypes: ( 1.3.6.1.4.1.35061.2.1.105
  NAME 'techniqueCategoryId'
  DESC 'Unique identifier for a rudder category'
  SUP uuid )
attributeTypes: ( 1.3.6.1.4.1.35061.2.1.106
  NAME 'techniqueId'
  DESC 'Unique identifier for a technique from reference library'
  SUP uuid )
attributeTypes: ( 1.3.6.1.4.1.35061.2.1.107
  NAME 'activeTechniqueId'
  DESC 'Unique identifier for a technique in active library'
  SUP uuid )
attributeTypes: ( 1.3.6.1.4.1.35061.2.1.108
  NAME 'nodeGroupId'
  DESC 'Unique identifier for a node group'
  SUP uuid )
attributeTypes: ( 1.3.6.1.4.1.35061.2.1.109
  NAME 'ruleId'
  DESC 'Unique identifier for a rule'
  SUP uuid )
#######################################################################
attributeTypes: ( 1.3.6.1.4.1.35061.2.1.201
  NAME 'techniqueLibraryVersion'
  DESC 'The version'
  EQUALITY caseIgnoreMatch
  SUBSTR caseIgnoreSubstringsMatch
  SYNTAX 1.3.6.1.4.1.1466.115.121.1.15{256} )
attributeTypes: ( 1.3.6.1.4.1.35061.2.1.202
  NAME 'techniqueVersion'
  DESC 'The version'
  EQUALITY caseIgnoreMatch
  SUBSTR caseIgnoreSubstringsMatch
  SYNTAX 1.3.6.1.4.1.1466.115.121.1.15{256} )
attributeTypes: ( 1.3.6.1.4.1.35061.2.1.203
  NAME 'initTimestamp'
  DESC 'Date and time of initialization of the object'
  SYNTAX 1.3.6.1.4.1.1466.115.121.1.24
  EQUALITY generalizedTimeMatch
  ORDERING generalizedTimeOrderingMatch )
attributeTypes: ( 1.3.6.1.4.1.35061.2.1.204
  NAME 'jsonNodeGroupQuery'
  DESC 'JSON structure that represent a query for a group of nodes'
  EQUALITY caseIgnoreMatch
  SUBSTR caseIgnoreSubstringsMatch
  SYNTAX 1.3.6.1.4.1.1466.115.121.1.15{256} )
attributeTypes: ( 1.3.6.1.4.1.35061.2.1.205
  NAME 'ruleTarget'
  DESC 'Target of the directive. It is something of the form targetType:targetUuid'
  EQUALITY caseIgnoreMatch
  SUBSTR caseIgnoreSubstringsMatch
  SYNTAX 1.3.6.1.4.1.1466.115.121.1.15{256} )
attributeTypes: ( 1.3.6.1.4.1.35061.2.1.206
  NAME 'creationDate'
  DESC 'Creation date of the item'
  SYNTAX 1.3.6.1.4.1.1466.115.121.1.24
  EQUALITY generalizedTimeMatch
  ORDERING generalizedTimeOrderingMatch )
attributeTypes: ( 1.3.6.1.4.1.35061.2.1.207
  NAME 'lastUpdateTimestamp'
  DESC 'Last date when the item was updated'
  SYNTAX 1.3.6.1.4.1.1466.115.121.1.24
  EQUALITY generalizedTimeMatch
  ORDERING generalizedTimeOrderingMatch )
#
# A policy variable and its values.
# The expected format is:
# variableName[index]:variableValue
#
attributeTypes: ( 1.3.6.1.4.1.35061.2.1.208
  NAME 'directiveVariable'
  DESC 'Pair of variable:value'
  EQUALITY caseIgnoreMatch
  SUBSTR caseIgnoreSubstringsMatch
  SYNTAX 1.3.6.1.4.1.1466.115.121.1.15{256} )
attributeTypes: ( 1.3.6.1.4.1.35061.2.1.209
  NAME 'writtenTimestamp'
  DESC 'Last date when the item was written'
  SYNTAX 1.3.6.1.4.1.1466.115.121.1.24
  EQUALITY generalizedTimeMatch
  ORDERING generalizedTimeOrderingMatch )
attributeTypes: ( 1.3.6.1.4.1.35061.2.1.210
  NAME 'acceptationTimestamp'
  DESC 'Creation date of a user policy'
  EQUALITY caseIgnoreMatch
  SUBSTR caseIgnoreSubstringsMatch
  SYNTAX 1.3.6.1.4.1.1466.115.121.1.15 )
attributeTypes: ( 1.3.6.1.4.1.35061.2.1.211
  NAME 'isModified'
  DESC 'Define if the server is modified and should be processed as such or if it is up to date. Default to false if not specified'
  EQUALITY booleanMatch
  SYNTAX 1.3.6.1.4.1.1466.115.121.1.7  )
attributeTypes: ( 1.3.6.1.4.1.35061.2.1.212
  NAME 'isEnabled'
  DESC 'Define if the object is currently activated or not (and so should be ignore)'
  EQUALITY booleanMatch
  SYNTAX 1.3.6.1.4.1.1466.115.121.1.7  )
attributeTypes: ( 1.3.6.1.4.1.35061.2.1.213
  NAME 'isDynamic'
  DESC 'Define if the group is dynamic'
  EQUALITY booleanMatch
  SYNTAX 1.3.6.1.4.1.1466.115.121.1.7  )
attributeTypes: ( 1.3.6.1.4.1.35061.2.1.214
  NAME 'isSystem'
  DESC 'Define if the CR/Group/PI/UPT/Node is created by the system'
  EQUALITY booleanMatch
  SYNTAX 1.3.6.1.4.1.1466.115.121.1.7  )
attributeTypes: ( 1.3.6.1.4.1.35061.2.1.215
  NAME 'isBroken'
  DESC 'Define if the node is broken'
  EQUALITY booleanMatch
  SYNTAX 1.3.6.1.4.1.1466.115.121.1.7  )
attributeTypes: ( 1.3.6.1.4.1.35061.2.1.216
  NAME 'isPolicyServer'
  DESC 'Define if this node configuration refers to a policy server'
  EQUALITY booleanMatch
  SYNTAX 1.3.6.1.4.1.1466.115.121.1.7  )
attributeTypes: ( 1.3.6.1.4.1.35061.2.1.217
  NAME 'directivePriority'
  DESC 'The priority of the object compare to other. Higher has more priority'
  SYNTAX 1.3.6.1.4.1.1466.115.121.1.27
  EQUALITY integerMatch
  ORDERING integerOrderingMatch )
attributeTypes: ( 1.3.6.1.4.1.35061.2.1.218
  NAME 'longDescription'
  DESC 'A long field for text (HTLM expected)'
  SYNTAX 1.3.6.1.4.1.1466.115.121.1.15
  EQUALITY caseIgnoreMatch
  SUBSTR caseIgnoreSubstringsMatch )
attributeTypes: ( 1.3.6.1.4.1.35061.2.1.219
  NAME 'serial'
  DESC 'The serial of the Rule'
  SYNTAX 1.3.6.1.4.1.1466.115.121.1.27
  EQUALITY integerMatch
  ORDERING integerOrderingMatch )
attributeTypes: ( 1.3.6.1.4.1.35061.2.1.220
  NAME 'systemVariable'
  DESC 'The current system variables of a node'
  SYNTAX 1.3.6.1.4.1.1466.115.121.1.15
  EQUALITY caseIgnoreMatch
  SUBSTR caseIgnoreSubstringsMatch )
attributeTypes: ( 1.3.6.1.4.1.35061.2.1.221
  NAME 'targetSystemVariable'
  DESC 'The target system variables of a node'
  SYNTAX 1.3.6.1.4.1.1466.115.121.1.15
  EQUALITY caseIgnoreMatch
  SUBSTR caseIgnoreSubstringsMatch )
attributeTypes: ( 1.3.6.1.4.1.35061.2.1.222
  NAME 'targetName'
  DESC 'Host name of the server'
  EQUALITY caseIgnoreMatch
  SUBSTR caseIgnoreSubstringsMatch
  SYNTAX 1.3.6.1.4.1.1466.115.121.1.15{256} )
attributeTypes: ( 1.3.6.1.4.1.35061.2.1.223
  NAME 'targetNodeHostname'
  DESC 'Host name of the server'
  EQUALITY caseIgnoreMatch
  SUBSTR caseIgnoreSubstringsMatch
  SYNTAX 1.3.6.1.4.1.1466.115.121.1.15{256} )
attributeTypes: ( 1.3.6.1.4.1.35061.2.1.224
  NAME 'targetAgentName'
  DESC 'List of name of the agent (Nova, Community, ...)'
  EQUALITY caseIgnoreMatch
  SUBSTR caseIgnoreSubstringsMatch
  SYNTAX 1.3.6.1.4.1.1466.115.121.1.15{256} )
attributeTypes: ( 1.3.6.1.4.1.35061.2.1.225
  NAME 'targetLocalAdministratorAccountName'
  DESC 'The local administrator account name (login) on the node'
  EQUALITY caseIgnoreMatch
  SUBSTR caseIgnoreSubstringsMatch
  SYNTAX 1.3.6.1.4.1.1466.115.121.1.15{256} )
#######################################################
################  Object Classes ######################
#######################################################
#
# Rudder mains objects:
# * nodes and policy server
# * node group categories 
# * node groups 
# * library of actives techniques categories
# * activeTechnique
# * directive
# * rules
# 
### nodes (simple and policy server) for Rudder ###
objectClasses: ( 1.3.6.1.4.1.35061.2.2.1
  NAME 'rudderNode'
  DESC 'The Node itself'
  SUP top
  STRUCTURAL
  MUST ( nodeId $ cn $ isSystem $ isBroken)
  MAY ( description ) )
objectClasses: ( 1.3.6.1.4.1.35061.2.2.2
  NAME 'rudderPolicyServer'
  DESC 'The Node representation of a policy server'
  SUP rudderNode
  STRUCTURAL )
### groups ###
objectClasses: ( 1.3.6.1.4.1.35061.2.2.10
  NAME 'groupCategory'
  DESC 'The group category'
  SUP top
  STRUCTURAL
  MUST ( groupCategoryId $ cn )
  MAY ( description $ isSystem ) )
objectClasses: ( 1.3.6.1.4.1.35061.2.2.11
  NAME 'nodeGroup'
  DESC 'A node group representation'
  SUP top
  STRUCTURAL
  MUST ( nodeGroupId $
  cn $ isDynamic )
  MAY ( nodeId $ description $ jsonNodeGroupQuery $
  isEnabled $ isSystem  ) )
objectClasses: ( 1.3.6.1.4.1.35061.2.2.12
  NAME 'specialRuleTarget'
  DESC 'A special target (other than a nodeGroup), for example: all servers'
  SUP top
  STRUCTURAL
  MUST ( ruleTarget $ cn )
  MAY (  description $ isEnabled $ isSystem ) )
### active technique library ###
objectClasses: ( 1.3.6.1.4.1.35061.2.2.20
  NAME 'activeTechniqueLibraryVersion'
  DESC 'An object class to contain information about the user library (version, initialisation timestamp)'
  SUP top
  AUXILIARY
  MAY ( initTimestamp $ techniqueLibraryVersion ) )
objectClasses: ( 1.3.6.1.4.1.35061.2.2.21
  NAME 'techniqueCategory'
  DESC 'The Rudder category'
  SUP top
  STRUCTURAL
  MUST ( techniqueCategoryId $ cn )
  MAY ( description $ isSystem ) )
objectClasses: ( 1.3.6.1.4.1.35061.2.2.22
  NAME 'activeTechnique'
  DESC 'The Rudder category'
  SUP top
  STRUCTURAL
  MUST ( activeTechniqueId $ techniqueId $ acceptationTimestamp)
  MAY ( isEnabled $ isSystem ) )
objectClasses: ( 1.3.6.1.4.1.35061.2.2.23
  NAME 'directive'
<<<<<<< HEAD
  DESC 'Rudder Directive (real)'
=======
  DESC 'The Rudder directive (real)'
>>>>>>> ffeffa24
  SUP top
  STRUCTURAL
  MUST ( directiveId $ techniqueVersion )
  MAY ( cn $ description $ longDescription $ isEnabled $ isSystem $
  directivePriority $ directiveVariable  ) )
### rules ###
objectClasses: ( 1.3.6.1.4.1.35061.2.2.30
  NAME 'rule'
  DESC 'A rule'
  SUP top
  STRUCTURAL
  MUST ( ruleId  $ serial )
  MAY ( cn $ description $ longDescription $
  isEnabled $ isSystem $
  ruleTarget $
  directiveId ) )
#
# Node configurations
# (current and expected state of
#  a node configuration)
#
objectClasses: ( 1.3.6.1.4.1.35061.2.2.101
  NAME 'nodeConfiguration'
  DESC 'The mapping of the node configuration, a container for promises'
  SUP top
  STRUCTURAL
  MUST ( nodeId $ isPolicyServer )
  MAY ( cn $ description $ isModified $
  lastUpdateTimestamp $ writtenTimestamp $
  targetName $
  localAdministratorAccountName $ targetLocalAdministratorAccountName $
  nodeHostname $ targetNodeHostname $
  policyServerId $ targetPolicyServerId $
  agentName $ targetAgentName $
  systemVariable $ targetSystemVariable   ) )
objectClasses: ( 1.3.6.1.4.1.35061.2.2.102
  NAME 'rootPolicyServerNodeConfiguration'
  SUP  nodeConfiguration
  DESC 'The ROOT policy server of an Rudder Domain' )
#cn is the policy name for the directive
objectClasses: ( 1.3.6.1.4.1.35061.2.2.103
  NAME 'abstractDirectiveNodeConfiguration'
<<<<<<< HEAD
  DESC 'An abstract instance of a Directive'
=======
  DESC 'An abstract instance of a directive'
>>>>>>> ffeffa24
  SUP top
  ABSTRACT
  MUST ( techniqueId )
  MAY ( lastUpdateTimestamp $
  description $ ruleTarget $ directiveVariable $
  isEnabled $ isSystem $ serial $ directivePriority $
  techniqueId $ techniqueVersion $
  ruleId ) )
objectClasses: ( 1.3.6.1.4.1.35061.2.2.104
  NAME 'directiveNodeConfiguration'
  DESC 'An instance of a policy'
  SUP abstractDirectiveNodeConfiguration
  STRUCTURAL
  MUST ( directiveId ) )
objectClasses: ( 1.3.6.1.4.1.35061.2.2.105
  NAME 'targetDirectiveNodeConfiguration'
  DESC 'An instance of a target state for a directive'
  SUP abstractDirectiveNodeConfiguration
  STRUCTURAL
  MUST ( targetdirectiveId ) )<|MERGE_RESOLUTION|>--- conflicted
+++ resolved
@@ -292,11 +292,7 @@
   MAY ( isEnabled $ isSystem ) )
 objectClasses: ( 1.3.6.1.4.1.35061.2.2.23
   NAME 'directive'
-<<<<<<< HEAD
   DESC 'Rudder Directive (real)'
-=======
-  DESC 'The Rudder directive (real)'
->>>>>>> ffeffa24
   SUP top
   STRUCTURAL
   MUST ( directiveId $ techniqueVersion )
@@ -339,11 +335,7 @@
 #cn is the policy name for the directive
 objectClasses: ( 1.3.6.1.4.1.35061.2.2.103
   NAME 'abstractDirectiveNodeConfiguration'
-<<<<<<< HEAD
   DESC 'An abstract instance of a Directive'
-=======
-  DESC 'An abstract instance of a directive'
->>>>>>> ffeffa24
   SUP top
   ABSTRACT
   MUST ( techniqueId )
