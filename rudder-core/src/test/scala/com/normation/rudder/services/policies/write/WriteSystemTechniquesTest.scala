--- conflicted
+++ resolved
@@ -104,10 +104,7 @@
 import com.normation.cfclerk.domain.Technique
 import com.normation.cfclerk.domain.TrackerVariable
 import com.normation.inventory.domain.AgentType
-<<<<<<< HEAD
-=======
 import com.normation.rudder.services.policies.NodeConfigData.{root, node1, rootNodeConfig}
->>>>>>> a503efe9
 
 /**
  * Details of tests executed in each instances of
@@ -203,12 +200,7 @@
     , getSyslogProtocol               = () => Full(SyslogUDP)
   )
 
-<<<<<<< HEAD
-  val writeAllAgentSpecificFiles = new WriteAllAgentSpecificFiles()
-=======
-  // To uncomment in 4.2
-  //  lazy val writeAllAgentSpecificFiles = new WriteAllAgentSpecificFiles()
->>>>>>> a503efe9
+  lazy val writeAllAgentSpecificFiles = new WriteAllAgentSpecificFiles()
   val prepareTemplateVariable = new PrepareTemplateVariablesImpl(
       techniqueRepository
     , systemVariableServiceSpec
@@ -453,8 +445,7 @@
        , spec("CLOCK_TIMEZONE").toVariable(Seq("dontchange"))
      ).map(v => (v.spec.name, v)).toMap
   }
-<<<<<<< HEAD
-  val clock = policy(
+  lazy val clock = policy(
       Cf3PolicyDraftId(RuleId("rule1"), DirectiveId("directive1"))
     , clockTechnique
     , clockVariables
@@ -463,22 +454,6 @@
     , BundleOrder("10. Clock Configuration")
     , false
     , Some(PolicyMode.Enforce)
-=======
-  lazy val clock = Cf3PolicyDraft(
-      id              = Cf3PolicyDraftId(RuleId("rule1"), DirectiveId("directive1"))
-    , technique       = clockTechnique
-    , techniqueUpdateTime = DateTime.now
-    , variableMap     = clockVariables
-    , trackerVariable = clockTechnique.trackerVariableSpec.toVariable(Seq())
-    , priority        = 5
-    , serial          = 2
-    , modificationDate= DateTime.now
-    , ruleOrder       = BundleOrder("10. Global configuration for all nodes")
-    , directiveOrder  = BundleOrder("10. Clock Configuration")
-    , overrides       = Set()
-    , policyMode      = Some(PolicyMode.Enforce)
-    , isSystem        = false
->>>>>>> a503efe9
   )
 
   lazy val rpmTechnique = techniqueRepository.get(TechniqueId(TechniqueName("rpmPackageInstallation"), TechniqueVersion("7.0"))).getOrElse(throw new RuntimeException("Bad init for test"))
@@ -495,8 +470,7 @@
        , spec("RPM_PACKAGE_VERSION_DEFINITION").toVariable(Seq("default"))
      ).map(v => (v.spec.name, v)).toMap
   }
-<<<<<<< HEAD
-  val rpm = policy(
+  lazy val rpm = policy(
       Cf3PolicyDraftId(RuleId("rule2"), DirectiveId("directive2"))
     , rpmTechnique
     , rpmVariables
@@ -505,22 +479,6 @@
     , BundleOrder("20. Install PLOP STACK main rpm")
     , false
     , Some(PolicyMode.Audit)
-=======
-  lazy val rpm = Cf3PolicyDraft(
-      id              = Cf3PolicyDraftId(RuleId("rule2"), DirectiveId("directive2"))
-    , technique       = rpmTechnique
-    , techniqueUpdateTime = DateTime.now
-    , variableMap     = rpmVariables
-    , trackerVariable = rpmTechnique.trackerVariableSpec.toVariable(Seq())
-    , priority        = 5
-    , serial          = 2
-    , modificationDate= DateTime.now
-    , ruleOrder       = BundleOrder("50. Deploy PLOP STACK")
-    , directiveOrder  = BundleOrder("20. Install PLOP STACK main rpm")
-    , overrides       = Set()
-    , policyMode      = Some(PolicyMode.Audit)
-    , isSystem        = false
->>>>>>> a503efe9
   )
 
   lazy val pkgTechnique = techniqueRepository.get(TechniqueId(TechniqueName("packageManagement"), TechniqueVersion("1.0"))).getOrElse(throw new RuntimeException("Bad init for test"))
@@ -537,8 +495,7 @@
        , spec("PACKAGE_POST_HOOK_COMMAND").toVariable(Seq(""))
      ).map(v => (v.spec.name, v)).toMap
   }
-<<<<<<< HEAD
-  val pkg = policy(
+  lazy val pkg = policy(
       Cf3PolicyDraftId(RuleId("ff44fb97-b65e-43c4-b8c2-0df8d5e8549f"), DirectiveId("16617aa8-1f02-4e4a-87b6-d0bcdfb4019f"))
     , pkgTechnique
     , pkgVariables
@@ -547,22 +504,6 @@
     , BundleOrder("Package management.")
     , false
     , Some(PolicyMode.Enforce)
-=======
-  lazy val pkg = Cf3PolicyDraft(
-      id              = Cf3PolicyDraftId(RuleId("ff44fb97-b65e-43c4-b8c2-0df8d5e8549f"), DirectiveId("16617aa8-1f02-4e4a-87b6-d0bcdfb4019f"))
-    , technique       = pkgTechnique
-    , techniqueUpdateTime = DateTime.now
-    , variableMap     = pkgVariables
-    , trackerVariable = pkgTechnique.trackerVariableSpec.toVariable(Seq())
-    , priority        = 5
-    , serial          = 0
-    , modificationDate= DateTime.now
-    , ruleOrder       = BundleOrder("60-rule-technique-std-lib")
-    , directiveOrder  = BundleOrder("Package management.")
-    , overrides       = Set()
-    , policyMode      = Some(PolicyMode.Enforce)
-    , isSystem        = false
->>>>>>> a503efe9
   )
 
 
