/*
*************************************************************************************
* Copyright 2011 Normation SAS
*************************************************************************************
*
* This file is part of Rudder.
*
* Rudder is free software: you can redistribute it and/or modify
* it under the terms of the GNU General Public License as published by
* the Free Software Foundation, either version 3 of the License, or
* (at your option) any later version.
*
* In accordance with the terms of section 7 (7. Additional Terms.) of
* the GNU General Public License version 3, the copyright holders add
* the following Additional permissions:
* Notwithstanding to the terms of section 5 (5. Conveying Modified Source
* Versions) and 6 (6. Conveying Non-Source Forms.) of the GNU General
* Public License version 3, when you create a Related Module, this
* Related Module is not considered as a part of the work and may be
* distributed under the license agreement of your choice.
* A "Related Module" means a set of sources files including their
* documentation that, without modification of the Source Code, enables
* supplementary functions or services in addition to those offered by
* the Software.
*
* Rudder is distributed in the hope that it will be useful,
* but WITHOUT ANY WARRANTY; without even the implied warranty of
* MERCHANTABILITY or FITNESS FOR A PARTICULAR PURPOSE.  See the
* GNU General Public License for more details.
*
* You should have received a copy of the GNU General Public License
* along with Rudder.  If not, see <http://www.gnu.org/licenses/>.

*
*************************************************************************************
*/

package com.normation.rudder.services.reports

import org.junit.runner._
import org.specs2.mutable._
import org.specs2.runner._
import com.normation.inventory.domain.NodeId
import com.normation.rudder.domain.policies.RuleId
import com.normation.rudder.domain.policies.DirectiveId
import org.joda.time.DateTime
import com.normation.rudder.domain.reports.DirectiveExpectedReports
import com.normation.rudder.domain.reports._
import com.normation.rudder.reports.ComplianceMode
import com.normation.rudder.reports.FullCompliance
import com.normation.rudder.repository.NodeConfigIdInfo
import com.normation.rudder.reports.ChangesOnly
import com.normation.rudder.domain.policies.SerialedRuleId
import com.normation.rudder.domain.policies.SerialedRuleId
import com.normation.rudder.domain.policies.SerialedRuleId
import com.normation.rudder.reports.ComplianceMode
import com.normation.rudder.reports.GlobalComplianceMode
import com.normation.rudder.reports.ReportsDisabled
import org.specs2.specification.core.Fragments

@RunWith(classOf[JUnitRunner])
class ExecutionBatchTest extends Specification {
  private implicit def str2directiveId(s:String) = DirectiveId(s)
  private implicit def str2ruleId(s:String) = RuleId(s)
  private implicit def str2nodeId(s:String) = NodeId(s)
  private implicit def str2nodeConfigIds(ss:Seq[String]) = ss.map(s =>  (NodeId(s), Some(NodeConfigId("version_" + s)))).toMap

  def buildExpected(
      nodeIds: Seq[String]
    , ruleId : String
    , serial : Int
    , directives: Seq[DirectiveExpectedReports]
  ): Map[NodeId, Map[NodeConfigId, Map[SerialedRuleId, RuleNodeExpectedReports]]] = {
    val rid = SerialedRuleId(RuleId(ruleId), serial)
    val exp = Map(rid -> RuleNodeExpectedReports(rid.ruleId, rid.serial, directives))
    nodeIds.map { id =>
      (NodeId(id) -> Map(NodeConfigId("version_" + id) -> exp))
    }.toMap
  }

  def getNodeStatusReportsByRule(
      ruleExpectedReports   : Map[NodeId, Map[NodeConfigId, Map[SerialedRuleId, RuleNodeExpectedReports]]]
    , reportsParam          : Seq[Reports]
    // this is the agent execution interval, in minutes
    , complianceMode        : ComplianceMode
  ): Map[NodeId, (RunAndConfigInfo, Set[RuleNodeStatusReport])] = {

<<<<<<< HEAD
    val res = (for {
=======

    val res = for {
>>>>>>> 289abf8c
      (nodeId, expected) <- ruleExpectedReports.toSeq
    } yield {
      val runTime = reportsParam.headOption.map( _.executionTimestamp).getOrElse(DateTime.now)
      val info = NodeConfigIdInfo(expected.keySet.head, DateTime.now.minusDays(1), None)
      val runInfo = complianceMode.mode match {
        case FullCompliance => ComputeCompliance(runTime, info, info, runTime.plusMinutes(5), MissingReportType)
        case ChangesOnly => ComputeCompliance(runTime, info, info, runTime.plusMinutes(5), SuccessReportType)
        case ReportsDisabled => ComputeCompliance(runTime, info, info, runTime.plusMinutes(5), DisabledReportType)
      }

      ExecutionBatch.getNodeStatusReports(nodeId, runInfo, expected, reportsParam)
    }

    res.toMap
  }

  val getNodeStatusByRule = (getNodeStatusReportsByRule _).tupled

<<<<<<< HEAD
=======

  val one = NodeId("one")


>>>>>>> 289abf8c
   //Test the component part
  "A component, with two different keys" should {
    val executionTimestamp = new DateTime()
    val reports = Seq[Reports](
        new ResultRepairedReport(executionTimestamp, "cr", "policy", "nodeId", 12, "component", "foo", executionTimestamp, "message"),
        new ResultSuccessReport(executionTimestamp, "cr", "policy", "nodeId", 12, "component", "bar", executionTimestamp, "message")
    )

    val badReports = Seq[Reports](
        new ResultRepairedReport(executionTimestamp, "cr", "policy", "nodeId", 12, "component", "foo", executionTimestamp, "message"),
        new ResultRepairedReport(executionTimestamp, "cr", "policy", "nodeId", 12, "component", "foo", executionTimestamp, "message"),
        new ResultSuccessReport(executionTimestamp, "cr", "policy", "nodeId", 12, "component", "bar", executionTimestamp, "message")
    )

    val expectedComponent = new ComponentExpectedReport(
        "component"
      , 2
      , Seq("foo", "bar")
      , Seq("foo", "bar")
    )

    val withGood = ExecutionBatch.checkExpectedComponentWithReports(expectedComponent, reports, NoAnswerReportType)
    val withBad  = ExecutionBatch.checkExpectedComponentWithReports(expectedComponent, badReports, NoAnswerReportType)

    "return a component globally repaired " in {
      withGood.compliance === ComplianceLevel(success = 1, repaired = 1)
    }
    "return a component with two key values " in {
      withGood.componentValues.size === 2
    }
    "return a component with the key values foo which is repaired " in {
      withGood.componentValues("foo").messages.size === 1 and
      withGood.componentValues("foo").messages.head.reportType ===  RepairedReportType
    }
    "return a component with the key values bar which is a success " in {
      withGood.componentValues("bar").messages.size === 1 and
      withGood.componentValues("bar").messages.head.reportType ===  SuccessReportType
    }

    "only one reports in plus, mark the whole key unexpected" in {
      withBad.compliance === ComplianceLevel(success = 1,  unexpected = 2)
    }
    "with bad reports return a component with two key values " in {
      withBad.componentValues.size === 2
    }
    "with bad reports return a component with the key values foo which is unknwon " in {
      withBad.componentValues("foo").messages.size === 2 and
      withBad.componentValues("foo").messages.head.reportType ===  UnexpectedReportType
    }
    "with bad reports return a component with the key values bar which is a success " in {
      withBad.componentValues("bar").messages.size === 1 and
      withBad.componentValues("bar").messages.head.reportType ===  SuccessReportType
    }
  }

  // Test the component part
  "A component, with a None keys" should {
    val executionTimestamp = new DateTime()
    val reports = Seq[Reports](
        new ResultRepairedReport(executionTimestamp, "cr", "policy", "nodeId", 12, "component", "None", executionTimestamp, "message"),
        new ResultSuccessReport(executionTimestamp, "cr", "policy", "nodeId", 12, "component", "None", executionTimestamp, "message")
    )

    val badReports = Seq[Reports](
        new ResultRepairedReport(executionTimestamp, "cr", "policy", "nodeId", 12, "component", "None", executionTimestamp, "message"),
        new ResultRepairedReport(executionTimestamp, "cr", "policy", "nodeId", 12, "component", "None", executionTimestamp, "message"),
        new ResultSuccessReport(executionTimestamp, "cr", "policy", "nodeId", 12, "component", "None", executionTimestamp, "message")
    )

    val expectedComponent = new ComponentExpectedReport(
        "component"
      , 2
      , Seq("None", "None")
      , Seq("None", "None")
    )
    val withGood = ExecutionBatch.checkExpectedComponentWithReports(expectedComponent, reports, NoAnswerReportType)
    val withBad  = ExecutionBatch.checkExpectedComponentWithReports(expectedComponent, badReports, NoAnswerReportType)

    "return a component globally repaired " in {
      withGood.compliance === ComplianceLevel(repaired = 2)
    }
    "return a component with one key value " in {
      withGood.componentValues.size === 1
    }
    "return a component with both None key repaired " in {
      withGood.componentValues("None").messages.size === 2 and
      withGood.componentValues("None").compliance === ComplianceLevel(repaired = 2)
    }

    "with bad reports return a component globally unexpected " in {
      withBad.compliance === ComplianceLevel(unexpected = 3)
    }
    "with bad reports return a component with one key values (only None)" in {
      withBad.componentValues.size === 1
    }
    "with bad reports return a component with None key unexpected " in {
      withBad.componentValues("None").messages.size === 3 and
      withBad.componentValues("None").messages.forall(x => x.reportType === UnexpectedReportType)
    }
  }

  // Test the component part
  "A component, with a cfengine keys" should {
    val executionTimestamp = new DateTime()
    val reports = Seq[Reports](
        new ResultRepairedReport(executionTimestamp, "cr", "policy", "nodeId", 12, "component", "/var/cfengine", executionTimestamp, "message"),
        new ResultSuccessReport(executionTimestamp, "cr", "policy", "nodeId", 12, "component", "/var/cfengine", executionTimestamp, "message")
    )

    val badReports = Seq[Reports](
        new ResultRepairedReport(executionTimestamp, "cr", "policy", "nodeId", 12, "component", "/var/cfengine", executionTimestamp, "message"),
        new ResultSuccessReport(executionTimestamp, "cr", "policy", "nodeId", 12, "component", "/var/cfengine", executionTimestamp, "message"),
        new ResultSuccessReport(executionTimestamp, "cr", "policy", "nodeId", 12, "component", "/var/cfengine", executionTimestamp, "message")
    )

    val expectedComponent = new ComponentExpectedReport("component", 2
      , Seq("${sys.bla}", "${sys.foo}")
      , Seq("${sys.bla}", "${sys.foo}")
    )

    val withGood = ExecutionBatch.checkExpectedComponentWithReports(expectedComponent, reports, NoAnswerReportType)
    val withBad   = ExecutionBatch.checkExpectedComponentWithReports(expectedComponent, badReports, NoAnswerReportType)

    "return a component globally repaired " in {
      withGood.compliance === ComplianceLevel(success = 1, repaired = 1)
    }
    "return a component with two key values " in {
      withGood.componentValues.size === 2
    }
    "return a component with both cfengine keys repaired " in {
      withGood.componentValues("${sys.bla}").messages.size === 1
    }
  }

   // Test the component part
  "A component, with generation-time known keys" should {
    val executionTimestamp = new DateTime()
    val reports = Seq[Reports](
        new ResultSuccessReport(executionTimestamp, "cr", "policy", "nodeId", 12, "component", "bar", executionTimestamp, "message"),
        new ResultSuccessReport(executionTimestamp, "cr", "policy", "nodeId", 12, "component", "node2", executionTimestamp, "message"),
        new ResultRepairedReport(executionTimestamp, "cr", "policy", "nodeId", 12, "component", "node1", executionTimestamp, "message")
    )

    val badReports = Seq[Reports](
        new ResultRepairedReport(executionTimestamp, "cr", "policy", "nodeId", 12, "component", "node1", executionTimestamp, "message"),
        new ResultRepairedReport(executionTimestamp, "cr", "policy", "nodeId", 12, "component", "node1", executionTimestamp, "message"),
        new ResultRepairedReport(executionTimestamp, "cr", "policy", "nodeId", 12, "component", "node2", executionTimestamp, "message"),
        new ResultSuccessReport(executionTimestamp, "cr", "policy", "nodeId", 12, "component", "bar", executionTimestamp, "message")
    )

    /*
     * Here, we must be able to decide between node1 and node2 value for the repair, because we know at generation time
     * what is expected.
     */
    val expectedComponent = new ComponentExpectedReport("component", 2
      , Seq("node1", "node2", "bar")
      , Seq("${rudder.node.hostname}", "${rudder.node.hostname}", "bar")
    )

    val withGood = ExecutionBatch.checkExpectedComponentWithReports(expectedComponent, reports, NoAnswerReportType)
    val withBad  = ExecutionBatch.checkExpectedComponentWithReports(expectedComponent, badReports, NoAnswerReportType)

    "return a component with the correct number of success and repaired" in {
      //be carefull, here the second success is for the same unexpanded as the repaire,
      //so we actually have 1 success (bar) and 2 repaired (${rudder.node.hostname})
      withGood.compliance === ComplianceLevel(success = 1, repaired = 2)
    }

    "return a component with two key values " in {
      withGood.componentValues.size === 2
    }

    "return an unexpanded component key with both key repaired" in {
      val reportType = withGood.componentValues("${rudder.node.hostname}").messages.map(_.reportType)
      reportType.size === 2 and
      (reportType.forall( _ === RepairedReportType))
    }

    "return a component with the bar key success " in {
      withGood.componentValues("bar").messages.size === 1 and
      withGood.componentValues("bar").messages.forall(x => x.reportType === SuccessReportType)
    }

    "with some bad reports mark them as unexpected (because the check is not done in checkExpectedComponentWithReports" in {
      withBad.compliance ===  ComplianceLevel(success = 1, unexpected = 3)
    }
    "with bad reports return a component with two key values " in {
      withBad.componentValues.size === 2
    }
    "with bad reports return a component with bar as a success " in {
      withBad.componentValues("bar").messages.size === 1 and
      withBad.componentValues("bar").messages.forall(x => x.reportType === SuccessReportType)
    }
    "with bad reports return a component with the cfengine key as unexpected " in {
      withBad.componentValues("${rudder.node.hostname}").messages.size === 3 and
      withBad.componentValues("${rudder.node.hostname}").messages.forall(x => x.reportType === UnexpectedReportType)
    }
  }

  "Compliance for cfengine vars and reports" should {

    sealed trait Kind { def value: String ; def tpe: ReportType }
    final case class Success(value: String) extends Kind { val tpe = SuccessReportType }
    final case class Repaired(value: String) extends Kind { val tpe = RepairedReportType }
    final case class Error(value: String) extends Kind { val tpe = ErrorReportType }
    final case class Missing(value: String) extends Kind { val tpe = MissingReportType }
    final case class Unexpected(value: String) extends Kind { val tpe = UnexpectedReportType }

    def test(id: String, patterns: Seq[Kind], reports: Seq[Kind]) = {
      val executionTimestamp = new DateTime()

      val expectedComponent = {
        val expectOnlySuccess = patterns.collect {
          case Success(x) => x
          case Repaired(x) => x
        }
        new ComponentExpectedReport("component", 2, expectOnlySuccess, expectOnlySuccess)
      }

      val resultReports : Seq[Reports] = reports.map( x => x match {
        case Success(v) => new ResultSuccessReport(executionTimestamp, "cr", "policy", "nodeId", 12, "component", v, executionTimestamp, "message")
        case Repaired(v) => new ResultRepairedReport(executionTimestamp, "cr", "policy", "nodeId", 12, "component", v, executionTimestamp, "message")
        case x => new ResultErrorReport(executionTimestamp, "cr", "policy", "nodeId", 12, "component", x.value, executionTimestamp, "message")
      })

      val t1 = System.currentTimeMillis
      val result = ExecutionBatch.checkExpectedComponentWithReports(expectedComponent, resultReports, NoAnswerReportType)
      val t2 = System.currentTimeMillis - t1

      val compliance = ComplianceLevel(
          success = patterns.collect { case x:Success => x }.size
        , repaired = patterns.collect { case x:Repaired => x }.size
        , error = patterns.collect { case x:Error => x }.size
        , missing = patterns.collect { case x:Missing => x }.size
        , unexpected = patterns.collect { case x:Unexpected => x }.size
      )

      s"[${id}] be OK with patterns ${patterns}" in {
        ( (compliance === result.compliance) /: patterns) { case( example, nextPattern) =>
          (example /: result.componentValues(nextPattern.value).messages) { case (newExample, nextMessage) =>
            val msgCompliance = ComplianceLevel.compute(Seq( nextMessage.reportType))
            val patternCompliance = ComplianceLevel.compute(Seq( nextPattern.tpe))
            newExample and msgCompliance === patternCompliance
          }
        } and (t2 must be_<(200L)) //take less than these number of ms
      }
    }

    /*
     * Test the hard case where we have two components that may return undistinguishable reports, like:
     * "edit file with names: 1. /etc/foo.${xxx} 2. /etc/foo.old.${yyy}"
     * And you get [/etc/foo.old.txt, /etc/foo.txt] <- if matched on that order, the first is OK but not the
     * second.
     *
     * Here, the order should not matter because given the pattern, we are able to exactly
     * find one message for it.
     */

    test("order1"
      , patterns = Success("/etc/foo.old.${sys.bla}") :: Repaired("/etc/foo.${sys.bla}") :: Nil
      , reports  = Success("/etc/foo.old.txt") :: Repaired("/etc/foo.txt") :: Nil
    )

    test("order2"
      , patterns = Success("/etc/foo.old.${sys.bla}") :: Repaired("/etc/foo.${sys.bla}") :: Nil
      , reports  = Repaired("/etc/foo.txt") :: Success("/etc/foo.old.txt") :: Nil
    )

    test("order3"
      , patterns = Repaired("/etc/foo.${sys.bla}") :: Success("/etc/foo.old.${sys.bla}") :: Nil
      , reports  = Success("/etc/foo.old.txt") :: Repaired("/etc/foo.txt") :: Nil
    )
    test("order4"
      , patterns = Repaired("/etc/foo.${sys.bla}") :: Success("/etc/foo.old.${sys.bla}") :: Nil
      , reports  = Repaired("/etc/foo.txt") :: Success("/etc/foo.old.txt") :: Nil
    )

    //
    test("one var"
      , patterns = Repaired("${sys.bla}") :: Success("bar") :: Nil
      , reports  = Repaired("/var/cfengine") :: Success("bar") :: Nil
    )

    /*
     * For the next three, the logic is that:
     * - we successfully matched the constant value;
     * - we successfully matched the cfengine value (taking at random the report type between
     *   success and repaired - but we have no way to decide ! Ok, and the random is more like
     *   "the first in the list", so it helps for the test)
     * - have one unexpected, for the last message - and we don't have any way to decide if it
     *   comes from a cfengine var or not !
     */
    // here, we have one unexpected report. We can't know if it is the success or the repaired, so
    // by implementation, the last is taken as unexpected.
    // So, if you swap the order of the two "/var/cfengine" reports, the test will fail
    test("one var and simple reports"
      , patterns = Repaired("${sys.bla}") :: Success("bar") :: Unexpected("/var/cfengine") :: Nil
      , reports  = Repaired("/var/cfengine") :: Success("/var/cfengine") :: Success("bar") :: Nil
    )

    /*
     * Testing cfengine variables which give the same patterns
     *
     * Again, if you switch the order of reports, tests will fail because
     * we don't have any mean to assign a given report to a given patterns in
     * that case - the only way to correct that is to be able to have unique identification
     * of reports by expected component.
     */
    test("same patterns"
      , patterns = Repaired("${sys.bla}") :: Success("${sys.foo}") :: Nil
      , reports  = Repaired("/var/cfengine") :: Success("/var/cfengine") :: Nil
    )

    test("same patterns with unexpected"
      , patterns = Repaired("${sys.bla}") :: Success("${sys.foo}") :: Unexpected("/var/cfengine") :: Nil
      , reports  = Repaired("/var/cfengine") :: Success("/var/cfengine") :: Success("/var/cfengine") :: Nil
    )

    /*
     * A test with a lots of variables and reports, to see if the execution time remains OK
     */
    test("lots of reports"
      , patterns =
             Success("/var/cfengine")
          :: Repaired("${sys.bla}")
          :: Success("${sys.foo}")
          :: Success("/etc/foo.old.${sys.bla}")
          :: Repaired("/etc/foo.${sys.bla}")
          :: Success("a${foo}b${bar}")
          :: Success("a${foo}b")
          :: Success("b${foo}b")
          :: Success("b${foo}c")
          :: Success("b${foo}d")
          :: Nil
      , reports  =
             Success("/var/cfengine")
          :: Repaired("/var/cfengine")
          :: Repaired("/etc/foo.txt")
          :: Success("/etc/foo.old.txt")
          :: Success("/var/cfengine")
          :: Success("aXbX")
          :: Success("aYb")
          :: Success("bXb")
          :: Success("bc")
          :: Success("bZd")
          :: Nil
    )

    test("same report for simple and pattern"
      , patterns = Success("/var/${sys.bla}") :: Success("/var/cfengine") :: Nil
      , reports  = Success("/var/cfengine") :: Success("/var/cfengine") :: Nil
    )
  }

  val fullCompliance = GlobalComplianceMode(FullCompliance, 1)
  "A detailed execution Batch, with one component, cardinality one, one node" should {

    val param = (
        buildExpected(
            Seq("one")
          , "rule"
          , 12
          , Seq(DirectiveExpectedReports("policy"
                , Seq(new ComponentExpectedReport("component", 1, Seq("value"), Seq() )) //here, we automatically must have "value" infered as unexpanded var
              )
            )
        )
      , Seq[Reports](new ResultSuccessReport(DateTime.now(), "rule", "policy", "one", 12, "component", "value", DateTime.now(), "message"))
      , fullCompliance
    )

    val nodeStatus = (getNodeStatusReportsByRule _).tupled(param)

    "have one detailed reports when we create it with one report" in {
      nodeStatus(one)._2.size === 1
    }

    "have one detailed success node when we create it with one success report" in {
      nodeStatus.keySet.head === one
    }

    "have one detailed rule success directive when we create it with one success report" in {
      nodeStatus(one)._2.head.directives.head._1 === DirectiveId("policy")
    }

    "have no detailed rule non-success directive when we create it with one success report" in {
      AggregatedStatusReport(nodeStatus(one)._2).compliance === ComplianceLevel(success = 1)
    }
  }

  "A detailed execution Batch, with one component, cardinality one, wrong node" should {
    val param = (
        buildExpected(
            Seq("one")
          , "rule"
          , 12
          , Seq(DirectiveExpectedReports("policy"
                , Seq(new ComponentExpectedReport("component", 1, Seq("value"), Seq() ))
              )
            )
        )
      , Seq[Reports](new ResultSuccessReport(DateTime.now(), "rule", "policy", "two", 12, "component", "value",DateTime.now(), "message"))
      , fullCompliance
    )

    val nodeStatus = getNodeStatusByRule(param)

    "have one detailed reports when we create it with one report" in {
      nodeStatus.size === 1
    }

    "have a pending node when we create it with one wrong success report right now" in {
      (nodeStatus.keySet.head === one) and
      AggregatedStatusReport(nodeStatus.values.flatMap(_._2).toSet).compliance === ComplianceLevel(missing = 1)
    }
  }

  "A detailed execution Batch, with one component, cardinality one, one node" should {

    val param = (
        buildExpected(
            Seq("one")
          , "rule"
          , 12
          , Seq(DirectiveExpectedReports("policy"
                , Seq(new ComponentExpectedReport("component", 1, Seq("value"), Seq() ))
              )
            )
         )
       , Seq[Reports](
             new ResultSuccessReport(DateTime.now(), "rule", "policy", "one", 12, "component", "value",DateTime.now(), "message")
           , new ResultSuccessReport(DateTime.now(), "rule", "policy", "one", 12, "component", "value",DateTime.now(), "message")
         )
      , fullCompliance
    )
    val nodeStatus = getNodeStatusByRule(param)

    "have one detailed reports when we create it" in {
      nodeStatus.size ==1
    }

    "have one unexpected node when we create it with one success report" in {
      nodeStatus.head._1 === one and
      AggregatedStatusReport(nodeStatus.values.flatMap(_._2).toSet).compliance === ComplianceLevel(unexpected = 2)
    }
  }

   "A detailed execution Batch, with one component, cardinality one, two nodes, including one not responding" should {

    val param = (
        buildExpected(
            Seq("one", "two")
          , "rule"
          , 12
          , Seq(DirectiveExpectedReports("policy"
                , Seq(new ComponentExpectedReport("component", 1, Seq("value"), Seq() ))
              )
            )
        )
      , Seq[Reports](new ResultSuccessReport(DateTime.now(), "rule", "policy", "one", 12, "component", "value",DateTime.now(), "message"))
      , fullCompliance
    )
    val nodeStatus = getNodeStatusByRule(param)

    "have two detailed reports when we create it" in {
      nodeStatus.size == 2
    }

    "have one success, and one pending node, in the component detail of the rule" in {
      AggregatedStatusReport(nodeStatus.values.flatMap(_._2).toSet).compliance === ComplianceLevel(success = 1, missing = 1)
    }
  }

  "A detailed execution Batch, with one component, cardinality one, three nodes, including one not responding" should {
    val param = (
        buildExpected(
            Seq("one", "two", "three")
          , "rule"
          , 12
          , Seq(DirectiveExpectedReports("policy"
                , Seq(new ComponentExpectedReport("component", 1, Seq("value"), Seq() ))
              )
            )
         )
       , Seq[Reports](
             new ResultSuccessReport(DateTime.now(), "rule", "policy", "one", 12, "component", "value", DateTime.now(), "message")
           , new ResultSuccessReport(DateTime.now(), "rule", "policy", "two", 12, "component", "value", DateTime.now(), "message")
         )
      , fullCompliance
    )
    val nodeStatus = getNodeStatusByRule(param)

    "have three node rule report" in {
      nodeStatus.size === 3
    }
    "have one detailed rule report with a 67% compliance" in {
      AggregatedStatusReport(nodeStatus.values.flatMap(_._2).toSet).compliance === ComplianceLevel(success = 2, missing = 1)
    }
  }

  "A detailed execution Batch, with two directive, two component, cardinality one, three nodes, including one partly responding and one not responding" should {
    val param = (
        buildExpected(
            Seq("one", "two", "three")
          , "rule"
          , 12
          , Seq(DirectiveExpectedReports("policy", Seq(
                     new ComponentExpectedReport("component", 1, Seq("value"), Seq() )
                   , new ComponentExpectedReport("component2", 1, Seq("value"), Seq() )
                 ))
               , DirectiveExpectedReports("policy2", Seq(
                     new ComponentExpectedReport("component", 1, Seq("value"), Seq() )
                   , new ComponentExpectedReport("component2", 1, Seq("value"), Seq() )
                 ))
            )
        )
      , Seq[Reports](
          new ResultSuccessReport(DateTime.now(), "rule", "policy", "one", 12, "component", "value",DateTime.now(), "message"),
          new ResultSuccessReport(DateTime.now(), "rule", "policy", "one", 12, "component2", "value",DateTime.now(), "message"),
          new ResultSuccessReport(DateTime.now(), "rule", "policy2", "one", 12, "component", "value",DateTime.now(), "message"),
          new ResultSuccessReport(DateTime.now(), "rule", "policy2", "one", 12, "component2", "value",DateTime.now(), "message"),
          new ResultSuccessReport(DateTime.now(), "rule", "policy", "two", 12, "component", "value",DateTime.now(), "message"),
          new ResultSuccessReport(DateTime.now(), "rule", "policy", "two", 12, "component2", "value",DateTime.now(), "message"),
          new ResultSuccessReport(DateTime.now(), "rule", "policy2", "two", 12, "component", "value",DateTime.now(), "message")
        )
      , fullCompliance
    )
    val nodeStatus = getNodeStatusByRule(param)
    val aggregated = AggregatedStatusReport(nodeStatus.values.flatMap(_._2).toSet)

    "have two detailed node rule report" in {
      nodeStatus.size === 3
    }
    "have detailed rule report for policy of 67% (node 1 and 2), pending for node 3" in {
      aggregated.directives("policy").compliance === ComplianceLevel(success = 4, missing = 2)
    }
    "have detailed rule report for policy2 of 33% (node1), missing (node2 and 3)" in {
      aggregated.directives("policy2").compliance === ComplianceLevel(success = 3, missing = 3)
    }
  }

  "A detailed execution Batch, with two directive, two component, cardinality three, three nodes, including two not responding" should {
    val param = (
        buildExpected(
            Seq("one", "two", "three")
          , "rule"
          , 12
          , Seq(DirectiveExpectedReports("policy", Seq(
                     new ComponentExpectedReport("component", 1, Seq("value"), Seq() )
                   , new ComponentExpectedReport("component2", 1, Seq("value"), Seq() )
                 ))
               , DirectiveExpectedReports("policy2",Seq(
                     new ComponentExpectedReport("component", 1, Seq("value"), Seq() )
                   , new ComponentExpectedReport("component2", 1, Seq("value"), Seq() )
                 ))
             )
        )
      , Seq[Reports](
          new ResultSuccessReport(DateTime.now(), "rule", "policy", "one", 12, "component", "value",DateTime.now(), "message"),
          new ResultSuccessReport(DateTime.now(), "rule", "policy", "one", 12, "component2", "value",DateTime.now(), "message"),
          new ResultSuccessReport(DateTime.now(), "rule", "policy2", "one", 12, "component", "value",DateTime.now(), "message"),
          new ResultSuccessReport(DateTime.now(), "rule", "policy2", "one", 12, "component2", "value",DateTime.now(), "message"),
          new ResultSuccessReport(DateTime.now(), "rule", "policy", "two", 12, "component", "value",DateTime.now(), "message"),
          new ResultSuccessReport(DateTime.now(), "rule", "policy", "two", 12, "component2", "value",DateTime.now(), "message"),
          new ResultSuccessReport(DateTime.now(), "rule", "policy2", "two", 12, "component", "value",DateTime.now(), "message"),
          new ResultSuccessReport(DateTime.now(), "rule", "policy", "three", 12, "component", "value",DateTime.now(), "message")
        )
      , fullCompliance
    )
    val nodeStatus = getNodeStatusByRule(param)
    val aggregated = AggregatedStatusReport(nodeStatus.values.flatMap(_._2).toSet)

    "have 3 detailed node rule report" in {
      nodeStatus.size === 3
    }
    "have detailed rule report for policy of 83%" in {
      aggregated.directives("policy").compliance === ComplianceLevel(success = 5, missing = 1)
    }

    "have detailed rule report for policy2 of 33%" in {
      aggregated.directives("policy2").compliance === ComplianceLevel(success = 3, missing = 3)
    }
    "have detailed rule report for policy-component of 100%" in {
      aggregated.directives("policy").components("component").compliance === ComplianceLevel(success = 3)
    }
    "have detailed rule report for policy-component2 of 67%" in {
      aggregated.directives("policy").components("component2").compliance === ComplianceLevel(success = 2, missing = 1)
    }
    "have detailed rule report for policy2-component2 of 33%" in {
      aggregated.directives("policy2").components("component2").compliance === ComplianceLevel(success = 1, missing = 2)
    }
  }

  "A detailed execution Batch, with two directive, two component, cardinality three, three nodes, including two not completely responding" should {
    val param = (
        buildExpected(
            Seq("one", "two", "three")
          , "rule"
          , 12
          , Seq(DirectiveExpectedReports("policy", Seq(
                   new ComponentExpectedReport("component", 1, Seq("value", "value2", "value3"), Seq() )
               ))
             )
        )
      , Seq[Reports](
          new ResultSuccessReport(DateTime.now(), "rule", "policy", "one", 12, "component", "value",DateTime.now(), "message"),
          new ResultSuccessReport(DateTime.now(), "rule", "policy", "one", 12, "component", "value2",DateTime.now(), "message"),
          new ResultSuccessReport(DateTime.now(), "rule", "policy", "one", 12, "component", "value3",DateTime.now(), "message"),
          new ResultSuccessReport(DateTime.now(), "rule", "policy", "two", 12, "component", "value",DateTime.now(), "message"),
          new ResultSuccessReport(DateTime.now(), "rule", "policy", "two", 12, "component", "value2",DateTime.now(), "message"),
          new ResultSuccessReport(DateTime.now(), "rule", "policy", "three", 12, "component", "value",DateTime.now(), "message")
        )
      , fullCompliance
    )
    val nodeStatus = getNodeStatusByRule(param)
    val aggregated = AggregatedStatusReport(nodeStatus.values.flatMap(_._2).toSet)

    "have 3 detailed node rule report" in {
      nodeStatus.size === 3
    }
    "have detailed rule report for policy of 67%" in {
      aggregated.directives("policy").compliance === ComplianceLevel(success = 6, missing = 3)
    }
    "have detailed rule report for policy/component/value of 100%" in {
      aggregated.directives("policy").components("component").componentValues("value").compliance ===
        ComplianceLevel(success = 3)
    }
    "have detailed rule report for policy/component/value2 of 67%" in {
      aggregated.directives("policy").components("component").componentValues("value2").compliance ===
        ComplianceLevel(success = 2, missing = 1)
    }
    "have detailed rule report for policy/component/value3 of 33%" in {
      aggregated.directives("policy").components("component").componentValues("value3").compliance ===
        ComplianceLevel(success = 1, missing = 2)
    }
  }

  "An execution Batch, with one component with a quote in its value, cardinality one, one node" should {

    val param = (
        buildExpected(
            Seq("one")
          , "rule"
          , 12
          , Seq(DirectiveExpectedReports("policy", Seq(
                  new ComponentExpectedReport("component", 1, Seq("""some\"text"""), Seq("""some\text""") )
              ))
            )
        )
      , Seq[Reports](new ResultSuccessReport(new DateTime(), "rule", "policy", "one", 12, "component", """some\"text""",new DateTime(), "message"))
      , fullCompliance
    )
    val nodeStatus = getNodeStatusByRule(param)

    "have one detailed reports when we create it with one report" in {
      nodeStatus.size ===1
    }

    "have one detailed success node when we create it with one success report" in {
      nodeStatus.keySet.head === one and
      nodeStatus.head._2._2.head.compliance.pc_success === 100
    }

  }

 "An execution Batch, with one component, one node, but with a component value being a cfengine variable with {, and a an escaped quote as well" should {

    val param = (
        buildExpected(
            Seq("nodeId")
          , "rule"
          , 12
          , Seq(DirectiveExpectedReports("policy", Seq(
                  new ComponentExpectedReport("component", 1, Seq("""${sys.workdir}/inputs/\"test"""), Seq() )
              ))
            )
        )
      , Seq[Reports](new ResultSuccessReport(new DateTime(), "rule", "policy", "nodeId", 12, "component", """/var/cfengine/inputs/\"test""", new DateTime(), "message"))
      , fullCompliance
    )

    val nodeStatus = getNodeStatusByRule(param)

    "have one detailed reports when we create it with one report" in {
     nodeStatus.size ===1
    }

    "have one detailed success node when we create it with one success report" in {
     nodeStatus.keySet.head === NodeId("nodeId") and
     nodeStatus.head._2._2.head.compliance.pc_success === 100
    }
  }

  "An execution Batch, with one component, one node, but with a component value being a cfengine variable with {, and a quote as well" should {
    val param = (
        buildExpected(
            Seq("nodeId")
          , "rule"
          , 12
          , Seq(DirectiveExpectedReports("policy", Seq(
                new ComponentExpectedReport("component", 1, Seq("""${sys.workdir}/inputs/"test"""), Seq("""${sys.workdir}/inputs/"test""") )
              ))
            )
        )
      , Seq[Reports](new ResultSuccessReport(new DateTime(), "rule", "policy", "nodeId", 12, "component", """/var/cfengine/inputs/"test""", new DateTime(), "message"))
      , fullCompliance
    )
    val nodeStatus = getNodeStatusByRule(param)

    "have one detailed reports when we create it with one report" in {
     nodeStatus.size === 1
    }

    "have one detailed success node when we create it with one success report" in {
     nodeStatus.keySet.head === NodeId("nodeId") and
     nodeStatus.head._2._2.head.compliance.pc_success === 100
    }
  }

   // Test the component part - with NotApplicable
  "A component, with two keys and NotApplicable reports" should {
    val executionTimestamp = new DateTime()
    val reports = Seq[Reports](
        new ResultNotApplicableReport(executionTimestamp, "cr", "policy", "nodeId", 12, "component", "/var/cfengine", executionTimestamp, "message"),
        new ResultSuccessReport(executionTimestamp, "cr", "policy", "nodeId", 12, "component", "bar", executionTimestamp, "message")
              )

    val expectedComponent = new ComponentExpectedReport(
        "component"
      , 2
      , Seq("/var/cfengine", "bar")
      , Seq("/var/cfengine", "bar")
    )

    val withGood = ExecutionBatch.checkExpectedComponentWithReports(expectedComponent, reports, NoAnswerReportType)

    "return a component globally success " in {
      withGood.compliance === ComplianceLevel(success = 1, notApplicable = 1)
    }
    "return a component with two key values " in {
      withGood.componentValues.size === 2
    }
    "return a component with the /var/cfengine in NotApplicable " in {
      withGood.componentValues("/var/cfengine").messages.size === 1 and
      withGood.componentValues("/var/cfengine").compliance.pc_notApplicable === 100
    }
    "return a component with the bar key success " in {
      withGood.componentValues("bar").messages.size == 1 and
      withGood.componentValues("bar").compliance.pc_success === 100
    }
  }

}<|MERGE_RESOLUTION|>--- conflicted
+++ resolved
@@ -85,12 +85,7 @@
     , complianceMode        : ComplianceMode
   ): Map[NodeId, (RunAndConfigInfo, Set[RuleNodeStatusReport])] = {
 
-<<<<<<< HEAD
     val res = (for {
-=======
-
-    val res = for {
->>>>>>> 289abf8c
       (nodeId, expected) <- ruleExpectedReports.toSeq
     } yield {
       val runTime = reportsParam.headOption.map( _.executionTimestamp).getOrElse(DateTime.now)
@@ -102,20 +97,14 @@
       }
 
       ExecutionBatch.getNodeStatusReports(nodeId, runInfo, expected, reportsParam)
-    }
+    })
 
     res.toMap
   }
 
   val getNodeStatusByRule = (getNodeStatusReportsByRule _).tupled
-
-<<<<<<< HEAD
-=======
-
   val one = NodeId("one")
 
-
->>>>>>> 289abf8c
    //Test the component part
   "A component, with two different keys" should {
     val executionTimestamp = new DateTime()
