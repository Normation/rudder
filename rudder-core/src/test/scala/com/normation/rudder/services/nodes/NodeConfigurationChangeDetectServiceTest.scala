/*
*************************************************************************************
* Copyright 2011 Normation SAS
*************************************************************************************
*
* This file is part of Rudder.
*
* Rudder is free software: you can redistribute it and/or modify
* it under the terms of the GNU General Public License as published by
* the Free Software Foundation, either version 3 of the License, or
* (at your option) any later version.
*
* In accordance with the terms of section 7 (7. Additional Terms.) of
* the GNU General Public License version 3, the copyright holders add
* the following Additional permissions:
* Notwithstanding to the terms of section 5 (5. Conveying Modified Source
* Versions) and 6 (6. Conveying Non-Source Forms.) of the GNU General
* Public License version 3, when you create a Related Module, this
* Related Module is not considered as a part of the work and may be
* distributed under the license agreement of your choice.
* A "Related Module" means a set of sources files including their
* documentation that, without modification of the Source Code, enables
* supplementary functions or services in addition to those offered by
* the Software.
*
* Rudder is distributed in the hope that it will be useful,
* but WITHOUT ANY WARRANTY; without even the implied warranty of
* MERCHANTABILITY or FITNESS FOR A PARTICULAR PURPOSE.  See the
* GNU General Public License for more details.
*
* You should have received a copy of the GNU General Public License
* along with Rudder.  If not, see <http://www.gnu.org/licenses/>.

*
*************************************************************************************
*/

package com.normation.rudder.services.nodes

import scala.collection.immutable.SortedMap
import org.junit.runner._
import org.specs2.mutable._
import org.specs2.runner._
import org.joda.time.DateTime
import com.normation.cfclerk.domain._
import com.normation.inventory.domain.COMMUNITY_AGENT
import com.normation.inventory.domain.NodeId
import com.normation.rudder.domain.nodes.NodeInfo
import com.normation.rudder.domain.policies.ActiveTechniqueId
import com.normation.rudder.domain.policies.RuleId
import com.normation.rudder.domain.policies.RuleWithCf3PolicyDraft
import com.normation.rudder.repository.FullActiveTechnique
import com.normation.rudder.repository.FullActiveTechniqueCategory
import com.normation.rudder.services.policies.nodeconfig._
import com.normation.rudder.domain.policies.DirectiveId
<<<<<<< HEAD
import com.normation.rudder.reports.FullCompliance
import com.normation.rudder.reports.ReportingConfiguration
=======
>>>>>>> defa6b79

@RunWith(classOf[JUnitRunner])
class NodeConfigurationChangeDetectServiceTest extends Specification {

<<<<<<< HEAD
=======
  import com.normation.rudder.services.policies.NodeConfigData._

>>>>>>> defa6b79
  /* Test the change in node */
  def newTechnique(id: TechniqueId) = Technique(id, "tech" + id, "", Seq(), Seq(), TrackerVariableSpec(), SectionSpec("plop"), None, Set(), None)

  val service = new DetectChangeInNodeConfiguration()

  val directiveLib = FullActiveTechniqueCategory(
      id = null
    , name = "foo"
    , description = ""
    , subCategories = Nil
    , activeTechniques = (
          FullActiveTechnique(
              id = ActiveTechniqueId("at-ppId")
            , techniqueName = TechniqueName("ppId")
            , acceptationDatetimes = SortedMap(TechniqueVersion("1.0") -> new DateTime(0))
            , techniques = SortedMap(TechniqueVersion("1.0") -> null)
            , directives = Nil
            , isEnabled = true
            , isSystem = false
          )
       :: FullActiveTechnique(
              id = ActiveTechniqueId("at-ppId0")
            , techniqueName = TechniqueName("ppId1")
            , acceptationDatetimes = SortedMap(TechniqueVersion("1.0") -> new DateTime(0))
            , techniques = SortedMap(TechniqueVersion("1.0") -> null)
            , directives = Nil
            , isEnabled = true
            , isSystem = false
          )
        :: Nil
      )
    , isSystem = true
  )

  private val simplePolicy = RuleWithCf3PolicyDraft(
      RuleId("ruleId")
    , DirectiveId("dir")
    , newTechnique(TechniqueId(TechniqueName("ppId"), TechniqueVersion("1.0")))
    , Map()
    , TrackerVariableSpec().toVariable()
    , priority = 0
    , serial = 0
    // no variable
  )

  private val policyVaredOne = RuleWithCf3PolicyDraft(
      RuleId("ruleId1")
    , DirectiveId("dir1")
    , newTechnique(TechniqueId(TechniqueName("ppId1"), TechniqueVersion("1.0")))
    , Map("one" -> InputVariable(InputVariableSpec("one", ""), Seq("one")))
    , TrackerVariableSpec().toVariable()
    , priority = 0
    , serial = 0
    // one variable
  )

  private val policyOtherVaredOne = policyVaredOne.copy(
      cf3PolicyDraft = policyVaredOne.cf3PolicyDraft.copyWithSetVariable(
          InputVariable(InputVariableSpec("one", ""), Seq("two"))
      )
  )

  private val nextPolicyVaredOne = policyVaredOne.copy(
      cf3PolicyDraft = policyVaredOne.cf3PolicyDraft.copy(serial = 1)
  )

<<<<<<< HEAD
  private val emptyNodeReportingConfiguration = ReportingConfiguration(None,None)

  private val nodeInfo = NodeInfo(
    id            = NodeId("name")
  , name          = "name"
  , description   = ""
  , hostname      = "hostname"
  , machineType   = "vm"
  , osName        = "debian"
  , osVersion     = "5.4"
  , servicePack   = None
  , ips           = List("127.0.0.1")
  , inventoryDate = DateTime.now()
  , publicKey     = ""
  , agentsName    = Seq(COMMUNITY_AGENT)
  , policyServerId= NodeId("root")
  , localAdministratorAccountName= "root"
  , creationDate  = DateTime.now()
  , isBroken      = false
  , isSystem      = false
  , isPolicyServer= false
  , serverRoles   = Set()
  , nodeReportingConfiguration = emptyNodeReportingConfiguration
  , Seq()
  )

  private val nodeInfo2 = nodeInfo.copy(name = "name2")

=======
>>>>>>> defa6b79
  val emptyNodeConfig = NodeConfiguration(
    nodeInfo    = node1
  , policyDrafts= Set[RuleWithCf3PolicyDraft]()
  , nodeContext = Map[String, Variable]()
  , parameters  = Set[ParameterForConfiguration]()
  , writtenDate = None
  , isRootServer= false
  )

  val simpleNodeConfig = emptyNodeConfig.copy( policyDrafts = Set(simplePolicy))
  val complexeNodeConfig = emptyNodeConfig.copy( policyDrafts = Set(policyVaredOne))

  ////////////////////////// test //////////////////////////

  "An empty node " should {
    "not have a change if everything is equal" in {

      service.detectChangeInNode(
          Some(NodeConfigurationCache(emptyNodeConfig))
        , emptyNodeConfig
        , directiveLib
        , true
      ) must beTheSameAs(Set())
    }

    "not have a change if the minimal are different, but there is no CR" in {
      service.detectChangeInNode(
          Some(NodeConfigurationCache(emptyNodeConfig))
        , emptyNodeConfig.copy(nodeInfo = node2)
        , directiveLib
        , true
      ) must beTheSameAs(Set())
    }
  }

  "An node with one easy CR " should {
    "not have a change if everything is equal" in {

      service.detectChangeInNode(
          Some(NodeConfigurationCache(simpleNodeConfig))
        , simpleNodeConfig
        , directiveLib
        , true
      ) must beTheSameAs(Set())
    }

    "not have a change if we don't have a cache for itself, but have a global cache" in {
      service.detectChangeInNode(
          None
        , simpleNodeConfig
        , directiveLib
        , true
      ) must beTheSameAs(Set())
    }

    "have its CR that changed if the minimal are different" in {
      service.detectChangeInNode(
          Some(NodeConfigurationCache(simpleNodeConfig))
        , simpleNodeConfig.copy(nodeInfo = node2)
        , directiveLib
        , true
      ) === Set(new RuleId("ruleId"))
    }

    "have a change if we don't have a cache for itself, and no global cachel" in {
      service.detectChangeInNode(
          None
        , simpleNodeConfig
        , directiveLib
        , false
      ) === Set(new RuleId("ruleId"))
    }
  }

  "An node with one complex CR " should {
    "not have a change if everything is equal" in {
      service.detectChangeInNode(
          Some(NodeConfigurationCache(complexeNodeConfig))
        , complexeNodeConfig
        , directiveLib
        , true
      ) must beTheSameAs(Set())
    }

    "have a change if a variable is not equal" in {
      service.detectChangeInNode(
          Some(NodeConfigurationCache(complexeNodeConfig))
        , complexeNodeConfig.copy(policyDrafts = Set(policyOtherVaredOne))
        , directiveLib
        , true
      ) === Set(new RuleId("ruleId1"))
    }

    "have a change if serial is not equals (but same variable)" in {
      service.detectChangeInNode(
          Some(NodeConfigurationCache(complexeNodeConfig))
        , complexeNodeConfig.copy(policyDrafts = Set(nextPolicyVaredOne))
        , directiveLib
        , true
      ) === Set(new RuleId("ruleId1"))

    }

    "have a change if minimal is not equals" in {
      service.detectChangeInNode(
          Some(NodeConfigurationCache(complexeNodeConfig))
        , complexeNodeConfig.copy(nodeInfo = node2)
        , directiveLib
        , true
      ) === Set(new RuleId("ruleId1"))
    }

    "have a change if minimal is not equals and serial different" in {
      service.detectChangeInNode(
          Some(NodeConfigurationCache(complexeNodeConfig))
        , complexeNodeConfig.copy(
              nodeInfo = node2
            , policyDrafts = Set(nextPolicyVaredOne)
          )
        , directiveLib
        , true
      ) === Set(new RuleId("ruleId1"))
    }

    "have no change if nothing is different, but previous CR is not existant (extending a Rule should be free)" in {
      service.detectChangeInNode(
          Some(NodeConfigurationCache(emptyNodeConfig))
        , complexeNodeConfig
        , directiveLib
        , true
      )  must beTheSameAs(Set())
    }

    "have no change if nothing is different, and previous Rule is not applied anymore by the Node" in {
      service.detectChangeInNode(
          Some(NodeConfigurationCache(complexeNodeConfig))
        , emptyNodeConfig
        , directiveLib
        , true
      ) === Set().empty
    }

    "have a change if min is different, previous CR is existant and current is non existant" in {
      service.detectChangeInNode(
          Some(NodeConfigurationCache(complexeNodeConfig))
        , emptyNodeConfig.copy( nodeInfo = node2 )
        , directiveLib
        , true
      ) === Set(new RuleId("ruleId1"))
    }

    "have a change if min is different, previous CR is non existant and current is existant" in {
      service.detectChangeInNode(
          Some(NodeConfigurationCache(emptyNodeConfig))
        , complexeNodeConfig.copy( nodeInfo = node2 )
        , directiveLib
        , true
      ) === Set(new RuleId("ruleId1"))
    }
  }

}<|MERGE_RESOLUTION|>--- conflicted
+++ resolved
@@ -53,20 +53,14 @@
 import com.normation.rudder.repository.FullActiveTechniqueCategory
 import com.normation.rudder.services.policies.nodeconfig._
 import com.normation.rudder.domain.policies.DirectiveId
-<<<<<<< HEAD
 import com.normation.rudder.reports.FullCompliance
 import com.normation.rudder.reports.ReportingConfiguration
-=======
->>>>>>> defa6b79
 
 @RunWith(classOf[JUnitRunner])
 class NodeConfigurationChangeDetectServiceTest extends Specification {
 
-<<<<<<< HEAD
-=======
   import com.normation.rudder.services.policies.NodeConfigData._
 
->>>>>>> defa6b79
   /* Test the change in node */
   def newTechnique(id: TechniqueId) = Technique(id, "tech" + id, "", Seq(), Seq(), TrackerVariableSpec(), SectionSpec("plop"), None, Set(), None)
 
@@ -133,37 +127,6 @@
       cf3PolicyDraft = policyVaredOne.cf3PolicyDraft.copy(serial = 1)
   )
 
-<<<<<<< HEAD
-  private val emptyNodeReportingConfiguration = ReportingConfiguration(None,None)
-
-  private val nodeInfo = NodeInfo(
-    id            = NodeId("name")
-  , name          = "name"
-  , description   = ""
-  , hostname      = "hostname"
-  , machineType   = "vm"
-  , osName        = "debian"
-  , osVersion     = "5.4"
-  , servicePack   = None
-  , ips           = List("127.0.0.1")
-  , inventoryDate = DateTime.now()
-  , publicKey     = ""
-  , agentsName    = Seq(COMMUNITY_AGENT)
-  , policyServerId= NodeId("root")
-  , localAdministratorAccountName= "root"
-  , creationDate  = DateTime.now()
-  , isBroken      = false
-  , isSystem      = false
-  , isPolicyServer= false
-  , serverRoles   = Set()
-  , nodeReportingConfiguration = emptyNodeReportingConfiguration
-  , Seq()
-  )
-
-  private val nodeInfo2 = nodeInfo.copy(name = "name2")
-
-=======
->>>>>>> defa6b79
   val emptyNodeConfig = NodeConfiguration(
     nodeInfo    = node1
   , policyDrafts= Set[RuleWithCf3PolicyDraft]()
