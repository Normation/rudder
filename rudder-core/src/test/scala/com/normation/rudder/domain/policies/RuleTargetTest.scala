--- conflicted
+++ resolved
@@ -12,12 +12,9 @@
 import com.normation.cfclerk.domain._
 import com.normation.rudder.repository.FullNodeGroupCategory
 import com.normation.rudder.domain.nodes.NodeGroupCategoryId
-<<<<<<< HEAD
 import com.normation.rudder.reports.FullCompliance
 import com.normation.rudder.reports.ReportingConfiguration
-=======
 import com.normation.rudder.domain.nodes.Node
->>>>>>> defa6b79
 
 @RunWith(classOf[JUnitRunner])
 class RuleTargetTest extends Specification with Loggable {
@@ -28,25 +25,20 @@
     NodeId(s"${i}")
   }).toSet
 
+  def newNode(id : NodeId) = Node(id,"" ,"", false, false, false, DateTime.now, ReportingConfiguration(None,None), Seq())
+
   val allNodeIds = nodeIds + NodeId("root")
   val nodes = allNodeIds.map {
     id =>
       (
         id
       , NodeInfo (
-          Node(id,"" ,"", false, false, false),  s"Node-${id}"
-        , "" ,"" ,""
-        , None, Nil, DateTime.now
-        , "", Seq(), NodeId("root")
-<<<<<<< HEAD
-        , "", DateTime.now
-        , false, false, false, Set()
-        , ReportingConfiguration(None,None)
-        , Seq()
-=======
-        , "", DateTime.now,
-        Set()
->>>>>>> defa6b79
+            newNode(id)
+          , s"Node-${id}"
+          , "" ,"" ,""
+          , None, Nil, DateTime.now
+          , "", Seq(), NodeId("root")
+          , "" , Set()
       )
     )
   }.toMap
