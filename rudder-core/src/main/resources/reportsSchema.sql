--- conflicted
+++ resolved
@@ -126,12 +126,8 @@
     creationDate timestamp with time zone NOT NULL DEFAULT 'now',
     severity integer,
     causeId integer,
-<<<<<<< HEAD
     modificationId text,
-    principal varchar(64),
-=======
     principal text,
->>>>>>> c9d10ef6
     reason text,
     eventType varchar(64),
     data xml
