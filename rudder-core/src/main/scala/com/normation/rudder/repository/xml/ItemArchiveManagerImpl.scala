--- conflicted
+++ resolved
@@ -126,11 +126,6 @@
   }
 
 
-<<<<<<< HEAD
-  override def exportRules(commiter:PersonIdent, modId:ModificationId, actor:EventActor, reason:Option[String], includeSystem:Boolean = false): Box[GitArchiveId] =
-    exportRulesAndDeploy(commiter, modId, actor, reason, includeSystem)
-
-
   private[this] def exportRuleCategories(commiter:PersonIdent, modId:ModificationId, actor:EventActor, reason:Option[String]) = {
     for {
       // Get Map of all categories grouped by parent categories
@@ -149,10 +144,7 @@
       commitId
     }
   }
-  private[this] def exportRulesAndDeploy(commiter:PersonIdent, modId:ModificationId, actor:EventActor, reason:Option[String], includeSystem:Boolean = false, deploy:Boolean = true): Box[GitArchiveId] = {
-=======
   override def exportRules(commiter:PersonIdent, modId:ModificationId, actor:EventActor, reason:Option[String], includeSystem:Boolean = false): Box[GitArchiveId] = {
->>>>>>> 40b7c918
     for {
       // Treat categories before treating Rules
       categories  <- exportRuleCategories(commiter, modId, actor, reason)
