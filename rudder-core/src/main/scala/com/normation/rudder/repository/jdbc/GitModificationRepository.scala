--- conflicted
+++ resolved
@@ -10,7 +10,6 @@
 import com.normation.rudder.db.Doobie
 
 import doobie.implicits._
-import cats.implicits._
 
 class GitModificationRepositoryImpl(
     db : Doobie
@@ -24,15 +23,9 @@
     """.update
 
 
-<<<<<<< HEAD
-    sql.run.attempt.transact(xa).unsafeRunSync match {
+    sql.run.transact(xa).attempt.unsafeRunSync match {
       case Right(x) => Full(DB.GitCommitJoin(commit, modId))
       case Left(ex) => Failure(s"Error when trying to add a Git Commit in DB: ${ex.getMessage}", Full(ex), Empty)
-=======
-    sql.run.transact(xa).attempt.unsafePerformSync match {
-      case \/-(x) => Full(DB.GitCommitJoin(commit, modId))
-      case -\/(ex) => Failure(s"Error when trying to add a Git Commit in DB: ${ex.getMessage}", Full(ex), Empty)
->>>>>>> 47b15b15
     }
   }
 
@@ -42,15 +35,9 @@
       select gitcommit from gitcommit where modificationid=${modificationId.value}
     """.query[String].option
 
-<<<<<<< HEAD
-    sql.attempt.transact(xa).unsafeRunSync match {
+    sql.transact(xa).attempt.unsafeRunSync match {
       case Right(x)  => Full(x.map(id => GitCommitId(id)))
       case Left(ex) => Failure(s"Error when trying to get Git Commit for modification ID '${modificationId.value}': ${ex.getMessage}", Full(ex), Empty)
-=======
-    sql.transact(xa).attempt.unsafePerformSync match {
-      case \/-(x)  => Full(x.map(id => GitCommitId(id)))
-      case -\/(ex) => Failure(s"Error when trying to get Git Commit for modification ID '${modificationId.value}': ${ex.getMessage}", Full(ex), Empty)
->>>>>>> 47b15b15
     }
   }
 
