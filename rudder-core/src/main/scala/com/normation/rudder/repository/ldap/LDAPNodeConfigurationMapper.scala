--- conflicted
+++ resolved
@@ -95,23 +95,13 @@
       def errorMessage(attr:String) = "Can not map entry to directive: missing attribute %s in entry %s".format(attr,e.dn)
       for {
         id <- {
-<<<<<<< HEAD
           if(e.isA(OC_ABSTRACT_RULE_WITH_CF3POLICYDRAFT)) {
             if(e.isA(OC_RULE_WITH_CF3POLICYDRAFT)) {
               e(A_DIRECTIVE_UUID) ?~! errorMessage(A_DIRECTIVE_UUID)
             } else if(e.isA(OC_TARGET_RULE_WITH_CF3POLICYDRAFT)){
               e(A_TARGET_DIRECTIVE_UUID) ?~! errorMessage(A_TARGET_DIRECTIVE_UUID)
-            } else Failure("Entry %s is not mappable to directive (unknow directive type)".format(e.dn))
+            } else Failure("Entry %s is not mappable to directive (unknown directive type)".format(e.dn))
          } else Failure("Entry %s is not mappable to directive (it misses object class %s)".format(e.dn,OC_ABSTRACT_RULE_WITH_CF3POLICYDRAFT))
-=======
-          if(e.isA(OC_ABSTRACT_POLICY_INSTANCE)) {
-            if(e.isA(OC_CR_POLICY_INSTANCE)) {
-              e(A_POLICY_INSTANCE_UUID) ?~! errorMessage(A_POLICY_INSTANCE_UUID)
-            } else if(e.isA(OC_TARGET_CR_POLICY_INSTANCE)){
-              e(A_TARGET_POLICY_INSTANCE_UUID) ?~! errorMessage(A_TARGET_POLICY_INSTANCE_UUID)
-            } else Failure("Entry %s is not mappable to policy instance (unknown policy instance type)".format(e.dn))
-         } else Failure("Entry %s is not mappable to policy instance (it misses object class %s)".format(e.dn,OC_ABSTRACT_POLICY_INSTANCE))
->>>>>>> c91a8b34
         }
         techniqueId <- e(A_TECHNIQUE_UUID).map(x => TechniqueName(x)) ?~! errorMessage(A_TECHNIQUE_UUID)
         policyVersion <- for {
