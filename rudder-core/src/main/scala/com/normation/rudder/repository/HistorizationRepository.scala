--- conflicted
+++ resolved
@@ -90,54 +90,40 @@
    */
   def updateGroups(nodes : Seq[NodeGroup], closable : Seq[String]) :Seq[SerializedGroups]
   
-<<<<<<< HEAD
-  def getAllDirectives(after : Option[DateTime]) : Seq[SerializedDirectives] 
-  
-  def getAllOpenedDirectives() : Seq[SerializedDirectives]
-  
-  def updateDirectives(directives : Seq[(Directive, ActiveTechnique, Technique)], 
-              closable : Seq[String]) :Seq[SerializedDirectives]
-   
-  def getAllRules(after : Option[DateTime]) : Seq[(SerializedRules, Seq[SerializedRuleGroups],  Seq[SerializedRuleDirectives])]
-  
-  def getAllOpenedRules() : Seq[Rule] 
-  
-  def updateRules(rules : Seq[Rule], closable : Seq[String]) : Unit
-=======
   /**
-   * Return all policy instances that have been updated or created after a specific time (optionnal),
-   * If fetchUnclosed is set to true, it will also return the opened policy instances, regardless of their
+   * Return all directives that have been updated or created after a specific time (optionnal),
+   * If fetchUnclosed is set to true, it will also return the opened directives, regardless of their
    * opening time
    */
-  def getAllPIs(after : Option[DateTime], fetchUnclosed : Boolean = false) : Seq[SerializedPIs] 
+  def getAllDirectives(after : Option[DateTime], fetchUnclosed : Boolean = false) : Seq[SerializedDirectives] 
   
   /**
    * Return all the directives that are still "opened"
    */
-  def getAllOpenedPIs() : Seq[SerializedPIs]
+  def getAllOpenedDirectives() : Seq[SerializedDirectives]
   
   /**
-   * Update a list of policy instance, and close (end) another list, based on their id
-   * Updating is really only setting now as a endTime for the policy instance, and then 
-   * (re)create the policy instance
+   * Update a list of directives, and close (end) another list, based on their id
+   * Updating is really only setting now as a endTime for the directives, and then 
+   * (re)create the directives
    */
-  def updatePIs(pis : Seq[(PolicyInstance, UserPolicyTemplate, PolicyPackage)], 
-      				closable : Seq[String]) :Seq[SerializedPIs]
-  /**
-   * Return all configuration rules created or closed after a given time, and if 
-   * fetchUnclosed is true, return also the unclosed configuration rule
-   */ 
-  def getAllCRs(after : Option[DateTime], fetchUnclosed : Boolean = false) : Seq[(SerializedCRs, Seq[SerializedCRGroups],  Seq[SerializedCRPIs])]
+  def updateDirectives(directives : Seq[(Directive, ActiveTechnique, Technique)], 
+              closable : Seq[String]) :Seq[SerializedDirectives]
   
   /**
-   * Return all the configuration rules that are still "opened"
+   * Return all rules created or closed after a given time, and if 
+   * fetchUnclosed is true, return also the unclosed rule
+   */ 
+  def getAllRules(after : Option[DateTime], fetchUnclosed : Boolean = false) : Seq[(SerializedRules, Seq[SerializedRuleGroups],  Seq[SerializedRuleDirectives])]
+  
+  /**
+   * Return all the rules that are still "opened"
    */
-  def getAllOpenedCRs() : Seq[ConfigurationRule] 
+  def getAllOpenedRules() : Seq[Rule] 
+  
   /**
-   * close the configuration rules based on their id, update the rule to update (updating is closing and creating)
+   * close the rules based on their id, update the rule to update (updating is closing and creating)
    */
-  def updateCrs(crs : Seq[ConfigurationRule], closable : Seq[String]) : Unit
->>>>>>> 339b6106
-  
- 
+  def updateRules(rules : Seq[Rule], closable : Seq[String]) : Unit
+
 }
