/*
*************************************************************************************
* Copyright 2011 Normation SAS
*************************************************************************************
*
* This file is part of Rudder.
*
* Rudder is free software: you can redistribute it and/or modify
* it under the terms of the GNU General Public License as published by
* the Free Software Foundation, either version 3 of the License, or
* (at your option) any later version.
*
* In accordance with the terms of section 7 (7. Additional Terms.) of
* the GNU General Public License version 3, the copyright holders add
* the following Additional permissions:
* Notwithstanding to the terms of section 5 (5. Conveying Modified Source
* Versions) and 6 (6. Conveying Non-Source Forms.) of the GNU General
* Public License version 3, when you create a Related Module, this
* Related Module is not considered as a part of the work and may be
* distributed under the license agreement of your choice.
* A "Related Module" means a set of sources files including their
* documentation that, without modification of the Source Code, enables
* supplementary functions or services in addition to those offered by
* the Software.
*
* Rudder is distributed in the hope that it will be useful,
* but WITHOUT ANY WARRANTY; without even the implied warranty of
* MERCHANTABILITY or FITNESS FOR A PARTICULAR PURPOSE.  See the
* GNU General Public License for more details.
*
* You should have received a copy of the GNU General Public License
* along with Rudder.  If not, see <http://www.gnu.org/licenses/>.

*
*************************************************************************************
*/

package com.normation.rudder.repository.jdbc

import java.sql.ResultSet
import java.sql.Timestamp

import scala.collection.JavaConverters.asScalaBufferConverter

import com.normation.inventory.domain.NodeId
import com.normation.rudder.domain.policies.DirectiveId
import com.normation.rudder.domain.policies.RuleId
import com.normation.rudder.domain.reports._
import com.normation.rudder.domain.reports.Reports
import com.normation.rudder.reports.execution.AgentRun
import com.normation.rudder.reports.execution.AgentRunId
import com.normation.rudder.repository.ReportsRepository

import org.joda.time._
import org.slf4j.{Logger,LoggerFactory}
import org.springframework.jdbc.core._

import net.liftweb.common._
import net.liftweb.common.Box._
import org.springframework.dao.DataAccessException

import scalaz.{Failure => _, _}, Scalaz._
import doobie.imports._
import scalaz.concurrent.Task
import com.normation.rudder.db.Doobie._
import com.normation.rudder.db.Doobie
import com.normation.rudder.db.DB

class ReportsJdbcRepository(doobie: Doobie) extends ReportsRepository with Loggable {
  import doobie._

  val reports = "ruddersysevents"
  val archiveTable = "archivedruddersysevents"

  private[this] val reportsExecutionTable = "reportsexecution"
  private[this] val common_reports_column = "executiondate, ruleid, directiveid, nodeid, serial, component, keyvalue, executiontimestamp, eventtype, msg"
  // When we want reports we already know the type (request with where clause on eventtype) we do not want eventtype in request because it will be used as value for message in corresponding case class
  private[this] val typed_reports_column = "executiondate, ruleid, directiveid, nodeid, serial, component, keyvalue, executiontimestamp, msg"

  //just an utility to remove multiple spaces in query so that we can vertically align them an see what part are changing - the use
  //of greek p is to discurage use elsewhere
  private[this] def þ(s: String) = s.replaceAll("""\s+""", " ")
  private[this] val baseQuery         = þ(s"select     ${common_reports_column} from RudderSysEvents         where 1=1 ")
  private[this] val typedQuery        = þ(s"select     ${typed_reports_column}  from RudderSysEvents         where 1=1 ")
  private[this] val idQuery           = þ(s"select id, ${common_reports_column} from ruddersysevents         where 1=1 ")
  private[this] val baseArchivedQuery = þ(s"select     ${common_reports_column} from archivedruddersysevents where 1=1 ")

  // find the last full run per node
  // we are not looking for older request than interval minutes
  private[this] def lastQuery(interval: Int)       = þ(s"select nodeid as Node, max(date) as Time from reportsexecution where date > (now() - interval '${interval} minutes') and complete = true                group by nodeid")
  private[this] def lastQueryByNode(interval: Int) = þ(s"select nodeid as Node, max(date) as Time from reportsexecution where date > (now() - interval '${interval} minutes') and nodeid = ? and complete = true group by nodeid")
  private[this] def joinQuery(interval: Int)       = þ(s"select ${common_reports_column} from RudderSysEvents join (" + lastQuery(interval) +" )       as Ordering on Ordering.Node = nodeid and executionTimeStamp = Ordering.Time where 1=1 ")
  private[this] def joinQueryByNode(interval: Int) = þ(s"select ${common_reports_column} from RudderSysEvents join (" + lastQueryByNode(interval) +" ) as Ordering on Ordering.Node = nodeid and executionTimeStamp = Ordering.Time where 1=1 ")

  private[this] def boxed[A](name: String)(body: => A): Box[A] = {
    try {
      Full(body)
    } catch {
      case ex: Exception =>
        val msg = "Error when trying to " + name
        logger.error(msg, ex)
        Failure(msg, Full(ex), Empty)
    }
  }

 override def getExecutionReports(runs: Set[AgentRunId], filterByRules: Set[RuleId]): Box[Map[NodeId, Seq[Reports]]] = {
   if(runs.isEmpty) Full(Map())
   else {
    val nodeParam = runs.map(x => s"('${x.nodeId.value}','${new Timestamp(x.date.getMillis)}'::timestamp)" ).mkString(",")
    val ruleClause = if(filterByRules.isEmpty) ""
                    else s"and ruleid in ${filterByRules.map(_.value).mkString("('", "','" , "')")}"
    /*
     * be careful in the number of parenthesis for "in values", it is:
     * ... in (VALUES ('a', 'b') );
     * ... in (VALUES ('a', 'b'), ('c', 'd') );
     * etc. No more, no less.
     */
    query[Reports](
      s"""select ${common_reports_column}
          from RudderSysEvents
          where (nodeid, executiontimestamp) in (VALUES ${nodeParam})
      """ + ruleClause).vector.attempt.transact(xa).run.map( _.groupBy( _.nodeId)) ?~!
      s"Error when trying to get last run reports for ${runs.size} nodes"
    }
  }

  override def findReportsByNode(nodeId   : NodeId) : Vector[Reports] = {
    val q = Query[NodeId, Reports](baseQuery + " and nodeId = ? order by id desc limit 1000", None).toQuery0(nodeId)
    // not a boxed return for that one?
    q.vector.transact(xa).run
  }

  override def findReportsByNodeOnInterval(
      nodeId: NodeId
    , start : DateTime
    , end   : DateTime
  ) : Vector[Reports] = {
    val q = Query[(NodeId, DateTime, DateTime), Reports](baseQuery +
        " and nodeId = ? and executionTimeStamp >= ?  and executionTimeStamp < ? ORDER BY executionTimeStamp asc"
      , None).toQuery0((nodeId, start, end))
    q.vector.transact(xa).run
  }

  override def getReportsInterval(): Box[(Option[DateTime], Option[DateTime])] = {
    (for {
      oldest <- query[DateTime]("""select executiontimestamp from ruddersysevents
                                   order by executionTimeStamp asc  limit 1""").option
      newest <- query[DateTime]("""select executiontimestamp from ruddersysevents
                                   order by executionTimeStamp desc limit 1""").option
    } yield {
      (oldest, newest)
    }).attempt.transact(xa).run ?~! "Could not fetch the reports interval from the database."
  }

  override def getArchivedReportsInterval() : Box[(Option[DateTime], Option[DateTime])] = {
    (for {
      oldest <- query[DateTime]("""select executiontimestamp from archivedruddersysevents
                                   order by executiontimestamp asc limit 1""").option
      newest <- query[DateTime]("""select executiontimestamp from archivedruddersysevents
                                   order by executionTimeStamp desc limit 1""").option
    } yield {
      (oldest, newest)
    }).attempt.transact(xa).run ?~! "Could not fetch the reports interval from the database."
  }

  override def getDatabaseSize(databaseName:String) : Box[Long] = {
    val q = query[Long](s"""select pg_total_relation_size('${databaseName}') as "size" """).unique
    q.attempt.transact(xa).run ?~! "Could not compute the size of the database"
  }

  override def archiveEntries(date : DateTime) : Box[Int] = {
    val dateAt_0000 = date.toString("yyyy-MM-dd")
    val copy = s"""
      insert into ${archiveTable}
        (id, ${common_reports_column})
        (select id, ${common_reports_column}
           from ${reports}
           where executionTimeStamp < '${dateAt_0000}'
        )
        """
    val delete = s"""
      delete from ${reports} where executionTimeStamp < '${dateAt_0000}'
    """

    val vacuum = s"vacuum ${reports}"

    logger.debug(s"""Archiving report with SQL query: [[
                 | ${copy}
                 |]]""".stripMargin)

    (for {
       i <- (copy :: delete :: Nil).traverse(q => Update0(q, None).run).attempt.transact(xa).run
            // Vacuum cannot be run in a transaction block, it has to be in an autoCommit block
       _ <- (FC.setAutoCommit(true) *> Update0(vacuum, None).run <* FC.setAutoCommit(false)).attempt.transact(xa).run
    } yield {
       i
    }) match {
      case -\/(ex) =>
        val msg ="Could not archive entries in the database, cause is " + ex.getMessage()
        logger.error(msg)
<<<<<<< HEAD
        Failure(msg, Full(ex), Empty)
      case \/-(i)  => Full(i.sum)
=======
        Failure(msg,Full(e),Empty)
    }
  }

  // Utilitary methods for reliable archiving of reports
  private[this] def getHighestArchivedReports() : Box[Option[Long]] = {
    jdbcTemplate.query("select id from archivedruddersysevents order by id desc limit 1",
          IdMapper).asScala match {
      case seq if seq.size > 1 => Failure("Too many answer for the highest archived report in the database")
      case seq => Full(seq.headOption)
    }
  }

  private[this] def getLowestReports() : Box[Option[Long]] = {
    jdbcTemplate.query("select id from ruddersysevents order by id asc limit 1",
          IdMapper).asScala match {
      case seq if seq.size > 1 => Failure("Too many answer for the lowest report in the database")
      case seq => Full(seq.headOption)
    }
  }

  private[this] def getHighestIdBeforeDate(date : DateTime) : Box[Option[Long]] = {
    println("getHighestIdBeforeDate")
    val query = s"select id from ruddersysevents where executionTimeStamp < '${date.toString("yyyy-MM-dd")}' order by id desc limit 1"
    jdbcTemplate.query(query, IdMapper).asScala match {
      case seq if seq.size > 1 => Failure(s"Too many answer for the highest id before date ${date.toString("yyyy-MM-dd")} in the database")
      case seq                 => Full(seq.headOption)
    }
  }

  override def archiveEntries(date : DateTime) : Box[Int] = {
    try{
      // First, get the bounds for archiving reports
      for {
        highestArchivedReport <- getHighestArchivedReports()
        lowestReport          <- getLowestReports()
        highestIdBeforeDate   <- getHighestIdBeforeDate(date)
      } yield {
        // compute the lower id to archive
        val lowestToArchive = highestArchivedReport.map { highest => lowestReport match {
              case Some(value) => Math.max(highest + 1, value) // highest +1, so that we don't take the one existing in archived reports
              case _           => highest + 1
           }
        }

        val lowerBound = lowestToArchive.map { x => s" and id >= ${x} " }.getOrElse("")

        // If highestIdBeforeDate is None, then it means we don't have to archive anything, we can skip all this part
        highestIdBeforeDate match {
          case None =>
            logger.debug(s"No reports to archive before ${date.toString("yyyy-MM-dd")}; skipping")
            0
          case Some(id) =>
            val higherBound = s" and id <= ${id} "

            val archiveQuery =  s"""
              insert into ${archiveTable}
                    (id, ${common_reports_column})
              (select id, ${common_reports_column} from ${reportsTable}
                      where 1=1 ${lowerBound} ${higherBound}
              )
            """

            val migrate = jdbcTemplate.execute(archiveQuery)

            logger.debug(s"""Archived reports with SQL query: [[
              ${archiveQuery}
              ]] for reports before ${date.toString("yyyy-MM-dd")}""")


            val deleteQuery = s"""delete from ${reportsTable} where 1=1 ${higherBound}"""
            val delete = jdbcTemplate.update(deleteQuery)

            logger.debug(s"""Deleted reports with SQL query: [[
              ${deleteQuery}
              ]] for reports before ${date.toString("yyyy-MM-dd")}""")

            jdbcTemplate.execute("vacuum %s".format(reportsTable))

            delete
        }
      }
    } catch {
       case e: DataAccessException =>
         val msg ="Could not archive entries in the database, cause is " + e.getMessage()
         logger.error(msg)
         Failure(msg,Full(e),Empty)
>>>>>>> 6a527fc5
     }
  }

  override def deleteEntries(date : DateTime) : Box[Int] = {

    val dateAt_0000 = date.toString("yyyy-MM-dd")
    val d1 = s"delete from ${reports} where executionTimeStamp < '${dateAt_0000}'"
    val d2 = s"delete from ${archiveTable} where executionTimeStamp < '${dateAt_0000}'"
    val d3 = s"delete from ${reportsExecutionTable} where date < '${dateAt_0000}'"

    val v1 = s"vacuum ${reports}"
    val v2 = s"vacuum full ${archiveTable}"
    val v3 = s"vacuum ${reportsExecutionTable}"

    logger.debug(s"""Deleting report with SQL query: [[
                   | ${d1}
                   |]] and: [[
                   | ${d2}
                   |]] and: [[
                   | ${d3}
                   |]]""".stripMargin)

    (for {
      i <- (d1 :: d2 :: d3 :: Nil).traverse(q => Update0(q, None).run).attempt.transact(xa).run
           // Vacuum cannot be run in a transaction block, it has to be in an autoCommit block
      _ <- { (v1 :: v2 :: v3 :: Nil).map { vacuum =>
                (FC.setAutoCommit(true) *> Update0(vacuum, None).run <* FC.setAutoCommit(false)).attempt.transact(xa).run }.sequenceU
           }
    } yield {
      i
    }) match  {
      case -\/(ex) =>
        val msg ="Could not delete entries in the database, cause is " + ex.getMessage()
        logger.error(msg)
        Failure(msg, Full(ex), Empty)
      case \/-(i)  => Full(i.sum)
    }
  }

  override def getHighestId() : Box[Long] = {
    query[Long](s"select id from RudderSysEvents order by id desc limit 1").unique.attempt.transact(xa).run
  }

  override def getLastHundredErrorReports(kinds:List[String]) : Box[Seq[(Long, Reports)]] = {
    val events = kinds.map(k => s"eventtype='${k}'").mkString(" or ")
    val q = query[(Long, Reports)](s"${idQuery} and (${events}) order by executiondate desc limit 100")

    q.vector.attempt.transact(xa).run match {
      case -\/(e)    =>
          val msg = s"Could not fetch last hundred reports in the database. Reason is : ${e.getMessage}"
          logger.error(msg)
          Failure(msg, Full(e), Empty)
      case \/-(list) => Full(list)
    }
  }

  override def getReportsWithLowestId : Box[Option[(Long, Reports)]] = {
    val q = query[(Long, Reports)](s"${idQuery} order by id asc limit 1")
    q.option.attempt.transact(xa).run match {
      case -\/(e)    =>
          Failure(e.getMessage, Full(e), Empty)
      case \/-(option) => Full(option)

    }
  }

  /**
   * From an id and an end date, return a list of AgentRun, and the max ID that has been considered
   */
  override def getReportsfromId(lastProcessedId: Long, endDate: DateTime): Box[(Seq[AgentRun], Long)] = {

    def getMaxId(fromId: Long, before: DateTime): ConnectionIO[Long] = {
      val queryForMaxId = "select max(id) as id from RudderSysEvents where id > ? and executionTimeStamp < ?"

      (for {
        res <- Query[(Long, DateTime), Option[Long]](queryForMaxId, None).toQuery0((fromId, endDate)).unique
      } yield {
        //sometimes, max on postgres return 0
        scala.math.max(fromId, res.getOrElse(0L))
      })
    }

    def getRuns(fromId: Long, toId: Long): ConnectionIO[Vector[AgentRun]] = {
      if(fromId >= toId) {
        Vector.empty[AgentRun].point[ConnectionIO]
      } else {
        /*
         * Here, we use a special mapping for configurationid, because there is a bunch
         * of case where they are not correct in the reports, we need to sort the correct
         * one from the others.
         */
        type T = (String, DateTime, Option[String], Boolean, Long)
        val nodeConfigVersionRegex = """(?s).+\[([^\]]+)\].*""".r
        //we want to match: """End execution with config [75rz605art18a05]"""
        // the (?s) allows . to match any characters, even non displayable ones
        implicit val ReportComposite: Composite[AgentRun] = {
           Composite[T].xmap(
               (t: T       ) => {
                 val optNodeConfigId = t._3.flatMap(version => version match {
                   case nodeConfigVersionRegex(v) => Some(NodeConfigId(v))
                   case _                         => None
                 })
                 AgentRun(AgentRunId(NodeId(t._1), t._2), optNodeConfigId, t._4, t._5)
               }
            ,  (x: AgentRun) => ( x.agentRunId.nodeId.value, x.agentRunId.date
                                , x.nodeConfigVersion.map(_.value), x.isCompleted, x.insertionId)
           )
         }
        val getRunsQuery = """select distinct
                            |  T.nodeid, T.executiontimestamp, coalesce(C.msg, '') as nodeconfigid, coalesce(C.iscomplete, false) as complete, T.insertionid
                            |from
                            |  (select nodeid, executiontimestamp, min(id) as insertionid from ruddersysevents where id > ? and id <= ? group by nodeid, executiontimestamp) as T
                            |left join
                            |  (select
                            |    true as iscomplete, nodeid, executiontimestamp, msg
                            |  from
                            |    ruddersysevents where id > ? and id <= ? and
                            |    ruleId like 'hasPolicyServer%' and
                            |    component = 'common' and keyValue = 'EndRun'
                            |  ) as C
                            |on T.nodeid = C.nodeid and T.executiontimestamp = C.executiontimestamp""".stripMargin

        Query[(Long, Long, Long, Long), AgentRun](getRunsQuery, None).toQuery0(fromId, toId, fromId, toId).vector
      }
    }

    /*
     * here, we may have several runs with same nodeId/timestamp
     * In that case, we need to keep the one with a configId, if such
     * exists.
     */
    def distinctRuns(seq: Seq[AgentRun]): Seq[AgentRun] = {
      //that one is for a list of agentRun with same id
      def recDisctinct(runs: List[AgentRun]): AgentRun = {
        runs match {
          case Nil => throw new IllegalArgumentException("Error in code: distinctRuns methods should never call the recDistinct one with an empty list")
          //easy, most common case
          case h :: Nil => h
          case a :: b :: t =>
            if(a == b) {
              recDisctinct(a :: t)
            } else (a, b) match {
              //by default, take the one with a configId.
              case (AgentRun(_, Some(idA), _, _), AgentRun(_, None, _, _)) => recDisctinct(a :: t)
              case (AgentRun(_, None, _, _), AgentRun(_, Some(idB), _, _)) => recDisctinct(b :: t)
              //this one, with two config id, should never happen, but still...
              //we don't care if they are the same, because we still prefer the one completed, and
              //the one with the higher serial.
              case (AgentRun(_, Some(idA), isCompleteA, serialA), AgentRun(_, Some(idB), isCompleteB, serialB)) =>
                if(isCompleteA && !isCompleteB) {
                  recDisctinct(a :: t)
                } else if(!isCompleteA && isCompleteB) {
                  recDisctinct(b :: t)
                } else { //ok.. use serial...
                  if(serialA <= serialB) {
                    recDisctinct(a :: t)
                  } else {
                    recDisctinct(b :: t)
                  }
                }
            }
        }
      }

      seq.groupBy { run => run.agentRunId }.mapValues { runs => recDisctinct(runs.toList) }.values.toSeq
    }

    //actual logic for getReportsfromId
    (for {
      toId    <- getMaxId(lastProcessedId, endDate)
      reports <- getRuns(lastProcessedId, toId)
    } yield {
      (distinctRuns(reports), toId)
    }).attempt.transact(xa).run ?~! s"Could not fetch the last completed runs from database."
  }

  override def countChangeReports(startTime: DateTime, intervalInHour: Int): Box[Map[RuleId, Map[Interval, Int]]] = {
    //special mapper to retrieve correct interval. It is dependante of starttime / intervalInHour
    implicit val intervalMeta: Meta[Interval] = Meta[Int].xmap(
        //the query will return interval number in the "interval" column. So interval=0 mean
        //interval from startTime to startTime + intervalInHour hours, etc.
        //here is the mapping to build an interval from its number
        num => new Interval(startTime.plusHours(num*intervalInHour), startTime.plusHours((num+1)*intervalInHour))
      , itv => 0 //that should never be used, as it doesn't really map anything
    )

    //be careful, extract from 'epoch' gives seconds, not millis
    val mod = intervalInHour * 3600
    val start = startTime.getMillis / 1000
    (query[(RuleId, Int, Interval)](
      s"""select ruleid, count(*) as number, ( extract('epoch' from executiontimestamp)::bigint - ${start})/${mod} as interval
          from ruddersysevents
          where eventtype = 'result_repaired' and executionTimeStamp > '${new Timestamp(startTime.getMillis)}'::timestamp
          group by ruleid, interval;
      """
    ).vector.attempt.transact(xa).run ?~! "Error when trying to retrieve change reports").map { res =>
      val groups = res.groupBy(_._1).mapValues( _.groupBy(_._3).mapValues(_.map( _._2).head)) //head non empty due to groupBy, and seq == 1 by query
      groups
    }
  }

  override def getChangeReportsOnInterval(lowestId: Long, highestId: Long): Box[Seq[ResultRepairedReport]] = {
    query[ResultRepairedReport](s"""
      ${typedQuery} and eventtype='${Reports.RESULT_REPAIRED}' and id >= ${lowestId} and id <= ${highestId}
      order by executionTimeStamp asc
    """).vector.attempt.transact(xa).run
  }

  override def getChangeReportsByRuleOnInterval(ruleId: RuleId, interval: Interval, limit: Option[Int]): Box[Seq[ResultRepairedReport]] = {
    val l = limit match {
      case Some(i) if(i > 0) => s"limit ${i}"
      case _                 => ""
    }
    query[ResultRepairedReport](s"""
      ${typedQuery} and eventtype='${Reports.RESULT_REPAIRED}' and ruleid='${ruleId.value}'
      and executionTimeStamp >  '${new Timestamp(interval.getStartMillis)}'::timestamp
      and executionTimeStamp <= '${new Timestamp(interval.getEndMillis)  }'::timestamp order by executionTimeStamp asc ${l}
    """).vector.attempt.transact(xa).run
  }

  override def getReportsByKindBeetween(lower: Long, upper: Long, limit: Int, kinds: List[String]) : Box[Seq[(Long,Reports)]] = {
    if (lower>=upper)
      Full(Nil)
    else{
      val q = s"${idQuery} and id between '${lower}' and '${upper}' and (${kinds.map(k => s"eventtype='${k}'").mkString(" or ")}) order by id asc limit ${limit}"
      query[(Long, Reports)](q).vector.attempt.transact(xa).run ?~! s"Could not fetch reports between ids ${lower} and ${upper} in the database."
    }
  }
}<|MERGE_RESOLUTION|>--- conflicted
+++ resolved
@@ -170,127 +170,82 @@
 
   override def archiveEntries(date : DateTime) : Box[Int] = {
     val dateAt_0000 = date.toString("yyyy-MM-dd")
-    val copy = s"""
-      insert into ${archiveTable}
-        (id, ${common_reports_column})
-        (select id, ${common_reports_column}
-           from ${reports}
-           where executionTimeStamp < '${dateAt_0000}'
-        )
-        """
-    val delete = s"""
-      delete from ${reports} where executionTimeStamp < '${dateAt_0000}'
-    """
-
-    val vacuum = s"vacuum ${reports}"
-
-    logger.debug(s"""Archiving report with SQL query: [[
-                 | ${copy}
+    
+    // First, get the bounds for archiving reports
+    (for {
+      highestArchivedReport <- getHighestArchivedReports()
+      lowestReport          <- getLowestReports()
+      highestIdBeforeDate   <- getHighestIdBeforeDate(date)
+    } yield {
+      // compute the lower id to archive
+      val lowestToArchive = highestArchivedReport.map { highest => lowestReport match {
+            case Some(value) => Math.max(highest + 1, value) // highest +1, so that we don't take the one existing in archived reports
+            case _           => highest + 1
+         }
+      }
+
+      val lowerBound = lowestToArchive.map { x => s" and id >= ${x} " }.getOrElse("")
+
+      // If highestIdBeforeDate is None, then it means we don't have to archive anything, we can skip all this part
+      highestIdBeforeDate match {
+        case None =>
+          logger.debug(s"No reports to archive before ${dateAt_0000}; skipping")
+          Full(0)
+        case Some(id) =>
+          val higherBound = s" and id <= ${id} "
+
+    
+          val archiveQuery =  s"""
+              insert into ${archiveTable}
+                    (id, ${common_reports_column})
+              (select id, ${common_reports_column} from ${reports}
+                      where 1=1 ${lowerBound} ${higherBound}
+              )
+              """
+
+          val deleteQuery = s"""delete from ${reports} where 1=1 ${higherBound}"""
+
+
+          val vacuum = s"vacuum ${reports}"
+
+          logger.debug(s"""Archiving and deleting reports with SQL query: [[
+                 | ${archiveQuery}
+                 | ${deleteQuery}
                  |]]""".stripMargin)
 
-    (for {
-       i <- (copy :: delete :: Nil).traverse(q => Update0(q, None).run).attempt.transact(xa).run
+          (for {
+            i <- (archiveQuery :: deleteQuery :: Nil).traverse(q => Update0(q, None).run).attempt.transact(xa).run
+            _ = logger.debug("Archiving and deleting done, starting to vacuum reports table")
             // Vacuum cannot be run in a transaction block, it has to be in an autoCommit block
-       _ <- (FC.setAutoCommit(true) *> Update0(vacuum, None).run <* FC.setAutoCommit(false)).attempt.transact(xa).run
-    } yield {
-       i
+            _ <- (FC.setAutoCommit(true) *> Update0(vacuum, None).run <* FC.setAutoCommit(false)).attempt.transact(xa).run
+          } yield {
+            i
+          }) match {
+            case -\/(ex) =>
+              val msg ="Could not archive entries in the database, cause is " + ex.getMessage()
+              logger.error(msg)
+              Failure(msg, Full(ex), Empty)
+            case \/-(i)  => Full(i.sum)
+          }
+      }
     }) match {
-      case -\/(ex) =>
-        val msg ="Could not archive entries in the database, cause is " + ex.getMessage()
-        logger.error(msg)
-<<<<<<< HEAD
-        Failure(msg, Full(ex), Empty)
-      case \/-(i)  => Full(i.sum)
-=======
-        Failure(msg,Full(e),Empty)
+      case Full(f) => f
+      case f@Failure(_,_,_) => f
+      case Empty => Empty
     }
   }
 
   // Utilitary methods for reliable archiving of reports
   private[this] def getHighestArchivedReports() : Box[Option[Long]] = {
-    jdbcTemplate.query("select id from archivedruddersysevents order by id desc limit 1",
-          IdMapper).asScala match {
-      case seq if seq.size > 1 => Failure("Too many answer for the highest archived report in the database")
-      case seq => Full(seq.headOption)
-    }
+    query[Long]("select id from archivedruddersysevents order by id desc limit 1").option.attempt.transact(xa).run ?~!"Could not fetch the highest archived report in the database"
   }
 
   private[this] def getLowestReports() : Box[Option[Long]] = {
-    jdbcTemplate.query("select id from ruddersysevents order by id asc limit 1",
-          IdMapper).asScala match {
-      case seq if seq.size > 1 => Failure("Too many answer for the lowest report in the database")
-      case seq => Full(seq.headOption)
-    }
+    query[Long]("select id from ruddersysevents order by id asc limit 1").option.attempt.transact(xa).run ?~! "Could not fetch the lowest report in the database"
   }
 
   private[this] def getHighestIdBeforeDate(date : DateTime) : Box[Option[Long]] = {
-    println("getHighestIdBeforeDate")
-    val query = s"select id from ruddersysevents where executionTimeStamp < '${date.toString("yyyy-MM-dd")}' order by id desc limit 1"
-    jdbcTemplate.query(query, IdMapper).asScala match {
-      case seq if seq.size > 1 => Failure(s"Too many answer for the highest id before date ${date.toString("yyyy-MM-dd")} in the database")
-      case seq                 => Full(seq.headOption)
-    }
-  }
-
-  override def archiveEntries(date : DateTime) : Box[Int] = {
-    try{
-      // First, get the bounds for archiving reports
-      for {
-        highestArchivedReport <- getHighestArchivedReports()
-        lowestReport          <- getLowestReports()
-        highestIdBeforeDate   <- getHighestIdBeforeDate(date)
-      } yield {
-        // compute the lower id to archive
-        val lowestToArchive = highestArchivedReport.map { highest => lowestReport match {
-              case Some(value) => Math.max(highest + 1, value) // highest +1, so that we don't take the one existing in archived reports
-              case _           => highest + 1
-           }
-        }
-
-        val lowerBound = lowestToArchive.map { x => s" and id >= ${x} " }.getOrElse("")
-
-        // If highestIdBeforeDate is None, then it means we don't have to archive anything, we can skip all this part
-        highestIdBeforeDate match {
-          case None =>
-            logger.debug(s"No reports to archive before ${date.toString("yyyy-MM-dd")}; skipping")
-            0
-          case Some(id) =>
-            val higherBound = s" and id <= ${id} "
-
-            val archiveQuery =  s"""
-              insert into ${archiveTable}
-                    (id, ${common_reports_column})
-              (select id, ${common_reports_column} from ${reportsTable}
-                      where 1=1 ${lowerBound} ${higherBound}
-              )
-            """
-
-            val migrate = jdbcTemplate.execute(archiveQuery)
-
-            logger.debug(s"""Archived reports with SQL query: [[
-              ${archiveQuery}
-              ]] for reports before ${date.toString("yyyy-MM-dd")}""")
-
-
-            val deleteQuery = s"""delete from ${reportsTable} where 1=1 ${higherBound}"""
-            val delete = jdbcTemplate.update(deleteQuery)
-
-            logger.debug(s"""Deleted reports with SQL query: [[
-              ${deleteQuery}
-              ]] for reports before ${date.toString("yyyy-MM-dd")}""")
-
-            jdbcTemplate.execute("vacuum %s".format(reportsTable))
-
-            delete
-        }
-      }
-    } catch {
-       case e: DataAccessException =>
-         val msg ="Could not archive entries in the database, cause is " + e.getMessage()
-         logger.error(msg)
-         Failure(msg,Full(e),Empty)
->>>>>>> 6a527fc5
-     }
+    query[Long](s"select id from ruddersysevents where executionTimeStamp < '${date.toString("yyyy-MM-dd")}' order by id desc limit 1").option.attempt.transact(xa).run ?~! s"Could not fetch the highest id before date ${date.toString("yyyy-MM-dd")} in the database"
   }
 
   override def deleteEntries(date : DateTime) : Box[Int] = {
