--- conflicted
+++ resolved
@@ -129,11 +129,7 @@
             case Right(x) => Some((NodeAndConfigId(x.nodeId, x.nodeConfigId), x))
           }).toMap
           nodeConfigIds.map(id => (id, configsMap.get(id))).toMap
-<<<<<<< HEAD
-        }).attempt.transact(xa).unsafeRunSync
-=======
-        }).transact(xa).attempt.unsafePerformSync
->>>>>>> 47b15b15
+        }).transact(xa).attempt.unsafeRunSync
     }
   }
 
@@ -165,11 +161,7 @@
             case Right(x) => Some((x.nodeId, x))
           }).toMap
           nodeIds.map(id => (id, configsMap.get(id))).toMap
-<<<<<<< HEAD
-        }).attempt.transact(xa).unsafeRunSync
-=======
-        }).transact(xa).attempt.unsafePerformSync
->>>>>>> 47b15b15
+        }).transact(xa).attempt.unsafeRunSync
     }
   }
 
@@ -178,11 +170,7 @@
     sql"""
       select distinct nodeid from nodeconfigurations
       where enddate is null and configuration like ${"%"+ruleId.value+"%"}
-<<<<<<< HEAD
-    """.query[NodeId].to[Set].attempt.transact(xa).unsafeRunSync
-=======
-    """.query[NodeId].to[Set].transact(xa).attempt.unsafePerformSync
->>>>>>> 47b15b15
+    """.query[NodeId].to[Set].transact(xa).attempt.unsafeRunSync
   }
 
 
@@ -198,11 +186,7 @@
       } yield {
         val res = entries.map{ case(nodeId, config) => (nodeId, NodeConfigIdSerializer.unserialize(config)) }.toMap
         nodeIds.map(n => (n, res.get(n))).toMap
-<<<<<<< HEAD
-      }).attempt.transact(xa).unsafeRunSync
-=======
-      }).transact(xa).attempt.unsafePerformSync
->>>>>>> 47b15b15
+      }).transact(xa).attempt.unsafeRunSync
     }
   }
 }
@@ -223,11 +207,7 @@
   override def closeNodeConfigurations(nodeId: NodeId): Box[NodeId] = {
     sql"""
       update nodeconfigurations set enddate = ${DateTime.now} where nodeid = ${nodeId} and enddate is null
-<<<<<<< HEAD
-    """.update.run.attempt.transact(xa).unsafeRunSync.map( _ => nodeId )
-=======
-    """.update.run.transact(xa).attempt.unsafePerformSync.map( _ => nodeId )
->>>>>>> 47b15b15
+    """.update.run.transact(xa).attempt.unsafeRunSync.map( _ => nodeId )
   }
 
 
@@ -247,11 +227,7 @@
                            from nodeconfigurations
                            inner join tempnodeid on tempnodeid.id = nodeconfigurations.nodeid
                            where enddate is NULL"""
-<<<<<<< HEAD
-                        ).query[A].to[List].attempt.transact(xa).unsafeRunSync
-=======
-                        ).query[A].list.transact(xa).attempt.unsafePerformSync
->>>>>>> 47b15b15
+                        ).query[A].to[List].transact(xa).attempt.unsafeRunSync
 
         type B = (NodeId, Vector[NodeConfigIdInfo])
         val getInfos: Either[Throwable, List[B]] = (
@@ -259,11 +235,7 @@
                               select node_id, config_ids from nodes_info
                               inner join tempnodeid on tempnodeid.id = nodes_info.node_id
                             """
-<<<<<<< HEAD
-                          ).query[B].to[List].attempt.transact(xa).unsafeRunSync
-=======
-                          ).query[B].list.transact(xa).attempt.unsafePerformSync
->>>>>>> 47b15b15
+                          ).query[B].to[List].transact(xa).attempt.unsafeRunSync
 
         // common part: find old configs and node config info for all config to update
         val time_0 = System.currentTimeMillis
@@ -358,11 +330,7 @@
                        """).updateMany(toAdd)
     } yield {
       configs
-<<<<<<< HEAD
-    }).attempt.transact(xa).unsafeRunSync
-=======
-    }).transact(xa).attempt.unsafePerformSync
->>>>>>> 47b15b15
+    }).transact(xa).attempt.unsafeRunSync
   }
 
 
@@ -387,11 +355,7 @@
                  |]]""".stripMargin)
 
     (for {
-<<<<<<< HEAD
-       i <- (copy :: delete :: Nil).traverse(q => Update0(q, None).run).attempt.transact(xa).unsafeRunSync
-=======
-       i <- (copy :: delete :: Nil).traverse(q => Update0(q, None).run).transact(xa).attempt.unsafePerformSync
->>>>>>> 47b15b15
+       i <- (copy :: delete :: Nil).traverse(q => Update0(q, None).run).transact(xa).attempt.unsafeRunSync
     } yield {
        i
     }) match {
@@ -419,11 +383,7 @@
                    |]]""".stripMargin)
 
     (for {
-<<<<<<< HEAD
-      i <- (d1 :: d2 :: Nil).traverse(q => Update0(q, None).run).attempt.transact(xa).unsafeRunSync
-=======
-      i <- (d1 :: d2 :: Nil).traverse(q => Update0(q, None).run).transact(xa).attempt.unsafePerformSync
->>>>>>> 47b15b15
+      i <- (d1 :: d2 :: Nil).traverse(q => Update0(q, None).run).transact(xa).attempt.unsafeRunSync
     } yield {
       i
     }) match  {
@@ -459,11 +419,7 @@
                  |]]""".stripMargin)
 
     (for {
-<<<<<<< HEAD
-       i <- (copy :: delete :: Nil).traverse(q => Update0(q, None).run).attempt.transact(xa).unsafeRunSync
-=======
-       i <- (copy :: delete :: Nil).traverse(q => Update0(q, None).run).transact(xa).attempt.unsafePerformSync
->>>>>>> 47b15b15
+       i <- (copy :: delete :: Nil).traverse(q => Update0(q, None).run).transact(xa).attempt.unsafeRunSync
     } yield {
        i
     }) match {
@@ -491,11 +447,7 @@
                    |]]""".stripMargin)
 
     (for {
-<<<<<<< HEAD
-      i <- (d1 :: d2 :: Nil).traverse(q => Update0(q, None).run).attempt.transact(xa).unsafeRunSync
-=======
-      i <- (d1 :: d2 :: Nil).traverse(q => Update0(q, None).run).transact(xa).attempt.unsafePerformSync
->>>>>>> 47b15b15
+      i <- (d1 :: d2 :: Nil).traverse(q => Update0(q, None).run).transact(xa).attempt.unsafeRunSync
     } yield {
       i
     }) match  {
@@ -520,11 +472,7 @@
                    |]]""".stripMargin)
 
     (for {
-<<<<<<< HEAD
-      i <- Update0(d1, None).run.attempt.transact(xa).unsafeRunSync()
-=======
-      i <- Update0(d1, None).run.transact(xa).attempt.unsafePerformSync
->>>>>>> 47b15b15
+      i <- Update0(d1, None).run.transact(xa).attempt.unsafeRunSync()
     } yield {
       i
     }) match  {
@@ -552,11 +500,7 @@
       update                <- updateNodeConfigIdInfo(mapOfBeforeAfter.map{ case (nodeId, (old, current)) => (nodeId, current)})
     } yield {
       update.size
-<<<<<<< HEAD
-    }).attempt.transact(xa).unsafeRunSync
-=======
-    }).transact(xa).attempt.unsafePerformSync
->>>>>>> 47b15b15
+    }).transact(xa).attempt.unsafeRunSync
   }
 
 
