--- conflicted
+++ resolved
@@ -176,11 +176,7 @@
    * 
    * Returned the saved WBUserDirective
    */
-<<<<<<< HEAD
-  override def saveDirective(inActiveTechniqueId:ActiveTechniqueId,directive:Directive, modId: ModificationId, actor:EventActor, reason:Option[String]) : Box[Option[DirectiveSaveDiff]] = {
-=======
-  private[this] def internalSaveDirective(inActiveTechniqueId:ActiveTechniqueId,directive:Directive, actor:EventActor, reason:Option[String], systemCall:Boolean) : Box[Option[DirectiveSaveDiff]] = { 
->>>>>>> bf62d6f5
+  private[this] def internalSaveDirective(inActiveTechniqueId:ActiveTechniqueId,directive:Directive, modId: ModificationId, actor:EventActor, reason:Option[String], systemCall:Boolean) : Box[Option[DirectiveSaveDiff]] = { 
     for {
       con         <- ldap
       uptEntry    <- ldapActiveTechniqueRepository.getUPTEntry(con, inActiveTechniqueId, "1.1") ?~! "Can not find the User Policy Entry with id %s to add directive %s".format(inActiveTechniqueId, directive.id)
@@ -268,12 +264,12 @@
     }
   }
 
-  override def saveDirective(inActiveTechniqueId:ActiveTechniqueId,directive:Directive, actor:EventActor, reason:Option[String]) : Box[Option[DirectiveSaveDiff]] = {
-    internalSaveDirective(inActiveTechniqueId, directive, actor, reason, false)
-  }
-  
-  override def saveSystemDirective(inActiveTechniqueId:ActiveTechniqueId,directive:Directive, actor:EventActor, reason:Option[String]) : Box[Option[DirectiveSaveDiff]] = {
-    internalSaveDirective(inActiveTechniqueId, directive, actor, reason, true)
+  override def saveDirective(inActiveTechniqueId:ActiveTechniqueId,directive:Directive, modId: ModificationId, actor:EventActor, reason:Option[String]) : Box[Option[DirectiveSaveDiff]] = {
+    internalSaveDirective(inActiveTechniqueId, directive, modId, actor, reason, false)
+  }
+  
+  override def saveSystemDirective(inActiveTechniqueId:ActiveTechniqueId,directive:Directive, modId: ModificationId, actor:EventActor, reason:Option[String]) : Box[Option[DirectiveSaveDiff]] = {
+    internalSaveDirective(inActiveTechniqueId, directive, modId, actor, reason, true)
   }
 
   
