/*
*************************************************************************************
* Copyright 2011-2013 Normation SAS
*************************************************************************************
*
* This program is free software: you can redistribute it and/or modify
* it under the terms of the GNU Affero General Public License as
* published by the Free Software Foundation, either version 3 of the
* License, or (at your option) any later version.
*
* In accordance with the terms of section 7 (7. Additional Terms.) of
* the GNU Affero GPL v3, the copyright holders add the following
* Additional permissions:
* Notwithstanding to the terms of section 5 (5. Conveying Modified Source
* Versions) and 6 (6. Conveying Non-Source Forms.) of the GNU Affero GPL v3
* licence, when you create a Related Module, this Related Module is
* not considered as a part of the work and may be distributed under the
* license agreement of your choice.
* A "Related Module" means a set of sources files including their
* documentation that, without modification of the Source Code, enables
* supplementary functions or services in addition to those offered by
* the Software.
*
* This program is distributed in the hope that it will be useful,
* but WITHOUT ANY WARRANTY; without even the implied warranty of
* MERCHANTABILITY or FITNESS FOR A PARTICULAR PURPOSE. See the
* GNU Affero General Public License for more details.
*
* You should have received a copy of the GNU Affero General Public License
* along with this program. If not, see <http://www.gnu.org/licenses/agpl.html>.
*
*************************************************************************************
*/

package com.normation.rudder.services.workflows

import scala.collection.mutable.Buffer
import scala.collection.mutable.{ Map => MutMap }
import org.joda.time.DateTime
import com.normation.cfclerk.domain.TechniqueName
import com.normation.eventlog.EventActor
import com.normation.eventlog.ModificationId
import com.normation.rudder.batch.AsyncDeploymentAgent
import com.normation.rudder.batch.AutomaticStartDeployment
import com.normation.rudder.domain.eventlog.RudderEventActor
import com.normation.rudder.domain.nodes.NodeGroupId
import com.normation.rudder.domain.policies._
import com.normation.rudder.domain.workflows._
import com.normation.rudder.services.policies.DependencyAndDeletionService
import com.normation.utils.Control._
import com.normation.utils.StringUuidGenerator
import net.liftweb.common._
import com.normation.rudder.repository._
import com.normation.rudder.repository.inmemory.InMemoryChangeRequestRepository
import com.normation.rudder.services.eventlog.WorkflowEventLogService
import com.normation.rudder.domain.nodes.DeleteNodeGroupDiff
import com.normation.rudder.domain.nodes.AddNodeGroupDiff
import com.normation.rudder.domain.nodes.ModifyToNodeGroupDiff
import com.normation.rudder.domain.nodes.NodeGroup
<<<<<<< HEAD
import com.normation.rudder.domain.parameters._
=======
import scala.xml._
import com.normation.rudder.services.marshalling.XmlSerializer
import com.normation.rudder.services.marshalling.XmlUnserializer
import com.normation.cfclerk.domain.SectionSpec
import com.normation.cfclerk.xmlparsers.SectionSpecParser
import java.io.ByteArrayInputStream

>>>>>>> f8a6ed0e

/**
 * A service responsible to actually commit a change request,
 * and deploy
 */
trait CommitAndDeployChangeRequestService {

  /**
   * Save and deploy a change request.
   * That method must ensure that the change request
   * is only commited if there is no conflict between
   * the changes it contains and the actual current
   * state of configuration.
   */
  def save(changeRequestId:ChangeRequestId, actor:EventActor, reason: Option[String]) : Box[ModificationId]


  /**
   * Check if a changeRequest can be merged as it is.
   * TODO: in the future, that method should be able to
   * return either it is ok to merge (and the corresponding
   * merge) or the conflict.
   */
  def isMergeable(changeRequestId:ChangeRequestId) : Boolean
}


/**
 * A service that will do whatever is needed to commit
 * modification about a change request in LDAP and
 * deploy them
 */
class CommitAndDeployChangeRequestServiceImpl(
<<<<<<< HEAD
    uuidGen              : StringUuidGenerator
  , roChangeRequestRepo  : RoChangeRequestRepository
  , woChangeRequestRepo  : WoChangeRequestRepository
  , roDirectiveRepo      : RoDirectiveRepository
  , woDirectiveRepo      : WoDirectiveRepository
  , roNodeGroupRepo      : RoNodeGroupRepository
  , woNodeGroupRepo      : WoNodeGroupRepository
  , roRuleRepository     : RoRuleRepository
  , woRuleRepository     : WoRuleRepository
  , roParameterRepository: RoParameterRepository
  , woParameterRepository: WoParameterRepository
  , asyncDeploymentAgent : AsyncDeploymentAgent
  , dependencyService    : DependencyAndDeletionService
  , workflowEnabled      : Boolean
=======
    uuidGen             : StringUuidGenerator
  , roChangeRequestRepo : RoChangeRequestRepository
  , woChangeRequestRepo : WoChangeRequestRepository
  , roDirectiveRepo     : RoDirectiveRepository
  , woDirectiveRepo     : WoDirectiveRepository
  , roNodeGroupRepo     : RoNodeGroupRepository
  , woNodeGroupRepo     : WoNodeGroupRepository
  , roRuleRepository    : RoRuleRepository
  , woRuleRepository    : WoRuleRepository
  , asyncDeploymentAgent: AsyncDeploymentAgent
  , dependencyService   : DependencyAndDeletionService
  , workflowEnabled     : Boolean
  , xmlSerializer       : XmlSerializer
  , xmlUnserializer     : XmlUnserializer
  , sectionSpecParser   : SectionSpecParser
>>>>>>> f8a6ed0e
) extends CommitAndDeployChangeRequestService with Loggable {

  def save(changeRequestId:ChangeRequestId, actor:EventActor, reason: Option[String]) : Box[ModificationId] = {
    logger.info(s"Saving and deploying change request ${changeRequestId}")
    for {
      changeRequest <- roChangeRequestRepo.get(changeRequestId)
      modId         <- changeRequest match {
                         case Some(config:ConfigurationChangeRequest) =>
                           if(isMergeableConfigurationChangeRequest(config)) {
                             for{
                               modId <-saveConfigurationChangeRequest(config)
                               updatedCr  <- woChangeRequestRepo.updateChangeRequest(ChangeRequest.setModId(config, modId),actor,reason)
                             } yield {
                               modId
                             }
                           } else {
                             Failure("The change request can not be merge because current item state diverged since its creation")
                           }
                         case x => Failure("We don't know how to deploy change request like this one: " + x)
                       }
    } yield {
      asyncDeploymentAgent ! AutomaticStartDeployment(modId, RudderEventActor)
      modId
    }
  }

  def isMergeable(changeRequestId:ChangeRequestId) : Boolean = {
    roChangeRequestRepo.get(changeRequestId) match {
      case Full(Some(cr:ConfigurationChangeRequest)) => isMergeableConfigurationChangeRequest(cr)
      case _ => false
    }
  }

  /**
   * Look if the configuration change request is mergeable
   */
  private[this] def isMergeableConfigurationChangeRequest(changeRequest:ConfigurationChangeRequest) : Boolean = {


    trait CheckChanges[T] {
      // Logging function
      def failureMessage(elem : T)   : String
      // Find Current value from initial value
      def getCurrentValue (initial : T) : Box[T]
      // Function that validates that the change request is still valid
      def compareMethod (initial : T, current : T) : Boolean
      // How to serialize the data into XML
      def xmlSerialize(elem : T)   : Box[Node]
      // How to unserialize XML into the datatype
      def xmlUnserialize(xml : Node)  : Box[T]
      // Transform date from LDAP to XML then transform it back to data using the XML parser
      def normalizeData (elem : T) : Box[T] = {
        try {
          for {
            entry <- xmlSerialize(elem)
            is    =  new ByteArrayInputStream(entry.toString.getBytes)
            xml   = XML.load(is)
            elem  <- xmlUnserialize(xml)
          } yield {
            elem
          }
        } catch {
          case e : Exception => Failure(s"could not verify xml cause is : ${e.getCause}")
        }
      }

      // Check if the change request is mergeable
      def check(initialState : Option[T]) : Box [String] = {
        initialState match {
          case None => // No initial state means creation of new elements, can't diverge
            Full("OK")
          case Some(initial) =>
            for {
              current     <- getCurrentValue(initial)
              normalized  <- normalizeData(current)
              check       <- if ( compareMethod(initial,normalized) ) {
                               Full("OK")
                             } else {
                               Failure(s"${failureMessage(initial)} has diverged since change request creation")
                             }
            } yield {
              check
            }
        }
      }
    }

    case object CheckRule extends CheckChanges[Rule]  {
      def failureMessage(rule : Rule)  = s"Rule ${rule.name} (id: ${rule.id.value})"
      def getCurrentValue(rule : Rule) = roRuleRepository.get(rule.id)
      def compareMethod(initial:Rule, current:Rule) = compareRules(initial,current)
      def xmlSerialize(rule : Rule) = Full(xmlSerializer.rule.serialise(rule))
      def xmlUnserialize(xml:Node)  = xmlUnserializer.rule.unserialise(xml)
    }


    // For now we only check the Directive, not the SectionSpec and the TechniqueName.
    // The SectionSpec could be a problem (ie : A mono valued param was chanegd to multi valued without changing the technique version).
    case class CheckDirective(changes : DirectiveChanges) extends CheckChanges[Directive]  {
      // used in serialisation
      val directiveContext = {
        // Option is None, if this is a Directive creation, but serialisation won't be used in this case (see check method)
        changes.changes.initialState match {
          case Some((techniqueName,_,rootSection)) => Full((techniqueName,rootSection))
          case None => Failure("could not find directive context from initial state")
        }
      }
      def failureMessage(directive : Directive)  = s"Rule ${directive.name} (id: ${directive.id.value})"
      def getCurrentValue(directive : Directive) = roDirectiveRepo.getDirective(directive.id)
      def compareMethod(initial:Directive, current:Directive) = compareDirectives(initial,current)
      def xmlSerialize(directive : Directive) = {
        directiveContext.map{
          case (techniqueName,rootSection) =>
            xmlSerializer.directive.serialise(techniqueName,rootSection,directive)}
      }
      def xmlUnserialize(xml : Node)          = xmlUnserializer.directive.unserialise(xml).map(_._2)
    }

    case object CheckGroup extends CheckChanges[NodeGroup]  {
      def failureMessage(group : NodeGroup)  = s"Group ${group.name} (id: ${group.id.value})"
      def getCurrentValue(group : NodeGroup) = roNodeGroupRepo.getNodeGroup(group.id).map(_._1)
      def compareMethod(initial:NodeGroup, current:NodeGroup) = compareGroups(initial,current)
      def xmlSerialize(group : NodeGroup) = Full(xmlSerializer.group.serialise(group))
      def xmlUnserialize(xml : Node)      = xmlUnserializer.group.unserialise(xml)
    }

    def checkGlobalParameter(globalParamChanges:GlobalParameterChanges) : Box[String] = {
      globalParamChanges.changes.initialState match {
        case None => //ok, we were creating a Global Parameter, can't diverge
          Full("OK")
        case Some(initialParam) =>
          for {
            currentParam <- roParameterRepository.getGlobalParameter(initialParam.name)
            check        <- if ( initialParam == currentParam) {
                              Full("OK")
                            } else {
                              Failure(s"Global Parameter ${initialParam.name.value} has diverged since change request creation")
                            }
            } yield {
              check
            }
      }
    }

    /*
     * Comparison methods between Rules/directives/groups/global Param
     * They are used to check if they are mergeable.
     */

    def compareRules(initial:Rule, current:Rule) : Boolean = {
      val initialFixed = initial.copy(
          name = initial.name.trim
        , shortDescription = initial.shortDescription.trim
        , longDescription = initial.longDescription.trim
        , serial = current.serial
      )

      val currentFixed = current.copy(
          name = current.name.trim
        , shortDescription = current.shortDescription.trim
        , longDescription = current.longDescription.trim
      )

      initialFixed == currentFixed
    }

    def compareDirectives(initial:Directive, current:Directive) : Boolean = {
      val initialFixed = initial.copy(
          name             = initial.name.trim
        , shortDescription = initial.shortDescription.trim
        , longDescription  = initial.longDescription.trim
        , parameters       = initial.parameters.mapValues(_.map(_.trim))
      )

      val currentFixed = current.copy(
          name             = current.name.trim
        , shortDescription = current.shortDescription.trim
        , longDescription  = current.longDescription.trim
        , parameters       = initial.parameters.mapValues(_.map(_.trim))
      )

      initialFixed == currentFixed
    }

    def compareGroups(initial:NodeGroup, current:NodeGroup) : Boolean = {

      val initialFixed = initial.copy(
          name = initial.name.trim
        , description = initial.description.trim
      )

      val currentFixed = current.copy(
          name = current.name.trim
        , description = current.description.trim
        /*
        * We need to remove nodes from dynamic groups, it has no sense to compare them.
        * In a static group, the node list is important and can be very different,
        * and depends on when the change request was made.
        * Maybe a future upgrade will be to check the parameters first and then check the nodelist.
        */
        , serverList = ( if (current.isDynamic) { initial } else { current }).serverList
      )

      initialFixed == currentFixed
    }

    /*
     * check for all elem, stop on the first failing
     */
    if (workflowEnabled)
      (for {
        directivesOk <- sequence(changeRequest.directives.values.toSeq) { changes =>
                          // Only check the directive for now
                          CheckDirective(changes).check(changes.changes.initialState.map(_._2))
                        }
        groupsOk     <- sequence(changeRequest.nodeGroups.values.toSeq) { changes =>
                          CheckGroup.check(changes.changes.initialState)
                        }
        rulesOk      <- sequence(changeRequest.rules.values.toSeq) { changes =>
                          CheckRule.check(changes.changes.initialState)
                        }
        globalParamOk<- sequence(changeRequest.globalParams.values.toSeq) { changes =>
                          checkGlobalParameter(changes)
                        }
      } yield {
        directivesOk
      }) match {
        case Full(_) => true
        case eb:EmptyBox =>
          val e = eb ?~! "Can not merge change request"
          logger.debug(e.messageChain)
          e.rootExceptionCause.foreach { ex =>
            logger.debug("Root exception was:", ex)
          }
          false
      }
    else
      //If workflow are disabled, a change is always mergeable.
      true
  }

  /*
   * So, what to do ?
   */
  private[this] def saveConfigurationChangeRequest(cr:ConfigurationChangeRequest) : Box[ModificationId] = {
    import com.normation.utils.Control.sequence

    def doDirectiveChange(directiveChanges:DirectiveChanges, modId: ModificationId) : Box[DirectiveId] = {
      def save(tn:TechniqueName, d:Directive, change: DirectiveChangeItem) = {
        for {
          activeTechnique <- roDirectiveRepo.getActiveTechnique(tn)
          saved           <- woDirectiveRepo.saveDirective(activeTechnique.id, d, modId, change.actor, change.reason)
        } yield {
          saved
        }
      }

      for {
        change <- directiveChanges.changes.change
        done   <- change.diff match {
                    case DeleteDirectiveDiff(tn,d) =>
                      dependencyService.cascadeDeleteDirective(d.id, modId, change.actor, change.reason).map( _ => d.id)
                    case ModifyToDirectiveDiff(tn,d,rs) => save(tn,d, change).map( _ => d.id )
                    case AddDirectiveDiff(tn,d) => save(tn,d, change).map( _ => d.id )
                  }
      } yield {
        done
      }
    }

    def doNodeGroupChange(change:NodeGroupChanges, modId: ModificationId) : Box[NodeGroupId] = {
      for {
        change <- change.changes.change
        done   <- change.diff match {
                    case DeleteNodeGroupDiff(n) =>
                      dependencyService.cascadeDeleteTarget(GroupTarget(n.id), modId, change.actor, change.reason).map(_ => n.id )
                    case AddNodeGroupDiff(n) =>
                     Failure("You should not be able to create a group with a change request")
                    case ModifyToNodeGroupDiff(n) =>
                      woNodeGroupRepo.update(n, modId, change.actor, change.reason).map( _ => n.id)
                  }
      } yield {
        done
      }
    }

    def doRuleChange(change:RuleChanges, modId: ModificationId) : Box[RuleId] = {
      for {
        change <- change.changes.change
        done   <- change.diff match {
                    case DeleteRuleDiff(r) =>
                      woRuleRepository.delete(r.id, modId, change.actor, change.reason).map( _ => r.id)
                    case AddRuleDiff(r) =>
                      woRuleRepository.create(r, modId, change.actor, change.reason).map( _ => r.id)
                    case ModifyToRuleDiff(r) =>
                      woRuleRepository.update(r, modId, change.actor, change.reason).map( _ => r.id)
                  }
      } yield {
        done
      }
    }

    def doParamChange(change:GlobalParameterChanges, modId: ModificationId) : Box[ParameterName] = {
      for {
        change <- change.changes.change
        done   <- change.diff match {
                    case DeleteGlobalParameterDiff(param) =>
                      woParameterRepository.delete(param.name, modId, change.actor, change.reason).map( _ => param.name)
                    case AddGlobalParameterDiff(param) =>
                      woParameterRepository.saveParameter(param, modId, change.actor, change.reason).map( _ => param.name)
                    case ModifyToGlobalParameterDiff(param) =>
                      woParameterRepository.updateParameter(param, modId, change.actor, change.reason).map( _ => param.name)
                  }
      } yield {
        done
      }
    }
    val modId = ModificationId(uuidGen.newUuid)

    /*
     * TODO: we should NOT commit into git each modification,
     * but wait until the last line and then commit.
     */

    for {

      directives <- sequence(cr.directives.values.toSeq) { directiveChange =>
                      doDirectiveChange(directiveChange, modId)
                    }
      groups     <- sequence(cr.nodeGroups.values.toSeq) { nodeGroupChange =>
                      doNodeGroupChange(nodeGroupChange, modId)
                    }
      rules      <- sequence(cr.rules.values.toSeq) { rule =>
                      doRuleChange(rule, modId)
                    }
      params     <- sequence(cr.globalParams.values.toSeq) { param =>
                      doParamChange(param, modId)
                    }
    } yield {
      modId
    }
  }

}<|MERGE_RESOLUTION|>--- conflicted
+++ resolved
@@ -57,17 +57,13 @@
 import com.normation.rudder.domain.nodes.AddNodeGroupDiff
 import com.normation.rudder.domain.nodes.ModifyToNodeGroupDiff
 import com.normation.rudder.domain.nodes.NodeGroup
-<<<<<<< HEAD
 import com.normation.rudder.domain.parameters._
-=======
 import scala.xml._
 import com.normation.rudder.services.marshalling.XmlSerializer
 import com.normation.rudder.services.marshalling.XmlUnserializer
 import com.normation.cfclerk.domain.SectionSpec
 import com.normation.cfclerk.xmlparsers.SectionSpecParser
 import java.io.ByteArrayInputStream
-
->>>>>>> f8a6ed0e
 
 /**
  * A service responsible to actually commit a change request,
@@ -101,38 +97,23 @@
  * deploy them
  */
 class CommitAndDeployChangeRequestServiceImpl(
-<<<<<<< HEAD
-    uuidGen              : StringUuidGenerator
-  , roChangeRequestRepo  : RoChangeRequestRepository
-  , woChangeRequestRepo  : WoChangeRequestRepository
-  , roDirectiveRepo      : RoDirectiveRepository
-  , woDirectiveRepo      : WoDirectiveRepository
-  , roNodeGroupRepo      : RoNodeGroupRepository
-  , woNodeGroupRepo      : WoNodeGroupRepository
-  , roRuleRepository     : RoRuleRepository
-  , woRuleRepository     : WoRuleRepository
-  , roParameterRepository: RoParameterRepository
-  , woParameterRepository: WoParameterRepository
-  , asyncDeploymentAgent : AsyncDeploymentAgent
-  , dependencyService    : DependencyAndDeletionService
-  , workflowEnabled      : Boolean
-=======
-    uuidGen             : StringUuidGenerator
-  , roChangeRequestRepo : RoChangeRequestRepository
-  , woChangeRequestRepo : WoChangeRequestRepository
-  , roDirectiveRepo     : RoDirectiveRepository
-  , woDirectiveRepo     : WoDirectiveRepository
-  , roNodeGroupRepo     : RoNodeGroupRepository
-  , woNodeGroupRepo     : WoNodeGroupRepository
-  , roRuleRepository    : RoRuleRepository
-  , woRuleRepository    : WoRuleRepository
-  , asyncDeploymentAgent: AsyncDeploymentAgent
-  , dependencyService   : DependencyAndDeletionService
-  , workflowEnabled     : Boolean
-  , xmlSerializer       : XmlSerializer
-  , xmlUnserializer     : XmlUnserializer
-  , sectionSpecParser   : SectionSpecParser
->>>>>>> f8a6ed0e
+    uuidGen               : StringUuidGenerator
+  , roChangeRequestRepo   : RoChangeRequestRepository
+  , woChangeRequestRepo   : WoChangeRequestRepository
+  , roDirectiveRepo       : RoDirectiveRepository
+  , woDirectiveRepo       : WoDirectiveRepository
+  , roNodeGroupRepo       : RoNodeGroupRepository
+  , woNodeGroupRepo       : WoNodeGroupRepository
+  , roRuleRepository      : RoRuleRepository
+  , woRuleRepository      : WoRuleRepository
+  , roParameterRepository : RoParameterRepository
+  , woParameterRepository : WoParameterRepository
+  , asyncDeploymentAgent  : AsyncDeploymentAgent
+  , dependencyService     : DependencyAndDeletionService
+  , workflowEnabled       : Boolean
+  , xmlSerializer         : XmlSerializer
+  , xmlUnserializer       : XmlUnserializer
+  , sectionSpecParser     : SectionSpecParser
 ) extends CommitAndDeployChangeRequestService with Loggable {
 
   def save(changeRequestId:ChangeRequestId, actor:EventActor, reason: Option[String]) : Box[ModificationId] = {
@@ -259,23 +240,14 @@
       def xmlUnserialize(xml : Node)      = xmlUnserializer.group.unserialise(xml)
     }
 
-    def checkGlobalParameter(globalParamChanges:GlobalParameterChanges) : Box[String] = {
-      globalParamChanges.changes.initialState match {
-        case None => //ok, we were creating a Global Parameter, can't diverge
-          Full("OK")
-        case Some(initialParam) =>
-          for {
-            currentParam <- roParameterRepository.getGlobalParameter(initialParam.name)
-            check        <- if ( initialParam == currentParam) {
-                              Full("OK")
-                            } else {
-                              Failure(s"Global Parameter ${initialParam.name.value} has diverged since change request creation")
-                            }
-            } yield {
-              check
-            }
-      }
-    }
+    case object CheckGlobalParameter extends CheckChanges[GlobalParameter]  {
+      def failureMessage(param : GlobalParameter)  = s"Parameter ${param.name}"
+      def getCurrentValue(param : GlobalParameter) = roParameterRepository.getGlobalParameter(param.name)
+      def compareMethod(initial:GlobalParameter, current:GlobalParameter) = compareGlobalParameter(initial,current)
+      def xmlSerialize(param : GlobalParameter) = Full(xmlSerializer.globalParam.serialise(param))
+      def xmlUnserialize(xml : Node) = xmlUnserializer.globalParam.unserialise(xml)
+    }
+
 
     /*
      * Comparison methods between Rules/directives/groups/global Param
@@ -339,6 +311,9 @@
       initialFixed == currentFixed
     }
 
+    def compareGlobalParameter(initial : GlobalParameter, current : GlobalParameter) : Boolean = {
+      initial == current
+    }
     /*
      * check for all elem, stop on the first failing
      */
@@ -355,7 +330,7 @@
                           CheckRule.check(changes.changes.initialState)
                         }
         globalParamOk<- sequence(changeRequest.globalParams.values.toSeq) { changes =>
-                          checkGlobalParameter(changes)
+                          CheckGlobalParameter.check(changes.changes.initialState)
                         }
       } yield {
         directivesOk
