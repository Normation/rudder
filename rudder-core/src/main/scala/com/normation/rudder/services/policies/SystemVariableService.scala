--- conflicted
+++ resolved
@@ -355,15 +355,6 @@
 
       // the schedule must be the default one for policy server
 
-<<<<<<< HEAD
-      Map(
-          varManagedNodes.spec.name -> varManagedNodes
-        , varManagedNodesId.spec.name -> varManagedNodesId
-        , varManagedNodesAdmin.spec.name -> varManagedNodesAdmin
-        , varManagedNodesIp.spec.name -> varManagedNodesIp
-      )
-=======
-
       Seq(
           varManagedNodes
         , varManagedNodesId
@@ -372,7 +363,6 @@
         , varReportsDBname
         , varReportsDBuser
       ) map (x => (x.spec.name, x))
->>>>>>> 1e51fc5b
     } else {
       Map()
     }
