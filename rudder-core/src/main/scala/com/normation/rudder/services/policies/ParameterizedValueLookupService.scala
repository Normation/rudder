--- conflicted
+++ resolved
@@ -381,16 +381,10 @@
                        ( name.toLowerCase, variable) // need to lower the variable i'm looking for
                      }.get(varAccessorName)).filter(x => x != None).flatten
        exists <- {
-<<<<<<< HEAD
-         if(variables.size == 0) Failure("Can not lookup variable %s for rule %s.".format(
-                                                      varAccessorName, crv.ruleId))
-         else Full("OK")
-=======
          if(variables.size == 0){
            logger.error("Can not lookup variable %s for configuration rule %s.".format(varAccessorName, crv.ruleId))
            Failure("Can not lookup variable %s for rule %s.".format(varAccessorName, crv.ruleId))
          } else Full("OK")
->>>>>>> c42a7343
        }
        values <- Full(variables.flatten(x => x.values))
 
