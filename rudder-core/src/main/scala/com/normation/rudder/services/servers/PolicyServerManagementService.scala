--- conflicted
+++ resolved
@@ -109,11 +109,7 @@
       activeTechnique <- directiveRepository.getActiveTechnique(directiveId) ?~! "Error when getting active technique for directive with ID '%s'".format(directiveId.value)
       newPi = directive.copy(parameters = directive.parameters + (Constants.V_ALLOWED_NETWORK -> networks.map( _.toString)))
       msg = Some("Automatic update of system directive due to modification of accepted networks ")
-<<<<<<< HEAD
-      saved <- directiveRepository.saveDirective(activeTechnique.id, newPi, modId, actor, msg) ?~! "Can not save directive for Active Technique '%s'".format(activeTechnique.id.value)
-=======
-      saved <- directiveRepository.saveSystemDirective(activeTechnique.id, newPi, actor, msg) ?~! "Can not save directive for Active Technique '%s'".format(activeTechnique.id.value)
->>>>>>> bf62d6f5
+      saved <- directiveRepository.saveSystemDirective(activeTechnique.id, newPi, modId, actor, msg) ?~! "Can not save directive for Active Technique '%s'".format(activeTechnique.id.value)
     } yield {
       //ask for a new policy deployment
       asyncDeploymentAgent ! AutomaticStartDeployment(modId, RudderEventActor)
