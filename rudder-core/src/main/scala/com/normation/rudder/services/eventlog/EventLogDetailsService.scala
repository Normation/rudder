--- conflicted
+++ resolved
@@ -514,10 +514,7 @@
                         }?~! ("Missing attribute 'ips' in entry type node : " + entry)
       machineType    <- (details \ "machineType").headOption.map( _.text ) ?~! ("Missing attribute 'machineType' in entry type node : " + entry)
       os             <- (details \ "os").headOption.map( _.text ) ?~! ("Missing attribute 'os' in entry type node : " + entry)
-<<<<<<< HEAD
-=======
       osType         <- (details \ "osType").headOption.map( _.text ) ?~! ("Missing attribute 'os' in entry type node : " + entry)
->>>>>>> 6a9985b0
       osVersion      <- (details \ "osVersion").headOption.map( _.text ) ?~! ("Missing attribute 'os' in entry type node : " + entry)
       servicePack    = (details \ "os").headOption.map( _.text )
       boxedAgentsName<- (details \ "agentsName").headOption.map  {
@@ -540,13 +537,8 @@
         , name           = name
         , description    = description
         , hostname       = hostname
-<<<<<<< HEAD
-        , machineType
-        , os
-=======
         , os
         , osType
->>>>>>> 6a9985b0
         , osVersion
         , servicePack
         , ips            = ips.toList
