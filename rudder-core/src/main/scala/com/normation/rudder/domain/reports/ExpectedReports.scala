/*
*************************************************************************************
* Copyright 2011 Normation SAS
*************************************************************************************
*
* This file is part of Rudder.
*
* Rudder is free software: you can redistribute it and/or modify
* it under the terms of the GNU General Public License as published by
* the Free Software Foundation, either version 3 of the License, or
* (at your option) any later version.
*
* In accordance with the terms of section 7 (7. Additional Terms.) of
* the GNU General Public License version 3, the copyright holders add
* the following Additional permissions:
* Notwithstanding to the terms of section 5 (5. Conveying Modified Source
* Versions) and 6 (6. Conveying Non-Source Forms.) of the GNU General
* Public License version 3, when you create a Related Module, this
* Related Module is not considered as a part of the work and may be
* distributed under the license agreement of your choice.
* A "Related Module" means a set of sources files including their
* documentation that, without modification of the Source Code, enables
* supplementary functions or services in addition to those offered by
* the Software.
*
* Rudder is distributed in the hope that it will be useful,
* but WITHOUT ANY WARRANTY; without even the implied warranty of
* MERCHANTABILITY or FITNESS FOR A PARTICULAR PURPOSE.  See the
* GNU General Public License for more details.
*
* You should have received a copy of the GNU General Public License
* along with Rudder.  If not, see <http://www.gnu.org/licenses/>.

*
*************************************************************************************
*/

package com.normation.rudder.domain.reports

import com.normation.inventory.domain.NodeId
import com.normation.rudder.domain.policies.DirectiveId
import com.normation.rudder.domain.policies.PolicyMode
import com.normation.rudder.domain.policies.RuleId
import com.normation.utils.HashcodeCaching
import org.joda.time.DateTime
import com.normation.rudder.domain.policies.GlobalPolicyMode
import com.normation.rudder.domain.policies.PolicyModeOverrides.Unoverridable
import com.normation.rudder.domain.policies.PolicyModeOverrides.Always
import net.liftweb.common.Full
import net.liftweb.common.Failure
import net.liftweb.common.Box
import com.normation.utils.Control.sequence
import com.normation.rudder.reports.ComplianceMode
import com.normation.rudder.reports.AgentRunInterval
import com.normation.rudder.reports.ComplianceModeName
import com.normation.rudder.reports.GlobalComplianceMode
import com.normation.rudder.reports.ResolvedAgentRunInterval
import org.joda.time.Duration
import com.normation.rudder.domain.Constants
import com.normation.rudder.domain.logger.ApplicationLogger
import com.normation.rudder.services.policies.write.Cf3PolicyDraftId
import net.liftweb.common.EmptyBox

final case class NodeModeConfig(
    globalComplianceMode: ComplianceMode
  , nodeHeartbeatPeriod : Option[Int] // if it is defined, then it does override (ie if override = false => None)
  , globalAgentRun      : AgentRunInterval
  , nodeAgentRun        : Option[AgentRunInterval] // if Some and overrides = false, behave like none.
  , globalPolicyMode    : GlobalPolicyMode
  , nodePolicyMode      : Option[PolicyMode]
)

/*
 * A place where we store overriden directive. We keep what rule->directive
 * is overriden by what other rule->directive
 */
case class OverridenPolicy(
    policy     : Cf3PolicyDraftId
  , overridenBy: Cf3PolicyDraftId
)

final case class NodeExpectedReports(
    nodeId             : NodeId
  , nodeConfigId       : NodeConfigId
  , beginDate          : DateTime
  , endDate            : Option[DateTime]
  , modes              : NodeModeConfig
  , ruleExpectedReports: List[RuleExpectedReports]
  , overrides          : List[OverridenPolicy]
) {

  def configInfo = NodeConfigIdInfo(nodeConfigId, beginDate, endDate)

  //for now, nodes don't override compliance mode
  def complianceMode = modes.globalComplianceMode

  def policyMode = PolicyMode.computeMode(modes.globalPolicyMode, modes.nodePolicyMode)

  def agentRun: ResolvedAgentRunInterval = {
    if (nodeId == Constants.ROOT_POLICY_SERVER_ID) {
      //special case. The root policy server always run each 5 minutes
      ResolvedAgentRunInterval(Duration.standardMinutes(5), 1)
    } else {
      val run: Int = modes.nodeAgentRun.flatMap(x =>
          if (x.overrides.getOrElse(false)) Some(x.interval) else None
      ).getOrElse(modes.globalAgentRun.interval)

      val heartbeat = modes.nodeHeartbeatPeriod.getOrElse(modes.globalComplianceMode.heartbeatPeriod)

      ResolvedAgentRunInterval(Duration.standardMinutes(run.toLong), heartbeat)
    }
  }
}

final case class RuleExpectedReports(
    ruleId    : RuleId
  , directives: List[DirectiveExpectedReports]
)

/**
 * A Directive may have several components
 */
final case class DirectiveExpectedReports (
    directiveId: DirectiveId
  , policyMode : Option[PolicyMode]
  , isSystem   : Boolean
  , components : List[ComponentExpectedReport]
) extends HashcodeCaching

/**
 * The Cardinality is per Component
 */
case class ComponentExpectedReport(
    componentName             : String

  //TODO: change that to have a Seq[(String, String).
  //or even better, un Seq[ExpectedValue] where expectedValue is the pair
  , componentsValues          : List[String]
  , unexpandedComponentsValues: List[String]
) extends HashcodeCaching {

  /**
   * Get a normalized list of pair of (value, unexpandedvalue).
   * We have three case to consider:
   * - both source list have the same size => easy, just zip them
   * - the unexpandedvalues is empty: it may happen due to old version of
   *   rudder not having recorded them => too bad, use the expanded value
   *   in both case
   * - different size: why on hell do we have a data model authorizing that
   *   and the TODO is not addressed ?
   *   In that case, there is no good solution. We choose to:
   *   - remove unexpanded values if it's the longer list
   *   - complete unexpanded values with matching values in the other case.
   */
  def groupedComponentValues : Seq[(String, String)] = {
    if (componentsValues.size <= unexpandedComponentsValues.size) {
      componentsValues.zip(unexpandedComponentsValues)
    } else { // strictly more values than unexpanded
      val n = unexpandedComponentsValues.size
      val unmatchedValues = componentsValues.drop(n)
      componentsValues.take(n).zip(unexpandedComponentsValues) ++ unmatchedValues.zip(unmatchedValues)
    }
  }
}

final case class NodeConfigId(value: String)

final case class NodeAndConfigId(
    nodeId : NodeId
  , version: NodeConfigId
)

final case class NodeConfigVersions(
     nodeId  : NodeId
     //the most recent version is the head
     //and the list can be empty
   , versions: List[NodeConfigId]
 )


final case class NodeConfigIdInfo(
    configId : NodeConfigId
  , creation : DateTime
  , endOfLife: Option[DateTime]
)

object ExpectedReportsSerialisation {
  import net.liftweb.json._
  import net.liftweb.json.JsonDSL._


  /*
   * This object will be used for the JSON serialisation
   * to / from database
   */
  final case class JsonNodeExpectedReports(
      modes              : NodeModeConfig
    , ruleExpectedReports: List[RuleExpectedReports]
    , overrides          : List[OverridenPolicy]
  )


  def jsonNodeExpectedReports(n: JsonNodeExpectedReports): JValue = {
    (
        ( "modes" ->
          ( "globalPolicyMode"       -> (
              ("mode"                  -> n.modes.globalPolicyMode.mode.name)
            ~ ("overridable"           -> (n.modes.globalPolicyMode.overridable match {
                                            case Unoverridable => false
                                            case Always        => true
                                          })
              )
          ) )
        ~ ( "nodePolicyMode"         -> n.modes.nodePolicyMode.map(_.name) )
        ~ ( "globalComplianceMode"   -> n.modes.globalComplianceMode.name )
        ~ ( "globalHeartbeatPeriod"  -> n.modes.globalComplianceMode.heartbeatPeriod )
        ~ ( "nodeHeartbeatPeriod"    -> n.modes.nodeHeartbeatPeriod )
        ~ ( "globalAgentRunInterval" ->
                   (
                       ( "interval"    -> n.modes.globalAgentRun.interval )
                     ~ ( "startMinute" -> n.modes.globalAgentRun.startMinute )
                     ~ ( "splayHour"   -> n.modes.globalAgentRun.startHour )
                     ~ ( "splaytime"   -> n.modes.globalAgentRun.splaytime )
                   )
          )
        ~ ( "nodeAgentRunInterval"   -> (n.modes.nodeAgentRun.flatMap { run =>
            if(run.overrides.getOrElse(false)) {
                   Some(
                       ( "interval"    -> run.interval )
                     ~ ( "startMinute" -> run.startMinute )
                     ~ ( "splayHour"   -> run.startHour )
                     ~ ( "splaytime"   -> run.splaytime )
                   )
            } else {
              None
            }
          } ) )
        )
<<<<<<< HEAD
     ~  ("rules" -> jsonRuleExpectedReports(n.ruleExpectedReports))
    )
  }

  def jsonRuleExpectedReports(rules: List[RuleExpectedReports]): JArray = {
    (
      rules.map { r =>
         (
           ("ruleId"     -> r.ruleId.value)
         ~ ("directives" -> (r.directives.map { d =>
             (
               ("directiveId" -> d.directiveId.value)
             ~ ("policyMode"  -> d.policyMode.map( _.name))
             ~ ("isSystem"    -> d.isSystem )
             ~ ("components"  -> (d.components.map { c =>
                 (
                   ("componentName" -> c.componentName)
                 // ~ ("cardinality"   -> c.cardinality // #10625: ignore cardinality)
                 ~ ("values"        -> c.componentsValues)
                 ~ ("unexpanded"    -> c.unexpandedComponentsValues)
                 )
               }))
             )
           }))
         )
      }
=======
     ~  ("rules" -> (n.ruleExpectedReports.map { r =>
           (
             ("ruleId"     -> r.ruleId.value)
           ~ ("serial"     -> r.serial)
           ~ ("directives" -> (r.directives.map { d =>
               (
                 ("directiveId" -> d.directiveId.value)
               ~ ("policyMode"  -> d.policyMode.map( _.name))
               ~ ("isSystem"    -> d.isSystem )
               ~ ("components"  -> (d.components.map { c =>
                   (
                     ("componentName" -> c.componentName)
                   ~ ("cardinality"   -> c.cardinality)
                   ~ ("values"        -> c.componentsValues)
                   ~ ("unexpanded"    -> c.unexpandedComponentsValues)
                   )
                 }))
               )
             }))
           )
        }))
      ~ ("overrides" -> (n.overrides.map { o =>
          (
            ("policy"      -> ( ("ruleId" -> o.policy.ruleId.value     ) ~ ("directiveId" -> o.policy.directiveId.value) ))
          ~ ("overridenBy" -> ( ("ruleId" -> o.overridenBy.ruleId.value) ~ ("directiveId" -> o.overridenBy.directiveId.value) ))
          )
        }))
>>>>>>> a326b252
    )
  }

  def parseJsonNodeExpectedReports(s: String): Box[JsonNodeExpectedReports] = {
    import PolicyMode.{Audit, Enforce}
    import net.liftweb.util.Helpers.tryo

    implicit val formats = DefaultFormats

    implicit class ToValidInt(b: BigInt) {
      def toValidInt = if(b.isValidInt) b.toInt else throw new NumberFormatException(s"${b.toString} is not a valid integer")
    }

    def modes(json: JValue): Box[NodeModeConfig] = {
      def fail = Failure(s"Cannot parse JSON as modes parameters for expected node configuration: ${compactRender(json)}")
      (
          complianceMode( json \ "globalComplianceMode")
        , json \ "globalHeartbeatPeriod"
        , agentRun( json \ "globalAgentRunInterval", None)
        , policyMode( json \ "globalPolicyMode" \ "mode")
        , json \ "globalPolicyMode" \ "overridable"
        , policyMode(json \ "nodePolicyMode")
      ) match {
        case (Some(gcm), JInt(ghp), Some(gari), Some(gpm), JBool(gpo), npm) =>
          try {
            Full(NodeModeConfig(
                GlobalComplianceMode(gcm, ghp.toValidInt)
              , heartbeat( json \ "nodeHeartbeatPeriod")
              , gari
              , agentRun( json \ "nodeAgentRunInterval", Some(true) )
              , GlobalPolicyMode(gpm, if(gpo) Always else Unoverridable)
              , npm
            ))
          } catch {
            case ex: NumberFormatException => fail
          }
        case _ => fail
      }
    }

    def heartbeat(json: JValue) = json match {
      case JInt(i) => try {
          Some(i.toValidInt)
        } catch {
          case ex: NumberFormatException => None
        }
      case _ => None
    }

    def policyMode(json: JValue): Option[PolicyMode] = json match {
      case JString(Audit.name)   => Some(Audit)
      case JString(Enforce.name) => Some(Enforce)
      case _ => None
    }

    def complianceMode(json: JValue): Option[ComplianceModeName] = json match {
      case JString(name)  => ComplianceModeName.parse(name).toOption
      case _              => None
    }

    def agentRun(json: JValue, overrides: Option[Boolean]): Option[AgentRunInterval] = {
      (
          json \ "interval"
        , json \ "startMinute"
        , json \ "splayHour"
        , json \ "splaytime"
      ) match {
        case (JInt(i), JInt(sm), JInt(sph), JInt(spt)) =>
          try {
            Some(AgentRunInterval(overrides, i.toValidInt, sm.toValidInt, spt.toValidInt, spt.toValidInt))
          } catch {
            case ex: NumberFormatException => None
          }
        case _ => None
      }
    }

    def over(json: JValue): Box[OverridenPolicy] = {
      (
          (json \ "policy" \ "ruleId")
        , (json \ "policy" \ "directiveId")
        , (json \ "overridenBy" \ "ruleId")
        , (json \ "overridenBy" \ "directiveId")
     ) match {
        case (JString(drid), JString(ddid), JString(orid), JString(odid)) =>
          Full(OverridenPolicy(Cf3PolicyDraftId(RuleId(drid), DirectiveId(ddid)), Cf3PolicyDraftId(RuleId(orid), DirectiveId(odid))))
        case _ =>
          Failure(s"Error when parsing rule expected reports from json: '${compactRender(json)}'")
      }
    }

    def rule(json: JValue): Box[RuleExpectedReports] = {
      (
          (json \ "ruleId" )
        , (json \ "directives")
     ) match {
        case (JString(id), jsonDirectives) =>
          for {
            directives <- jsonDirectives match {
                            case JArray(directives) => sequence(directives)(directive)
                            case x                  => Failure(s"Error when parsing the list of directives from expected rule report: '${compactRender(x)}'")
                          }
          } yield {
            RuleExpectedReports(RuleId(id), directives.toList)
          }
        case _ =>
          Failure(s"Error when parsing rule expected reports from json: '${compactRender(json)}'")
      }
    }

    def directive(json: JValue): Box[DirectiveExpectedReports] = {
      (
          (json \ "directiveId" )
        , (json \ "policyMode"  )
        , (json \ "components"  )
     ) match {
        case (JString(id), jsonMode, jsonComponents ) =>
          for {
            components <- jsonComponents match {
                            case JArray(components) => sequence(components)(component)
                            case x                  => Failure(s"Error when parsing the list of components from expected directive report: '${compactRender(x)}'")
                          }
          } yield {
            //if isSystem is not defined => false
            val isSystem = (json \ "isSystem"  ) match {
              case JBool(true) => true
              case _           => false
            }

            DirectiveExpectedReports(DirectiveId(id), policyMode(jsonMode), isSystem, components.toList)
          }
        case _ =>
          Failure(s"Error when parsing directive expected reports from json: '${compactRender(json)}'")
      }
    }


    def component(json: JValue): Box[ComponentExpectedReport] = {
      (
          (json \ "componentName" )
        // , (json \ "cardinality") // #10625: ignore cardinality
        , (json \ "values").extractOpt[List[String]]
        , (json \ "unexpanded").extractOpt[List[String]]
     ) match {
        case (JString(name), Some(values), Some(unexpanded) ) =>
          tryo(ComponentExpectedReport(name, values, unexpanded))
        case _ =>
          Failure(s"Error when parsing component expected reports from json: '${compactRender(json)}'")
      }
    }

    val overrideUnserErrorMsg = s"Error when deserializing policy overrides in node configuration. They will be ignore. A full policy regeneration should correct the problem."

    for {
      json  <- tryo { parse(s) }
      modes <- (json \ "modes" ) match {
                 case JNothing => Failure(s"Error, missing mandatory 'modes' definition when parsing expected node configuration: '${compactRender(json)}'")
                 case x        => modes(x)
               }
      rules <- (json \ "rules") match {
                 case JArray(rules) => sequence(rules)(rule)
                 case x             => Failure(s"Error when parsing the list of rules from expected node configuration: '${compactRender(x)}'")
               }
      over  <- (json \ "overrides") match {
                 //we don't want to fail nodeconfig etraction for that.
                 case JArray(overrides) => sequence(overrides)(over) match {
                   case Full(seq)    => Full(seq)
                   case eb: EmptyBox =>
                     val msg = eb ?~! overrideUnserErrorMsg
                     ApplicationLogger.error(msg.messageChain)
                     Full(Nil)
                 }
                 case x                 =>
                     ApplicationLogger.error(overrideUnserErrorMsg)
                     Full(Nil)
               }
    } yield {
      JsonNodeExpectedReports(modes, rules.toList, over.toList)
    }
  }

  implicit class NodeToJson(n: NodeExpectedReports) {
    def toJValue() = {
      jsonNodeExpectedReports(JsonNodeExpectedReports(n.modes, n.ruleExpectedReports, n.overrides))
    }
    def toJson() = prettyRender(toJValue)
    def toCompactJson = compactRender(toJValue)
  }
}


object NodeConfigIdSerializer {

  import net.liftweb.json._
  import org.joda.time.format.ISODateTimeFormat

  //date are ISO format
  private[this] val isoDateTime = ISODateTimeFormat.dateTime

  /*
   * In the database, we only keep creation time.
   * Interval are build with the previous/next.
   *
   * The format is :
   * { "configId1":"creationDate1", "configId2":"creationDate2", ... }
   */

  def serialize(ids: Vector[NodeConfigIdInfo]) : String = {
    import net.liftweb.json.JsonDSL._

    //be careful, we can have several time the same id with different creation date
    //we want an array of { begin : id }
    val m: JValue = JArray(ids.toList.sortBy(_.creation.getMillis).map { case NodeConfigIdInfo(NodeConfigId(id), creation, _) =>
      (creation.toString(isoDateTime) -> id):JObject
    })

    compactRender(m)
  }

  /*
   * from a JSON object: { "id1":"date1", "id2":"date2", ...}, get the list of
   * components values Ids.
   * May return an empty object
   */
  def unserialize(ids:String) : Vector[NodeConfigIdInfo] = {

    if(null == ids || ids.trim == "") Vector()
    else {
      implicit val formats = DefaultFormats
      val configs = parse(ids).extractOrElse[List[Map[String, String]]](List()).flatMap { case map =>
        try {
          Some(map.map { case (date, id) => (NodeConfigId(id), isoDateTime.parseDateTime(date))})
        } catch {
          case e:Exception => None
        }
      }.flatten.sortBy( _._2.getMillis )

      //build interval
      configs match {
        case Nil    => Vector()
        case x::Nil => Vector(NodeConfigIdInfo(x._1, x._2, None))
        case t      => t.sliding(2).map {
            //we know the size of the list is 2
            case _::Nil | Nil => throw new IllegalArgumentException("An impossible state was reached, please contact the dev about it!")
            case x::y::t      => NodeConfigIdInfo(x._1, x._2, Some(y._2))
          }.toVector :+ {
            val x = t.last
            NodeConfigIdInfo(x._1, x._2, None)
          }
      }
    }
 }
}
<|MERGE_RESOLUTION|>--- conflicted
+++ resolved
@@ -37,6 +37,7 @@
 
 package com.normation.rudder.domain.reports
 
+import com.normation.cfclerk.domain.TechniqueVersion
 import com.normation.inventory.domain.NodeId
 import com.normation.rudder.domain.policies.DirectiveId
 import com.normation.rudder.domain.policies.PolicyMode
@@ -58,7 +59,7 @@
 import org.joda.time.Duration
 import com.normation.rudder.domain.Constants
 import com.normation.rudder.domain.logger.ApplicationLogger
-import com.normation.rudder.services.policies.write.Cf3PolicyDraftId
+import com.normation.rudder.services.policies.PolicyId
 import net.liftweb.common.EmptyBox
 
 final case class NodeModeConfig(
@@ -75,8 +76,8 @@
  * is overriden by what other rule->directive
  */
 case class OverridenPolicy(
-    policy     : Cf3PolicyDraftId
-  , overridenBy: Cf3PolicyDraftId
+    policy     : PolicyId
+  , overridenBy: PolicyId
 )
 
 final case class NodeExpectedReports(
@@ -236,8 +237,13 @@
             }
           } ) )
         )
-<<<<<<< HEAD
      ~  ("rules" -> jsonRuleExpectedReports(n.ruleExpectedReports))
+     ~  ("overrides" -> (n.overrides.map { o =>
+          (
+            ("policy"      -> ( ("ruleId" -> o.policy.ruleId.value     ) ~ ("directiveId" -> o.policy.directiveId.value) ))
+          ~ ("overridenBy" -> ( ("ruleId" -> o.overridenBy.ruleId.value) ~ ("directiveId" -> o.overridenBy.directiveId.value) ))
+          )
+        }))
     )
   }
 
@@ -254,7 +260,6 @@
              ~ ("components"  -> (d.components.map { c =>
                  (
                    ("componentName" -> c.componentName)
-                 // ~ ("cardinality"   -> c.cardinality // #10625: ignore cardinality)
                  ~ ("values"        -> c.componentsValues)
                  ~ ("unexpanded"    -> c.unexpandedComponentsValues)
                  )
@@ -263,35 +268,6 @@
            }))
          )
       }
-=======
-     ~  ("rules" -> (n.ruleExpectedReports.map { r =>
-           (
-             ("ruleId"     -> r.ruleId.value)
-           ~ ("serial"     -> r.serial)
-           ~ ("directives" -> (r.directives.map { d =>
-               (
-                 ("directiveId" -> d.directiveId.value)
-               ~ ("policyMode"  -> d.policyMode.map( _.name))
-               ~ ("isSystem"    -> d.isSystem )
-               ~ ("components"  -> (d.components.map { c =>
-                   (
-                     ("componentName" -> c.componentName)
-                   ~ ("cardinality"   -> c.cardinality)
-                   ~ ("values"        -> c.componentsValues)
-                   ~ ("unexpanded"    -> c.unexpandedComponentsValues)
-                   )
-                 }))
-               )
-             }))
-           )
-        }))
-      ~ ("overrides" -> (n.overrides.map { o =>
-          (
-            ("policy"      -> ( ("ruleId" -> o.policy.ruleId.value     ) ~ ("directiveId" -> o.policy.directiveId.value) ))
-          ~ ("overridenBy" -> ( ("ruleId" -> o.overridenBy.ruleId.value) ~ ("directiveId" -> o.overridenBy.directiveId.value) ))
-          )
-        }))
->>>>>>> a326b252
     )
   }
 
@@ -377,7 +353,14 @@
         , (json \ "overridenBy" \ "directiveId")
      ) match {
         case (JString(drid), JString(ddid), JString(orid), JString(odid)) =>
-          Full(OverridenPolicy(Cf3PolicyDraftId(RuleId(drid), DirectiveId(ddid)), Cf3PolicyDraftId(RuleId(orid), DirectiveId(odid))))
+          val (v1, v2) = {
+            ((json \ "policy" \ "techniqueVersion"), (json \ "overridenBy" \ "techniqueVersion")) match {
+              case (JString(v1), JString(v2)) => (TechniqueVersion(v1), TechniqueVersion(v2))
+              case _                          => (TechniqueVersion("0.0"), TechniqueVersion("0.0"))
+            }
+          }
+
+          Full(OverridenPolicy(PolicyId(RuleId(drid), DirectiveId(ddid), v1), PolicyId(RuleId(orid), DirectiveId(odid), v2)))
         case _ =>
           Failure(s"Error when parsing rule expected reports from json: '${compactRender(json)}'")
       }
