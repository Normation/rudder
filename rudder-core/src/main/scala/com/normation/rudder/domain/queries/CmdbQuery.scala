/*
*************************************************************************************
* Copyright 2011 Normation SAS
*************************************************************************************
*
* This program is free software: you can redistribute it and/or modify
* it under the terms of the GNU Affero General Public License as
* published by the Free Software Foundation, either version 3 of the
* License, or (at your option) any later version.
*
* In accordance with the terms of section 7 (7. Additional Terms.) of
* the GNU Affero GPL v3, the copyright holders add the following
* Additional permissions:
* Notwithstanding to the terms of section 5 (5. Conveying Modified Source
* Versions) and 6 (6. Conveying Non-Source Forms.) of the GNU Affero GPL v3
* licence, when you create a Related Module, this Related Module is
* not considered as a part of the work and may be distributed under the
* license agreement of your choice.
* A "Related Module" means a set of sources files including their
* documentation that, without modification of the Source Code, enables
* supplementary functions or services in addition to those offered by
* the Software.
*
* This program is distributed in the hope that it will be useful,
* but WITHOUT ANY WARRANTY; without even the implied warranty of
* MERCHANTABILITY or FITNESS FOR A PARTICULAR PURPOSE. See the
* GNU Affero General Public License for more details.
*
* You should have received a copy of the GNU Affero General Public License
* along with this program. If not, see <http://www.gnu.org/licenses/agpl.html>.
*
*************************************************************************************
*/

package com.normation.rudder.domain.queries

import com.normation.inventory.domain._
import scala.xml._
import com.unboundid.ldap.sdk._
import com.normation.ldap.sdk._
import BuildFilter._
import com.normation.inventory.ldap.core.LDAPConstants._
import org.joda.time.DateTime
import org.joda.time.format.DateTimeFormat
import java.util.Locale
import net.liftweb.common._
import net.liftweb.http.SHtml
import net.liftweb.http.js._
import net.liftweb.http.SHtml.ElemAttr._
import JsCmds._
import JE._
import net.liftweb.json._
import JsonDSL._
import com.normation.exceptions.TechnicalException
import com.normation.utils.HashcodeCaching
import com.normation.rudder.services.queries.RegexFilter
import net.liftweb.common.EmptyBox
import net.liftweb.util.Helpers.tryo
import java.util.regex.Pattern

sealed trait CriterionComparator {
  val id:String
  def hasValue : Boolean = true
}

trait BaseComparator extends CriterionComparator

case object Exists extends BaseComparator {
  override val id = "exists"
  override def hasValue = false
}
case object NotExists extends BaseComparator {
  override val id = "notExists"
  override def hasValue = false
}
case object Equals    extends BaseComparator { override val id = "eq" }
case object NotEquals extends BaseComparator { override val id = "notEq" }

trait OrderedComparator extends BaseComparator
case object Greater   extends OrderedComparator { override val id = "gt"} //strictly greater
case object Lesser    extends OrderedComparator { override val id = "lt"} //strictly lower
case object GreaterEq extends OrderedComparator { override val id = "gteq"} //greater or equals
case object LesserEq  extends OrderedComparator { override val id = "lteq"} //lower or equals

trait SpecialComparator extends BaseComparator
case object Regex extends SpecialComparator { override val id = "regex" }

trait ComparatorList {
  def comparators : Seq[CriterionComparator]
  def comparatorForString(s:String) : Option[CriterionComparator] = {
    for(comp <- comparators) {
      if(comp.id == s) return Some(comp)
    }
    None
  }
}

object BaseComparators extends ComparatorList {
  override def comparators : Seq[CriterionComparator] = Seq(Exists, NotExists, Equals, NotEquals) :+ Regex
}

object OrderedComparators extends ComparatorList {
  override def comparators : Seq[CriterionComparator] = BaseComparators.comparators ++ Seq(Lesser, LesserEq, Greater, GreaterEq)
}

sealed trait CriterionType  extends ComparatorList {
  /*
   * validate the value and return a normalized one
   * for the field.
   * DO NOT FORGET TO USE attrs ! (especially 'id')
   */
  def toForm(value: String, func: String => Any, attrs: (String, String)*) : Elem = SHtml.text(value,func, attrs:_*)
<<<<<<< HEAD
  def initForm(formId:String) : JsCmd = Str("")
  //destroy form ?

=======
  def initForm(formId:String) : JsCmd = Noop
  def destroyForm(formId:String) : JsCmd = {
    OnLoad(JsRaw(
      """$('#%s').datepicker( "destroy" );""".format(formId)
    ) )
  }
>>>>>>> 04bb1056
  //Base validation, subclass only have to define validateSubCase
  def validate(value:String,compName:String) : Box[String] = comparatorForString(compName) match {
    case Some(c) => c match {
        case Exists | NotExists => Full(value) //ok, just ignored it
        case _ => validateSubCase(value,c)
      }
    case None => Failure("Unrecognized comparator name: " + compName)
  }

  protected def validateSubCase(value:String,comparator:CriterionComparator) : Box[String]

  //transform the given value to its LDAP string value
  def toLDAP(value:String) : Box[String]

  def buildRegex(attribute:String,value:String):RegexFilter = RegexFilter(attribute,value)

  //build the ldap filter for given attribute name and comparator
  def buildFilter(attributeName:String,comparator:CriterionComparator,value:String) : Filter =
    (toLDAP(value),comparator) match {
      case (_,Exists) => HAS(attributeName)
      case (_,NotExists) => NOT(HAS(attributeName))
      case (Full(v),Equals) => EQ(attributeName,v)
      case (Full(v),NotEquals) => NOT(EQ(attributeName,v))
      case (Full(v),Greater) => AND(HAS(attributeName),NOT(LTEQ(attributeName,v)))
      case (Full(v),Lesser) => AND(HAS(attributeName),NOT(GTEQ(attributeName,v)))
      case (Full(v),GreaterEq) => GTEQ(attributeName,v)
      case (Full(v),LesserEq) => LTEQ(attributeName,v)
      case (Full(v),Regex) => HAS(attributeName) //"default, non interpreted regex
      case (f,c) => throw new TechnicalException("Can not build a filter with a non legal value for comparator '%s': %s'".format(c,f))
  }

}

//a comparator type with undefined comparators
case class BareComparator(override val comparators:CriterionComparator*) extends CriterionType with HashcodeCaching {
  override protected def validateSubCase(v:String,comparator:CriterionComparator) = Full(v)
  override def toLDAP(value:String) = Full(value)
}

trait TStringComparator extends CriterionType {

  override protected def validateSubCase(v:String,comparator:CriterionComparator) = {
    if(null == v || v.length == 0) Failure("Empty string not allowed") else Full(v)
  }
  override def toLDAP(value:String) = Full(value)

  protected def escapedFilter(attributeName:String,value:String) : Filter = {
    BuildFilter(attributeName + "=" + Filter.encodeValue(value))
  }
}

case object StringComparator extends TStringComparator {
  override val comparators = BaseComparators.comparators

  override def buildFilter(attributeName:String,comparator:CriterionComparator,value:String) : Filter = comparator match {
    //for equals and not equals, check value for jocker
    case Equals => escapedFilter(attributeName,value)
    case NotEquals => NOT(escapedFilter(attributeName,value))
    case NotExists => NOT(HAS(attributeName))
    case Regex => HAS(attributeName) //"default, non interpreted regex
    case _ => HAS(attributeName) //default to Exists
  }

  override protected def validateSubCase(v:String,comparator:CriterionComparator) = comparator match {
    case Regex =>
      tryo { Pattern.compile(v) } match {
        case Full(_) => Full(v)
        case _ => Failure("Bad input: valid regular expression expected, '%s' found".format(v))
      }
    case _ => Full(v) // nothing to check
  }
}

case object OrderedStringComparator extends TStringComparator {
  override val comparators = OrderedComparators.comparators

  override def buildFilter(attributeName:String,comparator:CriterionComparator,value:String) : Filter = comparator match {
    //for equals and not equals, check value for jocker
    case Equals => escapedFilter(attributeName,value)
    case NotEquals => NOT(escapedFilter(attributeName,value))
    case NotExists => NOT(HAS(attributeName))
    //for Greater/Lesser, the HAS attribute part is meaningful: that won't work without it.
    case Greater => AND(HAS(attributeName),NOT(LTEQ(attributeName,value)))
    case Lesser => AND(HAS(attributeName),NOT(GTEQ(attributeName,value)))
    case GreaterEq => GTEQ(attributeName,value)
    case LesserEq => LTEQ(attributeName,value)
    case Regex => HAS(attributeName) //"default, non interpreted regex
    case _ => HAS(attributeName) //default to Exists
  }
}

case object DateComparator extends CriterionType {
  override val comparators = OrderedComparators.comparators.filterNot( _ == Regex)
  val fmt = "dd/MM/yyyy"
  val frenchFmt = DateTimeFormat.forPattern(fmt).withLocale(Locale.FRANCE)

  override protected def validateSubCase(v:String,comparator:CriterionComparator) = try {
    Full(frenchFmt.parseDateTime(v).toString)
  } catch {
    case e:Exception =>
      Failure("Invalide date: '%s'".format(v), Full(e),Empty)
  }
  //init a jquery datepicker
  override def initForm(formId:String) : JsCmd = OnLoad(JsRaw(
    """var init = $.datepicker.regional['en-GB'];
       init['showOn'] = 'focus';
       $('#%s').datepicker(init);
       """.format(formId)))
  override def destroyForm(formId:String) : JsCmd = OnLoad(JsRaw(
    """$('#%s').datepicker( "destroy" );""".format(formId)))
  override def toLDAP(value:String) = parseDate(value).map( GeneralizedTime( _ ).toString )

  private[this] def parseDate(value: String) : Box[DateTime] = try {
    val date = frenchFmt.parseDateTime(value)
    Full(date)
  } catch {
    case e:Exception =>
      Failure("Invalide date: '%s'".format(value), Full(e),Empty)
  }

  /*
   * Date comparison are not trivial, because we don't want to take care of the
   * time, but the time exists.
   */
  override def buildFilter(attributeName:String,comparator:CriterionComparator,value:String) : Filter = {

    val date = parseDate(value).getOrElse(throw new TechnicalException("The date format was not recognized: '%s', expected '%s'".format(value, fmt)))

    val date0000 = GeneralizedTime(date.withTimeAtStartOfDay).toString
    val date2359 = GeneralizedTime(date.withTime(23, 59, 59, 999)).toString

    val eq = AND(GTEQ(attributeName, date0000), LTEQ(attributeName, date2359))

    comparator match {
      //for equals and not equals, check value for jocker
      case Equals => eq
      case NotEquals => NOT(eq)
      case NotExists => NOT(HAS(attributeName))
      case Greater => AND(HAS(attributeName),NOT(LTEQ(attributeName,date2359)))
      case Lesser => AND(HAS(attributeName),NOT(GTEQ(attributeName,date0000)))
      case GreaterEq => GTEQ(attributeName,date0000)
      case LesserEq => LTEQ(attributeName,date2359)
//      case Regex => HAS(attributeName) //"default, non interpreted regex
      case _ => HAS(attributeName) //default to Exists
    }
  }

}

case object BooleanComparator extends CriterionType {
  override val comparators = BaseComparators.comparators
  override protected def validateSubCase(v:String,comparator:CriterionComparator) = v.toLowerCase match {
    case "t" | "f" | "true" | "false" => Full(v)
    case _ => Failure("Bad input: boolean expected, '%s' found".format(v))
  }
  override def toLDAP(v:String) = v.toLowerCase match {
    case "t" | "f" | "true" | "false" => Full(v)
    case _ => Failure("Bad input: boolean expected, '%s' found".format(v))
  }
}

case object LongComparator extends CriterionType {
  override val comparators = OrderedComparators.comparators
  override protected def validateSubCase(v:String,comparator:CriterionComparator) =  try {
    Full((v.toLong).toString)
  } catch {
    case e:Exception => Failure("Invalid long : '%s'".format(v))
  }
  override def toLDAP(v:String) = try {
    Full((v.toLong).toString)
  } catch {
    case e:Exception => Failure("Invalid long : '%s'".format(v))
  }
}

case object MemoryComparator extends CriterionType {
  override val comparators = OrderedComparators.comparators
  override protected def validateSubCase(v:String,comparator:CriterionComparator) =  try {
    if(MemorySize.parse(v).isDefined) Full(v)
    else Failure("Invalid memory size : '%s', expecting '300 Mo', '16KB', etc".format(v))
  }
  override def toLDAP(v:String) = MemorySize.parse(v) match {
    case Some(m) => Full(m.toString)
    case None => Failure("Invalid memory size : '%s', expecting '300 Mo', '16KB', etc".format(v))
  }
}

case object OstypeComparator extends CriterionType {
  val osTypes = List("Linux","Windows","Solaris")
  override def comparators = Seq(Equals, NotEquals)
  override protected def validateSubCase(v:String,comparator:CriterionComparator) = {
    if(null == v || v.length == 0) Failure("Empty string not allowed") else Full(v)
  }
  override def toLDAP(value:String) = Full(value)

  override def buildFilter(attributeName:String,comparator:CriterionComparator,value:String) : Filter = {
    val v = value match {
      case "Windows" => OC_WINDOWS_NODE
      case "Linux" => OC_LINUX_NODE
      case "Solaris" => OC_SOLARIS_NODE
      case _ => OC_UNIX_NODE
    }
    comparator match {
      //for equals and not equals, check value for jocker
      case Equals => IS(v)
      case _ => NOT(IS(v))
    }
  }


  override def toForm(value: String, func: String => Any, attrs: (String, String)*) : Elem =
    SHtml.select(
      (osTypes map (e => (e,e))).toSeq,
      { if(osTypes.contains(value)) Full(value) else Empty},
      func,
      attrs:_*
    )
}

case object OsNameComparator extends CriterionType {
  import net.liftweb.http.S

  val osNames = LinuxType.allKnownTypes ::: WindowsType.allKnownTypes ::: SolarisType.allKnownTypes
  override def comparators = Seq(Equals, NotEquals)
  override protected def validateSubCase(v:String,comparator:CriterionComparator) = {
    if(null == v || v.length == 0) Failure("Empty string not allowed") else Full(v)
  }
  override def toLDAP(value:String) = Full(value)

  override def buildFilter(attributeName:String,comparator:CriterionComparator,value:String) : Filter = {
    val osName = comparator match {
      //for equals and not equals, check value for jocker
      case Equals => EQ(A_OS_NAME, value)
      case _ => NOT(EQ(A_OS_NAME, value))
    }
    AND(EQ(A_OC,OC_NODE),osName)
  }

  override def toForm(value: String, func: String => Any, attrs: (String, String)*) : Elem =
    SHtml.select(
      (osNames map (e => (e.name,S.?("os.name."+e.name)))).toSeq,
      {osNames.find(x => x.name == value).map( _.name)},
      func,
      attrs:_*
    )
}

case object AgentComparator extends CriterionType {
  import com.normation.inventory.domain.InventoryConstants._

  val agentTypes = List(A_NOVA_AGENT,A_COMMUNITY_AGENT)

  override def comparators = Seq(Equals, NotEquals)
  override protected def validateSubCase(v:String,comparator:CriterionComparator) = {
    if(null == v || v.length == 0) Failure("Empty string not allowed") else Full(v)
  }
  override def toLDAP(value:String) = Full(value)

  override def buildFilter(attributeName:String,comparator:CriterionComparator,value:String) : Filter = {
    comparator match {
      //for equals and not equals, check value for jocker
      case Equals => EQ(A_AGENTS_NAME,value)
      case _ => NOT(EQ(A_AGENTS_NAME,value))
    }
  }

  override def toForm(value: String, func: String => Any, attrs: (String, String)*) : Elem =
    SHtml.select(
      (agentTypes map (e => (e,e))).toSeq,
      { if(agentTypes.contains(value)) Full(value) else Empty},
      func,
      attrs:_*
    )
}

case object EditorComparator extends CriterionType {
  val editors = List("Microsoft", "RedHat", "Debian", "Adobe", "Macromedia")
  override val comparators = BaseComparators.comparators
  override protected def validateSubCase(v:String,comparator:CriterionComparator) =
    if(editors.contains(v)) Full(v) else Failure("Invalide editor : '%s'".format(v))
  override def toForm(value: String, func: String => Any, attrs: (String, String)*) : Elem =
    SHtml.select(
      (editors map (e => (e,e))).toSeq,
      { if(editors.contains(value)) Full(value) else Empty},
      func,
      attrs:_*
    )
  override def toLDAP(value:String) = Full(value)
}

case class JsonComparator(key:String,splitter:String = "",numericvalue:Boolean = false) extends TStringComparator {
  override val comparators = BaseComparators.comparators

  def splitJson(attribute:String,value:String) = {
   val (splittedvalue,splittedattribute) =
     if (splitter!="")
       (value.split(splitter),attribute.split('.'))
     else
       (Array(value),Array(attribute))
  if (splittedvalue.size==splittedattribute.size){
    val keyvalue = (splittedattribute.toList,splittedvalue.toList).zipped map( (attribute,value) => (attribute,value))
    Full(keyvalue.map(attval => if (numericvalue) "\"%s\":%s".format(attval._1,attval._2) else
      "\"%s\":\"%s\"".format(attval._1,attval._2)))
    }
  else {
    Failure("not enough argument")
  }
  }

  override def buildRegex(attribute:String,value:String) : RegexFilter = {
  val regexp = ".*%s.*".format(splitJson(attribute,value).getOrElse(Nil).mkString(".*"))
  RegexFilter(key,regexp)
  }

  override def buildFilter(attributeName:String,comparator:CriterionComparator,value:String) : Filter = {
  def JsonQueryfromkeyvalues (attributeName:String,value:String): Filter = {
      splitJson(attributeName,value) match {
      case e:EmptyBox => HAS(key)
      case x => SUB(key,null,x.get.toArray ,null)
      }
    }
  comparator match {
    case Equals    => JsonQueryfromkeyvalues(attributeName,value)
    case NotEquals => NOT(JsonQueryfromkeyvalues(attributeName,value))
    case NotExists => NOT(HAS(key))
    case Regex => HAS(key) //default, non interpreted regex
    case _ => HAS(key) //default to Exists
  }
 }
}


case class Criterion(val name:String, val cType:CriterionType) extends HashcodeCaching {
  require(name != null && name.length > 0, "Criterion name must be defined")
  require(cType != null, "Criterion Type must be defined")

  def buildRegex(attribute:String,value:String) = cType.buildRegex(attribute,value)

  def buildFilter(comp:CriterionComparator,value:String) = cType.buildFilter(name,comp,value)
}


case class ObjectCriterion(val objectType:String, val criteria:Seq[Criterion]) extends HashcodeCaching {
  require(objectType.length > 0, "Unique identifier for line must be defined")
  require(criteria.size > 0, "You must at least have one criterion for the line")

  //optionnaly retrieve the criterion from a "string" attribute
  def criterionForName(name:String) : (Option[Criterion]) = {
    for(c <- criteria) {
      if(c.name == name) return Some(c)
    }
    None
  }

  def criterionComparatorForName(name:String, comparator:String) : (Option[Criterion],Option[CriterionComparator]) = {
    criterionForName(name) match {
      case ab@Some(x) => (ab, x.cType.comparatorForString(comparator))
      case _ => (None,None)
    }
  }
}

case class CriterionLine(objectType:ObjectCriterion, attribute:Criterion, comparator:CriterionComparator, value:String="") extends HashcodeCaching

sealed abstract class CriterionComposition
case object And extends CriterionComposition
case object Or extends CriterionComposition
object CriterionComposition {
    def parse(s:String) : Option[CriterionComposition] = {
    s.toLowerCase match {
      case "and" => Some(And)
      case "or" => Some(Or)
      case _ => None
    }
  }
}

sealed trait QueryReturnType {
  def value : String
}
case object NodeReturnType extends QueryReturnType{
  override val value = "node"
}
case object NodeAndPolicyServerReturnType extends QueryReturnType{
  override val value = "nodeAndPolicyServer"
}

case class Query(
    val returnType:QueryReturnType,  //"node" or "node and policy servers"
    val composition:CriterionComposition,
    val criteria:Seq[CriterionLine] //list of all criteria to be matched by returned values
) {
    override def toString() = "{ returnType:'%s' with '%s' criteria [%s] }".format(returnType, composition,
          criteria.map{x => "%s.%s %s %s".format(x.objectType.objectType, x.attribute.name, x.comparator.id, x.value)}.mkString(" ; "))

     /*
       *  { "select":"...", "composition":"...", "where": [
       *      { "objectType":"...", "attribute":"...", "comparator":"..", "value":"..." }
       *      ...
       *    ]}
       */
     lazy val toJSON =
              ("select" -> returnType.value) ~
              ("composition" -> composition.toString) ~
              ("where" -> criteria.map( c =>
                ("objectType" -> c.objectType.objectType) ~
                ("attribute" -> c.attribute.name) ~
                ("comparator" -> c.comparator.id) ~
                ("value" -> c.value)
              ) )

    lazy val toJSONString = compact(render(toJSON))

    override def equals(other:Any) : Boolean = {
      other match {
        case Query(rt,comp,crit) => //criteria order does not matter
          this.returnType == rt &&
          this.composition == comp &&
          this.criteria.size == crit.size &&
          this.criteria.forall(c1 => crit.exists(c2 => c1 == c2))
          //we don't care if the cardinal of equals criterion is not the same on the two,
          //ie [c1,c2,c1] == [c2,c2,c1] yields true
        case _ => false
      }
    }

    override def hashCode() = returnType.hashCode * 17 + composition.hashCode * 3 + criteria.toSet.hashCode * 7
}<|MERGE_RESOLUTION|>--- conflicted
+++ resolved
@@ -110,18 +110,12 @@
    * DO NOT FORGET TO USE attrs ! (especially 'id')
    */
   def toForm(value: String, func: String => Any, attrs: (String, String)*) : Elem = SHtml.text(value,func, attrs:_*)
-<<<<<<< HEAD
-  def initForm(formId:String) : JsCmd = Str("")
-  //destroy form ?
-
-=======
   def initForm(formId:String) : JsCmd = Noop
   def destroyForm(formId:String) : JsCmd = {
     OnLoad(JsRaw(
       """$('#%s').datepicker( "destroy" );""".format(formId)
     ) )
   }
->>>>>>> 04bb1056
   //Base validation, subclass only have to define validateSubCase
   def validate(value:String,compName:String) : Box[String] = comparatorForString(compName) match {
     case Some(c) => c match {
