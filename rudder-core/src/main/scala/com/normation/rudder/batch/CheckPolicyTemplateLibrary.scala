--- conflicted
+++ resolved
@@ -101,17 +101,10 @@
         } // don't need an else part : we have to do nothing and the else return Unit
 
         logger.trace("***** Start a new update")
-<<<<<<< HEAD
         policyPackageUpdater.update(ModificationId(uuidGen.newUuid), actor, Some("Automatic batch update at " + DateTime.now))
-        () //unit is expected   
-      case _ => 
-        logger.error("Ignoring start update dynamic group request because one other update still processing".format())
-=======
-        policyPackageUpdater.update(actor, Some("Automatic Technique library update at " + DateTime.now))
 
       case msg =>
         logger.error("Automatic Technique library updater can't handle that message: %s".format(msg))
->>>>>>> 1fb00df8
     }
   }
 }
