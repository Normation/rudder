/*
*************************************************************************************
* Copyright 2011 Normation SAS
*************************************************************************************
*
* This program is free software: you can redistribute it and/or modify
* it under the terms of the GNU Affero General Public License as
* published by the Free Software Foundation, either version 3 of the
* License, or (at your option) any later version.
*
* In accordance with the terms of section 7 (7. Additional Terms.) of
* the GNU Affero GPL v3, the copyright holders add the following
* Additional permissions:
* Notwithstanding to the terms of section 5 (5. Conveying Modified Source
* Versions) and 6 (6. Conveying Non-Source Forms.) of the GNU Affero GPL v3
* licence, when you create a Related Module, this Related Module is
* not considered as a part of the work and may be distributed under the
* license agreement of your choice.
* A "Related Module" means a set of sources files including their
* documentation that, without modification of the Source Code, enables
* supplementary functions or services in addition to those offered by
* the Software.
*
* This program is distributed in the hope that it will be useful,
* but WITHOUT ANY WARRANTY; without even the implied warranty of
* MERCHANTABILITY or FITNESS FOR A PARTICULAR PURPOSE. See the
* GNU Affero General Public License for more details.
*
* You should have received a copy of the GNU Affero General Public License
* along with this program. If not, see <http://www.gnu.org/licenses/agpl.html>.
*
*************************************************************************************
*/

package com.normation.rudder.batch


import net.liftweb.common._
import net.liftweb.actor._
import org.joda.time._
import com.normation.rudder.domain.servers.NodeConfiguration
import com.normation.inventory.domain.NodeId
import com.normation.rudder.services.policies.DeploymentService
import net.liftweb.http.ListenerManager
import com.normation.eventlog.{EventActor,EventLog}
import com.normation.rudder.domain.eventlog._
import com.normation.utils.HashcodeCaching
import com.normation.rudder.services.marshalling.DeploymentStatusSerialisation
import com.normation.rudder.services.eventlog.EventLogDeploymentService
import net.liftweb.common._
import com.normation.eventlog.EventLogDetails
import scala.xml.NodeSeq
import com.normation.eventlog.ModificationId
import com.normation.eventlog.ModificationId
import com.normation.eventlog.ModificationId
import com.normation.eventlog.ModificationId
import com.normation.eventlog.ModificationId

//ask for a new deployment - automatic deployment !
//actor: the actor who asked for the deployment
final case class AutomaticStartDeployment(modId: ModificationId, actor:EventActor) extends HashcodeCaching 

//ask for a new deployment - manual deployment (human clicked on "regenerate now"
//actor: the actor who asked for the deployment
final case class ManualStartDeployment(modId: ModificationId, actor:EventActor, reason:String) extends HashcodeCaching

/**
 * State of the deployment agent. 
 */
sealed trait DeployerState
//not currently doing anything
final case object IdleDeployer extends DeployerState with HashcodeCaching 
//a deployment is currently running
final case class Processing(id:Long, started: DateTime) extends DeployerState with HashcodeCaching 
//a deployment is currently running and an other is queued
final case class ProcessingAndPendingAuto(asked: DateTime, current:Processing, actor : EventActor, eventLogId : Int) extends DeployerState with HashcodeCaching
//a deployment is currently running and a manual is queued
final case class ProcessingAndPendingManual(asked: DateTime, current:Processing, actor : EventActor, eventLogId : Int, reason:String) extends DeployerState with HashcodeCaching
  
/**
 * Status of the last deployment process
 */
sealed trait CurrentDeploymentStatus
//noting was done for now
final case object NoStatus extends CurrentDeploymentStatus with HashcodeCaching 
//last status - success or error
final case class SuccessStatus(id:Long, started: DateTime, ended:DateTime, configuration:Map[NodeId,NodeConfiguration]) extends CurrentDeploymentStatus with HashcodeCaching 
final case class ErrorStatus(id:Long, started: DateTime, ended:DateTime, failure:Failure) extends CurrentDeploymentStatus with HashcodeCaching 


final case class DeploymentStatus(
  current: CurrentDeploymentStatus,
  processing: DeployerState
) extends HashcodeCaching 

/**
 * Asyn version of the deployment service.
 */
final class AsyncDeploymentAgent(
    deploymentService: DeploymentService
  , eventLogger:EventLogDeploymentService
  , autoDeployOnModification : Boolean
  , deploymentStatusSerialisation : DeploymentStatusSerialisation
) extends LiftActor with Loggable with ListenerManager {

  deploymentManager => 

  val timeFormat = "yyyy/MM/dd HH:mm:ss"

  def isAutoDeploy = autoDeployOnModification
  
  //message from the deployment agent to the manager
  private[this] sealed case class DeploymentResult(
      id     : Long
    , modId  : ModificationId  
    , start  : DateTime
    , end    : DateTime
    , results: Box[Map[NodeId, NodeConfiguration]]
    , actor  : EventActor
    , eventLogId: Int) extends HashcodeCaching 
  //message from manager to deployment agent
  private[this] sealed case class NewDeployment(id:Long, modId:ModificationId, started: DateTime, actor : EventActor, eventLogId : Int) extends HashcodeCaching 
  
  private[this] var lastFinishedDeployement : CurrentDeploymentStatus = getLastFinishedDeployment
  private[this] var currentDeployerState : DeployerState = IdleDeployer
  private[this] var currentDeploymentId = lastFinishedDeployement match {
    case NoStatus => 0L
    case a : SuccessStatus => a.id
    case a : ErrorStatus => a.id
    case _ => 0L
  }
  
  
  def getStatus : CurrentDeploymentStatus = lastFinishedDeployement
  def getCurrentState : DeployerState = currentDeployerState
  
  /**
   * 
   */
  private[this] def getLastFinishedDeployment: CurrentDeploymentStatus = {
    eventLogger.getLastDeployement() match {
      case Empty =>  
        logger.debug("Could not find a last deployment")
        NoStatus
      case m : Failure => 
        logger.debug("Error when fetching the last deployement, reason %s".format(m.messageChain))
        NoStatus
      case Full(status) => status 
    }
  }
  
  /**
   * Manage what we send on other listener actors
   */
  override def createUpdate = DeploymentStatus(lastFinishedDeployement, currentDeployerState)

  private[this] def WithDetails(xml:NodeSeq)(implicit actor:EventActor, reason: Option[String] = None) = {
    EventLogDetails(
        modificationId = None
      , principal = actor
      , reason    = reason
      , details   = EventLog.withContent(xml)
    )
  }
  
  override protected def lowPriority = {

    
    //
    // Start a new deployment 
    //
    case AutomaticStartDeployment(modId, actor) => {
      implicit val a = actor
      logger.trace("Deployment manager: receive new automatic deployment request message")
      autoDeployOnModification match {
        case false => 
          logger.trace("Deployment manager: the automatic deployment are not permitted")
        case true => 
          currentDeployerState match {
            case IdleDeployer => //ok, start a new deployment
              currentDeploymentId += 1
              val newState = Processing(currentDeploymentId, DateTime.now)
              currentDeployerState = newState
              logger.trace("Deployment manager: ask deployer agent to start a deployment")
              val event = eventLogger.repository.saveEventLog(
                  modId, AutomaticStartDeployement(WithDetails(NodeSeq.Empty))
                )
              DeployerAgent ! NewDeployment(newState.id, modId, newState.started, actor, event.flatMap(_.id).getOrElse(0))
           
            case p@Processing(id, startTime) => //ok, add a pending deployment
              logger.trace("Deployment manager: currently deploying, add a pending deployment request")
              val event = eventLogger.repository.saveEventLog(
                  modId, AutomaticStartDeployement(WithDetails(<addPending alreadyPending="false"/>))
                )
              currentDeployerState = ProcessingAndPendingAuto(DateTime.now, p, actor, event.flatMap(_.id).getOrElse(0))
            
            case p:ProcessingAndPendingAuto => //drop message, one is already pending
              eventLogger.repository.saveEventLog(
                  modId, AutomaticStartDeployement(WithDetails(<addPending alreadyPending="true"/>))
                )
              logger.info("One automatic deployment process is already pending, ignoring new deployment request")
      
            case p:ProcessingAndPendingManual => //drop message, one is already pending
              eventLogger.repository.saveEventLog(
                  modId, AutomaticStartDeployement(WithDetails(<addPending alreadyPending="true"/>))
                )
              logger.info("One manual deployment process is already pending, ignoring new deployment request")

          }
      }
      //update listeners
      updateListeners()
    }
    
    case ManualStartDeployment(modId, actor, reason) => {
      implicit val a = actor
      implicit val r = Some(reason)
      
      logger.trace("Deployment manager: receive new manual deployment request message")
      currentDeployerState match {
        case IdleDeployer => //ok, start a new deployment
          currentDeploymentId += 1 
          val newState = Processing(currentDeploymentId, DateTime.now)
          currentDeployerState = newState
          logger.trace("Deployment manager: ask deployer agent to start a deployment")
          val event = eventLogger.repository.saveEventLog(
              modId, ManualStartDeployement(WithDetails(NodeSeq.Empty))
            )
          DeployerAgent ! NewDeployment(newState.id, modId, newState.started, actor, event.flatMap(_.id).getOrElse(0))
         
        case p@Processing(id, startTime) => //ok, add a pending deployment
          logger.trace("Deployment manager: currently deploying, add a pending deployment request")
          val event = eventLogger.repository.saveEventLog(
              modId, ManualStartDeployement(WithDetails(<addPending alreadyPending="false"/>))
            )
          currentDeployerState = ProcessingAndPendingManual(DateTime.now, p, actor, event.flatMap(_.id).getOrElse(0), reason)
          
        case p:ProcessingAndPendingManual => //drop message, one is already pending
          eventLogger.repository.saveEventLog(
              modId, ManualStartDeployement(WithDetails(<addPending alreadyPending="true"/>))
            )
          logger.info("One deployment process is already pending, ignoring new deployment request")
          
        case p:ProcessingAndPendingAuto => //replace with manual
          val event = eventLogger.repository.saveEventLog(
              modId, ManualStartDeployement(WithDetails(<addPending alreadyPending="true"/>))
            )
          currentDeployerState = ProcessingAndPendingManual(DateTime.now, p.current, actor, event.flatMap(_.id).getOrElse(0), reason)
          logger.info("One automatic deployment process is already pending, replacing by a manual request")
      }
      //update listeners
      updateListeners()
    }
    
    //
    // response from the deployer
    //
    case DeploymentResult(id, modId, startTime, endTime, result, actor, deploymentEventId) => {
      
      //process the result
      result match {
        case e:EmptyBox =>
          val m = "Deployment error for process '%s' at %s".format(id, endTime.toString(timeFormat))
          logger.error(m, e)
          lastFinishedDeployement = ErrorStatus(id, startTime, endTime, e ?~! m)
          eventLogger.repository.saveEventLog(modId, FailedDeployment(EventLogDetails(
              modificationId = None
            , principal = actor
            , details = EventLog.withContent(deploymentStatusSerialisation.serialise(lastFinishedDeployement))
            , cause = Some(deploymentEventId)
            , creationDate = startTime
            , reason = None
          )))
          
        case Full(nodeConfigurations) =>
          logger.info("Successful deployment %s [%s - %s]".format(id, startTime.toString(timeFormat), endTime.toString(timeFormat)))
          lastFinishedDeployement = SuccessStatus(id, startTime, endTime, nodeConfigurations)
          eventLogger.repository.saveEventLog(modId, SuccessfulDeployment(EventLogDetails(
              modificationId = None
            , principal = actor
            , details = EventLog.withContent(deploymentStatusSerialisation.serialise(lastFinishedDeployement))
            , cause = Some(deploymentEventId)
            , creationDate = startTime
            , reason = None
          )))
      }
      
      //look if there is another process to start and update current deployer status
      currentDeployerState match {
        case IdleDeployer => //should never happen
          logger.debug("Found an IdleDeployer state for deployer agent but it just gave me a result. What happened ?")

        case p:Processing => //ok, come back to IdleDeployer
          currentDeployerState = IdleDeployer
        
        case p:ProcessingAndPendingAuto => //come back to IdleDeployer but immediately ask for another deployment
          currentDeployerState = IdleDeployer
          this ! AutomaticStartDeployment(modId, RudderEventActor)
          
        case p:ProcessingAndPendingManual => //come back to IdleDeployer but immediately ask for another deployment
          currentDeployerState = IdleDeployer
          this ! ManualStartDeployment(modId, RudderEventActor, p.reason)
          
      }
      //update listeners
      updateListeners()
    }
    
    //
    //Unexpected messages
    //
    case x => logger.debug("Deployment manager does not know how to process message: '%s'".format(x))
  }
  
  

  /**
   * The internal agent that will actually do the deployment 
   * Long time running process, I/O consuming. 
   */
  private[this] object DeployerAgent extends LiftActor with Loggable {
    override protected def messageHandler = {
      //
      // Start a new deployment 
      //
      case NewDeployment(id, modId, startTime, actor, eventId) => 
        logger.trace("Deployer Agent: start a new deployment")
        try {
          val result = deploymentService.deploy().map { nodeConfs =>
            nodeConfs.map { conf => (NodeId(conf.id), conf) }.toMap
          }
<<<<<<< HEAD
          deploymentManager ! DeploymentResult(id, modId, startTime,DateTime.now, result, actor, eventId)
=======
          result match {
            case Full(_) => // nothing to report
            case m: Failure => logger.error("Error when doing deployment, reason %s".format(m.messageChain))
            case Empty => logger.error("Error when doing deployment (no reason given)")
          }

          deploymentManager ! DeploymentResult(id, startTime,DateTime.now, result, actor, eventId)
>>>>>>> 094adffb
        } catch {
          case e:Exception => deploymentManager ! DeploymentResult(id, modId, startTime, DateTime.now, Failure("Exception caught during deployment process: %s".format(e.getMessage),Full(e), Empty), actor, eventId)
        }
          
      //
      //Unexpected messages
      //
      case x => 
        val msg = "Deployment agent does not know how to process message: '%s'".format(x)
        logger.error(msg)
        deploymentManager ! DeploymentResult(-1, ModificationId.dummy, DateTime.now, DateTime.now, Failure(msg), RudderEventActor, 0)
    }
  }
}<|MERGE_RESOLUTION|>--- conflicted
+++ resolved
@@ -329,17 +329,13 @@
           val result = deploymentService.deploy().map { nodeConfs =>
             nodeConfs.map { conf => (NodeId(conf.id), conf) }.toMap
           }
-<<<<<<< HEAD
-          deploymentManager ! DeploymentResult(id, modId, startTime,DateTime.now, result, actor, eventId)
-=======
           result match {
             case Full(_) => // nothing to report
             case m: Failure => logger.error("Error when doing deployment, reason %s".format(m.messageChain))
             case Empty => logger.error("Error when doing deployment (no reason given)")
           }
 
-          deploymentManager ! DeploymentResult(id, startTime,DateTime.now, result, actor, eventId)
->>>>>>> 094adffb
+          deploymentManager ! DeploymentResult(id, modId, startTime,DateTime.now, result, actor, eventId)
         } catch {
           case e:Exception => deploymentManager ! DeploymentResult(id, modId, startTime, DateTime.now, Failure("Exception caught during deployment process: %s".format(e.getMessage),Full(e), Empty), actor, eventId)
         }
