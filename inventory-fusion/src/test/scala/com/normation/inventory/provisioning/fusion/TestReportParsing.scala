/*
*************************************************************************************
* Copyright 2011 Normation SAS
*************************************************************************************
*
* This program is free software: you can redistribute it and/or modify
* it under the terms of the GNU Affero General Public License as
* published by the Free Software Foundation, either version 3 of the
* License, or (at your option) any later version.
*
* In accordance with the terms of section 7 (7. Additional Terms.) of
* the GNU Affero GPL v3, the copyright holders add the following
* Additional permissions:
* Notwithstanding to the terms of section 5 (5. Conveying Modified Source
* Versions) and 6 (6. Conveying Non-Source Forms.) of the GNU Affero GPL v3
* licence, when you create a Related Module, this Related Module is
* not considered as a part of the work and may be distributed under the
* license agreement of your choice.
* A "Related Module" means a set of sources files including their
* documentation that, without modification of the Source Code, enables
* supplementary functions or services in addition to those offered by
* the Software.
*
* This program is distributed in the hope that it will be useful,
* but WITHOUT ANY WARRANTY; without even the implied warranty of
* MERCHANTABILITY or FITNESS FOR A PARTICULAR PURPOSE. See the
* GNU Affero General Public License for more details.
*
* You should have received a copy of the GNU Affero General Public License
* along with this program. If not, see <http://www.gnu.org/licenses/agpl.html>.
*
*************************************************************************************
*/

package com.normation.inventory.provisioning.fusion

import org.junit.runner._
import org.specs2.mutable._
import org.specs2.runner._
import com.normation.utils.StringUuidGeneratorImpl
<<<<<<< HEAD
import net.liftweb.common._
import com.normation.inventory.domain.InventoryReport
import com.normation.inventory.domain.ServerRole
=======
import scala.xml.XML
import net.liftweb.common.EmptyBox
import net.liftweb.common.Full
import java.io.File
import com.normation.inventory.domain.InventoryReport
import com.normation.inventory.domain.COMMUNITY_AGENT
import com.normation.inventory.domain.NOVA_AGENT
import com.normation.inventory.domain.Windows
import com.normation.inventory.domain.Windows2012
>>>>>>> 2c61c9b9


/**
 * A simple test class to check that the demo data file is up to date
 * with the schema (there may still be a desynchronization if both
 * demo-data, test data and test schema for UnboundID are not synchronized
 * with OpenLDAP Schema).
 */
@RunWith(classOf[JUnitRunner])
class TestReportParsing extends Specification {

  //utility method to handle IS boilerplate
  def parse(relativePath: String): InventoryReport = {
    val is = this.getClass.getClassLoader.getResourceAsStream(relativePath)
    assertNotNull(is)

    parser.fromXml("report", is) match {
      case Full(e) => e
      case eb:EmptyBox =>
        val e = eb ?~! "Parsing error"
        e.rootExceptionCause match {
          case Full(ex) => throw new Exception(e.messageChain, ex)
          case _ => throw new Exception(e.messageChain)
        }
    }
  }



<<<<<<< HEAD

  private[this] implicit class TestParser(parser: FusionReportUnmarshaller) {
    def parse(reportRelativePath: String): InventoryReport = {
      import java.net.URL
      val url = this.getClass.getClassLoader.getResource(reportRelativePath)
      if(null == url) throw new NullPointerException(s"Resource with relative path '${reportRelativePath}' is null (missing resource? Spelling? Permissions?)")
=======
  @Test
  def testTwoIpsForEth0() {
    val report = parse("fusion-report/centos-with-two-ip-for-one-interface.ocs")
    assertTrue("We should have two IPs for eth0",
      report.node.networks.find( _.name == "eth0").get.ifAddresses.size == 2
    )
  }


  /**
   * Test the different cases for agent (0, 1, 2, 2 non coherent)
   */
  @Test
  def test0Agent() {
    val agents = parse("fusion-report/rudder-tag/minimal-zero-agent.ocs").node.agentNames.toList
    assertEquals("We were expecting 0 agent", Nil, agents)
  }

  @Test
  def test0bisAgent() {
    val agents = parse("fusion-report/rudder-tag/minimal-zero-bis-agent.ocs").node.agentNames.toList
    assertEquals("We were expecting 0 agent", Nil, agents)
  }

  @Test
  def test1Agent() {
    val agents = parse("fusion-report/rudder-tag/minimal-one-agent.ocs").node.agentNames.toList
    agents match {
      case agent :: Nil =>
        assertTrue("It's a community agent", agent == COMMUNITY_AGENT)
      case _ => fail("Bad number of agent, expecting 1 and got " + agents.size)
    }
  }

  @Test
  def test2Agents() {
    val agents = parse("fusion-report/rudder-tag/minimal-two-agents.ocs").node.agentNames.toList
    agents match {
      case a1 :: a2 :: Nil =>
        assertTrue("First agent is a community", a1 == COMMUNITY_AGENT)
        assertTrue("Second agent is a nova", a2 == NOVA_AGENT)
      case _ => fail("Bad number of agent, expecting 2 and got " + agents.size)
    }
  }

  @Test
  def test2AgentsFails() {
    val agents = parse("fusion-report/rudder-tag/minimal-two-agents-fails.ocs").node.agentNames.toList
    assertEquals("We were expecting 0 agent because they have different policy server", Nil, agents)
  }
  def testWindows2012Parsing() {

    val is = this.getClass.getClassLoader.getResourceAsStream("fusion-report/WIN-AI8CLNPLOV5-2014-06-20-18-15-49.ocs")
    assertNotNull(is)
>>>>>>> 2c61c9b9

      val is = url.openStream()

      val report = parser.fromXml("report", is) match {
        case Full(e) => e
        case eb:EmptyBox =>
          val e = eb ?~! "Parsing error"
          e.rootExceptionCause match {
            case Full(ex) => throw new Exception(e.messageChain, ex)
            case _ => throw new Exception(e.messageChain)
          }
      }
      is.close()
      report
    }
  }


<<<<<<< HEAD
  "Machine with two ips for one interfaces" should {

    val parser = new FusionReportUnmarshaller(
        new StringUuidGeneratorImpl()
=======
    assertEquals("The OS must be Windows 2012"
      , Windows2012
      , report.node.main.osDetails.os
>>>>>>> 2c61c9b9
    )
    val report = parser.parse("fusion-report/centos-with-two-ip-for-one-interface.ocs")

    "lead to a node with two ips for eth0" in {
      report.node.networks.find( _.name == "eth0").get.ifAddresses.size must beEqualTo(2)
    }
  }

  "A node with Rudder roles" should {

    val parser = new FusionReportUnmarshaller(
        new StringUuidGeneratorImpl
      , rootParsingExtensions = RudderServerRoleParsing ::Nil
    )
    val report = parser.parse("fusion-report/node-with-server-role-attribute.ocs")

    "correctly add roles"in {
      report.node.serverRoles must contain(exactly(ServerRole("magikal_node")))
    }
  }

}<|MERGE_RESOLUTION|>--- conflicted
+++ resolved
@@ -38,21 +38,17 @@
 import org.specs2.mutable._
 import org.specs2.runner._
 import com.normation.utils.StringUuidGeneratorImpl
-<<<<<<< HEAD
 import net.liftweb.common._
 import com.normation.inventory.domain.InventoryReport
 import com.normation.inventory.domain.ServerRole
-=======
 import scala.xml.XML
 import net.liftweb.common.EmptyBox
 import net.liftweb.common.Full
 import java.io.File
-import com.normation.inventory.domain.InventoryReport
 import com.normation.inventory.domain.COMMUNITY_AGENT
 import com.normation.inventory.domain.NOVA_AGENT
 import com.normation.inventory.domain.Windows
 import com.normation.inventory.domain.Windows2012
->>>>>>> 2c61c9b9
 
 
 /**
@@ -64,88 +60,11 @@
 @RunWith(classOf[JUnitRunner])
 class TestReportParsing extends Specification {
 
-  //utility method to handle IS boilerplate
-  def parse(relativePath: String): InventoryReport = {
-    val is = this.getClass.getClassLoader.getResourceAsStream(relativePath)
-    assertNotNull(is)
-
-    parser.fromXml("report", is) match {
-      case Full(e) => e
-      case eb:EmptyBox =>
-        val e = eb ?~! "Parsing error"
-        e.rootExceptionCause match {
-          case Full(ex) => throw new Exception(e.messageChain, ex)
-          case _ => throw new Exception(e.messageChain)
-        }
-    }
-  }
-
-
-
-<<<<<<< HEAD
-
   private[this] implicit class TestParser(parser: FusionReportUnmarshaller) {
     def parse(reportRelativePath: String): InventoryReport = {
       import java.net.URL
       val url = this.getClass.getClassLoader.getResource(reportRelativePath)
       if(null == url) throw new NullPointerException(s"Resource with relative path '${reportRelativePath}' is null (missing resource? Spelling? Permissions?)")
-=======
-  @Test
-  def testTwoIpsForEth0() {
-    val report = parse("fusion-report/centos-with-two-ip-for-one-interface.ocs")
-    assertTrue("We should have two IPs for eth0",
-      report.node.networks.find( _.name == "eth0").get.ifAddresses.size == 2
-    )
-  }
-
-
-  /**
-   * Test the different cases for agent (0, 1, 2, 2 non coherent)
-   */
-  @Test
-  def test0Agent() {
-    val agents = parse("fusion-report/rudder-tag/minimal-zero-agent.ocs").node.agentNames.toList
-    assertEquals("We were expecting 0 agent", Nil, agents)
-  }
-
-  @Test
-  def test0bisAgent() {
-    val agents = parse("fusion-report/rudder-tag/minimal-zero-bis-agent.ocs").node.agentNames.toList
-    assertEquals("We were expecting 0 agent", Nil, agents)
-  }
-
-  @Test
-  def test1Agent() {
-    val agents = parse("fusion-report/rudder-tag/minimal-one-agent.ocs").node.agentNames.toList
-    agents match {
-      case agent :: Nil =>
-        assertTrue("It's a community agent", agent == COMMUNITY_AGENT)
-      case _ => fail("Bad number of agent, expecting 1 and got " + agents.size)
-    }
-  }
-
-  @Test
-  def test2Agents() {
-    val agents = parse("fusion-report/rudder-tag/minimal-two-agents.ocs").node.agentNames.toList
-    agents match {
-      case a1 :: a2 :: Nil =>
-        assertTrue("First agent is a community", a1 == COMMUNITY_AGENT)
-        assertTrue("Second agent is a nova", a2 == NOVA_AGENT)
-      case _ => fail("Bad number of agent, expecting 2 and got " + agents.size)
-    }
-  }
-
-  @Test
-  def test2AgentsFails() {
-    val agents = parse("fusion-report/rudder-tag/minimal-two-agents-fails.ocs").node.agentNames.toList
-    assertEquals("We were expecting 0 agent because they have different policy server", Nil, agents)
-  }
-  def testWindows2012Parsing() {
-
-    val is = this.getClass.getClassLoader.getResourceAsStream("fusion-report/WIN-AI8CLNPLOV5-2014-06-20-18-15-49.ocs")
-    assertNotNull(is)
->>>>>>> 2c61c9b9
-
       val is = url.openStream()
 
       val report = parser.fromXml("report", is) match {
@@ -162,18 +81,13 @@
     }
   }
 
+    val parser = new FusionReportUnmarshaller(
+        new StringUuidGeneratorImpl
+      , rootParsingExtensions = RudderServerRoleParsing ::Nil
+    )
 
-<<<<<<< HEAD
   "Machine with two ips for one interfaces" should {
 
-    val parser = new FusionReportUnmarshaller(
-        new StringUuidGeneratorImpl()
-=======
-    assertEquals("The OS must be Windows 2012"
-      , Windows2012
-      , report.node.main.osDetails.os
->>>>>>> 2c61c9b9
-    )
     val report = parser.parse("fusion-report/centos-with-two-ip-for-one-interface.ocs")
 
     "lead to a node with two ips for eth0" in {
@@ -183,10 +97,7 @@
 
   "A node with Rudder roles" should {
 
-    val parser = new FusionReportUnmarshaller(
-        new StringUuidGeneratorImpl
-      , rootParsingExtensions = RudderServerRoleParsing ::Nil
-    )
+
     val report = parser.parse("fusion-report/node-with-server-role-attribute.ocs")
 
     "correctly add roles"in {
@@ -194,4 +105,36 @@
     }
   }
 
+
+
+  "Agent in Inventory" should {
+
+    "should be empty when there is no agent" in {
+      val agents = parser.parse("fusion-report/rudder-tag/minimal-zero-agent.ocs").node.agentNames.toList
+      agents must be empty
+    }
+
+    "should have one agent when using community" in {
+    val agents = parser.parse("fusion-report/rudder-tag/minimal-one-agent.ocs").node.agentNames.toList
+      agents == (COMMUNITY_AGENT :: Nil)
+    }
+
+    "should have two agent when using community and nova" in {
+      val agents = parser.parse("fusion-report/rudder-tag/minimal-two-agents.ocs").node.agentNames.toList
+      agents == (COMMUNITY_AGENT :: NOVA_AGENT :: Nil)
+    }
+
+    "should be empty when there is two agents, using two different policy servers" in {
+      val agents = parser.parse("fusion-report/rudder-tag/minimal-two-agents-fails.ocs").node.agentNames.toList
+      agents must be empty
+    }
+
+  }
+
+  "Parsing Windows 2012" should {
+    "parse as windows 2012" in {
+      val os = parser.parse("fusion-report/WIN-AI8CLNPLOV5-2014-06-20-18-15-49.ocs").node.main.osDetails.os
+      os == Windows2012
+    }
+  }
 }