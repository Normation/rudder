--- conflicted
+++ resolved
@@ -1,10 +1,5 @@
-<<<<<<< HEAD
-FROM rust:bookworm
+FROM rust:trixie
 LABEL ci=ci/methods.Dockerfile
-=======
-FROM rust:trixie
-LABEL ci=ncf/ci/methods.Dockerfile
->>>>>>> 5bf416bb
 
 # Accept all OSes
 ENV UNSUPPORTED=y
