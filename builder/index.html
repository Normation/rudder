--- conflicted
+++ resolved
@@ -280,7 +280,6 @@
                                 </div>
                                   <span class="pull-left method-name">
                                     {{getMethodName(method_call)}}
-<<<<<<< HEAD
                                     <span
                                     class="cursor-help"
                                     popover
@@ -294,10 +293,7 @@
                                     data-container="body">
                                       <i class="glyphicon glyphicon-exclamation-sign deprecated-icon"></i>
                                     </span>
-                                    <a ng-click="$event.stopPropagation();" target="_blank" ng-href="http://www.ncf.io/pages/reference.html#{{getMethodBundleName(method_call)}}">
-=======
                                     <a ng-click="$event.stopPropagation();" target="_blank" ng-href="{{methodUrl(method_call)}}">
->>>>>>> 4f4811eb
                                       <i class="glyphicon glyphicon-info-sign method-actions"></i>
                                     </a>
                                     <i class="dsc-icon" ng-if="checkMethodCallAgentSupport(method_call.method_name,'dsc')"></i>
@@ -529,7 +525,6 @@
                         <div class="panel-heading" style="overflow:hidden">
                             <h4 class="panel-title">
                                 <span class="pull-left"> {{method.name}}
-<<<<<<< HEAD
                                   <span
                                   class="cursor-help"
                                   popover
@@ -542,14 +537,9 @@
                                   data-container="body">
                                     <i class="glyphicon glyphicon-exclamation-sign deprecated-icon"></i>
                                   </span>
-                                  <a ng-click="$event.stopPropagation();" target="_blank" ng-href="{{methodUrl(method, kind)}}">
+                                  <a ng-click="$event.stopPropagation();" target="_blank" ng-href="{{methodUrl(method)}}">
                                     <i class="glyphicon glyphicon-info-sign method-actions"></i>
                                   </a>
-=======
-                                    <a ng-click="$event.stopPropagation();" target="_blank" ng-href="{{methodUrl(method)}}">
-                                        <i class="glyphicon glyphicon-info-sign method-actions"></i>
-                                    </a>
->>>>>>> 4f4811eb
                                 </span>
                                 <i class="dsc-icon" ng-if="checkAgentSupport(method,'dsc')"></i>
                                 <i class="glyphicon glyphicon-cog classic-icon" ng-if="checkAgentSupport(method,'cfengine-community')"></i>
