--- conflicted
+++ resolved
@@ -315,11 +315,7 @@
             <div class="col-md-5 ncf_col" id="methodBlock" ng-if="selectedMethod !== undefined">
                 <div>
                     <div class="title">Method</div>
-<<<<<<< HEAD
                     <h3 >{{getMethodName(selectedMethod)}}<i class="{{getIconClassByAgentType(selectedMethod.method_name)}}"></i>
-=======
-                    <h3>{{getMethodName(selectedMethod)}}
->>>>>>> 11826c32
                         <button ng-disabled="! canResetMethod()" class="btn btn-default pull-right top-margin" ng-click="resetMethod()">Reset</button>
                     </h3>
                     <accordion>
@@ -430,7 +426,6 @@
             <div class="col-lg-4 col-md-4 col-sm-10 col-xs-8 generic-methods ncf_col" ng-if="selectedMethod === undefined">
                 <div class="title">Library</div>
                 <h3 >Generic methods</h3>
-<<<<<<< HEAD
                 <div class="panel-group" id="filters" role="tablist" aria-multiselectable="true">
                   <div class="panel panel-default">
                     <div class="panel-heading" role="tab" id="filterTitle">
@@ -465,11 +460,6 @@
                 <ul class="list-unstyled" ng-repeat="(kind,methods) in methodsByCategory" ng-if="checkFilterCategory(methods)">
                     <h4 id={{kind}}>{{capitaliseFirstLetter(kind)}}</h4>
                     <li ng-click="addMethod(method)" ng-repeat="method in methods" class="panel-margin-top btn btn-block btn-default btn-method" dnd-draggable="method" dnd-effect-allowed="move" dnd-type="'bundle'" ng-show="checkFilterMethod(method)">
-=======
-                <ul class="list-unstyled" ng-repeat="(kind,methods) in methodsByCategory"  >
-                    <h4 id={{kind}}>{{capitaliseFirstLetter(kind)}} </h4>
-                    <li ng-click="addMethod(method)" ng-repeat="method in methods" class="panel-margin-top btn btn-block btn-default btn-method" dnd-draggable="method" dnd-effect-allowed="move" dnd-type="'bundle'" dnd-disable-if="!selectedTechnique" ng-class="{'disabled':!selectedTechnique}">
->>>>>>> 11826c32
                       <div class="input-group">
                         <span class="input-group-addon cursorMove"><b>:::</b></span>
                         <div class="panel-heading" style="overflow:hidden">
@@ -479,11 +469,8 @@
                                         <i class="glyphicon glyphicon-info-sign method-actions"></i>
                                     </a>
                                 </span>
-<<<<<<< HEAD
                                 <i class="dsc-icon" ng-if="method.dsc_support"></i>
                                 <i class="glyphicon glyphicon-cog classic-icon" ng-if="!method.dsc_support"></i>
-=======
->>>>>>> 11826c32
                                 <br style="clear:both"/>
                                 <small class="pull-left method-margin" >
                                     {{method.description}}
