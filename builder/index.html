<!DOCTYPE html>
<html ng-app="ncf">
    <head>
        <link type="image/x-icon" rel="icon" href="ncf-builder/css/favicon.ico"/>

        <link href="css/bootstrap.min.css" rel="stylesheet">
        <link href="css/ngToast.min.css" rel="stylesheet">
        <link href="css/custom.css" rel="stylesheet">
        <!-- Needed polyfill for ie11, works in all other browsers -->
        <script src="js/polyfill.js"></script>
        <script src="js/angular-1.3.14.min.js"></script>
        <script src="js/angular-messages-1.3.14.min.js"></script>
        <script src="js/angular-animate.min.js"></script>
        <script src="js/angular-sanitize.min.js"></script>
        <script src="js/ngToast.min.js"></script>
        <script src="js/angular-drag-and-drop-lists.min.js"></script>
        <script src="js/jquery-1.11.1.min.js"></script>
        <script src="js/elastic.min.js"></script>
        <script src="js/bootstrap.min.js"></script>
        <script src="js/cfengine_classes.js"></script>
        <script src="js/class_utils.js"></script>
        <script src="js/ui-bootstrap-tpls-0.11.0.min.js"></script>
        <script id="template/accordion/accordion-group.html" type="text/ng-template">
          <div class="panel panel-default">
            <div class="panel-heading" ng-click="isOpen = !isOpen">
                <h4 class="panel-title">
                  <a class="accordion-toggle"  accordion-transclude="heading">{{heading}}</a>
                </h4>
            </div>
            <div class="panel-collapse" collapse="!isOpen">
                <div class="panel-body" ng-transclude></div>
            </div>
          </div>
        </script>
        
        <script type="text/ng-template" id="SaveChangesModal.html">
          <div class="modal-header">
            <h3 class="modal-title">Unsaved changes</h3>
          </div>
          <div class="modal-body">
            Some changes made on Technique '{{technique.name}}' were not saved.<br/>
            If you switch before saving, all your changes will be lost.<br/>
            <span class="text-danger" ng-if="editForm.$invalid">Technique cannot be saved because it has some errors</span>
          </div>
          <div class="modal-footer">
            <button class="btn btn-default pull-left" ng-click="cancel()">Cancel</button>
            <button class="btn btn-default" ng-click="discard()">Discard Changes</button>
            <button class="btn btn-success" ng-disabled="editForm.$invalid" ng-click="save()">Save Changes</button>
          </div>
        </script>
        <script type="text/ng-template" id="RestoreWarningModal.html">
          <div class="modal-header">
            <h3 class="modal-title">Technique diverges</h3>
          </div>
          <div class="modal-body">
            This Technique has been updated while you were away. Do you want to update it to the latest version, or keep your changes ?<br/>
            <div class="alert alert-warning">
              If you decide to keep your changes and save it, your version will replace the current one. However you will still have the choice to update it before saving.
            </div>
          </div>
          <div class="modal-footer">
            <button class="btn btn-danger" ng-click="discard()">Keep changes</button>
            <button class="btn btn-success " ng-click="save()">Update</button>
          </div>
        </script>
        <script type="text/ng-template" id="template/confirmModal.html">
          <div class="modal-header">
            <h3 class="modal-title">{{actionName}} {{kind}}</h3>
          </div>
          <div class="modal-body">
            Are you sure you want to {{actionName}} {{displayName()}}?
          </div>
          <div class="modal-footer">
            <button class="btn btn-default pull-left" ng-click="cancel()">Cancel</button>
            <button class="btn btn-default btn-danger" ng-click="confirm()">{{actionName}}</button>
          </div>
        </script>
        <script id="template/cloneModal.html" type="text/ng-template">
          <form name="cloneForm" novalidate>
            <div class="modal-header">
              <h3 class="modal-title">Clone Technique</h3>
            </div>
            <div class="modal-body">
              <div class="form-group">
                <label for="cloneName" class="control-label">New Technique name:</label>
                <div>
                  <input  type="text" id="cloneName" name="name" techniquename class="form-control" ng-model="technique.name" placeholder="Technique Name" required>
                </div>
                <span class="text-danger pull-left" ng-show="cloneForm.name.$error.techniqueName">Technique name must be unique</span>
              </div>
            </div>
            <div class="modal-footer">
              <a class="btn btn-default pull-left" ng-click="cancel()">Cancel</a>
              <button ng-disabled="cloneForm.$invalid || technique.name === oldTechniqueName" class="btn btn-default" ng-click="clone()">Clone</button>
            </div>
          </form >
        </script>
        <script src="js/ncf.js" ></script>
        <script type="text/javascript">
          ($(function() {
            if (window.self != window.top) {
              $(document.body).addClass("iframe");
            }
          }));
        </script>
         <base href="/ncf-builder" />
    </head>
    <body ng-controller="ncf-builder">
        <toast></toast>
        <div role="navigation" class="navbar navbar-inverse navbar-static-top">
            <div>
                <div class="navbar-header">
                  <a class="navbar-brand" href="/ncf-builder">ncf builder</a>
                </div>
                <div class="collapse navbar-collapse navbar-ex1-collapse">
                    <ul class="nav navbar-nav">
                        <li class="active">
                            <a>Create and modify your own ncf technique</a>
                        </li>
                    </ul>
                    <ul class="nav navbar-nav navbar-right">
                    </ul>
                </div>
            </div>
        </div>

        <div  class="container Override row fill" ng-hide="authenticated" >
            <div class="col-md-12 ncf_col text-center">
                <h1>You are not authenticated in ncf-builder</h1>
                <div>Please try again by clicking <a href="" ng-click="reloadPage()">here</a></div>
            </div>
        </div>

        <div  class="container Override row fill" ng-show="authenticated">
          <div class="col-lg-2 col-md-2 col-sm-4 col-xs-12 ncf_col">
                <div class="title">Library</div>
                <h3 >Techniques</h3>
                <table class="table table-hover table-condensed table-ncf" >
                    <thead>
                        <tr>
                            <th colspan=2 style="border:none;">
                                <button ng-click="newTechnique()" class="btn btn-xs btn-success" style="height:30px;"><span class="glyphicon glyphicon-plus-sign" style="margin-right:5px"></span>Create</button>
                                <label class="btn btn-xs btn-default" style="height:30px;line-height:30px;margin-left:10px;" for="btn-import">
                                    <span class="glyphicon glyphicon-upload" style="margin-right:5px"></span>Import
                                    <input id="btn-import" type="file" onchange="angular.element(this).scope().onImportFileChange(this)" class="hidden">
                                </label>
                            </th>
                        </tr>
                        <tr>
                            <th colspan=2 style="border:none;">
                                <div class="input-group input-group-sm pull-left">
                                    <span class="input-group-addon" style="padding:2px;"><span class="glyphicon glyphicon-search"></span></span>
                                    <input type="text" class="form-control" placeholder="Filter" ng-model="searchText.name" style="padding:2px">
                                </div>
<<<<<<< HEAD
=======
                                <button ng-click="newTechnique()" class="btn btn-xs btn-success pull-right new-icon" style="height:30px;">Create</button>
>>>>>>> be72a741
                            </th>
                       </tr>
                    </thead>
                    <tbody>
                        <tr  ng-repeat="technique in techniques | orderBy:'name':false | filter:searchText  track by $index" ng-click="checkSelect(technique,selectTechnique)">
                            <td href="#" ng-class="{'active': isSelected(technique)}" style="height:100%;vertical-align:middle; padding: 0 5px">
                                <span class="col-md-10">
                                    {{technique.name}}
                                    <span
                                    class="cursor-help"
                                    popover
                                    ng-if="hasDeprecatedMethod(technique)"
                                    data-original-title="{{technique.name}}"
                                    data-content="This technique is using at least one <b>deprecated</b> generic method."
                                    rel="popover"
                                    data-placement="bottom"
                                    data-html="true"
                                    data-trigger="hover"
                                    data-container="body">
                                      <i class="glyphicon glyphicon-exclamation-sign deprecated-icon"></i>
                                    </span>
                                </span>
                            </td>
                            <td href="#" ng-class="{'active': isSelected(technique)}" style="height:100%;vertical-align:middle">
                                <i type="button" class="glyphicon pull-right icon-margin" ng-class="{'glyphicon-chevron-left': isSelected(technique), 'glyphicon-chevron-right': !isSelected(technique)}"></i>
                            </td>
                        </tr>
                    </tbody>
                </table>
            </div>
            <form class="form-horizontal editForm col-lg-5 col-md-5 col-sm-8 col-xs-12 ncf_col" name="editForm" novalidate >
            <div class="jumbotron" ng-if="selectedTechnique === undefined" >
                <h1>Technique editor</h1>
                <p>Create a new technique or edit one  from the list on the left.</p>
                <p>Define target configuration using the generic methods from the list on the right as building blocks.</p>
                <p>
                  <a class="btn btn-success btn-lg new-icon" ng-click="newTechnique()" role="button">Create Technique</a>
                </p>
             </div>
            <div ng-if="selectedTechnique" >
              <div id="editform-container">
                    <div class="title">Technique</div>
                    <h3 id="technique-name">{{originalTechnique.name}} <span ng-hide="originalTechnique.name">New Technique</span>
<<<<<<< HEAD
                      <div class="btn-technique">
                        <a ng-disabled="isNotSaved()" class="btn btn-default pull-right top-margin btn-delete" ng-click="confirmPopup('Delete','Technique', deleteTechnique, selectedTechnique, selectedTechnique.name)">Delete</a>
                        <a ng-disabled="isNotSaved()" class="btn btn-default pull-right top-margin right-margin" ng-click="checkSelect(selectedTechnique,clonePopup )">Clone</a>
                        <a ng-disabled="isNotSaved()" class="btn btn-default pull-right top-margin right-margin" ng-click="exportTechnique(selectedTechnique)">Export</a>
                      </div>
=======
                        <div class="btn-technique">
                          <a ng-disabled="isNotSaved()" class="btn btn-default pull-right top-margin btn-danger" ng-click="confirmPopup('Delete','Technique', deleteTechnique, selectedTechnique, selectedTechnique.name)">Delete</a>
                          <a ng-disabled="isNotSaved()" class="btn btn-default pull-right top-margin right-margin" ng-click="checkSelect(selectedTechnique,clonePopup )">Clone</a>
                        </div>
>>>>>>> be72a741
                    </h3>
                    <accordion>
                        <accordion-group ng-init="isopen = true" is-open="isopen">
                            <accordion-heading>
                                <i class="glyphicon" ng-class="{'glyphicon-chevron-down': isopen, 'glyphicon-chevron-right': !isopen}"></i>
                                General information
                            </accordion-heading>
                            <div class="col-xs-12">
                              <div class="alert alert-info" ng-if="restoreFlag && !conflictFlag">
                                Technique restored from current session.
                                <br/>
                                <div ng-if="suppressFlag">
                                This Technique has been deleted while you were away. Saving it will recreate it.
                                </div>
                              </div>
                            </div>
                            <div class="col-xs-12">
                                <div class="alert alert-warning" ng-if="conflictFlag">
                                  Your changes have been kept. If you save this Technique, your version will replace the current one.
                                  You can still reset it or click on the following button to update it.
                                  <div class="btn-group-alert">
                                    <button class="btn btn-sm btn-default" ng-click="resetTechnique()">Update</button>
                                  </div>
                                </div>
                            </div>
                            <div class="form-group" ng-class="{'has-error':editForm.name.$dirty && (editForm.name.$error.required || editForm.name.$error.techniqueName)}">
                                <label for="techniqueName" class="col-sm-3 control-label">Name:</label>
                                <div class="col-sm-8">
                                  <input  type="text" id="techniqueName" name="name" class="form-control" techniquename ng-model="selectedTechnique.name" placeholder="Technique Name" required ng-change="updateBundleName()" focus-on="focusTechniqueName">
                                </div>
                                <span class="text-danger col-sm-8 col-sm-offset-3" ng-show="editForm.name.$error.techniqueName">Technique name must be unique</span>
                                <span class="text-danger col-sm-8 col-sm-offset-3" ng-show="editForm.name.$error.required && editForm.name.$dirty">Technique name is required</span>
                            </div>
                            <div class="form-group">
                                <label for="techniqueDescription" class="col-sm-3 control-label"><span class="text-fit">Description:</span></label>
                                <div class="col-sm-8">
                                    <textarea name="description" class="form-control" id="techniqueDescription" msd-elastic rows="1" ng-model="selectedTechnique.description" placeholder="Technique Description"></textarea>
                                </div>
                            </div>
                            <div class="form-group" show-errors>
                                <label for="bundleName" class="col-sm-3 control-label">Bundle name:</label>
                                <div class="col-sm-8">
                                    <input readonly id="bundleName" bundlename name="bundle_name" class="form-control" ng-model="selectedTechnique.bundle_name" ng-maxlength="252" ng-pattern="/^[^_].*$/">
                                </div>
                                <span class="text-danger col-sm-8 col-sm-offset-3" ng-show="editForm.bundle_name.$error.maxlength">
                                    Bundle names longer than 255 characters won't work on most filesystems.
                                </span>
                                <span class="text-danger col-sm-8 col-sm-offset-3" ng-show="editForm.bundle_name.$error.bundleName">
                                  Bundle name must be unique.
                                </span>
                                <span class="text-danger col-sm-8 col-sm-offset-3" ng-show="editForm.bundle_name.$error.pattern">Bundle name should start with an alphanumeric character.</span>
                                <span class="rudder-text-warning col-sm-8 col-sm-offset-3" ng-show="selectedTechnique.bundle_name.length > 100 && selectedTechnique.bundle_name.length < 253">
                                  <b><span class="glyphicon glyphicon-exclamation-sign"></span></b> Bundle names longer than 100 characters may not work on some filesystems (Windows, in particular).
                                </span>
                            </div>
                            <div class="form-group">
                                <strong class="col-sm-3 text-right">Version:</strong>
                                <div class="col-sm-8">{{selectedTechnique.version}}</div>
                            </div>
                        </accordion-group>
                    </accordion>
                    <accordion>
                        <accordion-group ng-init="parameter_open = true" is-open="parameter_open">
                          <accordion-heading>
                            <i class="glyphicon" ng-class="{'glyphicon-chevron-down': parameter_open, 'glyphicon-chevron-right': !parameter_open}"></i>
                            Parameters
                          </accordion-heading>
                          <div class="col-sm-12 no-padding-right">
                            <div class="form-group col-sm-12 no-padding-right" ng-repeat="param in selectedTechnique.parameter track by $index">
                              <div class="input-group col-sm-12">
                                <input  type="text" class="form-control" ng-model="param.name" placeholder="Parameter name" required>
                                <span class="input-group-addon">Use with:</span>
                                <input readonly class="form-control" ng-model="'${'+getBundleName(param.name)+'}'" placeHolder="Value in methods">
                                <span class="input-group-btn">
                                  <button ng-click="selectedTechnique.parameter.splice($index,1)" class="btn btn-danger" >
                                    <span class="glyphicon glyphicon-minus"></span>
                                  </button>
                                </span>
                              </div>
                            </div>
                            <div class="form-group col-sm-12 text-center no-padding-right"> 
                              <div ng-click="addParameter()" class="btn btn-success" >
                                <span class="glyphicon glyphicon-plus"></span>
                                Add parameter
                              </div>
                            </div>
                          </div>
                        </accordion-group>

                    </accordion>
                    <div style="position: relative"><div ng-if="selectedTechnique.method_calls.length === 0" class="btn btn-block btn-default text-center" id="no-methods" >
                      <div class="panel-heading" style="overflow:hidden">
                        Drag and drop generic methods here from the list on the right to build target configuration for this technique. </div>
                      </div>
                    </div>
                   
                    <ul id="methods" class="list-unstyled" dnd-list="selectedTechnique.method_calls" dnd-drop="dropCallback(item, index, type);" >
                        <li ng-click="selectMethod(method_call)" ng-repeat="method_call in selectedTechnique.method_calls" class="panel-margin-top btn btn-block btn-default btn-method" ng-class="{'active': isSelectedMethod(method_call)}" dnd-draggable="method_call" dnd-effect-allowed="ove" dnd-moved="selectedTechnique.method_calls.splice($index,1)">
                          <div class="input-group">
                            <span class="input-group-addon cursorMove"><b>:::</b></span>
                            <div class="panel-heading" style="overflow:hidden">
                                <h4 class="panel-title">
                                <div class="method-settings">
                                    <button type="button" ng-click="moveDown($event,$index);" class="icon-margin method-actions" ng-class="{disabled : $index === 0}">
                                      <i class="glyphicon glyphicon-circle-arrow-up"></i>
                                    </button>
                                    <button type="button" ng-click="moveUp($event,$index);" class="icon-margin method-actions" ng-class="{disabled : $index === selectedTechnique.method_calls.length - 1}">
                                      <i class="glyphicon glyphicon-circle-arrow-down"></i>
                                    </button>
                                    <button type="button" ng-click="removeMethod($index);$event.stopPropagation();" class="icon-margin  method-actions">
                                      <i class="glyphicon glyphicon-remove-sign icon-delete"></i>
                                    </button>
                                    <button type="button" class="icon-margin method-actions">
                                      <i class="glyphicon " ng-class="{'glyphicon-chevron-left': isSelectedMethod(method_call), 'glyphicon-chevron-right': !isSelectedMethod(method_call)}"></i>
                                    </button>
                                </div>
                                  <span class="pull-left method-name">
                                    {{getMethodName(method_call)}}
                                    <span
                                    class="cursor-help"
                                    popover
                                    ng-if="(method_call.deprecated || isDeprecated(method_call.method_name))"
                                    data-original-title="{{getMethodName(method_call)}}"
                                    data-content="This generic method is <b>deprecated</b>."
                                    rel="popover"
                                    data-placement="bottom"
                                    data-html="true"
                                    data-trigger="hover"
                                    data-container="body">
                                      <i class="glyphicon glyphicon-exclamation-sign deprecated-icon"></i>
                                    </span>
                                    <a ng-click="$event.stopPropagation();" target="_blank" ng-href="{{methodUrl(method_call)}}">
                                      <i class="glyphicon glyphicon-info-sign method-actions"></i>
                                    </a>
                                    <i class="dsc-icon" ng-if="checkMethodCallAgentSupport(method_call.method_name,'dsc')"></i>
                                    <i class="glyphicon glyphicon-cog classic-icon" ng-if="checkMethodCallAgentSupport(method_call.method_name,'cfengine-community')"></i>
                                  </span>
                                <br style="clear:both"/>
                                <small class="pull-left method-margin" >
                                    {{getMethodDescription(method_call)}}
                                </small>
                              </h4>
                              <br style="clear:both"/>
                              <div ng-form="arg_method" ng-repeat="parameter in method_call.parameters  track by $index">
                                <input ng-hide="true" type="text" name="param" ng-model="parameter.value" constraint parameter="parameter" >
                                <ng-messages ng-if="parameter.$errors.length > 0" for="arg_method.param.$error" multiple>
                                  <div class="text-danger" ng-message="constraint">
                                    Invalid constraint for parameter: '{{parameter.name}}'
                                  </div>
                                </ng-messages>
                              </div>
                              <div class="requiredParameters" ng-if="checkMissingParameters(method_call.parameters)">
                                <span class="glyphicon glyphicon-exclamation-sign"></span>
                                Required parameters missing
                              </div>
                              <div class="pull-left method-param" >
                                <div ng-if="getClassParameter(method_call)" class="parameter">{{getClassParameter(method_call)}}</div>
                              </div>
                          </div>
                        </div>
                      </li>
                  </ul>
              </div>
            </div>
            </form>
            <div ng-if="selectedTechnique" class="col-md-5 col-md-offset-2 col-xs-12 col-xs-offset-0 fixed-footer">
                <button ng-click="openMethods()" class="btn btn-success btn-outline new-icon pull-left">
                    Add methods
                </button>
                <button ng-disabled="editForm.$pending || editForm.$invalid || CForm.form.$invalid || checkSelectedTechnique() || saving" class="btn btn-success pull-right btn-save" ng-class="{saving : saving}" ng-click="saveTechnique()">
                  <span class="glyphicon glyphicon-cog saving"></span>
                  Save
                </button>
                <button ng-disabled="isUnchanged(selectedTechnique)" class="btn btn-default pull-right right-margin" ng-click="resetTechnique()">Reset</button>
            </div>
            <div class="col-md-5 ncf_col" id="methodBlock" ng-if="selectedMethod !== undefined">
                <div>
                    <div class="title">Method</div>
                    <h3 >{{getMethodName(selectedMethod)}}
                        <span
                        class="cursor-help"
                        popover
                        ng-if="isDeprecated(selectedMethod.method_name)"
                        data-original-title="{{getMethodName(selectedMethod)}}"
                        data-content="This generic method is <b>deprecated</b>."
                        rel="popover"
                        data-placement="bottom"
                        data-html="true"
                        data-trigger="hover"
                        data-container="body">
                          <i class="glyphicon glyphicon-exclamation-sign deprecated-icon"></i>
                        </span>
                        <i class="{{getIconClassByAgentType(selectedMethod.method_name)}}"></i>
                        <button ng-disabled="! canResetMethod()" class="btn btn-default pull-right top-margin" ng-click="resetMethod()">Reset</button>
                    </h3>
                    <accordion>
                        <accordion-group is-open="conditionIsOpen">
                            <accordion-heading>
                                <i class="glyphicon" ng-class="{'glyphicon-chevron-down': conditionIsOpen, 'glyphicon-chevron-right': !conditionIsOpen}"></i>
                                Conditions
                            </accordion-heading>
                            <div class="form-group condition-form" id="os-form">
                              <label for="os_class">Operating system:</label>
                              <form class="form-inline" role="form">
                                <div class="form-group">
                                  <label for="os_class">Type:</label>
                                  <select class="form-control" ng-change="updateOSType()" ng-model="selectedMethod.OS_class.type" ng-options="type for type in type_classes" ></select>
                                </div>
                                <div class="form-group" ng-show="os_classes_by_type[selectedMethod.OS_class.type].length > 0" >
                                  <label for="os_class">Name:</label>
                                  <select class="form-control" ng-change="updateOSName()" ng-model="selectedMethod.OS_class.name" ng-options="os for os in os_classes_by_type[selectedMethod.OS_class.type]"></select>
                                </div>
                              </form>
                              <form class="form-inline sm-space-top" name="CForm.versionForm" role="form">
                                <div class="form-group" ng-show="checkMajorVersion()">
                                  <label for="os_class">Version (Major):</label>
                                  <input type="text" ng-pattern="versionRegex" style="width:50px" class="form-control" ng-change="updateClassContext()" ng-model="selectedMethod.OS_class.majorVersion" name="versionMaj" placeholder="">
                                </div>
                                <div class="form-group" ng-show="checkMinorVersion()">
                                  <label for="os_class">Version (Minor):</label>
                                  <input type="text"  style="width:50px" ng-pattern="versionRegex" class="form-control" ng-change="updateClassContext()" ng-disabled="selectedMethod.OS_class.majorVersion === undefined || selectedMethod.OS_class.majorVersion === '' " ng-model="selectedMethod.OS_class.minorVersion"  placeholder="" name="versionMin">
                                </div>
                                <div ng-messages="CForm.versionForm.versionMaj.$error" class="sm-space-top" role="alert">
                                  <div ng-message="pattern" class="text-danger">Invalid major version's number</div>
                                </div>
                                <div ng-messages="CForm.versionForm.versionMin.$error" role="alert">
                                  <div ng-message="pattern" class="text-danger">Invalid minor version's number</div>
                                </div>
                              </form>
                            </div>
                            <form name="CForm.form">
                                <div class="form-group condition-form">
                                  <label class="control-label" for="advanced">Other conditions:</label>
                                  <textarea msd-elastic name="cfClasses" class="form-control" rows="1" id="advanced" ng-pattern="/^\S+$/" ng-model="selectedMethod.advanced_class" ng-change="updateClassContext()"></textarea>
                                  <div ng-messages="CForm.form.cfClasses.$error" role="alert">
                                    <div ng-message="pattern" class="text-danger">This field cannot contain whitespace</div>
                                  </div>
                                </div>
                                <div class="form-group condition-form">
                                  <label for="class_context">Applied condition expression:</label>
                                  <textarea style="cursor:text" msd-elastic name="cfClassContext" class="form-control" rows="1" id="advanced" ng-maxlength="2048" ng-model="selectedMethod.class_context" ng-readonly="true"></textarea>
                                  <span class="text-danger" ng-show="CForm.form.cfClassContext.$error.maxlength">
                                    Classes over 2048 characters are currently not supported.
                                  </span>
                                </div>
                            </form>
                        </accordion-group>
                    </accordion>
                    <accordion >
                        <accordion-group ng-init="isopen = true" is-open="isopen">
                            <accordion-heading>
                                <i class="glyphicon" ng-class="{'glyphicon-chevron-down': isopen, 'glyphicon-chevron-right': !isopen}"></i>
                                Parameters
                            </accordion-heading>
                            <div class="form-group method-parameter" show-errors ng-form="subForm" style="margin: 15px 10px" ng-repeat="parameter in selectedMethod.parameters track by $index" ng-model-options="{ updateOn: 'default blur', debounce: { default: 250, blur: 0 } }" >
                              <ng-form name="paramForm" role="form">
                                <label for="param-{{$index}}">
                                  <h5 class="control-label method-param" >{{parameter.name}}:
                                    <br style="clear:both"/>
                                    <small class="pull-left method-margin" >
                                      {{parameter.description}}
                                    </small>
                                  </h5>
                                </label>
                                <br style="clear:both"/>
                                <textarea msd-elastic name="param" class="form-control" rows="1" id="param-{{$index}}" ng-trim="{{trimParameter(parameter)}}" ng-model="parameter.value"></textarea>
                                <ul class="list-unstyled" >
                                   <li class="text-danger" ng-repeat="error in parameter.$errors">{{error}}</li>
                                </ul>
                              </ng-form>
                            </div>
                        </accordion-group>
                    </accordion>
                </div>
                <div class="col-md-5 fixed-footer" style="padding-top: 0; border-right:0; padding-bottom: 0;">
                    <h4 style="text-align:left; margin-top:0px;" class="panel-title">
                      Result conditions defined by this method
                    </h4>
                    <form class="form-horizontal editForm" name="editForm">
                        <div class="form-group"  style="margin-bottom:3px;margin-top:3px">
                            <label class="col-md-2 col-sm-1 col-xs-12 text-left control-label" style="padding-top:0; font-size:13px;">Success:</label>
                            <div class="col-md-10 col-sm-11 col-xs-12">
                                <input ng-readonly="true" type="text" id="techniqueName" class="form-control input-xs" value="{{getClassKind(selectedMethod,'kept')}}" style="cursor:text">
                            </div>
                        </div>
                        <div class="form-group"  style="margin-bottom:3px">
                            <label class="col-md-2 col-sm-1 col-xs-12 text-left control-label" style="padding-top:0; font-size:13px;">Repaired:</label>
                            <div class="col-md-10 col-sm-11 col-xs-12">
                                <input ng-readonly="true" type="text" id="techniqueName" class="form-control input-xs" value="{{getClassKind(selectedMethod,'repaired')}}" style="cursor:text">
                            </div>
                        </div>
                        <div class="form-group" style="margin-bottom:3px">
                            <label for="error" class="col-md-2 col-sm-1 col-xs-12 text-left control-label" style="padding-top:0; font-size:13px;">Error:</label>
                            <div class="col-md-10 col-sm-11 col-xs-12">
                                <input ng-readonly="true" type="text" id="techniqueName" class="form-control input-xs" value="{{getClassKind(selectedMethod,'error')}}" style="cursor:text">
                            </div>
                        </div>
                    </form>
                </div>
            </div>
            <div class="col-lg-4 col-md-4 col-sm-10 col-xs-8 generic-methods ncf_col" ng-if="selectedMethod === undefined">
                <div class="title">Library</div>
                <h3 >Generic methods</h3>
                <div class="panel-group" id="filters" role="tablist" aria-multiselectable="true">
                  <div class="panel panel-default">
                    <div class="panel-heading" role="tab" id="filterTitle">
                      <h4 class="panel-title">
                        <a role="button" data-toggle="collapse" data-parent="#filters" href="#collapseFilters" aria-expanded="true" aria-controls="collapseFilters">
                          Filters
                          <i class="glyphicon glyphicon-chevron-down pull-right"></i>
                        </a>
                      </h4>
                    </div>
                    <div id="collapseFilters" class="panel-collapse collapse in" role="tabpanel" aria-labelledby="filterTitle">
                      <div class="panel-body">
                        <label>Agent type</label>
                        <br/>
                        <div class="btn-group">
                          <button class="btn btn-default" ng-class="{active:filter.compatibility == 'all'}" ng-click="filter.compatibility='all'">
                            All
                          </button>
                          <button class="btn btn-default classic-filter" ng-class="{active:filter.compatibility == 'classic'}" ng-click="filter.compatibility='classic'">
                            Classic
                            <i class="glyphicon glyphicon-cog classic-icon"></i>
                          </button>
                          <button class="btn btn-default dsc-filter" ng-class="{active:filter.compatibility == 'dsc'}" ng-click="filter.compatibility='dsc'">
                            DSC
                            <i class="dsc-icon"></i>
                          </button>
                        </div>
                        <br>
                        <ul class="form-group list-sm">
                          <li class="rudder-form">
                            <div class="input-group">
                              <label for="showDeprecated" class="input-group-addon" id="labelShowDeprecated">
                                <input id="showDeprecated" type="checkbox" ng-model="filter.showDeprecated">
                                <label class="label-radio" for="showDeprecated">
                                  <span class="glyphicon glyphicon-ok"></span>
                                </label>
                                <span class="glyphicon glyphicon-ok check-icon"></span>
                              </label>
                              <label for="showDeprecated" class="form-control">
                                Show deprecated generic methods
                                <i class="glyphicon glyphicon-exclamation-sign deprecated-icon"></i>
                              </label>
                            </div>
                          </li>
                        </ul>
                      </div>
                    </div>
                  </div>
                </div>
                <ul class="list-unstyled" ng-repeat="(kind,methods) in methodsByCategory" ng-if="checkFilterCategory(methods)">
                    <h4 id={{kind}}>{{capitaliseFirstLetter(kind)}}</h4>
                    <li ng-click="addMethod(method)" ng-repeat="method in methods" class="panel-margin-top btn btn-block btn-default btn-method" dnd-draggable="method" dnd-effect-allowed="move" dnd-type="'bundle'" ng-show="checkFilterMethod(method)" ng-class="{'used':isUsed(method)}">
                      <div class="input-group">
                        <span class="input-group-addon cursorMove"><b>:::</b></span>
                        <div class="panel-heading" style="overflow:hidden">
                            <h4 class="panel-title">
                                <span class="pull-left"> {{method.name}}
                                  <span
                                  class="cursor-help"
                                  popover
                                  ng-if="method.deprecated"
                                  data-original-title="{{method.name}}"
                                  data-content="This generic method is <b>deprecated</b>."
                                  rel="popover" data-placement="bottom"
                                  data-html="true"
                                  data-trigger="hover"
                                  data-container="body">
                                    <i class="glyphicon glyphicon-exclamation-sign deprecated-icon"></i>
                                  </span>
                                  <a ng-click="$event.stopPropagation();" target="_blank" ng-href="{{methodUrl(method)}}">
                                    <i class="glyphicon glyphicon-info-sign method-actions"></i>
                                  </a>
                                </span>
                                <i class="dsc-icon" ng-if="checkAgentSupport(method,'dsc')"></i>
                                <i class="glyphicon glyphicon-cog classic-icon" ng-if="checkAgentSupport(method,'cfengine-community')"></i>
                                <br style="clear:both"/>
                                <small class="pull-left method-margin" >
                                    {{method.description}}
                                </small>
                            </h4>
                        </div>
                      </div>
                    </li>
                </ul>
            </div>
            <div class="col-lg-1 col-md-1 col-sm-2 col-xs-4 ncf_col no-padding" class="bs-sidebar navbar" ng-if="selectedMethod === undefined">
                <ul class="nav bs-sidenav" id="categories-list">
                  <h4 id="categories">Categories</h4>
                    <li ng-repeat="(kind,methods) in methodsByCategory" class="active" ng-if="checkFilterCategory(methods)" ng-class="{'deprecatedCategory':!checkDeprecatedFilter(methods)}">
                        <a href="" ng-click="scroll(kind)">
                          {{capitaliseFirstLetter(kind)}}
                          <span
                          class="cursor-help"
                          popover
                          ng-if="!checkDeprecatedFilter(methods)"
                          data-original-title="{{capitaliseFirstLetter(kind)}}"
                          data-content="All generic methods in this category are <b>deprecated</b>."
                          rel="popover"
                          data-placement="bottom"
                          data-html="true"
                          data-trigger="hover"
                          data-container="body">
                            <i class="glyphicon glyphicon-exclamation-sign deprecated-icon"></i>
                          </span>
                        </a>
                    </li>
                </ul>
            </div>
        </div>
    </body>
</html>
<|MERGE_RESOLUTION|>--- conflicted
+++ resolved
@@ -139,7 +139,7 @@
                     <thead>
                         <tr>
                             <th colspan=2 style="border:none;">
-                                <button ng-click="newTechnique()" class="btn btn-xs btn-success" style="height:30px;"><span class="glyphicon glyphicon-plus-sign" style="margin-right:5px"></span>Create</button>
+				<button ng-click="newTechnique()" class="btn btn-xs btn-success new-icon" style="height:30px;">Create</button>
                                 <label class="btn btn-xs btn-default" style="height:30px;line-height:30px;margin-left:10px;" for="btn-import">
                                     <span class="glyphicon glyphicon-upload" style="margin-right:5px"></span>Import
                                     <input id="btn-import" type="file" onchange="angular.element(this).scope().onImportFileChange(this)" class="hidden">
@@ -152,10 +152,6 @@
                                     <span class="input-group-addon" style="padding:2px;"><span class="glyphicon glyphicon-search"></span></span>
                                     <input type="text" class="form-control" placeholder="Filter" ng-model="searchText.name" style="padding:2px">
                                 </div>
-<<<<<<< HEAD
-=======
-                                <button ng-click="newTechnique()" class="btn btn-xs btn-success pull-right new-icon" style="height:30px;">Create</button>
->>>>>>> be72a741
                             </th>
                        </tr>
                     </thead>
@@ -199,18 +195,11 @@
               <div id="editform-container">
                     <div class="title">Technique</div>
                     <h3 id="technique-name">{{originalTechnique.name}} <span ng-hide="originalTechnique.name">New Technique</span>
-<<<<<<< HEAD
                       <div class="btn-technique">
-                        <a ng-disabled="isNotSaved()" class="btn btn-default pull-right top-margin btn-delete" ng-click="confirmPopup('Delete','Technique', deleteTechnique, selectedTechnique, selectedTechnique.name)">Delete</a>
+                        <a ng-disabled="isNotSaved()" class="btn btn-default pull-right top-margin btn-danger" ng-click="confirmPopup('Delete','Technique', deleteTechnique, selectedTechnique, selectedTechnique.name)">Delete</a>
                         <a ng-disabled="isNotSaved()" class="btn btn-default pull-right top-margin right-margin" ng-click="checkSelect(selectedTechnique,clonePopup )">Clone</a>
                         <a ng-disabled="isNotSaved()" class="btn btn-default pull-right top-margin right-margin" ng-click="exportTechnique(selectedTechnique)">Export</a>
                       </div>
-=======
-                        <div class="btn-technique">
-                          <a ng-disabled="isNotSaved()" class="btn btn-default pull-right top-margin btn-danger" ng-click="confirmPopup('Delete','Technique', deleteTechnique, selectedTechnique, selectedTechnique.name)">Delete</a>
-                          <a ng-disabled="isNotSaved()" class="btn btn-default pull-right top-margin right-margin" ng-click="checkSelect(selectedTechnique,clonePopup )">Clone</a>
-                        </div>
->>>>>>> be72a741
                     </h3>
                     <accordion>
                         <accordion-group ng-init="isopen = true" is-open="isopen">
