--- conflicted
+++ resolved
@@ -354,25 +354,15 @@
                             </div>
                             <form name="CForm.form">
                                 <div class="form-group condition-form">
-<<<<<<< HEAD
                                   <label class="control-label" for="advanced">Other classes:</label>
-                                  <input type="text" class="form-control" name="cfClasses" id="advanced" aria-describedby="helpBlock" ng-change="updateClassContext()" ng-model="selectedMethod.advanced_class" ng-pattern="/^\S+$/">
-=======
-                                  <label class="control-label" for="advanced">Other CFEngine classes:</label>
                                   <textarea msd-elastic name="cfClasses" class="form-control" rows="1" id="advanced" ng-pattern="/^\S+$/" ng-model="selectedMethod.advanced_class" ng-change="updateClassContext()"></textarea>
->>>>>>> f1a55734
                                   <div ng-messages="CForm.form.cfClasses.$error" role="alert">
                                     <div ng-message="pattern" class="text-danger">This field cannot contain whitespace</div>
                                   </div>
                                 </div>
                                 <div class="form-group condition-form">
-<<<<<<< HEAD
                                   <label for="class_context">Class context:</label>
-                                  <input ng-readonly="true" type="text" id="" name="cfClassContext" class="form-control" ng-model="selectedMethod.class_context" style="cursor:text" ng-maxlength="2048">
-=======
-                                  <label for="class_context">CFEngine class context:</label>
                                   <textarea style="cursor:text" msd-elastic name="cfClassContext" class="form-control" rows="1" id="advanced" ng-maxlength="2048" ng-model="selectedMethod.class_context" ng-readonly="true"></textarea>
->>>>>>> f1a55734
                                   <span class="text-danger" ng-show="CForm.form.cfClassContext.$error.maxlength">
                                     Classes over 2048 characters are currently not supported.
                                   </span>
