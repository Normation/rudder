--- conflicted
+++ resolved
@@ -237,7 +237,7 @@
                         <li>
                           <a ng-disabled="isNotSaved()" class="action-primary" ng-click="exportTechnique(selectedTechnique)">Export <i class="fas fa-file-export"></i></a>
                         </li>
-                        <li>
+                        <li ng-hide="originalTechnique.bundle_name===undefined">
                           <a ng-disabled="isNotSaved()" class="action-danger" ng-click="confirmPopup('Delete','Technique', deleteTechnique, selectedTechnique, selectedTechnique.name)">Delete <i class="fas fa-times-circle"></i></a>
                         </li>
                       </ul>
@@ -262,7 +262,6 @@
                     </li>
                   </ul>
                 </div>
-<<<<<<< HEAD
               </div>
               <div class="col main">
                 <form class="editForm" name="ui.editForm" novalidate >
@@ -271,39 +270,6 @@
                     <div class="col-xs-12">
                       <div class="alert alert-info" ng-if="!conflictFlag && suppressFlag">
                         This Technique has been deleted while you were away. Saving it will recreate it.
-=======
-            </div>
-            <form class="form-horizontal editForm col-lg-5 col-md-5 col-sm-8 col-xs-12 ncf_col" name="editForm" novalidate >
-            <div class="jumbotron" ng-if="selectedTechnique === undefined" >
-                <h1>Technique editor</h1>
-                <p>Create a new technique or edit one  from the list on the left.</p>
-                <p>Define target configuration using the generic methods from the list on the right as building blocks.</p>
-                <p>
-                  <a class="btn btn-success btn-lg" ng-click="newTechnique()" role="button">Create Technique  <i class="fas fa-plus-circle"></i></a>
-                </p>
-             </div>
-            <div ng-if="selectedTechnique" >
-              <div id="editform-container">
-                    <div class="title">Technique</div>
-                    <h3 id="technique-name">{{originalTechnique.name}} <span ng-hide="originalTechnique.name">New Technique</span>
-                      <div class="btn-technique">
-                        <div class="btn-group">
-                          <button type="button" class="btn btn-default dropdown-toggle" data-toggle="dropdown" aria-haspopup="true" aria-expanded="false">
-                            Actions <i class="caret"></i>
-                          </button>
-                          <ul class="dropdown-menu">
-                            <li>
-                              <a ng-disabled="isNotSaved()" class="action-success" ng-click="checkSelect(selectedTechnique,clonePopup )">Clone <i class="fas fa-clone"></i></a>
-                            </li>
-                            <li>
-                              <a ng-disabled="isNotSaved()" class="action-primary" ng-click="exportTechnique(selectedTechnique)">Export <i class="fas fa-file-export"></i></a>
-                            </li>
-                            <li ng-hide="originalTechnique.bundle_name===undefined">
-                              <a ng-disabled="isNotSaved()" class="action-danger" ng-click="confirmPopup('Delete','Technique', deleteTechnique, selectedTechnique, selectedTechnique.name)">Delete <i class="fas fa-times-circle"></i></a>
-                            </li>
-                          </ul>
-                        </div>
->>>>>>> 9afa283f
                       </div>
                     </div>
                     <div class="tab tab-general" ng-if="ui.activeTab == 'general'">
