<!DOCTYPE html>
<html ng-app="ncf">
    <head>
        <link type="image/x-icon" rel="icon" href="ncf-builder/css/favicon.ico"/>
        <link href="css/angular-filemanager-1.5.1-custom.css?version=dev" rel="stylesheet">
        <link href="css/glyphicons/css/glyphicons.min.css?version=dev" rel="stylesheet">
        <link href="css/bootstrap-4.0.0.min.css?version=dev" rel="stylesheet">
        <link rel="stylesheet" href="css/font-awesome-5.6.1.min.css?version=dev">
        <link rel="stylesheet" href="webfonts/ionicons-2.0.1/css/ionicons.min.css?version=dev">
        <link href="css/ngToast.min.css?version=dev" rel="stylesheet">
        <link href="css/custom.css?version=dev" rel="stylesheet">
        <!-- Needed polyfill for ie11, works in all other browsers -->
        <script src="js/polyfill.js?version=dev"></script>
        <script src="js/clipboard.min.js?version=dev"></script>
        <script src="js/angular-1.3.20.min.js?version=dev"></script>
        <script src="js/angular-messages-1.3.20.min.js?version=dev"></script>
        <script src="js/angular-animate-1.3.20.min.js?version=dev"></script>
        <script src="js/angular-sanitize-1.3.20.min.js?version=dev"></script>
        <script src="js/angular-translate.min.js?version=dev"></script>
        <script src="js/ng-file-upload.min.js?version=dev"></script>
        <script src="js/ngToast-1.4.0.min.js?version=dev"></script>
        <script src="js/angular-drag-and-drop-lists.min.js?version=dev"></script>
        <script src="js/jquery-3.4.1.min.js?version=dev"></script>
        <script src="js/angular-filemanager-1.5.1-custom.js?version=dev"></script>
        <script src="js/elastic.min.js?version=dev"></script>
        <script src="js/popper.min.js?version=dev"></script>
        <script src="js/bootstrap-4.0.0.min.js?version=dev"></script>
        <script src="js/cfengine_classes.js?version=dev"></script>
        <script src="js/class_utils.js?version=dev"></script>
        <script src="js/ui-bootstrap-tpls-0.14.3.min.js?version=dev"></script>
        <script src="js/showdown-1.9.0.min.js?version=dev"></script>
        <script type="text/ng-template" id="deprecatedMethod.html">
          <div>
            <!-- This template is used inside a tooltip, which appears : -->

            <!-- 1. In the general generic methods list -->
            <div ng-if="method_call === undefined && method" ng-bind-html="getTooltipContent(method)"></div>

            <!-- 2. In the generic methods list of a technique -->
            <div ng-if="method_call" ng-bind-html="getTooltipContent(method_call)"></div>

            <!-- 3. In the details of a selected generic method -->
            <div ng-if="method_call === undefined && selectedMethod" ng-bind-html="getTooltipContent(selectedMethod)"></div>

          </div>
        </script>
        <script type="text/ng-template" id="deprecatedCategory.html">
          <div>All generic methods in this category are <b>deprecated</b>.</div>
        </script>
        <script type="text/ng-template" id="TechniqueWithDeprecatedMethod.html">
          <div>This technique uses <b>deprecated</b> generic methods.</div>
        </script>
        <script id="template/uib-accordion/uib-accordion-group.html" type="text/ng-template">
          <div class="panel panel-default">
            <div class="panel-heading" ng-click="isOpen = !isOpen">
                <h4 class="panel-title">
                  <a class="uib-accordion-toggle"  uib-accordion-transclude="heading">{{heading}}</a>
                </h4>
            </div>
            <div class="panel-collapse" collapse="!isOpen">
                <div class="panel-body" ng-transclude></div>
            </div>
          </div>
        </script>

        <script type="text/ng-template" id="SaveChangesModal.html">
          <div class="modal-header">
            <h3 class="modal-title">Unsaved changes</h3>
          </div>
          <div class="modal-body">
            Some changes made on Technique '{{technique.name}}' were not saved.<br/>
            If you switch before saving, all your changes will be lost.<br/>
            <span class="text-danger" ng-if="ui.editForm.$invalid">Technique cannot be saved because it has some errors</span>
          </div>
          <div class="modal-footer">
            <button class="btn btn-primary btn-outline pull-left" ng-click="cancel()">Cancel <i class="fas fa-arrow-left"></i></button>
            <button class="btn btn-primary" ng-click="discard()">Discard Changes <i class="fas fa-times-circle"></i></button>
            <button class="btn btn-success" ng-disabled="ui.editForm.$invalid" ng-click="save()">Save Changes <i class="fas fa-download"></i></button>
          </div>
        </script>
        <script type="text/ng-template" id="RestoreWarningModal.html">
          <div class="modal-header">
            <h3 class="modal-title">Technique diverges</h3>
          </div>
          <div class="modal-body">
            This Technique has been updated while you were away. Do you want to update it to the latest version, or keep your changes ?<br/>
            <div class="alert alert-warning">
              If you decide to keep your changes and save it, your version will replace the current one. However you will still have the choice to update it before saving.
            </div>
          </div>
          <div class="modal-footer">
            <button class="btn btn-danger" ng-click="discard()">Keep changes</button>
            <button class="btn btn-success " ng-click="save()">Update</button>
          </div>
        </script>
        <script type="text/ng-template" id="template/confirmModal.html">
          <div class="modal-header">
            <h3 class="modal-title">{{actionName}} {{kind}}</h3>
          </div>
          <div class="modal-body">
            Are you sure you want to {{actionName}} {{displayName()}}?
          </div>
          <div class="modal-footer">
            <button class="btn btn-primary btn-outline pull-left" ng-click="cancel()">Cancel <i class="fas fa-arrow-left"></i></button>
            <button class="btn btn-danger" ng-click="confirm()">{{actionName}} <i class="fas fa-times-circle"></i> </button>
          </div>
        </script>

        <script id="template/cloneModal.html" type="text/ng-template">
          <form name="cloneForm" novalidate>
            <div class="modal-header">
              <h3 class="modal-title">Clone Technique</h3>
            </div>
            <div class="modal-body">
              <div class="form-group">
                <label for="cloneName" class="control-label">New Technique name:</label>
                <div>
                  <input  type="text" id="cloneName" name="name" techniquename class="form-control" ng-model="technique.name" placeholder="Technique Name" required ng-change="updateBundleName()">
                </div>
                <span class="text-danger pull-left" ng-show="cloneForm.name.$error.techniqueName">Technique name must be unique</span>
              </div>
              <div class="form-group">
                <label for="cloneName" class="control-label">New Technique name:</label>
                <div>
                  <input readonly id="bundleName" bundlename name="bundle_name" class="form-control" ng-model="technique.bundle_name" ng-maxlength="252" ng-pattern="/^[^_].*$/">
              </div>
                <span class="text-danger" ng-show="cloneForm.bundle_name.$error.maxlength">
                  Technique IDs longer than 255 characters won't work on most filesystems.
                </span>
                <span class="text-danger" ng-show="cloneForm.bundle_name.$error.bundleName">
                  Technique ID must be unique.
                </span>
              </div>

            </div>
            <div class="modal-footer">
              <button class="btn btn-primary btn-outline pull-left" ng-click="cancel()">Cancel <i class="fas fa-arrow-left"></i></button>
              <button ng-disabled="cloneForm.$invalid || technique.name === oldTechniqueName" class="btn btn-success" ng-click="clone()">Clone <i class="fas fa-clone"></i></button>
            </div>
          </form >
        </script>


        <script src="js/ncf.js?version=dev" ></script>
        <script type="text/javascript">
          ($(function() {
            if (window.self != window.top) {
              $(document.body).addClass("iframe");
            }
          }));
        </script>
         <base href="/ncf-builder" />
    </head>
    <body ng-controller="ncf-builder">
      <toast></toast>
      <div class="loading" ng-show="authenticated==undefined">
        <h1 class="text-center">
          <span class="loading-text">
            The Technique Editor is loading
            <img class="ajaxloader svg-loader" src="ncf-builder/css/ajax-loader.svg"/>
          </span>
        </h1>
      </div>
      <div  class="container Override row fill" ng-show="authenticated===false">
        <div class="col-md-12 ncf_col text-center">
          <h1>You are not authenticated in ncf-builder</h1>
          <div>Please try again by clicking <a href="" ng-click="reloadPage()">here</a></div>
        </div>
      </div>
      <div class="container-fluid" ng-show="authenticated">
        <div class="row no-gutters" ng-class="{'show-techniques':ui.showTechniques, 'show-methods':!ui.showTechniques, 'selected-technique' : selectedTechnique, 'no-technique' : !selectedTechnique}">
          <div class="col-xl-4 col-5 col-techniques" ng-click="toggleDisplay(true)">
            <div class="row flex-column">
              <div class="col-auto">
                <div class="row">
                  <div class="col">
                    <h3 class="title">Techniques</h3>
                  </div>
                  <div class="col-auto align-self-center">
                    <label class="btn btn-sm btn-outline-primary" for="btn-import">
                      Import <i class="fas fa-file-import"></i>
                      <input id="btn-import" type="file" onchange="angular.element(this).scope().onImportFileChange(this)" class="hidden">
                    </label>
                    <button class="btn btn-sm btn-success" ng-click="newTechnique();$event.stopPropagation();">Create <i class="fas fa-plus-circle"></i></button>
                  </div>
                  <div class="w-100"></div>
                  <div class="col input-group input-group-sm">
                    <input class="form-control" type="text" placeholder="Filter" ng-model="searchText.name">
                  </div>
                </div>
              </div>
              <div class="w-100"></div>
              <div class="col techniques-list-container">
                <div style="display:none;">{{listTechniques}}</div>
                <ul>
                  <li
                  class="row no-gutters"
                  ng-repeat="technique in listTechniques = ( techniques | orderBy:'name':false | filter:searchText ) track by $index "
                  ng-class="{'active': isSelected(technique)}">
                    <div class="col" ng-click="checkSelect(technique,selectTechnique)">
                      <span>{{technique.name}}</span>
                      <span
                      class="cursor-help"
                      ng-if="hasDeprecatedMethod(technique)"
                      popover-title="{{technique.name}}"
                      uib-popover-template="'TechniqueWithDeprecatedMethod.html'"
                      rel="popover"
                      popover-placement="right"
                      popover-trigger="mouseenter"
                      popover-append-to-body="true"
                      >
                        <i class="glyphicon glyphicon-info-sign deprecated-icon"></i>
                      </span>
                    </div>
                    <div class="col-auto align-self-center" ng-click="checkSelect(technique,selectTechnique);toggleDisplay(false); $event.stopPropagation();">
                      <i class="fas fa-pen"></i>
                    </div>
                  </li>
                  <div class="empty" ng-if="techniques.length<=0">
                    The techniques list is empty.
                  </div>
                  <div class="empty" ng-if="listTechniques.length<=0 && techniques.length>0">
                    No technique matches the search filter.
                  </div>
                </ul>
              </div>
            </div>
          </div>
          <div class="col no-technique" ng-show="!selectedTechnique">
            <h1>Technique editor</h1>
            <p>Create a new technique or edit one  from the list on the left.</p>
            <p>Define target configuration using the generic methods from the list on the right as building blocks.</p>
            <button class="btn btn-success btn-lg" ng-click="newTechnique()" role="button">Create Technique  <i class="fas fa-plus-circle"></i></button>
          </div>

          <div class="col col-technique" ng-show="selectedTechnique">
            <div class="row flex-column no-gutters">
              <div class="col-auto main-header">
                <div class="row no-margin">
                  <div class="col">
                    <h3 ng-if="originalTechnique.name != ''"><span>{{originalTechnique.version}} </span> {{originalTechnique.name}}</h3>
                    <h3 ng-if="originalTechnique.name == ''"><i>New Technique</i></h3>
                  </div>
                  <div class="col-auto align-self-center btn-technique">
                    <div class="btn-group">
                      <button type="button" class="btn btn-default dropdown-toggle" data-toggle="dropdown" aria-haspopup="true" aria-expanded="false">
                        Actions <i class="caret"></i>
                      </button>
                      <ul class="dropdown-menu">
                        <li>
                          <a ng-disabled="isNotSaved()" class="action-success" ng-click="checkSelect(selectedTechnique,clonePopup )">Clone <i class="fas fa-clone"></i></a>
                        </li>
                        <li>
                          <a ng-disabled="isNotSaved()" class="action-primary" ng-click="exportTechnique(selectedTechnique)">Export <i class="fas fa-file-export"></i></a>
                        </li>
                        <li ng-hide="originalTechnique.bundle_name===undefined">
                          <a ng-disabled="isNotSaved()" class="action-danger" ng-click="confirmPopup('Delete','Technique', deleteTechnique, selectedTechnique, selectedTechnique.name)">Delete <i class="fas fa-times-circle"></i></a>
                        </li>
                      </ul>
                    </div>
                  </div>
                  <div class="w-100"></div>
                  <div class="col description">
                    {{originalTechnique.description == "" ? "This technique has no description" : originalTechnique.description}}
                  </div>
                  <div class="w-100"></div>
                  <ul class="col tabs-list">
                    <li ng-click="ui.activeTab = 'general'"    ng-class="{'active': ui.activeTab == 'general'   }" >
                      General information
                    </li>
                    <li ng-click="ui.activeTab = 'parameters'" ng-class="{'active': ui.activeTab == 'parameters'}" >
                      Parameters
                      <span class="badge badge-secondary" ng-class="{'empty' : selectedTechnique.parameter.length <= 0}">{{selectedTechnique.parameter.length}}</span>
                    </li>
                    <li ng-click="ui.activeTab = 'resources'"  ng-class="{'active': ui.activeTab == 'resources' }" >
                      Resources
                      <span class="badge badge-secondary" ng-class="{'empty' : selectedTechnique.resources.length <= 0}">{{selectedTechnique.resources.length}}</span>
                    </li>
                  </ul>
                </div>
              </div>
              <div class="col main">
                <form class="editForm" name="ui.editForm" novalidate >
                <div class="flex-column no-gutters">
                  <div class="col-auto">
                    <div class="col-xs-12">
                      <div class="alert alert-info" ng-if="!conflictFlag && suppressFlag">
                        This Technique has been deleted while you were away. Saving it will recreate it.
                      </div>
                    </div>
                    <div class="tab tab-general" ng-show="ui.activeTab == 'general'">
                          <div class="col-xs-12">
                              <div class="alert alert-warning" ng-if="conflictFlag">
                                Your changes have been kept. If you save this Technique, your version will replace the current one.
                                You can still reset it or click on the following button to update it.
                                <div class="btn-group-alert">
                                  <button class="btn btn-sm btn-default" ng-click="resetTechnique()">Update</button>
                                </div>
                              </div>
                          </div>
                          <div class="form-group" ng-class="{'has-error':ui.editForm.name.$dirty && (ui.editForm.name.$error.required || ui.editForm.name.$error.techniqueName)}">
                              <label for="techniqueName" class="col-sm-3 control-label">Name</label>
                              <div class="col-sm-8">
                                <input  type="text" id="techniqueName" name="name" class="form-control" techniquename ng-model="selectedTechnique.name" placeholder="Technique Name" required ng-change="updateBundleName()" focus-on="focusTechniqueName">
                              </div>
                              <span class="text-danger col-sm-8 col-sm-offset-3" ng-show="ui.editForm.name.$error.techniqueName">Technique name must be unique</span>
                              <span class="text-danger col-sm-8 col-sm-offset-3" ng-show="ui.editForm.name.$error.required && ui.editForm.name.$dirty">Technique name is required</span>
                          </div>
                          <div class="form-group">
                              <label for="techniqueDescription" class="col-sm-3 control-label"><span class="text-fit">Description</span></label>
                              <div class="col-sm-8">
                                  <textarea name="description" class="form-control" id="techniqueDescription" msd-elastic rows="1" ng-model="selectedTechnique.description" placeholder="Technique Description"></textarea>
                              </div>
                          </div>
                          <div class="form-group" show-errors>
                              <label for="bundleName" class="col-sm-3 control-label">Technique ID</label>
                              <div class="col-sm-8">
                                  <input readonly id="bundleName" bundlename name="bundle_name" class="form-control" ng-model="selectedTechnique.bundle_name" ng-maxlength="252" ng-pattern="/^[^_].*$/">
                              </div>
                              <span class="text-danger col-sm-8 col-sm-offset-3" ng-show="ui.editForm.bundle_name.$error.maxlength">
                                Technique IDs longer than 255 characters won't work on most filesystems.
                              </span>
                              <span class="text-danger col-sm-8 col-sm-offset-3" ng-show="ui.editForm.bundle_name.$error.bundleName">
                                Technique ID must be unique.
                              </span>
                              <span class="text-danger col-sm-8 col-sm-offset-3" ng-show="ui.editForm.bundle_name.$error.pattern">Technique ID should start with an alphanumeric character.</span>
                              <span class="rudder-text-warning col-sm-8 col-sm-offset-3" ng-show="selectedTechnique.bundle_name.length > 100 && selectedTechnique.bundle_name.length < 253">
                                <b><span class="glyphicon glyphicon-exclamation-sign"></span></b> Technique IDs longer than 100 characters may not work on some filesystems (Windows, in particular).
                              </span>
                          </div>
                    </div>
                    <div class="tab tab-parameters" ng-show="ui.activeTab == 'parameters'">
                      <ul class="files-list parameters">
                        <li class="empty" ng-show="selectedTechnique.parameter.length === 0">
                          <span>There is no parameter defined.</span>
                          <span class="warning-sign">
                            <i class="fa fa-info-circle"></i>
                          </span>
                        </li>
                        <li ng-repeat="param in selectedTechnique.parameter track by $index">
                          <span class="border"></span>
                          <div class="col">
                            <div class="input-group input-group-sm mb-1">
                              <input  type="text" class="form-control" ng-model="param.name" placeholder="Parameter name" required/>
                              <div class="input-group-append">
                                <button class="btn btn-outline-secondary clipboard" type="button" data-clipboard-text="{{'${'+getBundleName(param.name)+'}'}}" title="Copy to clipboard">
                                  <i class="ion ion-clipboard"></i>
                                </button>
                              </div>
                            </div>
                            <div class="use-with"><span>{{'${'+getBundleName(param.name)+'}'}}</span></div>
                          </div>
                          <div class="col-auto remove-item" ng-click="selectedTechnique.parameter.splice($index,1)">
                            <i class="fa fa-times"></i>
                          </div>
                        </li>
                      </ul>
                      <div class="text-center">
                        <div ng-click="addParameter()" class="btn btn-success btn-outline" >
                          Add parameter <i class="fas fa-plus-circle"></i>
                        </div>
                      </div>
                    </div>
                    <div class="tab tab-resources" ng-show="ui.activeTab == 'resources'">
                      <div class="col-xs-12">
                        <ul class="files-list">
                          <li class="empty" ng-show="selectedTechnique.resources.length === 0">
                            <span>There is no resource files.</span>
                            <span class="warning-sign">
                              <i class="fa fa-info-circle"></i>
                            </span>
                          </li>
                          <li ng-repeat="resource in selectedTechnique.resources track by $index" class="{{'state-'+resource.state}}">
                            <span class="fa fa-file"></span>
                            <span class="target-name">
                              {{resource.name}}
                            </span>
                            <span class="border"></span>
                            <div class="use-with"><span>{{"${resources_dir}/"+ resource.name}}</span></div>
                          </li>
                        </ul>
                        <div class="text-center">
                          <div ng-click="fileManagerState.open = true" class="btn btn-success btn-outline" >
                            Manage resources <i class="fas fa-folder"></i>
                          </div>
                        </div>
                      </div>
                      <div ng-if="fileManagerState.open" class="filemanager-container" ng-click="closeWindow($event,false)">
                        <angular-filemanager></angular-filemanager>
                      </div>
                    </div>
                    <h5>
                      Generic Methods
                      <span class="badge badge-secondary">{{selectedTechnique.method_calls.length}}</span>
                      <button class="btn-sm btn btn-success" ng-click="toggleDisplay(false)" ng-class="{'invisible':!ui.showTechniques}">Add <i class="fas fa-plus-circle"></i></button>
                    </h5>
                  </div>

                  <div class="col">
                    <ul id="methods" class="list-unstyled" dnd-list="selectedTechnique.method_calls" dnd-drop="dropCallback(item, index, type);" >
<<<<<<< HEAD
                    <li id="no-methods" ng-if="selectedTechnique.method_calls.length === 0" ng-click="toggleDisplay(false)">
                        Drag and drop generic methods here from the list on the right to build target configuration for this technique.
                    </li>
                    <li
                      ng-repeat="method_call in selectedTechnique.method_calls"
                      ng-show="checkFilterMethod(method_call)"
                      ng-class="{'active': methodIsSelected(method_call), 'missingParameters': checkMissingParameters(method_call.parameters), 'errorParameters': checkErrorParameters(method_call.parameters), 'is-edited' : canResetMethod(method_call)}"
                      >
                      <div
                        class="method row no-gutters"
=======
                        <li
                        ng-repeat="method_call in selectedTechnique.method_calls"
                        class="panel-margin-top method"
                        ng-class="{'active': isSelectedMethod(method_call), 'missingParameters': checkMissingParameters(method_call.parameters).length > 0, 'errorParameters': checkErrorParameters(method_call.parameters).length>0, 'is-edited' : canResetMethod(method_call)}"
>>>>>>> 4a4426d8
                        dnd-draggable="method_call"
                        dnd-effect-allowed="move"
                        dnd-moved="selectedTechnique.method_calls.splice($index,1)">
                        <div class="cursorMove col-auto">
                          <b>:::</b>
                        </div>
                        <div class="col method-info" dnd-nodrag>
                          <div class="btn-holder">
                            <button type="button" uib-tooltip="Clone this method" tooltip-append-to-body="true" popup-trigger="click" popup-open-delay="500" ng-click="cloneMethod($index);$event.stopPropagation();" class="text-success method-action">
                              <i class="fas fa-clone"></i>
                            </button>
                            <button type="button" ng-click="removeMethod($index);$event.stopPropagation();" class="text-danger method-action">
                              <i class="fas fa-times-circle"></i>
                            </button>
                          </div>
                          <div class="row no-gutters flex-column">
                            <div class="method-condition col-auto flex-form" ng-if="method_call.class_context !== 'any'">
                              <label>Condition:</label>
                              <textarea
                                class="form-control"
                                msd-elastic
                                rows="1"
                                ng-model="method_call.class_context"
                                ng-readonly="true"
                                ng-click="$event.stopPropagation();"
                                uib-popover-html="'<small>Click <span class=\'text-info\'>3</span> times to copy the whole condition below</small>'"
                                popover-trigger="mouseenter"
                                popover-append-to-body="true"
                                popover-title="{{method_call.class_context}}">
                              </textarea>
                            </div>

                            <div class="method-name col-auto">
                              {{method_call.component ? method_call.component : getMethodName(method_call)}}
                              <span
                                class="cursor-help"
                                uib-popover-template="'deprecatedMethod.html'"
                                popover-title="{{getMethodName(method_call)}}"
                                popover-trigger="mouseenter"
                                popover-append-to-body="true">
                                <i class="fas fa-info-circle tooltip-icon" ng-class="{'deprecated-icon':(method_call.deprecated || isDeprecated(method_call.method_name))}"></i>
                              </span>
                            </div>

<<<<<<< HEAD
                            <div class="method-param col-auto flex-form"  ng-if="getClassParameter(method_call).value">
                              <label>{{getClassParameter(method_call).name | parameterName}}: </label>
                              <textarea class="form-control" msd-elastic rows="1" ng-model="getClassParameter(method_call).value" ng-readonly="true" ng-click="$event.stopPropagation();"></textarea>
                            </div>
                            <div ng-form="arg_method" ng-repeat="parameter in method_call.parameters  track by $index" class="method-errors col-auto">
                              <input ng-hide="true" type="text" name="param" ng-model="parameter.value" constraint parameter="parameter">
                              <ng-messages ng-if="parameter.$errors.length > 0" for="arg_method.param.$error" multiple>
                                <div class="text-danger" ng-message="constraint">
                                  Invalid constraint for parameter: '{{parameter.name | parameterName}}'
                                </div>
                              </ng-messages>
                            </div>
                            <div class="col-auto requiredParameters">
                              Required parameters missing
                            </div>
                          </div>
                        </div>
                        <div class="edit-method col-auto" ng-click="selectMethod(method_call)" dnd-nodrag uib-tooltip="{{getStatusTooltipMessage(method_call)}}" tooltip-placement="left" tooltip-trigger="mouseenter" popup-open-delay="300">
                          <i class="fas fa-pen"></i>
                        </div>
                      </div>

                      <div class="col-auto method-details" ng-if="methodIsSelected(method_call)">
                        <div>
                          <div class="form-group">
                            <label for="component">Report component:</label>
                            <input type="text" name="component" class="form-control" ng-model="method_call.component"  placeholder="{{getMethodName(method_call)}}"/>
                          </div>
                          <div class="row">
                            <ul class="tabs-list">
                              <li
                              ng-click="ui.methodTabs[method_call['$$hashKey']]='parameters'"
                              ng-class="{'active':ui.methodTabs[method_call['$$hashKey']]=='parameters' || ui.methodTabs[method_call['$$hashKey']]===undefined}" >Parameters</li>
                              <li
                              ng-click="ui.methodTabs[method_call['$$hashKey']]='conditions'"
                              ng-class="{'active':ui.methodTabs[method_call['$$hashKey']]=='conditions'}" >Conditions</li>
                              <li
                              ng-click="ui.methodTabs[method_call['$$hashKey']]='result'    "
                              ng-class="{'active':ui.methodTabs[method_call['$$hashKey']]=='result'    }" >Result conditions</li>
                            </ul>
                          </div>
                          <div class="tabs">
                            <div class="tab-parameters" ng-if="ui.methodTabs[method_call['$$hashKey']]=='parameters' || ui.methodTabs[method_call['$$hashKey']]===undefined">
                              <div class="form-group method-parameter" show-errors ng-form="subForm" ng-repeat="parameter in method_call.parameters track by $index">
                                <ng-form name="paramForm" role="form">
                                  <label for="param-{{$index}}">
                                    <span>{{parameter.name | parameterName}} - <span class="badge badge-secondary ng-binding">{{parameter.type}}</span> - </span>
                                    <small>
                                      {{parameter.description}}
                                    </small>
                                  </label>
                                  <textarea msd-elastic name="param" class="form-control" rows="1" id="param-{{$index}}" ng-trim="{{trimParameter(parameter)}}" ng-model="parameter.value"></textarea>
                                  <ul class="list-unstyled" >
                                    <li class="text-danger" ng-repeat="error in parameter.$errors">{{error}}</li>
                                  </ul>
                                </ng-form>
                              </div>
=======
                              <div ng-class="{'small-left-margin': method_call.class_context !== 'any'}">
                                <h4 class="input-group panel-title">
                                  <div class="method-name">
                                    {{method_call.component ? method_call.component : getMethodName(method_call)}}
                                    <span
                                      class="cursor-help"
                                      uib-popover-template="'deprecatedMethod.html'"
                                      popover-title="{{getMethodName(method_call)}}"
                                      popover-trigger="mouseenter"
                                      popover-append-to-body="true">
                                      <i class="glyphicon glyphicon-info-sign tooltip-icon" ng-class="{'deprecated-icon':(method_call.deprecated || isDeprecated(method_call.method_name))}"></i>
                                    </span>
                                  </div>
                                  <span class="input-group-addon method-actions"  ng-if="method_call.class_context === 'any'">
                                    <button type="button" uib-tooltip="Clone this method" tooltip-append-to-body="true" popup-trigger="click" popup-open-delay="500" ng-click="cloneMethod($index);$event.stopPropagation();" class="icon-margin  text-success method-action">
                                      <i class="fas fa-clone"></i>
                                    </button>
                                    <button type="button" ng-click="removeMethod($index);$event.stopPropagation();" class="icon-margin text-danger method-action">
                                      <i class="fas fa-times-circle"></i>
                                    </button>
                                  </span>
                                </h4>
                                <div class="method-content">
                                  <div class="input-group col-xs-12 text-grey"  ng-if="getClassParameter(method_call).value && checkMissingParameters(method_call.parameters).length<=0 && checkErrorParameters(method_call.parameters).length<=0">
                                    <label class="input-xs text-light input-group-addon text-grey">{{getClassParameter(method_call).name}}:</label>
                                    <input ng-click="$event.stopPropagation();" class="input-xs form-control parameter" ng-readonly="true" ng-model="getClassParameter(method_call).value" />
                                  </div>

                                  <div ng-form="arg_method" ng-repeat="parameter in method_call.parameters  track by $index">
                                    <input ng-hide="true" type="text" name="param" ng-model="parameter.value" constraint parameter="parameter">
                                  </div>

                                  <div class="warns" ng-if="!getClassParameter(method_call).value || checkMissingParameters(method_call.parameters).length>0 || checkErrorParameters(method_call.parameters).length>0">
                                    <span class="warn-param warning"
                                      uib-tooltip="{{getWarningTooltipMessage(checkMissingParameters(method_call.parameters))}}"
                                      tooltip-placement="top"
                                      tooltip-trigger="mouseenter"
                                      popup-open-delay="300"
                                      tooltip-append-to-body="true"
                                      ng-click="selectMethod(method_call)"
                                      >
                                      <b>{{checkMissingParameters(method_call.parameters).length}}</b> required parameter{{checkMissingParameters(method_call.parameters).length > 1 ? "s" : ""}} missing
                                    </span>
                                    <span class="warn-param error"
                                      uib-tooltip="{{getErrorTooltipMessage(checkErrorParameters(method_call.parameters))}}"
                                      tooltip-placement="top"
                                      tooltip-trigger="mouseenter"
                                      popup-open-delay="300"
                                      tooltip-append-to-body="true"
                                      ng-click="selectMethod(method_call)"
                                      >
                                      <b>{{checkErrorParameters(method_call.parameters).length}}</b> invalid parameter{{checkErrorParameters(method_call.parameters).length > 1 ? "s" : ""}}
                                    </span>
                                  </div>
                                </div>
                              </div>
                            </div>
                            <div class="edit-method" ng-click="selectMethod(method_call)" dnd-nodrag uib-tooltip="{{getStatusTooltipMessage(method_call)}}" tooltip-placement="left" tooltip-trigger="mouseenter" popup-open-delay="300">
                              <div>
                                <i class="fas fa-pen"></i>
                              </div>
                            </div>
                          </div>
                        </li>
                      </ul>
                    </div>
                  </div>
                </form>
              <div ng-if="selectedTechnique" class="col-md-5 col-md-offset-2 col-xs-12 col-xs-offset-0 fixed-footer">
                <button ng-click="openMethods()" class="btn btn-success btn-outline pull-left">
                    Add methods <i class="fas fa-plus-circle"></i>
                </button>
                <button ng-disabled="editForm.$pending || editForm.$invalid || CForm.form.$invalid || checkSelectedTechnique() || saving" class="btn btn-success pull-right btn-save" ng-class="{saving : saving}" ng-click="saveTechnique()">
                  <span class="glyphicon glyphicon-cog saving"></span>
                  Save <i class="fas fa-download"></i>
                </button>
                <button ng-disabled="isUnchanged(selectedTechnique)" class="btn btn-primary btn-outline pull-right right-margin" ng-click="resetTechnique()">Reset <i class="fas fa-undo-alt"></i></button>
            </div>
            <div class="col-md-5 ncf_col" id="methodBlock" ng-if="selectedMethod !== undefined">
                <div>
                    <div class="title">Method</div>
                    <h3 >{{getMethodName(selectedMethod)}}
                        <span
                        class="cursor-help"
                        popover-title="{{getMethodName(selectedMethod)}}"
                        uib-popover-template="'deprecatedMethod.html'"
                        popover-placement="bottom"
                        popover-trigger="mouseenter"
                        popover-append-to-body="true"
                        >
                          <i class="glyphicon glyphicon-info-sign tooltip-icon" ng-class="{'deprecated-icon':(selectedMethod.deprecated || isDeprecated(selectedMethod.method_name))}"></i>
                        </span>
                        <i class="{{getIconClassByAgentType(selectedMethod.method_name)}}"></i>
                        <button class="btn btn-default pull-right top-margin" ng-click="selectMethod(selectedMethod)">Close <i class="fas fa-times"></i></button>
                        <button ng-disabled="! canResetMethod(selectedMethod)" class="btn btn-primary btn-outline pull-right top-margin  right-margin" ng-click="resetMethod()">Reset <i class="fas fa-undo-alt"></i></button>
                    </h3>
                    <button ng-if="getMethodDocumentation(selectedMethod) !== undefined" class="btn btn-primary" ng-class="{ 'btn-outline' : !selectedMethod.showDoc}" ng-click="$event.stopPropagation(); selectedMethod.showDoc = !selectedMethod.showDoc">{{selectedMethod.showDoc ? "Hide" : "Show"}} docs <i class="fa fa-book"></i></button>
                    <div class="markdown" ng-if="getMethodDocumentation(selectedMethod) !== undefined && selectedMethod.showDoc" ng-bind-html="getMethodDocumentation(selectedMethod)"></div>
                    <div class="form-group">
                      <label for="component">Report component:</label>
                      <input type="text" name="component" class="form-control" ng-model="selectedMethod.component" placeholder="{{getMethodName(selectedMethod)}}"/>
                    </div>
                    <uib-accordion>
                        <uib-accordion-group is-open="conditionIsOpen">
                            <uib-accordion-heading>
                                <i class="glyphicon" ng-class="{'glyphicon-chevron-down': conditionIsOpen, 'glyphicon-chevron-right': !conditionIsOpen}"></i>
                                Conditions
                            </uib-accordion-heading>
                            <div class="form-group condition-form" id="os-form">
                              <label for="os_class">Operating system:</label>
                              <form class="form-inline" role="form">
                                <div class="form-group">
                                  <label for="os_class">Type:</label>
                                  <select class="form-control" ng-change="updateOSType()" ng-model="selectedMethod.OS_class.type" ng-options="type for type in type_classes" ></select>
                                </div>
                                <div class="form-group" ng-show="os_classes_by_type[selectedMethod.OS_class.type].length > 0" >
                                  <label for="os_class">Name:</label>
                                  <select class="form-control" ng-change="updateOSName()" ng-model="selectedMethod.OS_class.name" ng-options="os for os in os_classes_by_type[selectedMethod.OS_class.type]"></select>
                                </div>
                              </form>
                              <form class="form-inline sm-space-top" name="CForm.versionForm" role="form">
                                <div class="form-group" ng-show="checkMajorVersion()">
                                  <label for="os_class">Version (Major):</label>
                                  <input type="text" ng-pattern="versionRegex" style="width:50px" class="form-control" ng-change="updateClassContext()" ng-model="selectedMethod.OS_class.majorVersion" name="versionMaj" placeholder="">
                                </div>
                                <div class="form-group" ng-show="checkMinorVersion()">
                                  <label for="os_class">Version (Minor):</label>
                                  <input type="text"  style="width:50px" ng-pattern="versionRegex" class="form-control" ng-change="updateClassContext()" ng-disabled="selectedMethod.OS_class.majorVersion === undefined || selectedMethod.OS_class.majorVersion === '' " ng-model="selectedMethod.OS_class.minorVersion"  placeholder="" name="versionMin">
                                </div>
                                <div ng-messages="CForm.versionForm.versionMaj.$error" class="sm-space-top" role="alert">
                                  <div ng-message="pattern" class="text-danger">Invalid major version's number</div>
                                </div>
                                <div ng-messages="CForm.versionForm.versionMin.$error" role="alert">
                                  <div ng-message="pattern" class="text-danger">Invalid minor version's number</div>
                                </div>
                              </form>
>>>>>>> 4a4426d8
                            </div>
                            <div class="tab-conditions" ng-if="ui.methodTabs[method_call['$$hashKey']]=='conditions'">
                              <div class="form-group condition-form" id="os-form">
                                <label for="os_class">Operating system:</label>
                                <form class="form-inline" role="form">
                                  <div class="form-group">
                                    <label for="os_class">Type:</label>
                                    <select class="form-control" ng-change="updateOSType(method_call)" ng-model="method_call.OS_class.type" ng-options="type for type in type_classes" ></select>
                                  </div>
                                  <div class="form-group" ng-show="os_classes_by_type[method_call.OS_class.type].length > 0" >
                                    <label for="os_class">Name:</label>
                                    <select class="form-control" ng-change="updateOSName(method_call)" ng-model="method_call.OS_class.name" ng-options="os for os in os_classes_by_type[method_call.OS_class.type]"></select>
                                  </div>
                                </form>
                                <form class="form-inline sm-space-top" name="CForm.versionForm" role="form">
                                  <div class="form-group" ng-show="checkMajorVersion(method_call)">
                                    <label for="os_class">Version (Major):</label>
                                    <input type="text" ng-pattern="versionRegex" class="form-control" ng-change="updateClassContext(method_call)" ng-model="method_call.OS_class.majorVersion" name="versionMaj" placeholder="">
                                  </div>
                                  <div class="form-group" ng-show="checkMinorVersion(method_call)">
                                    <label for="os_class">Version (Minor):</label>
                                    <input type="text"  ng-pattern="versionRegex" class="form-control" ng-change="updateClassContext(method_call)" ng-disabled="method_call.OS_class.majorVersion === undefined || method_call.OS_class.majorVersion === '' " ng-model="method_call.OS_class.minorVersion"  placeholder="" name="versionMin">
                                  </div>
                                  <div ng-messages="CForm.versionForm.versionMaj.$error" class="sm-space-top" role="alert">
                                    <div ng-message="pattern" class="text-danger">Invalid major version's number</div>
                                  </div>
                                  <div ng-messages="CForm.versionForm.versionMin.$error" role="alert">
                                    <div ng-message="pattern" class="text-danger">Invalid minor version's number</div>
                                  </div>
                                </form>
                              </div>
                              <form name="CForm.form">
                                <div class="form-group condition-form">
                                  <label class="control-label" for="advanced">Other conditions:</label>
                                  <textarea msd-elastic name="cfClasses" class="form-control" rows="1" id="advanced" ng-pattern="/^[a-zA-Z0-9_!.|${}\[\]()@:]+$/" ng-model="method_call.advanced_class" ng-change="updateClassContext(method_call)"></textarea>
                                  <div ng-messages="CForm.form.cfClasses.$error" role="alert">
                                    <div ng-message="pattern" class="text-danger">This field should only contains alphanumerical characters (a-zA-Z0-9) or the following characters _!.|${}[]()@:</div>
                                  </div>
                                </div>
                                <div class="form-group condition-form">
                                  <label for="class_context">Applied condition expression:</label>
                                  <textarea msd-elastic name="cfClassContext" class="form-control" rows="1" id="advanced" ng-maxlength="2048" ng-model="method_call.class_context" ng-readonly="true"></textarea>
                                  <span class="text-danger" ng-show="CForm.form.cfClassContext.$error.maxlength">
                                    Classes over 2048 characters are currently not supported.
                                  </span>
                                </div>
                              </form>
                            </div>
                            <div class="tab-result" ng-if="ui.methodTabs[method_call['$$hashKey']]=='result'">
                              <label>
                                <small>Result conditions defined by this method</small>
                              </label>
                              <form class="form-horizontal editForm result-class">
                                <div class="input-group input-group-sm mb-2 result-success">
                                  <div class="input-group-prepend">
                                    <span class="input-group-text">Success</span>
                                  </div>
                                  <input ng-readonly="true" type="text" id="techniqueName" class="form-control" value="{{getClassKind(method_call,'kept')}}">
                                  <div class="input-group-append">
                                    <button class="btn btn-outline-secondary clipboard" type="button" data-clipboard-text="{{getClassKind(method_call,'kept')}}" title="Copy to clipboard">
                                      <i class="ion ion-clipboard"></i>
                                    </button>
                                  </div>
                                </div>
                                <div class="input-group input-group-sm mb-2 result-repaired">
                                  <div class="input-group-prepend">
                                    <span class="input-group-text">Repaired</span>
                                  </div>
                                  <input ng-readonly="true" type="text" id="techniqueName" class="form-control" value="{{getClassKind(method_call,'repaired')}}">
                                  <div class="input-group-append">
                                    <button class="btn btn-outline-secondary clipboard" type="button" data-clipboard-text="{{getClassKind(method_call,'repaired')}}" title="Copy to clipboard">
                                      <i class="ion ion-clipboard"></i>
                                    </button>
                                  </div>
                                </div>
                                <div class="input-group input-group-sm mb-2 result-error">
                                  <div class="input-group-prepend">
                                    <span class="input-group-text">Error</span>
                                  </div>
                                  <input ng-readonly="true" type="text" id="techniqueName" class="form-control" value="{{getClassKind(method_call,'error')}}">
                                  <div class="input-group-append">
                                    <button class="btn btn-outline-secondary clipboard" type="button" data-clipboard-text="{{getClassKind(method_call,'error')}}" title="Copy to clipboard">
                                      <i class="ion ion-clipboard"></i>
                                    </button>
                                  </div>
                                </div>
                              </form>
                            </div>
                          </div>
                          <div class="method-details-footer">
                            <button class="btn btn-outline-secondary btn-sm" ng-disabled="!canResetMethod(method_call)" ng-click="resetMethod(method_call)">
                              Reset
                              <i class="fas fa-undo-alt"></i>
                            </button>
                            <button
                              class="btn btn-sm btn-primary show-doc"
                              ng-if="getMethodDocumentation(method_call) !== undefined"
                              ng-class="{ 'doc-opened' : generic_methods[method_call.method_name].showDoc}"
                              ng-click="showMethodDocumentation($event,method_call.method_name)">
                              Show docs
                              <i class="fa fa-book"></i>
                            </button>
                          </div>
                        </div>
                      </li>
                    </ul>
                  </div>

                </div>
              </form>
              </div>
              <div class="col-auto main-footer">
                <button ng-disabled="ui.editForm.$pending || ui.editForm.$invalid || CForm.form.$invalid || checkSelectedTechnique() || saving" class="btn btn-success btn-save" ng-class="{saving : saving}" ng-click="saveTechnique()">
                  <span class="glyphicon glyphicon-cog saving"></span>
                  Save <i class="fas fa-download"></i>
                </button>
                <button ng-disabled="isUnchanged(selectedTechnique)" class="btn btn-outline-primary" ng-click="resetTechnique()">Reset <i class="fas fa-undo-alt"></i></button>
              </div>
            </div>
          </div>
        <div class="col-xl-4 col-5 col-methods" ng-click="toggleDisplay(false)" ng-show="selectedTechnique">
          <div class="row flex-column">
            <div class="col-auto">
              <div class="row">
                <div class="col">
                  <h3 class="title">Generic Methods</h3>
                </div>
                <div class="col-auto">
                  <button class="btn btn-sm btn-outline-secondary" ng-click="toggleDisplay(true); ; $event.stopPropagation();">Close</button>
                </div>
                <div class="w-100"></div>
                <div class="col input-group input-group-sm">
                  <input id="filterMethods" placeholder="Filter generic methods" type="text" ng-model="filter.text" class="form-control" />
                  <button type="button" class="btn btn-outline-secondary btn-toggle-filters" ng-click="ui.showMethodsFilter=!ui.showMethodsFilter"><i class="ion ion-android-options"></i></button>
                </div>
              </div>
            </div>

            <div class="w-100"></div>

            <div class="col-auto methods-filter" ng-class="{'hidden':!ui.showMethodsFilter}">
              <label class="label-btn-group align-self-center">Agent type:</label>
              <div class="btn-group" role="group" aria-label="Basic example">
                <button type="button" class="btn btn-light" ng-class="{active:filter.compatibility == 'all'}" ng-click="filter.compatibility='all'">
                  All
                </button>
                <button type="button" class="btn btn-light" ng-class="{active:filter.compatibility == 'classic'}" ng-click="filter.compatibility='classic'">
                  Classic
                </button>
                <button type="button" class="btn btn-light btn-dsc" ng-class="{active:filter.compatibility == 'dsc'}" ng-click="filter.compatibility='dsc'">
                  DSC <img ng-src="{{filter.compatibility == 'dsc' ? 'ncf-builder/css/dsc-icon-white.svg' : 'ncf-builder/css/dsc-icon.svg'}}" class="dsc-icon"/>
                </button>
              </div>
              <div class="input-group">
                <label class="input-group-prepend" for="showDeprecated">
                  <span class="input-group-text"><input id="showDeprecated" type="checkbox" ng-model="filter.showDeprecated"/></span>
                </label>
                <label for="showDeprecated" class="form-control label-checkbox">Show deprecated generic methods<i class="fas fa-info-circle deprecated-icon"></i></label>
              </div>
            </div>

            <div class="col generic-methods-container">
              <div class="row">
                <div class="col" id="methods-list-container">
                  <ul class="list-unstyled" ng-repeat="(kind,methods) in methodsByCategory" ng-if="checkFilterCategory(methods)">
                    <h5 id={{kind}}>{{capitaliseFirstLetter(kind)}}</h5>
                    <li ng-repeat="method in methods | filter:filter.text" ng-show="checkFilterMethod(method)">
                      <div
                        ng-class="{'used':isUsed(method), 'doc-opened':method.showDoc}"
                        dnd-draggable="method"
                        dnd-effect-allowed="move"
                        dnd-type="'bundle'"
                        class="method"
                        id="{{method.bundle_name}}">
                        <div class="cursorMove col-auto">
                          <b>:::</b>
                        </div>
                        <div class="method-name col" ng-click="addMethod(method)">
                          {{method.name}}
                          <span
                            class="cursor-help"
                            ng-if="method.deprecated"
                            popover-title="{{method.name}}" uib-popover-template="'deprecatedMethod.html'"
                            popover-placement="bottom" popover-trigger="mouseenter" popover-append-to-body="true">
                            <i class="fas fa-info-circle tooltip-icon deprecated-icon"></i>
                          </span>
                          <img src="ncf-builder/css/dsc-icon.svg" class="dsc-icon" ng-if="checkAgentSupport(method,'dsc')">
                        </div>
                        <div ng-if="method.documentation !== undefined" class="show-doc col-auto" ng-click="$event.stopPropagation(); method.showDoc = !method.showDoc">
                          <i class="fa fa-book"></i>
                        </div>
                      </div>
                      <div class="markdown" ng-if="method.documentation !== undefined && method.showDoc" ng-bind-html="method.documentation"></div>
                    </li>
                  </ul>
                </div>
                <div class="col-auto">
                  <ul id="categories-list">
                    <h4 id="categories">Categories</h4>
                    <li ng-repeat="(kind,methods) in methodsByCategory" class="active" ng-if="checkFilterCategory(methods)" ng-class="{'deprecatedCategory':!checkDeprecatedFilter(methods)}">
                      <a href="" ng-click="scroll(kind)">
                        {{capitaliseFirstLetter(kind)}}
                        <span
                        class="cursor-help"
                        ng-if="!checkDeprecatedFilter(methods)"
                        popover-title="{{capitaliseFirstLetter(kind)}}"
                        uib-popover-template="'deprecatedCategory.html'"
                        popover-placement="bottom"
                        popover-trigger="hover"
                        popover-append-to-body="true"
                        > <i class="glyphicon glyphicon-info-sign deprecated-icon"></i>
                        </span>
                      </a>
                    </li>
                  </ul>
                </div>
              </div>
            </div>
          </div>
        </div>
      </div>
    </div>
  </body>
</html>
<|MERGE_RESOLUTION|>--- conflicted
+++ resolved
@@ -398,23 +398,16 @@
 
                   <div class="col">
                     <ul id="methods" class="list-unstyled" dnd-list="selectedTechnique.method_calls" dnd-drop="dropCallback(item, index, type);" >
-<<<<<<< HEAD
                     <li id="no-methods" ng-if="selectedTechnique.method_calls.length === 0" ng-click="toggleDisplay(false)">
                         Drag and drop generic methods here from the list on the right to build target configuration for this technique.
                     </li>
                     <li
                       ng-repeat="method_call in selectedTechnique.method_calls"
                       ng-show="checkFilterMethod(method_call)"
-                      ng-class="{'active': methodIsSelected(method_call), 'missingParameters': checkMissingParameters(method_call.parameters), 'errorParameters': checkErrorParameters(method_call.parameters), 'is-edited' : canResetMethod(method_call)}"
+                      ng-class="{'active': methodIsSelected(method_call), 'missingParameters': checkMissingParameters(method_call.parameters).length > 0, 'errorParameters': checkErrorParameters(method_call.parameters).length > 0, 'is-edited' : canResetMethod(method_call)}"
                       >
                       <div
                         class="method row no-gutters"
-=======
-                        <li
-                        ng-repeat="method_call in selectedTechnique.method_calls"
-                        class="panel-margin-top method"
-                        ng-class="{'active': isSelectedMethod(method_call), 'missingParameters': checkMissingParameters(method_call.parameters).length > 0, 'errorParameters': checkErrorParameters(method_call.parameters).length>0, 'is-edited' : canResetMethod(method_call)}"
->>>>>>> 4a4426d8
                         dnd-draggable="method_call"
                         dnd-effect-allowed="move"
                         dnd-moved="selectedTechnique.method_calls.splice($index,1)">
@@ -459,22 +452,38 @@
                               </span>
                             </div>
 
-<<<<<<< HEAD
-                            <div class="method-param col-auto flex-form"  ng-if="getClassParameter(method_call).value">
-                              <label>{{getClassParameter(method_call).name | parameterName}}: </label>
-                              <textarea class="form-control" msd-elastic rows="1" ng-model="getClassParameter(method_call).value" ng-readonly="true" ng-click="$event.stopPropagation();"></textarea>
+                            <div class="method-content">
+                              <div class="method-param col-auto flex-form"  ng-if="getClassParameter(method_call).value && checkMissingParameters(method_call.parameters).length<=0 && checkErrorParameters(method_call.parameters).length<=0">
+                                <label>{{getClassParameter(method_call).name | parameterName}}: </label>
+                                <textarea class="form-control" msd-elastic rows="1" ng-model="getClassParameter(method_call).value" ng-readonly="true" ng-click="$event.stopPropagation();"></textarea>
+                              </div>
+                              <div ng-form="arg_method" ng-repeat="parameter in method_call.parameters  track by $index" class="method-errors col-auto">
+                                <input ng-hide="true" type="text" name="param" ng-model="parameter.value" constraint parameter="parameter">
+                              </div>
+                              <div class="warns" ng-if="!getClassParameter(method_call).value || checkMissingParameters(method_call.parameters).length>0 || checkErrorParameters(method_call.parameters).length>0">
+                                <span class="warn-param warning"
+                                  uib-tooltip="{{getWarningTooltipMessage(checkMissingParameters(method_call.parameters))}}"
+                                  tooltip-placement="top"
+                                  tooltip-trigger="mouseenter"
+                                  popup-open-delay="300"
+                                  tooltip-append-to-body="true"
+                                  ng-click="selectMethod(method_call)"
+                                  >
+                                  <b>{{checkMissingParameters(method_call.parameters).length}}</b> required parameter{{checkMissingParameters(method_call.parameters).length > 1 ? "s" : ""}} missing
+                                </span>
+                                <span class="warn-param error"
+                                  uib-tooltip="{{getErrorTooltipMessage(checkErrorParameters(method_call.parameters))}}"
+                                  tooltip-placement="top"
+                                  tooltip-trigger="mouseenter"
+                                  popup-open-delay="300"
+                                  tooltip-append-to-body="true"
+                                  ng-click="selectMethod(method_call)"
+                                  >
+                                  <b>{{checkErrorParameters(method_call.parameters).length}}</b> invalid parameter{{checkErrorParameters(method_call.parameters).length > 1 ? "s" : ""}}
+                                </span>
+                              </div>
                             </div>
-                            <div ng-form="arg_method" ng-repeat="parameter in method_call.parameters  track by $index" class="method-errors col-auto">
-                              <input ng-hide="true" type="text" name="param" ng-model="parameter.value" constraint parameter="parameter">
-                              <ng-messages ng-if="parameter.$errors.length > 0" for="arg_method.param.$error" multiple>
-                                <div class="text-danger" ng-message="constraint">
-                                  Invalid constraint for parameter: '{{parameter.name | parameterName}}'
-                                </div>
-                              </ng-messages>
-                            </div>
-                            <div class="col-auto requiredParameters">
-                              Required parameters missing
-                            </div>
+
                           </div>
                         </div>
                         <div class="edit-method col-auto" ng-click="selectMethod(method_call)" dnd-nodrag uib-tooltip="{{getStatusTooltipMessage(method_call)}}" tooltip-placement="left" tooltip-trigger="mouseenter" popup-open-delay="300">
@@ -517,144 +526,6 @@
                                   </ul>
                                 </ng-form>
                               </div>
-=======
-                              <div ng-class="{'small-left-margin': method_call.class_context !== 'any'}">
-                                <h4 class="input-group panel-title">
-                                  <div class="method-name">
-                                    {{method_call.component ? method_call.component : getMethodName(method_call)}}
-                                    <span
-                                      class="cursor-help"
-                                      uib-popover-template="'deprecatedMethod.html'"
-                                      popover-title="{{getMethodName(method_call)}}"
-                                      popover-trigger="mouseenter"
-                                      popover-append-to-body="true">
-                                      <i class="glyphicon glyphicon-info-sign tooltip-icon" ng-class="{'deprecated-icon':(method_call.deprecated || isDeprecated(method_call.method_name))}"></i>
-                                    </span>
-                                  </div>
-                                  <span class="input-group-addon method-actions"  ng-if="method_call.class_context === 'any'">
-                                    <button type="button" uib-tooltip="Clone this method" tooltip-append-to-body="true" popup-trigger="click" popup-open-delay="500" ng-click="cloneMethod($index);$event.stopPropagation();" class="icon-margin  text-success method-action">
-                                      <i class="fas fa-clone"></i>
-                                    </button>
-                                    <button type="button" ng-click="removeMethod($index);$event.stopPropagation();" class="icon-margin text-danger method-action">
-                                      <i class="fas fa-times-circle"></i>
-                                    </button>
-                                  </span>
-                                </h4>
-                                <div class="method-content">
-                                  <div class="input-group col-xs-12 text-grey"  ng-if="getClassParameter(method_call).value && checkMissingParameters(method_call.parameters).length<=0 && checkErrorParameters(method_call.parameters).length<=0">
-                                    <label class="input-xs text-light input-group-addon text-grey">{{getClassParameter(method_call).name}}:</label>
-                                    <input ng-click="$event.stopPropagation();" class="input-xs form-control parameter" ng-readonly="true" ng-model="getClassParameter(method_call).value" />
-                                  </div>
-
-                                  <div ng-form="arg_method" ng-repeat="parameter in method_call.parameters  track by $index">
-                                    <input ng-hide="true" type="text" name="param" ng-model="parameter.value" constraint parameter="parameter">
-                                  </div>
-
-                                  <div class="warns" ng-if="!getClassParameter(method_call).value || checkMissingParameters(method_call.parameters).length>0 || checkErrorParameters(method_call.parameters).length>0">
-                                    <span class="warn-param warning"
-                                      uib-tooltip="{{getWarningTooltipMessage(checkMissingParameters(method_call.parameters))}}"
-                                      tooltip-placement="top"
-                                      tooltip-trigger="mouseenter"
-                                      popup-open-delay="300"
-                                      tooltip-append-to-body="true"
-                                      ng-click="selectMethod(method_call)"
-                                      >
-                                      <b>{{checkMissingParameters(method_call.parameters).length}}</b> required parameter{{checkMissingParameters(method_call.parameters).length > 1 ? "s" : ""}} missing
-                                    </span>
-                                    <span class="warn-param error"
-                                      uib-tooltip="{{getErrorTooltipMessage(checkErrorParameters(method_call.parameters))}}"
-                                      tooltip-placement="top"
-                                      tooltip-trigger="mouseenter"
-                                      popup-open-delay="300"
-                                      tooltip-append-to-body="true"
-                                      ng-click="selectMethod(method_call)"
-                                      >
-                                      <b>{{checkErrorParameters(method_call.parameters).length}}</b> invalid parameter{{checkErrorParameters(method_call.parameters).length > 1 ? "s" : ""}}
-                                    </span>
-                                  </div>
-                                </div>
-                              </div>
-                            </div>
-                            <div class="edit-method" ng-click="selectMethod(method_call)" dnd-nodrag uib-tooltip="{{getStatusTooltipMessage(method_call)}}" tooltip-placement="left" tooltip-trigger="mouseenter" popup-open-delay="300">
-                              <div>
-                                <i class="fas fa-pen"></i>
-                              </div>
-                            </div>
-                          </div>
-                        </li>
-                      </ul>
-                    </div>
-                  </div>
-                </form>
-              <div ng-if="selectedTechnique" class="col-md-5 col-md-offset-2 col-xs-12 col-xs-offset-0 fixed-footer">
-                <button ng-click="openMethods()" class="btn btn-success btn-outline pull-left">
-                    Add methods <i class="fas fa-plus-circle"></i>
-                </button>
-                <button ng-disabled="editForm.$pending || editForm.$invalid || CForm.form.$invalid || checkSelectedTechnique() || saving" class="btn btn-success pull-right btn-save" ng-class="{saving : saving}" ng-click="saveTechnique()">
-                  <span class="glyphicon glyphicon-cog saving"></span>
-                  Save <i class="fas fa-download"></i>
-                </button>
-                <button ng-disabled="isUnchanged(selectedTechnique)" class="btn btn-primary btn-outline pull-right right-margin" ng-click="resetTechnique()">Reset <i class="fas fa-undo-alt"></i></button>
-            </div>
-            <div class="col-md-5 ncf_col" id="methodBlock" ng-if="selectedMethod !== undefined">
-                <div>
-                    <div class="title">Method</div>
-                    <h3 >{{getMethodName(selectedMethod)}}
-                        <span
-                        class="cursor-help"
-                        popover-title="{{getMethodName(selectedMethod)}}"
-                        uib-popover-template="'deprecatedMethod.html'"
-                        popover-placement="bottom"
-                        popover-trigger="mouseenter"
-                        popover-append-to-body="true"
-                        >
-                          <i class="glyphicon glyphicon-info-sign tooltip-icon" ng-class="{'deprecated-icon':(selectedMethod.deprecated || isDeprecated(selectedMethod.method_name))}"></i>
-                        </span>
-                        <i class="{{getIconClassByAgentType(selectedMethod.method_name)}}"></i>
-                        <button class="btn btn-default pull-right top-margin" ng-click="selectMethod(selectedMethod)">Close <i class="fas fa-times"></i></button>
-                        <button ng-disabled="! canResetMethod(selectedMethod)" class="btn btn-primary btn-outline pull-right top-margin  right-margin" ng-click="resetMethod()">Reset <i class="fas fa-undo-alt"></i></button>
-                    </h3>
-                    <button ng-if="getMethodDocumentation(selectedMethod) !== undefined" class="btn btn-primary" ng-class="{ 'btn-outline' : !selectedMethod.showDoc}" ng-click="$event.stopPropagation(); selectedMethod.showDoc = !selectedMethod.showDoc">{{selectedMethod.showDoc ? "Hide" : "Show"}} docs <i class="fa fa-book"></i></button>
-                    <div class="markdown" ng-if="getMethodDocumentation(selectedMethod) !== undefined && selectedMethod.showDoc" ng-bind-html="getMethodDocumentation(selectedMethod)"></div>
-                    <div class="form-group">
-                      <label for="component">Report component:</label>
-                      <input type="text" name="component" class="form-control" ng-model="selectedMethod.component" placeholder="{{getMethodName(selectedMethod)}}"/>
-                    </div>
-                    <uib-accordion>
-                        <uib-accordion-group is-open="conditionIsOpen">
-                            <uib-accordion-heading>
-                                <i class="glyphicon" ng-class="{'glyphicon-chevron-down': conditionIsOpen, 'glyphicon-chevron-right': !conditionIsOpen}"></i>
-                                Conditions
-                            </uib-accordion-heading>
-                            <div class="form-group condition-form" id="os-form">
-                              <label for="os_class">Operating system:</label>
-                              <form class="form-inline" role="form">
-                                <div class="form-group">
-                                  <label for="os_class">Type:</label>
-                                  <select class="form-control" ng-change="updateOSType()" ng-model="selectedMethod.OS_class.type" ng-options="type for type in type_classes" ></select>
-                                </div>
-                                <div class="form-group" ng-show="os_classes_by_type[selectedMethod.OS_class.type].length > 0" >
-                                  <label for="os_class">Name:</label>
-                                  <select class="form-control" ng-change="updateOSName()" ng-model="selectedMethod.OS_class.name" ng-options="os for os in os_classes_by_type[selectedMethod.OS_class.type]"></select>
-                                </div>
-                              </form>
-                              <form class="form-inline sm-space-top" name="CForm.versionForm" role="form">
-                                <div class="form-group" ng-show="checkMajorVersion()">
-                                  <label for="os_class">Version (Major):</label>
-                                  <input type="text" ng-pattern="versionRegex" style="width:50px" class="form-control" ng-change="updateClassContext()" ng-model="selectedMethod.OS_class.majorVersion" name="versionMaj" placeholder="">
-                                </div>
-                                <div class="form-group" ng-show="checkMinorVersion()">
-                                  <label for="os_class">Version (Minor):</label>
-                                  <input type="text"  style="width:50px" ng-pattern="versionRegex" class="form-control" ng-change="updateClassContext()" ng-disabled="selectedMethod.OS_class.majorVersion === undefined || selectedMethod.OS_class.majorVersion === '' " ng-model="selectedMethod.OS_class.minorVersion"  placeholder="" name="versionMin">
-                                </div>
-                                <div ng-messages="CForm.versionForm.versionMaj.$error" class="sm-space-top" role="alert">
-                                  <div ng-message="pattern" class="text-danger">Invalid major version's number</div>
-                                </div>
-                                <div ng-messages="CForm.versionForm.versionMin.$error" role="alert">
-                                  <div ng-message="pattern" class="text-danger">Invalid minor version's number</div>
-                                </div>
-                              </form>
->>>>>>> 4a4426d8
                             </div>
                             <div class="tab-conditions" ng-if="ui.methodTabs[method_call['$$hashKey']]=='conditions'">
                               <div class="form-group condition-form" id="os-form">
