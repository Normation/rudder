<!DOCTYPE html>
<html ng-app="ncf">
    <head>
        <link type="image/x-icon" rel="icon" href="ncf-builder/css/favicon.ico"/>
        <link href="css/angular-filemanager-1.5.1-custom.css?version=dev" rel="stylesheet">
        <link href="css/glyphicons/css/glyphicons.min.css?version=dev" rel="stylesheet">
        <link href="css/bootstrap-4.0.0.min.css?version=dev" rel="stylesheet">
        <link rel="stylesheet" href="css/font-awesome-5.6.1.min.css?version=dev">
        <link rel="stylesheet" href="webfonts/ionicons-2.0.1/css/ionicons.min.css?version=dev">
        <link href="css/ngToast.min.css?version=dev" rel="stylesheet">
        <link href="css/custom.css?version=dev" rel="stylesheet">
        <!-- Needed polyfill for ie11, works in all other browsers -->
        <script src="js/polyfill.js?version=dev"></script>
        <script src="js/clipboard.min.js?version=dev"></script>
        <script src="js/angular-1.3.20.min.js?version=dev"></script>
        <script src="js/angular-messages-1.3.20.min.js?version=dev"></script>
        <script src="js/angular-animate-1.3.20.min.js?version=dev"></script>
        <script src="js/angular-sanitize-1.3.20.min.js?version=dev"></script>
        <script src="js/angular-translate.min.js?version=dev"></script>
        <script src="js/ng-file-upload.min.js?version=dev"></script>
        <script src="js/ngToast-1.4.0.min.js?version=dev"></script>
        <script src="js/angular-drag-and-drop-lists.min.js?version=dev"></script>
        <script src="js/jquery-3.4.1.min.js?version=dev"></script>
        <script src="js/angular-filemanager-1.5.1-custom.js?version=dev"></script>
        <script src="js/elastic.min.js?version=dev"></script>
        <script src="js/popper.min.js?version=dev"></script>
        <script src="js/bootstrap-4.0.0.min.js?version=dev"></script>
        <script src="js/cfengine_classes.js?version=dev"></script>
        <script src="js/class_utils.js?version=dev"></script>
        <script src="js/ui-bootstrap-tpls-0.14.3.min.js?version=dev"></script>
        <script src="js/showdown-1.9.0.min.js?version=dev"></script>
        <script type="text/ng-template" id="deprecatedMethod.html">
          <div>
            <!-- This template is used inside a tooltip, which appears : -->

            <!-- 1. In the general generic methods list -->
            <div ng-if="method_call === undefined && method" ng-bind-html="getTooltipContent(method)"></div>

            <!-- 2. In the generic methods list of a technique -->
            <div ng-if="method_call" ng-bind-html="getTooltipContent(method_call)"></div>

            <!-- 3. In the details of a selected generic method -->
            <div ng-if="method_call === undefined && selectedMethod" ng-bind-html="getTooltipContent(selectedMethod)"></div>

          </div>
        </script>
        <script type="text/ng-template" id="deprecatedCategory.html">
          <div>All generic methods in this category are <b>deprecated</b>.</div>
        </script>
        <script type="text/ng-template" id="TechniqueWithDeprecatedMethod.html">
          <div>This technique uses <b>deprecated</b> generic methods.</div>
        </script>
        <script id="template/uib-accordion/uib-accordion-group.html" type="text/ng-template">
          <div class="panel panel-default">
            <div class="panel-heading" ng-click="isOpen = !isOpen">
                <h4 class="panel-title">
                  <a class="uib-accordion-toggle"  uib-accordion-transclude="heading">{{heading}}</a>
                </h4>
            </div>
            <div class="panel-collapse" collapse="!isOpen">
                <div class="panel-body" ng-transclude></div>
            </div>
          </div>
        </script>

        <script type="text/ng-template" id="SaveChangesModal.html">
          <div class="modal-header">
            <h3 class="modal-title">Unsaved changes</h3>
          </div>
          <div class="modal-body">
            Some changes made on Technique '{{technique.name}}' were not saved.<br/>
            If you switch before saving, all your changes will be lost.<br/>
            <span class="text-danger" ng-if="ui.editForm.$invalid">Technique cannot be saved because it has some errors</span>
          </div>
          <div class="modal-footer">
            <button class="btn btn-primary btn-outline pull-left" ng-click="cancel()">Cancel <i class="fas fa-arrow-left"></i></button>
            <button class="btn btn-primary" ng-click="discard()">Discard Changes <i class="fas fa-times-circle"></i></button>
            <button class="btn btn-success" ng-disabled="ui.editForm.$invalid" ng-click="save()">Save Changes <i class="fas fa-download"></i></button>
          </div>
        </script>
        <script type="text/ng-template" id="RestoreWarningModal.html">
          <div class="modal-header">
            <h3 class="modal-title">Technique diverges</h3>
          </div>
          <div class="modal-body">
            This Technique has been updated while you were away. Do you want to update it to the latest version, or keep your changes ?<br/>
            <div class="alert alert-warning">
              If you decide to keep your changes and save it, your version will replace the current one. However you will still have the choice to update it before saving.
            </div>
          </div>
          <div class="modal-footer">
            <button class="btn btn-danger" ng-click="discard()">Keep changes</button>
            <button class="btn btn-success " ng-click="save()">Update</button>
          </div>
        </script>
        <script type="text/ng-template" id="template/confirmModal.html">
          <div class="modal-header">
            <h3 class="modal-title">{{actionName}} {{kind}}</h3>
          </div>
          <div class="modal-body">
            Are you sure you want to {{actionName}} {{displayName()}}?
          </div>
          <div class="modal-footer">
            <button class="btn btn-primary btn-outline pull-left" ng-click="cancel()">Cancel <i class="fas fa-arrow-left"></i></button>
            <button class="btn btn-danger" ng-click="confirm()">{{actionName}} <i class="fas fa-times-circle"></i> </button>
          </div>
        </script>
        <script id="template/cloneModal.html" type="text/ng-template">
          <form name="cloneForm" novalidate>
            <div class="modal-header">
              <h3 class="modal-title">Clone Technique</h3>
            </div>
            <div class="modal-body">
              <div class="form-group">
                <label for="cloneName" class="control-label">New Technique name:</label>
                <div>
                  <input  type="text" id="cloneName" name="name" techniquename class="form-control" ng-model="technique.name" placeholder="Technique Name" required>
                </div>
                <span class="text-danger pull-left" ng-show="cloneForm.name.$error.techniqueName">Technique name must be unique</span>
              </div>
            </div>
            <div class="modal-footer">
              <button class="btn btn-primary btn-outline pull-left" ng-click="cancel()">Cancel <i class="fas fa-arrow-left"></i></button>
              <button ng-disabled="cloneForm.$invalid || technique.name === oldTechniqueName" class="btn btn-success" ng-click="clone()">Clone <i class="fas fa-clone"></i></button>
            </div>
          </form >
        </script>
        <script src="js/ncf.js?version=dev" ></script>
        <script type="text/javascript">
          ($(function() {
            if (window.self != window.top) {
              $(document.body).addClass("iframe");
            }
          }));
        </script>
         <base href="/ncf-builder" />
    </head>
    <body ng-controller="ncf-builder">
      <toast></toast>
      <div class="loading" ng-show="authenticated==undefined">
        <h1 class="text-center">
          <span class="loading-text">
            The Technique Editor is loading
            <img class="ajaxloader svg-loader" src="ncf-builder/css/ajax-loader.svg"/>
          </span>
        </h1>
      </div>
      <div  class="container Override row fill" ng-show="authenticated===false">
        <div class="col-md-12 ncf_col text-center">
          <h1>You are not authenticated in ncf-builder</h1>
          <div>Please try again by clicking <a href="" ng-click="reloadPage()">here</a></div>
        </div>
      </div>
      <div class="container-fluid" ng-show="authenticated">
        <div class="row no-gutters" ng-class="{'show-techniques':ui.showTechniques, 'show-methods':!ui.showTechniques, 'selected-technique' : selectedTechnique, 'no-technique' : !selectedTechnique}">
          <div class="col-xl-4 col-5 col-techniques" ng-click="toggleDisplay(true)">
            <div class="row flex-column">
              <div class="col-auto">
                <div class="row">
                  <div class="col">
                    <h3 class="title">Techniques</h3>
                  </div>
                  <div class="col-auto align-self-center">
                    <label class="btn btn-sm btn-outline-primary" for="btn-import">
                      Import <i class="fas fa-file-import"></i>
                      <input id="btn-import" type="file" onchange="angular.element(this).scope().onImportFileChange(this)" class="hidden">
                    </label>
                    <button class="btn btn-sm btn-success" ng-click="newTechnique();$event.stopPropagation();">Create <i class="fas fa-plus-circle"></i></button>
                  </div>
                  <div class="w-100"></div>
                  <div class="col input-group input-group-sm">
                    <input class="form-control" type="text" placeholder="Filter" ng-model="searchText.name">
                  </div>
                </div>
              </div>
              <div class="w-100"></div>
              <div class="col techniques-list-container">
                <div style="display:none;">{{listTechniques}}</div>
                <ul>
                  <li
                  class="row no-gutters"
                  ng-repeat="technique in listTechniques = ( techniques | orderBy:'name':false | filter:searchText ) track by $index "
                  ng-class="{'active': isSelected(technique)}">
                    <div class="col" ng-click="checkSelect(technique,selectTechnique)">
                      <span>{{technique.name}}</span>
                      <span
                      class="cursor-help"
                      ng-if="hasDeprecatedMethod(technique)"
                      popover-title="{{technique.name}}"
                      uib-popover-template="'TechniqueWithDeprecatedMethod.html'"
                      rel="popover"
                      popover-placement="right"
                      popover-trigger="mouseenter"
                      popover-append-to-body="true"
                      >
                        <i class="glyphicon glyphicon-info-sign deprecated-icon"></i>
                      </span>
                    </div>
                    <div class="col-auto align-self-center" ng-click="checkSelect(technique,selectTechnique);toggleDisplay(false); $event.stopPropagation();">
                      <i class="fas fa-pen"></i>
                    </div>
                  </li>
                  <div class="empty" ng-if="techniques.length<=0">
                    The techniques list is empty.
                  </div>
                  <div class="empty" ng-if="listTechniques.length<=0 && techniques.length>0">
                    No technique matches the search filter.
                  </div>
                </ul>
              </div>
            </div>
          </div>
          <div class="col no-technique" ng-if="!selectedTechnique">
            <h1>Technique editor</h1>
            <p>Create a new technique or edit one  from the list on the left.</p>
            <p>Define target configuration using the generic methods from the list on the right as building blocks.</p>
            <button class="btn btn-success btn-lg" ng-click="newTechnique()" role="button">Create Technique  <i class="fas fa-plus-circle"></i></button>
          </div>

          <div class="col col-technique" ng-if="selectedTechnique">
            <div class="row flex-column no-gutters">
              <div class="col-auto main-header">
                <div class="row no-margin">
                  <div class="col">
                    <h3 ng-if="originalTechnique.name != ''"><span>{{originalTechnique.version}} </span> {{originalTechnique.name}}</h3>
                    <h3 ng-if="originalTechnique.name == ''"><i>New Technique</i></h3>
                  </div>
                  <div class="col-auto align-self-center btn-technique">
                    <div class="btn-group">
                      <button type="button" class="btn btn-default dropdown-toggle" data-toggle="dropdown" aria-haspopup="true" aria-expanded="false">
                        Actions <i class="caret"></i>
                      </button>
                      <ul class="dropdown-menu">
                        <li>
                          <a ng-disabled="isNotSaved()" class="action-success" ng-click="checkSelect(selectedTechnique,clonePopup )">Clone <i class="fas fa-clone"></i></a>
                        </li>
                        <li>
                          <a ng-disabled="isNotSaved()" class="action-primary" ng-click="exportTechnique(selectedTechnique)">Export <i class="fas fa-file-export"></i></a>
                        </li>
                        <li>
                          <a ng-disabled="isNotSaved()" class="action-danger" ng-click="confirmPopup('Delete','Technique', deleteTechnique, selectedTechnique, selectedTechnique.name)">Delete <i class="fas fa-times-circle"></i></a>
                        </li>
                      </ul>
                    </div>
                  </div>
                  <div class="w-100"></div>
                  <div class="col description">
                    {{originalTechnique.description == "" ? "This technique has no description" : originalTechnique.description}}
                  </div>
                  <div class="w-100"></div>
                  <ul class="col tabs-list">
                    <li ng-click="ui.activeTab = 'general'"    ng-class="{'active': ui.activeTab == 'general'   }" >
                      General information
                    </li>
                    <li ng-click="ui.activeTab = 'parameters'" ng-class="{'active': ui.activeTab == 'parameters'}" >
                      Parameters
                      <span class="badge badge-secondary" ng-class="{'empty' : selectedTechnique.parameter.length <= 0}">{{selectedTechnique.parameter.length}}</span>
                    </li>
                    <li ng-click="ui.activeTab = 'resources'"  ng-class="{'active': ui.activeTab == 'resources' }" >
                      Resources
                      <span class="badge badge-secondary" ng-class="{'empty' : selectedTechnique.resources.length <= 0}">{{selectedTechnique.resources.length}}</span>
                    </li>
                  </ul>
                </div>
              </div>
              <div class="col main">
                <form class="editForm" name="ui.editForm" novalidate >
                <div class="row flex-column no-gutters">
                  <div class="col-auto">
                    <div class="col-xs-12">
                      <div class="alert alert-info" ng-if="restoreFlag && !conflictFlag">
                        Technique restored from current session.
                        <br/>
                        <div ng-if="suppressFlag">
                        This Technique has been deleted while you were away. Saving it will recreate it.
                        </div>
                      </div>
                    </div>
                    <div class="tab tab-general" ng-if="ui.activeTab == 'general'">
                          <div class="col-xs-12">
                              <div class="alert alert-warning" ng-if="conflictFlag">
                                Your changes have been kept. If you save this Technique, your version will replace the current one.
                                You can still reset it or click on the following button to update it.
                                <div class="btn-group-alert">
                                  <button class="btn btn-sm btn-default" ng-click="resetTechnique()">Update</button>
                                </div>
                              </div>
                          </div>
                          <div class="form-group" ng-class="{'has-error':ui.editForm.name.$dirty && (ui.editForm.name.$error.required || ui.editForm.name.$error.techniqueName)}">
                              <label for="techniqueName" class="col-sm-3 control-label">Name</label>
                              <div class="col-sm-8">
                                <input  type="text" id="techniqueName" name="name" class="form-control" techniquename ng-model="selectedTechnique.name" placeholder="Technique Name" required ng-change="updateBundleName()" focus-on="focusTechniqueName">
                              </div>
                              <span class="text-danger col-sm-8 col-sm-offset-3" ng-show="ui.editForm.name.$error.techniqueName">Technique name must be unique</span>
                              <span class="text-danger col-sm-8 col-sm-offset-3" ng-show="ui.editForm.name.$error.required && ui.editForm.name.$dirty">Technique name is required</span>
                          </div>
                          <div class="form-group">
                              <label for="techniqueDescription" class="col-sm-3 control-label"><span class="text-fit">Description</span></label>
                              <div class="col-sm-8">
                                  <textarea name="description" class="form-control" id="techniqueDescription" msd-elastic rows="1" ng-model="selectedTechnique.description" placeholder="Technique Description"></textarea>
                              </div>
                          </div>
                          <div class="form-group" show-errors>
                              <label for="bundleName" class="col-sm-3 control-label">Technique ID</label>
                              <div class="col-sm-8">
                                  <input readonly id="bundleName" bundlename name="bundle_name" class="form-control" ng-model="selectedTechnique.bundle_name" ng-maxlength="252" ng-pattern="/^[^_].*$/">
                              </div>
                              <span class="text-danger col-sm-8 col-sm-offset-3" ng-show="ui.editForm.bundle_name.$error.maxlength">
                                Technique IDs longer than 255 characters won't work on most filesystems.
                              </span>
                              <span class="text-danger col-sm-8 col-sm-offset-3" ng-show="ui.editForm.bundle_name.$error.bundleName">
                                Technique ID must be unique.
                              </span>
                              <span class="text-danger col-sm-8 col-sm-offset-3" ng-show="ui.editForm.bundle_name.$error.pattern">Technique ID should start with an alphanumeric character.</span>
                              <span class="rudder-text-warning col-sm-8 col-sm-offset-3" ng-show="selectedTechnique.bundle_name.length > 100 && selectedTechnique.bundle_name.length < 253">
                                <b><span class="glyphicon glyphicon-exclamation-sign"></span></b> Technique IDs longer than 100 characters may not work on some filesystems (Windows, in particular).
                              </span>
                          </div>
                    </div>
                    <div class="tab tab-parameters" ng-if="ui.activeTab == 'parameters'">
                      <ul class="files-list parameters">
                        <li class="empty" ng-show="selectedTechnique.parameter.length === 0">
                          <span>There is no parameter defined.</span>
                          <span class="warning-sign">
                            <i class="fa fa-info-circle"></i>
                          </span>
                        </li>
                        <li ng-repeat="param in selectedTechnique.parameter track by $index">
                          <div class="input-group mb-1">
                            <input  type="text" class="form-control" ng-model="param.name" placeholder="Parameter name" required/>
                            <div class="input-group-append">
                              <button class="btn btn-outline-secondary clipboard" type="button" data-clipboard-text="{{'${'+getBundleName(param.name)+'}'}}" title="Copy to clipboard">
                                <i class="ion ion-clipboard"></i>
                              </button>
                            </div>
                          </div>
                          <span class="border"></span>
                          <div class="use-with"><span>{{'${'+getBundleName(param.name)+'}'}}</span></div>
                        </li>
                      </ul>
                      <div class="text-center">
                        <div ng-click="addParameter()" class="btn btn-success btn-outline" >
                          Add parameter <i class="fas fa-plus-circle"></i>
                        </div>
                      </div>
                    </div>
                    <div class="tab tab-resources" ng-if="ui.activeTab == 'resources'">
                      <div class="col-xs-12">
                        <ul class="files-list">
                          <li class="empty" ng-show="selectedTechnique.resources.length === 0">
                            <span>There is no resource files.</span>
                            <span class="warning-sign">
                              <i class="fa fa-info-circle"></i>
                            </span>
                          </li>
                          <li ng-repeat="resource in selectedTechnique.resources track by $index" class="{{'state-'+resource.state}}">
                            <span class="fa fa-file"></span>
                            <span class="target-name">
                              {{resource.name}}
                            </span>
                            <span class="border"></span>
                            <div class="use-with"><span>{{"${resources_dir}/"+ resource.name}}</span></div>
                          </li>
                        </ul>
                        <div class="text-center">
                          <div ng-click="fileManagerState.open = true" class="btn btn-success btn-outline" >
                            Open file editor <i class="fas fa-folder"></i>
                          </div>
                        </div>
                      </div>
                      <div ng-if="fileManagerState.open" class="filemanager-container">
                        <angular-filemanager></angular-filemanager>
                      </div>
                    </div>
                    <h5>
                      Generic Methods
                      <span class="badge badge-secondary">{{selectedTechnique.method_calls.length}}</span>
                      <button class="btn-sm btn btn-success" ng-click="toggleDisplay(false)">Add  <i class="fas fa-plus-circle"></i></button>
                    </h5>
                  </div>

                  <div class="col">
                    <div id="no-methods" ng-if="selectedTechnique.method_calls.length === 0" ng-click="toggleDisplay(false)">
                        Drag and drop generic methods here from the list on the right to build target configuration for this technique.
                    </div>
                    <ul id="methods" class="list-unstyled" dnd-list="selectedTechnique.method_calls" dnd-drop="dropCallback(item, index, type);" >
                    <li
                      ng-repeat="method_call in selectedTechnique.method_calls"
                      ng-show="checkFilterMethod(method_call)"
                      ng-class="{'active': methodIsSelected(method_call), 'missingParameters': checkMissingParameters(method_call.parameters), 'errorParameters': checkErrorParameters(method_call.parameters), 'is-edited' : canResetMethod(method_call)}"
                      >
                      <div
                        class="method row no-gutters"
                        dnd-draggable="method_call"
                        dnd-effect-allowed="move"
                        dnd-moved="selectedTechnique.method_calls.splice($index,1)">
                        <div class="cursorMove col-auto">
                          <b>:::</b>
                        </div>
                        <div class="col method-info" dnd-nodrag>
                          <div class="btn-holder">
                            <button type="button" uib-tooltip="Clone this method" tooltip-append-to-body="true" popup-trigger="click" popup-open-delay="500" ng-click="cloneMethod($index);$event.stopPropagation();" class="text-success method-action">
                              <i class="fas fa-clone"></i>
                            </button>
                            <button type="button" ng-click="removeMethod($index);$event.stopPropagation();" class="text-danger method-action">
                              <i class="fas fa-times-circle"></i>
                            </button>
                          </div>
                          <div class="row no-gutters flex-column">
                            <div class="method-condition col-auto" ng-if="method_call.class_context !== 'any'">
                              <label>Condition:</label>
                              <input
                                ng-click="$event.stopPropagation();"
                                class="form-control"
                                uib-popover-html="'<small>Click <span class=\'text-info\'>3</span> times to copy the whole condition below</small>'"
                                popover-trigger="mouseenter"
                                popover-append-to-body="true"
                                popover-title="{{method_call.class_context}}"
                                ng-readonly="true"
                                ng-model="method_call.class_context"/>
                            </div>

                            <div class="method-name col-auto">
                              {{method_call.component}}
                              <span
                                class="cursor-help"
                                uib-popover-template="'deprecatedMethod.html'"
                                popover-title="{{getMethodName(method_call)}}"
                                popover-trigger="mouseenter"
                                popover-append-to-body="true">
                                <i class="fas fa-info-circle tooltip-icon" ng-class="{'deprecated-icon':(method_call.deprecated || isDeprecated(method_call.method_name))}"></i>
                              </span>
                            </div>

                            <div class="method-param col-auto"  ng-if="getClassParameter(method_call).value">
                              <label>{{getClassParameter(method_call).name}}:</label>
                              <input class="form-control" ng-click="$event.stopPropagation();" ng-readonly="true" ng-model="getClassParameter(method_call).value" />
                            </div>
                            <div ng-form="arg_method" ng-repeat="parameter in method_call.parameters  track by $index" class="method-errors col-auto">
                              <input ng-hide="true" type="text" name="param" ng-model="parameter.value" constraint parameter="parameter">
                              <ng-messages ng-if="parameter.$errors.length > 0" for="arg_method.param.$error" multiple>
                                <div class="text-danger" ng-message="constraint">
                                  Invalid constraint for parameter: '{{parameter.name}}'
                                </div>
                              </ng-messages>
                            </div>
                            <div class="col-auto requiredParameters">
                              Required parameters missing
                            </div>
                          </div>
                        </div>
                        <div class="edit-method col-auto" ng-click="selectMethod(method_call)" dnd-nodrag uib-tooltip="{{getStatusTooltipMessage(method_call)}}" tooltip-placement="left" tooltip-trigger="mouseenter" popup-open-delay="300">
                          <i class="fas fa-pen"></i>
                        </div>
                      </div>

                      <div class="col-auto method-details" ng-if="methodIsSelected(method_call)">
                        <div>
                          <div class="form-group">
                            <label for="component">Report component:</label>
                            <input type="text" name="component" class="form-control" ng-model="method_call.component"/>
                          </div>
                          <div class="row">
                            <ul class="tabs-list">
                              <li
                              ng-click="ui.methodTabs[method_call['$$hashKey']]='parameters'"
                              ng-class="{'active':ui.methodTabs[method_call['$$hashKey']]=='parameters' || ui.methodTabs[method_call['$$hashKey']]===undefined}" >Parameters</li>
                              <li
                              ng-click="ui.methodTabs[method_call['$$hashKey']]='conditions'"
                              ng-class="{'active':ui.methodTabs[method_call['$$hashKey']]=='conditions'}" >Conditions</li>
                              <li
                              ng-click="ui.methodTabs[method_call['$$hashKey']]='result'    "
                              ng-class="{'active':ui.methodTabs[method_call['$$hashKey']]=='result'    }" >Result conditions</li>
                            </ul>
                          </div>
                          <div class="tabs">
                            <div class="tab-parameters" ng-if="ui.methodTabs[method_call['$$hashKey']]=='parameters' || ui.methodTabs[method_call['$$hashKey']]===undefined">
                              <div class="form-group method-parameter" show-errors ng-form="subForm" ng-repeat="parameter in method_call.parameters track by $index">
                                <ng-form name="paramForm" role="form">
                                  <label for="param-{{$index}}">
                                    <span>{{parameter.name}}:</span>
                                    <small>
                                      {{parameter.description}}
                                    </small>
                                  </label>
                                  <textarea msd-elastic name="param" class="form-control" rows="1" id="param-{{$index}}" ng-trim="{{trimParameter(parameter)}}" ng-model="parameter.value"></textarea>
                                  <ul class="list-unstyled" >
                                    <li class="text-danger" ng-repeat="error in parameter.$errors">{{error}}</li>
                                  </ul>
                                </ng-form>
                              </div>
                            </div>
                            <div class="tab-conditions" ng-if="ui.methodTabs[method_call['$$hashKey']]=='conditions'">
                              <div class="form-group condition-form" id="os-form">
                                <label for="os_class">Operating system:</label>
                                <form class="form-inline" role="form">
                                  <div class="form-group">
                                    <label for="os_class">Type:</label>
                                    <select class="form-control" ng-change="updateOSType(method_call)" ng-model="method_call.OS_class.type" ng-options="type for type in type_classes" ></select>
                                  </div>
                                  <div class="form-group" ng-show="os_classes_by_type[method_call.OS_class.type].length > 0" >
                                    <label for="os_class">Name:</label>
                                    <select class="form-control" ng-change="updateOSName(method_call)" ng-model="method_call.OS_class.name" ng-options="os for os in os_classes_by_type[method_call.OS_class.type]"></select>
                                  </div>
                                </form>
                                <form class="form-inline sm-space-top" name="CForm.versionForm" role="form">
                                  <div class="form-group" ng-show="checkMajorVersion(method_call)">
                                    <label for="os_class">Version (Major):</label>
                                    <input type="text" ng-pattern="versionRegex" class="form-control" ng-change="updateClassContext(method_call)" ng-model="method_call.OS_class.majorVersion" name="versionMaj" placeholder="">
                                  </div>
                                  <div class="form-group" ng-show="checkMinorVersion(method_call)">
                                    <label for="os_class">Version (Minor):</label>
                                    <input type="text"  ng-pattern="versionRegex" class="form-control" ng-change="updateClassContext(method_call)" ng-disabled="method_call.OS_class.majorVersion === undefined || method_call.OS_class.majorVersion === '' " ng-model="method_call.OS_class.minorVersion"  placeholder="" name="versionMin">
                                  </div>
                                  <div ng-messages="CForm.versionForm.versionMaj.$error" class="sm-space-top" role="alert">
                                    <div ng-message="pattern" class="text-danger">Invalid major version's number</div>
                                  </div>
                                  <div ng-messages="CForm.versionForm.versionMin.$error" role="alert">
                                    <div ng-message="pattern" class="text-danger">Invalid minor version's number</div>
                                  </div>
                                </form>
                              </div>
                              <form name="CForm.form">
                                <div class="form-group condition-form">
                                  <label class="control-label" for="advanced">Other conditions:</label>
<<<<<<< HEAD
                                  <textarea msd-elastic name="cfClasses" class="form-control" rows="1" id="advanced" ng-pattern="/^[a-zA-Z0-9!()._]+$/" ng-model="method_call.advanced_class" ng-change="updateClassContext(method_call)"></textarea>
=======
				  <textarea msd-elastic name="cfClasses" class="form-control" rows="1" id="advanced" ng-pattern="/^[a-zA-Z0-9_!.|${}\[\]()@:]+$/" ng-model="selectedMethod.advanced_class" ng-change="updateClassContext()"></textarea>
>>>>>>> 3e127b4b
                                  <div ng-messages="CForm.form.cfClasses.$error" role="alert">
                                    <div ng-message="pattern" class="text-danger">This field should only contains alphanumerical characters (a-zA-Z0-9) or the following characters _!.|${}[]()@:</div>
                                  </div>
                                </div>
                                <div class="form-group condition-form">
                                  <label for="class_context">Applied condition expression:</label>
                                  <textarea msd-elastic name="cfClassContext" class="form-control" rows="1" id="advanced" ng-maxlength="2048" ng-model="method_call.class_context" ng-readonly="true"></textarea>
                                  <span class="text-danger" ng-show="CForm.form.cfClassContext.$error.maxlength">
                                    Classes over 2048 characters are currently not supported.
                                  </span>
                                </div>
                              </form>
                            </div>
                            <div class="tab-result" ng-if="ui.methodTabs[method_call['$$hashKey']]=='result'">
                              <label>
                                <small>Result conditions defined by this method</small>
                              </label>
                              <form class="form-horizontal editForm">
                                <div class="input-group input-group-sm mb-2">
                                  <div class="input-group-prepend">
                                    <span class="input-group-text">Success</span>
                                  </div>
                                  <input ng-readonly="true" type="text" id="techniqueName" class="form-control" value="{{getClassKind(method_call,'kept')}}">
                                  <div class="input-group-append">
                                    <button class="btn btn-outline-secondary clipboard" type="button" data-clipboard-text="{{getClassKind(method_call,'kept')}}" title="Copy to clipboard">
                                      <i class="ion ion-clipboard"></i>
                                    </button>
                                  </div>
                                </div>
                                <div class="input-group input-group-sm mb-2">
                                  <div class="input-group-prepend">
                                    <span class="input-group-text">Repaired</span>
                                  </div>
                                  <input ng-readonly="true" type="text" id="techniqueName" class="form-control" value="{{getClassKind(method_call,'repaired')}}">
                                  <div class="input-group-append">
                                    <button class="btn btn-outline-secondary clipboard" type="button" data-clipboard-text="{{getClassKind(method_call,'repaired')}}" title="Copy to clipboard">
                                      <i class="ion ion-clipboard"></i>
                                    </button>
                                  </div>
                                </div>
                                <div class="input-group input-group-sm mb-2">
                                  <div class="input-group-prepend">
                                    <span class="input-group-text">Error</span>
                                  </div>
                                  <input ng-readonly="true" type="text" id="techniqueName" class="form-control" value="{{getClassKind(method_call,'error')}}">
                                  <div class="input-group-append">
                                    <button class="btn btn-outline-secondary clipboard" type="button" data-clipboard-text="{{getClassKind(method_call,'error')}}" title="Copy to clipboard">
                                      <i class="ion ion-clipboard"></i>
                                    </button>
                                  </div>
                                </div>
                              </form>
                            </div>
                          </div>
                          <div class="method-details-footer">
                            <button class="btn btn-outline-secondary btn-sm" ng-disabled="!canResetMethod(method_call)" ng-click="resetMethod(method_call)">
                              Reset
                              <i class="fas fa-undo-alt"></i>
                            </button>
                            <button
                              class="btn btn-sm btn-primary"
                              ng-if="getMethodDocumentation(method_call) !== undefined"
                              ng-class="{ 'btn-outline' : !method_call.showDoc}"
                              ng-click="$event.stopPropagation(); method_call.showDoc = !method_call.showDoc">
                              {{method_call.showDoc ? "Hide" : "Show"}} docs
                              <i class="fa fa-book"></i>
                            </button>
                          </div>
                        </div>
                      </li>
                    </ul>
                  </div>

                </div>
              </form>
              </div>
              <div class="col-auto main-footer">
                <button ng-disabled="ui.editForm.$pending || ui.editForm.$invalid || CForm.form.$invalid || checkSelectedTechnique() || saving" class="btn btn-success btn-save" ng-class="{saving : saving}" ng-click="saveTechnique()">
                  <span class="glyphicon glyphicon-cog saving"></span>
                  Save <i class="fas fa-download"></i>
                </button>
                <button ng-disabled="isUnchanged(selectedTechnique)" class="btn btn-outline-primary" ng-click="resetTechnique()">Reset <i class="fas fa-undo-alt"></i></button>
              </div>
            </div>
          </div>
        <div class="col-xl-4 col-5 col-methods" ng-click="toggleDisplay(false)" ng-if="selectedTechnique">
          <div class="row flex-column">
            <div class="col-auto">
              <div class="row">
                <div class="col">
                  <h3 class="title">Generic Methods</h3>
                </div>
                <div class="col-auto">
                  <button class="btn btn-sm btn-outline-secondary">Close</button>
                </div>
                <div class="w-100"></div>
                <div class="col input-group input-group-sm">
                  <input id="filterMethods" placeholder="Filter generic methods" type="text" ng-model="filter.text" class="form-control" />
                  <button type="button" class="btn btn-outline-secondary btn-toggle-filters" ng-click="ui.showMethodsFilter=!ui.showMethodsFilter"><i class="ion ion-android-options"></i></button>
                </div>
              </div>
            </div>

            <div class="w-100"></div>

            <div class="col-auto methods-filter" ng-class="{'hidden':!ui.showMethodsFilter}">
              <label class="label-btn-group align-self-center">Agent type:</label>
              <div class="btn-group" role="group" aria-label="Basic example">
                <button type="button" class="btn btn-light" ng-class="{active:filter.compatibility == 'all'}" ng-click="filter.compatibility='all'">
                  All
                </button>
                <button type="button" class="btn btn-light" ng-class="{active:filter.compatibility == 'classic'}" ng-click="filter.compatibility='classic'">
                  Classic
                </button>
                <button type="button" class="btn btn-light btn-dsc" ng-class="{active:filter.compatibility == 'dsc'}" ng-click="filter.compatibility='dsc'">
                  DSC <img ng-src="{{filter.compatibility == 'dsc' ? 'ncf-builder/css/dsc-icon-white.svg' : 'ncf-builder/css/dsc-icon.svg'}}" class="dsc-icon"/>
                </button>
              </div>
              <div class="input-group">
                <label class="input-group-prepend" for="showDeprecated">
                  <span class="input-group-text"><input id="showDeprecated" type="checkbox" ng-model="filter.showDeprecated"/></span>
                </label>
                <label for="showDeprecated" class="form-control label-checkbox">Show deprecated generic methods<i class="fas fa-info-circle deprecated-icon"></i></label>
              </div>
            </div>

            <div class="col generic-methods-container">
              <div class="row">
                <div class="col">
                  <ul class="list-unstyled" ng-repeat="(kind,methods) in methodsByCategory" ng-if="checkFilterCategory(methods)">
                    <h5 id={{kind}}>{{capitaliseFirstLetter(kind)}}</h5>
                    <li ng-repeat="method in methods | filter:filter.text" ng-show="checkFilterMethod(method)">
                      <div
                        ng-class="{'used':isUsed(method), 'doc-opened':method.showDoc}"
                        dnd-draggable="method"
                        dnd-effect-allowed="move"
                        dnd-type="'bundle'"
                        class="method">
                        <div class="cursorMove col-auto">
                          <b>:::</b>
                        </div>
                        <div class="method-name col" ng-click="addMethod(method)">
                          {{method.name}}
                          <span
                            class="cursor-help"
                            ng-if="method.deprecated"
                            popover-title="{{method.name}}" uib-popover-template="'deprecatedMethod.html'"
                            popover-placement="bottom" popover-trigger="mouseenter" popover-append-to-body="true">
                            <i class="fas fa-info-circle tooltip-icon deprecated-icon"></i>
                          </span>
                          <img src="ncf-builder/css/dsc-icon.svg" class="dsc-icon" ng-if="checkAgentSupport(method,'dsc')">
                        </div>
                        <div ng-if="method.documentation !== undefined" class="show-doc col-auto" ng-click="$event.stopPropagation(); method.showDoc = !method.showDoc">
                          <i class="fa fa-book"></i>
                        </div>
                      </div>
                      <div class="markdown" ng-if="method.documentation !== undefined && method.showDoc" ng-bind-html="method.documentation"></div>
                    </li>
                  </ul>
                </div>
                <div class="col-auto">
                  <ul id="categories-list">
                    <h4 id="categories">Categories</h4>
                    <li ng-repeat="(kind,methods) in methodsByCategory" class="active" ng-if="checkFilterCategory(methods)" ng-class="{'deprecatedCategory':!checkDeprecatedFilter(methods)}">
                      <a href="" ng-click="scroll(kind)">
                        {{capitaliseFirstLetter(kind)}}
                        <span
                        class="cursor-help"
                        ng-if="!checkDeprecatedFilter(methods)"
                        popover-title="{{capitaliseFirstLetter(kind)}}"
                        uib-popover-template="'deprecatedCategory.html'"
                        popover-placement="bottom"
                        popover-trigger="hover"
                        popover-append-to-body="true"
                        > <i class="glyphicon glyphicon-info-sign deprecated-icon"></i>
                        </span>
                      </a>
                    </li>
                  </ul>
                </div>
              </div>
            </div>
          </div>
        </div>
      </div>
    </div>
  </body>
</html>
<|MERGE_RESOLUTION|>--- conflicted
+++ resolved
@@ -523,11 +523,7 @@
                               <form name="CForm.form">
                                 <div class="form-group condition-form">
                                   <label class="control-label" for="advanced">Other conditions:</label>
-<<<<<<< HEAD
-                                  <textarea msd-elastic name="cfClasses" class="form-control" rows="1" id="advanced" ng-pattern="/^[a-zA-Z0-9!()._]+$/" ng-model="method_call.advanced_class" ng-change="updateClassContext(method_call)"></textarea>
-=======
-				  <textarea msd-elastic name="cfClasses" class="form-control" rows="1" id="advanced" ng-pattern="/^[a-zA-Z0-9_!.|${}\[\]()@:]+$/" ng-model="selectedMethod.advanced_class" ng-change="updateClassContext()"></textarea>
->>>>>>> 3e127b4b
+                                  <textarea msd-elastic name="cfClasses" class="form-control" rows="1" id="advanced" ng-pattern="/^[a-zA-Z0-9_!.|${}\[\]()@:]+$/" ng-model="method_call.advanced_class" ng-change="updateClassContext(method_call)"></textarea>
                                   <div ng-messages="CForm.form.cfClasses.$error" role="alert">
                                     <div ng-message="pattern" class="text-danger">This field should only contains alphanumerical characters (a-zA-Z0-9) or the following characters _!.|${}[]()@:</div>
                                   </div>
