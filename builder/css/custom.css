--- conflicted
+++ resolved
@@ -614,7 +614,7 @@
 .btn-group-alert > .btn:first-child {
   margin-right: 8px;
 }
-<<<<<<< HEAD
+
 .ng-toast.ng-toast--right .ng-toast__message {
   text-align: left;
 }
@@ -792,7 +792,7 @@
   left: -4px;
   top: -8px;
 }
-=======
+
 input.form-control,textarea.form-control,div.parameter{
   white-space: pre-wrap;
   word-break: normal;
@@ -806,7 +806,6 @@
   overflow: auto;
 }
 
->>>>>>> aa754d8e
 @-webkit-keyframes saving {
   0% {
     -ms-transform: rotate(0deg);
