--- conflicted
+++ resolved
@@ -424,19 +424,12 @@
   cursor: pointer;
 }
 
-<<<<<<< HEAD
 /* FILEMANAGER */
 .ng-hide{
   display: none !important;
 }
 .filemanager-container{
   position: fixed;
-=======
-.method.missingParameters:after{
-  content: "";
-  display: block;
-  position: absolute;
->>>>>>> 4a4426d8
   top: 0;
   bottom: 0;
   left: 0;
@@ -444,7 +437,6 @@
   z-index: 99999;
   background: rgba(85, 95, 110, 0.4);
 }
-<<<<<<< HEAD
 .filemanager-container > angular-filemanager > div{
   height: auto;
   max-width: 1280px;
@@ -476,43 +468,6 @@
 .filemanager-container .breadcrumb > li > span,
   .filemanager-container .breadcrumb > li > a:hover{
   color: rgba(255,255,255, 1) !important;
-=======
-.method-content{
-  height: 28px;
-  display: flex;
-}
-.warns{
-  margin-top: 2px;
-}
-.warn-param{
-  background-color: #b9c2cc;
-  color: #fff;
-  padding: 2px 8px 2px 3px;
-  border-radius: 20px;
-  display: inline-block;
-  font-size: .9em;
-  display: none;
-  cursor: pointer;
-  align-items: center;
-}
-.missingParameters .warn-param.warning {
-  display: inline-flex;
-  background-color: #F08004;
-}
-.errorParameters .warn-param.error{
-  display: inline-flex;
-  background-color: #dd4b39;
-}
-.warn-param b {
-  background-color: #00000055;
-  padding: 2px 6px;
-  border-radius: 20px;
-  margin-right: 2px;
-}
-
-.btn.btn-save[disabled]{
-  cursor: not-allowed;
->>>>>>> 4a4426d8
 }
 .filemanager-container .breadcrumb > li > a{
   color: rgba(255,255,255, 1) !important;
@@ -554,16 +509,8 @@
   max-height: 350px;
   background-image: none;
 }
-<<<<<<< HEAD
 .filemanager-container table > tbody > tr.item-list:nth-child(odd) {
   background-color: #f2f8ff;
-=======
-#methods .method-name{
-  margin-bottom: 2px;
-}
-#methods .btn-method .method-name{
-  text-align: left;
->>>>>>> 4a4426d8
 }
 .filemanager-container table > tbody > tr.item-list:hover,
 .filemanager-container table.table-files .selected {
@@ -798,18 +745,11 @@
 .is-edited .method .edit-method {
   color: #3379b7 !important;
 }
-.missingParameters .method .edit-method,
-.requiredParameters{
+.missingParameters .method .edit-method{
   color: #f08004 !important;
 }
 .errorParameters .method .edit-method {
   color: #c63d3a !important;
-}
-.requiredParameters{
-  display: none;
-}
-.missingParameters .requiredParameters{
-  display: block !important;
 }
 .btn.clipboard{
   border-color: #ced4da !important;
@@ -865,7 +805,11 @@
 }
 
 .method-details .form-group{
-  margin-bottom: 8px;
+  margin-bottom: 2px;
+}
+.method-details textarea + ul.list-unstyled{
+  min-height: 19px;
+  font-size: .9em;
 }
 .method-details ul.list-unstyled > li{
   margin-bottom: 0px;
@@ -1010,9 +954,9 @@
 .method .method-condition,
 .method .method-name,
 .method .method-param,
-.method .method-errors,
-.method .requiredParameters{
+.method .method-errors{
   position: relative;
+  padding: 0;
 }
 .method .method-condition ~ div:before,
 .method .method-condition > label:before {
@@ -1167,7 +1111,41 @@
 .method-details-footer > .btn{
   margin-left: 10px;
 }
-
+#methods .method-name{
+  margin-bottom: 2px;
+}
+.method-content{
+  height: 28px;
+  display: flex;
+}
+.warns{
+  margin-top: 2px;
+}
+.warn-param{
+  background-color: #b9c2cc;
+  color: #fff;
+  padding: 2px 8px 2px 3px;
+  border-radius: 20px;
+  display: inline-block;
+  font-size: .9em;
+  display: none;
+  cursor: pointer;
+  align-items: center;
+}
+.missingParameters .warn-param.warning {
+  display: inline-flex;
+  background-color: #F08004;
+}
+.errorParameters .warn-param.error{
+  display: inline-flex;
+  background-color: #dd4b39;
+}
+.warn-param b {
+  background-color: #00000055;
+  padding: 2px 6px;
+  border-radius: 20px;
+  margin-right: 2px;
+}
 /* RESULT CONDITIONS */
 .result-class .result-success .input-group-text,
 .result-class .result-repaired .input-group-text,
