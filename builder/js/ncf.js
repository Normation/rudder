'use strict';


// Helpers functions

// Swap two two items in an array based on their index
function swapTwoArrayItems(array, index1, index2) {
    var item = array[index1];
    array[index1] = array[index2];
    array[index2] = item;
    return array;
};

// Find index of an element in an array
function findIndex(array, elem) {
    for (var index in array) {
        var item = array[index];
        if (angular.equals(item, elem)) {
          return array.indexOf(item);
        }
    }
    return -1;
};

// define ncf app, using ui-bootstrap and its default templates
var app = angular.module('ncf', ['ui.bootstrap', 'ui.bootstrap.tpls', 'monospaced.elastic', 'ngToast'])

// A directive to add a filter on the technique name controller
// It should prevent having techniques with same name (case insensitive)
// It should not check with the original name of the technique so we can change its case
app.directive('techniquename', function($filter) {
  return {
    require: 'ngModel',
    link: function(scope, elm, attrs, ctrl) {
      ctrl.$validators.techniqueName = function(modelValue, viewValue) {
         // Get all techniqueNames in lowercase
         var techniqueNames = scope.techniques.map(function (technique,index) { return technique.name.toLowerCase()})
         // Remove he original name from the technique names array
         if (scope.originalTechnique !== undefined && scope.originalTechnique.name !== undefined) {
           techniqueNames = $filter("filter")(techniqueNames, scope.originalTechnique.name.toLowerCase(), function(actual,expected) { return ! angular.equals(expected,actual)})
         }
         // technique name is ok if the current value is not in the array
         return $.inArray(viewValue.toLowerCase(), techniqueNames) === -1
      };
    }
  };
});

app.directive('showErrors', function() {
  return {
    restrict: 'A',
    require:  '^form',
    link: function (scope, el, attrs, formCtrl) {
      // find the text box element, which has the 'name' attribute
      var inputEl   = el[0].querySelector("[name]");
      // convert the native text box element to an angular element
      var inputNgEl = angular.element(inputEl);
      // get the name on the text box so we know the property to check
      // on the form controller
      var inputName = inputNgEl.attr('name');

      el.toggleClass('has-error', formCtrl[inputName].$invalid);
      // only apply the has-error class after the user leaves the text box
      inputNgEl.bind('blur', function() {
        el.toggleClass('has-error', formCtrl[inputName].$invalid);
      })
    }
  }
});

// Declare controller ncf-builder
app.controller('ncf-builder', function ($scope, $modal, $http, $log, $location, $anchorScroll, ngToast) {

  // Variable we use in the whole application

  // Path of ncf files, defined as a url parameter    
  $scope.path;
  // generic methods container
  $scope.generic_methods;
  // Generic methods order by category, used when we want to add new methods
  $scope.methodsByCategory;
  // ncf technique container
  $scope.techniques;

  // Selected technique, undefined when there is no selected technique
  $scope.selectedTechnique;
  $scope.originalTechnique;
  // Information about the selected method in a technique
  $scope.selectedMethod;
  // Are we adding new methods to a technique, false hides that panel
  $scope.addNew=false;
  // Are we authenticated on the interface
  $scope.authenticated = false;

  $scope.setPath = function() {
    var path = $location.search().path;
    if (path === undefined) {
      $scope.path = "";
    } else if ( path === true) {
      $scope.path = "";
    } else {
      $scope.path = path;
    }
  };


  // Define path by getting url params now
  $scope.setPath();

  // Define hash location url, this will make the page scroll to the good element since we use $anchorScroll
  $scope.scroll = function(id) {
    $location.hash(id);
  };

  // Capitalize first letter of a string
  $scope.capitaliseFirstLetter = function (string) {
    if (string.length === 0) {
      return string;
    } else {
      return string.charAt(0).toUpperCase() + string.slice(1);
    }
  };

  function errorNotification (message,details) {
    var errorMessage = '<b>An Error occured!</b> ' + message
    if (details !== undefined) {
      errorMessage += '<br/>Details: ' + details
    }
    ngToast.create({
        content: errorMessage
      , className: 	'danger'
      , dismissOnTimeout 	: false
      , dismissButton : true
      , dismissOnClick : false
    });
  }

  $scope.handle_error = function( actionName ) {
    return function(data, status, headers, config) {
      if (status === 401) {
        $scope.authenticated = false;
        errorNotification('Could not authenticate '+ actionName);
      } else {
        if (data.error !== undefined) {
            $.each(data.error, function(index,error) {
              errorNotification(error.message,error.details);
            })
        } else {
            errorNotification('Error '+ actionName)
        }
      }
    } };

  // Transform a ncf technique into a valid UI technique
  // Add original_index to the method call, so we can track their modification on index
  // Handle classes so we split them into OS classes (the first one only) and advanced classes
  $scope.toTechUI = function (technique) {
    if ("method_calls" in technique) {
      var calls = technique.method_calls.map( function (method_call, method_index) {
        method_call["original_index"] = method_index;

        // Handle class_context
        // First split from .
        var myclasses =  method_call.class_context.split(".");
        // find os class from the first class of class_context
        var osClass = find_os_class(myclasses[0], cfengine_OS_classes);
        if ( $.isEmptyObject(osClass)) {
          // first class is not an os class, class_context is only advanced class
          method_call.advanced_class = method_call.class_context;
        } else {
          // We have an os class !
          method_call.OS_class = osClass;
          if (myclasses.length > 1) {
            // We have more than one class, rest of the context is an advanced class
            myclasses.splice(0,1);
            method_call.advanced_class = myclasses.join(".");
          }
        }
        return method_call;
      } );
      technique.method_calls = calls;
    }
    return technique;
  };

  // Transform a ui technique into a valid ncf technique by removint original_index param
  $scope.toTechNcf = function (baseTechnique) {
    var technique = angular.copy(baseTechnique);
    var calls = technique.method_calls.map( function (method_call, method_index) {
      delete method_call.original_index;
      return method_call;
    });
    technique.method_calls = calls;
    return technique;
  };

  // Check if a technique is selected
  $scope.isSelected = function(technique) {
    return angular.equals($scope.originalTechnique,technique);
  };

  // Check if a method is selected
  $scope.isSelectedMethod = function(method) {
    return angular.equals($scope.selectedMethod,method);
  };

  // Call ncf api to get techniques
  $scope.getTechniques = function () {

    $scope.techniques = [];
    var data = {params: {path: $scope.path}}
    $http.get('/ncf/api/techniques',data).
      success(function(data, status, headers, config) {

        $.each( data.data, function(techniqueName, technique_raw) {
          var technique = $scope.toTechUI(technique_raw);
          $scope.techniques.push(technique);
        })

        // Display single errors
        $.each( data.errors, function(index, error) {
          errorNotification(error.message,error.details)
        })
      } ).
      error($scope.handle_error(" while fetching techniques"));
  };

  // Call ncf api to get genereric methods
  $scope.getMethods = function () {
    var data = {params: {path: $scope.path}}
    $http.get('/ncf/api/generic_methods', data).
      success(function(data, status, headers, config) {
        $scope.generic_methods = data.data;
        $scope.methodsByCategory = $scope.groupMethodsByCategory();
        $scope.authenticated = true;

        // Display single errors
        $.each( data.errors, function(index, error) {
          errorNotification(error.message,error.details)
        })
      } ).
      error($scope.handle_error(" while fetching generic methods"));
  };

  // Group methods by category, a category of a method is the first word in its name
  $scope.groupMethodsByCategory = function () {
    var groupedMethods = {};
    for (var methodKey in $scope.generic_methods) {
      var method = $scope.generic_methods[methodKey];
      var name = methodKey.split('_')[0];
      var grouped = groupedMethods[name];
      if (grouped === undefined) {
          groupedMethods[name] = [method];
      } else {
        groupedMethods[name].push(method);
      }
    };
    return groupedMethods;      
  };

  // Method used to check if we can select a technique without losing changes
  $scope.checkSelect = function(technique, select) {
    // No selected technique, select technique
    if ($scope.selectedTechnique === undefined) {
      select(technique);
    } else {

      if  ($scope.checkSelectedTechnique()) {
        // Selected technique is the same than actual selected technique, unselect it
        select(technique);
      } else {
        // Display popup that shanges will be lost, and possible discard them
        $scope.selectPopup(technique, select);
      }
    }
  };

  // Click on a Technique
  // Select it if it was not selected, unselect it otherwise
  $scope.selectTechnique = function(technique) {
    // Always clean Selected methods and add method
    $scope.addNew=false;
    $scope.selectedMethod = undefined;
    // Check if that technique is the same as the original selected one
    if(angular.equals($scope.originalTechnique,technique) ) {
      // It's the same, unselect the technique
      $scope.selectedTechnique = undefined;
      $scope.originalTechnique = undefined;
    } else {
      // Select the technique, by using angular.copy to have different objects
      $scope.selectedTechnique=angular.copy(technique);
      $scope.originalTechnique=angular.copy($scope.selectedTechnique);
    }
  };

  ////////// OS Class ////////

  // Structures we will use to select our class, we can't use the big structure os_classes, we have to use simple list with angular

  // List of all OS types
  $scope.type_classes = $.map(cfengine_OS_classes,function(val,i){return val.name;});

  // Build Map of all OS  by type
  $scope.os_classes_by_type = {};
  for (var index in cfengine_OS_classes) {
      // for each type ...
      var current_type = cfengine_OS_classes[index];
      // Get all oses
      var oses = $.map(current_type.childs, function(os,i) {
         return os.name;
      });
      $scope.os_classes_by_type[current_type.name] = oses;
  }

  // Regexp used for input version fields
  $scope.versionRegex = /^\d+$/;

  // List of oses using major or minor version
  $scope.major_OS = $.map(cfengine_OS_classes, function(v,i) { return $.map($.grep(v.childs,function(os,i2) { return os.major}), function(os,i2) {return os.name});});
  $scope.minor_OS = $.map(cfengine_OS_classes, function(v,i) { return $.map($.grep(v.childs,function(os,i2) { return os.minor}), function(os,i2) {return os.name});});

  // Functiopn to check if the os selected need major/minor versionning
  function checkVersion (os_list) {
    if ($scope.selectedMethod.OS_class === undefined ) {
      return false;
    } else {
      return $.inArray($scope.selectedMethod.OS_class.name,os_list) >= 0;
    }
  }

  $scope.checkMajorVersion= function( ) {
      return checkVersion($scope.major_OS);
  }

  $scope.checkMinorVersion= function( ) {
      return checkVersion($scope.minor_OS);
  }

  // Function used when changing os type
  $scope.updateOSType = function() {
    // Reset selected OS
    $scope.selectedMethod.OS_class.name = "Any";
    // Do other update cleaning
    $scope.updateOSName();
  }
  // Function used when changing selected os
  $scope.updateOSName = function() {
    // Reset versions inputs
    $scope.selectedMethod.OS_class.majorVersion = undefined;
    $scope.selectedMethod.OS_class.minorVersion = undefined;
    // Update class context
    $scope.updateClassContext();
  }

  // Update class context, after a change was made on classes
  $scope.updateClassContext = function() {

    // Define os class from selected inputs
    var os = undefined;

    // do not define os if nothing was selected
    if ( !($scope.selectedMethod.OS_class === undefined) ) {
      // Get class from os type and selected os
      os = getClass($scope.selectedMethod.OS_class);
    }

    if (os === undefined) {
      // No OS selected, only use advanced OS
      $scope.selectedMethod.class_context = $scope.selectedMethod.advanced_class;
    } else {
      if ($scope.selectedMethod.advanced_class === undefined || $scope.selectedMethod.advanced_class === "") {
        // No adanced class, use only OS
        $scope.selectedMethod.class_context = os;
      } else {
        // Both OS and advanced. Use class_context os.advanced
        $scope.selectedMethod.class_context = os+"."+$scope.selectedMethod.advanced_class;
      }
    }
  }

  // Select a method in a technique
  $scope.selectMethod = function(method_call) {
    if(angular.equals($scope.selectedMethod,method_call) ) {
      $scope.selectedMethod = undefined;
    } else {
      $scope.addNew=false;
      $scope.selectedMethod=method_call;
      $scope.updateClassContext();
    }
  };

  // Open generic methods menu to add them to the technique
  $scope.openMethods = function() {
    $scope.addNew=true;
    $scope.selectedMethod = undefined;
  };

  // Add a method to the technique
  $scope.addMethod = function(bundle) {
    var original_index = $scope.selectedTechnique.method_calls.length;
    var call = {
        "method_name" : bundle.bundle_name
      , "original_index" : original_index
      , "class_context" : "any"
      , "args": bundle.bundle_args.map(function(v,i) {
        return  "";
      })
    }

    $scope.selectedTechnique.method_calls.push(call);
  };

  // Check if a technique has not been changed, and if we can use reset function
  $scope.isUnchanged = function(technique) {
    return angular.equals(technique, $scope.originalTechnique);
  };

  // Check if a technique has been saved,
  $scope.isNotSaved = function() {
    return $scope.originalTechnique.bundle_name === undefined;
  };

  // Check if a method has not been changed, and if we can use reset function
  $scope.isUnchangedMethod = function(methodCall) {
    return angular.equals(methodCall, $scope.originalTechnique.method_calls[methodCall.original_index]);
  };

  // Reset a method to the current value in the technique
  $scope.resetMethod = function() {
    $scope.selectedMethod=angular.copy($scope.originalTechnique.method_calls[methodCall.original_index]);
  };

  // Create a new technique stub
  var newTech = {
      "method_calls" : []
    , "name": ""
    , "description": ""
    , "version": "1.0"
    , "bundle_name": undefined
    , "bundle_args": []
  };

  $scope.newTechnique = function() {
    $scope.checkSelect(newTech, $scope.selectTechnique);
  };


  // Utilitary methods on Method call

  $scope.getMethodName = function(method_call) {
    if (method_call.method_name in $scope.generic_methods ) {
      return $scope.generic_methods[method_call.method_name].name;
    } else {
      return method_call.method_name;
    }
  };

  $scope.getMethodBundleName = function(method_call) {
    if (method_call.method_name in $scope.generic_methods ) {
      return $scope.generic_methods[method_call.method_name].bundle_name;
    } else {
      return method_call.method_name;
    }
  };


  // Get the desciption of a method call in definition of the generic method
  $scope.getMethodDescription = function(method_call) {
    if (method_call.method_name in $scope.generic_methods ) {
      return $scope.generic_methods[method_call.method_name].description;
    } else {
      return "";
    }
  };

  // Get the argument name of a method call in definition of the generic method
  $scope.getArgName = function(index,method_call) {
    if (method_call.method_name in $scope.generic_methods ) {
      return $scope.generic_methods[method_call.method_name].parameter[index].description;
    } else {
      return "arg";
    }
  };

  // Get the value of the parameter used in generated class
  $scope.getClassParameter= function(method_call) {
    if (method_call.method_name in $scope.generic_methods ) {
      var method = $scope.generic_methods[method_call.method_name];
      var class_parameter = method.class_parameter;
      var param_index = method.bundle_args.indexOf(class_parameter);
      return method_call.args[param_index];
    } else {
      return method_call.args[0];
    }
  }

  // Get the class prefix value
  $scope.getClassPrefix= function(method_call) {
    if (method_call.method_name in $scope.generic_methods ) {
      var method = $scope.generic_methods[method_call.method_name];
      return method.class_prefix;
    } else {
      // Not defined ... use method name
      return method_call.method_name;
    }
  }

  // Get the class value generated from a class prefix and a class kind (kept,repaired,error, ...)
  $scope.getClassKind= function(method_call,kind) {
    // do not canonify what is between ${ }
<<<<<<< HEAD
    var param = $scope.getClassParameter(method_call).replace(/\\'/g, "'").replace(/\\"/g, '"').replace(/[^\${}\w](?![^{}]+})|\$(?!{)/g,"_");
=======
    var param = $scope.getClassParameter(method_call)
    var param = $scope.getClassParameter(method_call)
    if (param === undefined) {
      param=""
    }
    param = param.replace(/[^\${}\w](?![^{}]+})|\$(?!{)/g,"_");
>>>>>>> a38285c5
    return  $scope.getClassPrefix(method_call)+"_"+param +"_"+kind
  }


  $scope.checkMethodCall = function(method_call) {}
  // Check if the selected technique is correct
  // selected technique is correct if:
  // * There is at least one method call
  $scope.checkSelectedTechnique= function() {
     var res = $scope.selectedTechnique.method_calls.length === 0;
     if ($scope.selectedTechnique.isClone) {
       return res
     } else {
       return res ||  $scope.isUnchanged($scope.selectedTechnique)
     }
  }

  // Technique actions

  // Remove method on specified index
  $scope.removeMethod= function(index) {
    $scope.selectedTechnique.method_calls.splice(index, 1);
  }

  // Move a method from an index to another index, and switch those
  $scope.move = function(from,to) {
    $scope.selectedTechnique.method_calls = swapTwoArrayItems($scope.selectedTechnique.method_calls,from,to);
  }

  // Move up the method in the hierachy
  $scope.moveUp = function(index) {
    $scope.move(index,index+1);
  }

  // Move down the method in the hierachy
  $scope.moveDown = function(index) {
    $scope.move(index,index-1);
  }

  // Resets a Technique to its original state
  $scope.resetTechnique = function() {
    $scope.selectedTechnique=angular.copy($scope.originalTechnique);
  };

  // Delete a technique
  $scope.deleteTechnique = function() {
    var data = {params: {path: $scope.path}};
    $http.delete("/ncf/api/techniques/"+$scope.selectedTechnique.bundle_name, data).
      success(function(data, status, headers, config) {

        ngToast.create({ content: "<b>Success!</b> Technique '" + $scope.originalTechnique.name + "' deleted!"});

        var index = findIndex($scope.techniques,$scope.originalTechnique);
        $scope.techniques.splice(index,1);
        $scope.addNew=false;
        $scope.selectedMethod = undefined;
        $scope.selectedTechnique = undefined;
        $scope.originalTechnique = undefined;
      } ).
      error($scope.handle_error("while deleting Technique '"+$scope.selectedTechnique.name+"'"));
  };

  $scope.setBundleName = function (technique) {
    if (technique.bundle_name === undefined) {
      // Replace all non alpha numeric character (\W is [^a-zA-Z_0-9]) by _
      var bundle_name = technique.name.replace(/\W/g,"_");
      technique.bundle_name = bundle_name;
    }
    return technique;
  }

  // Save a technique
  $scope.saveTechnique = function() {
    // Set technique bundle name
    $scope.setBundleName($scope.selectedTechnique);
    // make a copy of data so we don't lose the selected technique
    var technique = angular.copy($scope.selectedTechnique);
    var origin_technique = angular.copy($scope.originalTechnique);

    var data = { "path" :  $scope.path, "technique" : $scope.toTechNcf(technique) }

    // Function to use after save is done
    // Update selected technique if it's still the same technique
    // update technique from the tree
    var saveSuccess = function(data, status, headers, config) {

      ngToast.create({ content: "<b>Success! </b> Technique '" + technique.name + "' saved!"});
      // Find index of the technique in the actual tree of technique (look for original technique)
      var index = findIndex($scope.techniques,origin_technique);
      if ( index === -1) {
        // Add a new techniuqe
        $scope.techniques.push(technique);
      } else {
        // modify techique in array
        $scope.techniques[index] = technique;
      }
      // Update technique if still selected
      if (angular.equals($scope.selectedTechnique, technique)) {
        $scope.originalTechnique=angular.copy(technique);
      }
    }

    // Actually save the technique through API
    if ($scope.originalTechnique.bundle_name === undefined) {
      $http.post("/ncf/api/techniques", data).
        success(saveSuccess).
        error($scope.handle_error("while creating Technique '"+ data.technique.name+"'"));
    } else {
      $http.put("/ncf/api/techniques", data).
        success(saveSuccess).
        error($scope.handle_error("while saving Technique '"+ data.technique.name+"'"));
    }
  };

  // Popup definitions

  // Popup to know if there is some changes to save before switching of selected technique
  // paramters:
  // - Next technique you want to switch too
  // - Action to perform once the technique you validate the popup
  $scope.selectPopup = function( nextTechnique, select ) {
    var modalInstance = $modal.open({
      templateUrl: 'SaveChangesModal.html',
      controller: SaveChangesModalCtrl,
      resolve: {
          technique: function () {
            return $scope.originalTechnique;
          }
        , editForm  : function() { return  $scope.editForm }
      }
    });

    modalInstance.result.then(function (doSave) {
      if (doSave) {
        $scope.saveTechnique();
      }
      // run on success function
      select(nextTechnique)
    });
  };

  $scope.clonePopup = function() {

    var modalInstance = $modal.open({
      templateUrl: 'template/cloneModal.html',
      controller: cloneModalCtrl,
      resolve: {
        technique: function () {
          return angular.copy($scope.originalTechnique);
        }
        , techniques : function() { return $scope.techniques}
      }
    });

    modalInstance.result.then(function (technique) {
      technique.isClone = true
      $scope.selectTechnique(technique);
    });
  };

  $scope.confirmPopup = function(actionName,kind,action,elem, name) {
    var modalInstance = $modal.open({
      templateUrl: 'template/confirmModal.html',
      controller: confirmModalCtrl,
      resolve: {
        actionName: function() { return actionName; }
      , kind : function() { return kind; }
      , name : function() { return name; }
      }
    });

    modalInstance.result.then(function () {
        action(elem)
    });
  };

  $scope.reloadData = function() {
    $scope.getMethods();
    $scope.getTechniques();
  }

  $scope.reloadPage = function() {
    window.top.location.reload();
  }


  $scope.reloadData();
  $scope.setPath();
});

var confirmModalCtrl = function ($scope, $modalInstance, actionName, kind, name) {

  $scope.actionName = actionName;
  $scope.kind = kind;
  $scope.name = name;

  $scope.displayName = function() {
    if (name === undefined) {
      return "this "+ kind;
    } else {
      return kind + " '" + name + "'"
    }
  };

  $scope.confirm = function() {
    $modalInstance.close();
  };

  $scope.cancel = function () {
    $modalInstance.dismiss('cancel');
  };
};

var cloneModalCtrl = function ($scope, $modalInstance, technique, techniques) {

  technique.bundle_name = undefined;

  $scope.techniques = techniques;
  $scope.technique = technique;
  $scope.oldTechniqueName = technique.name;

  $scope.clone = function() {
    $modalInstance.close(technique);
  }

  $scope.cancel = function () {
    $modalInstance.dismiss('cancel');
  };
};

var SaveChangesModalCtrl = function ($scope, $modalInstance, technique, editForm) {
  console.log(editForm)
  $scope.editForm = editForm;
  $scope.technique = technique;
  $scope.save = function() {
    $modalInstance.close(true);
  }

  $scope.discard = function () {
    $modalInstance.close(false);
  };

  $scope.cancel = function () {
    $modalInstance.dismiss('cancel');
  };
};

app.config(function($locationProvider) {
    $locationProvider.html5Mode(false).hashPrefix('!');;
});<|MERGE_RESOLUTION|>--- conflicted
+++ resolved
@@ -507,17 +507,12 @@
 
   // Get the class value generated from a class prefix and a class kind (kept,repaired,error, ...)
   $scope.getClassKind= function(method_call,kind) {
-    // do not canonify what is between ${ }
-<<<<<<< HEAD
-    var param = $scope.getClassParameter(method_call).replace(/\\'/g, "'").replace(/\\"/g, '"').replace(/[^\${}\w](?![^{}]+})|\$(?!{)/g,"_");
-=======
-    var param = $scope.getClassParameter(method_call)
     var param = $scope.getClassParameter(method_call)
     if (param === undefined) {
       param=""
     }
-    param = param.replace(/[^\${}\w](?![^{}]+})|\$(?!{)/g,"_");
->>>>>>> a38285c5
+    // do not canonify what is between ${ }
+    param = param.replace(/\\'/g, "'").replace(/\\"/g, '"').replace(/[^\${}\w](?![^{}]+})|\$(?!{)/g,"_");
     return  $scope.getClassPrefix(method_call)+"_"+param +"_"+kind
   }
 
