--- conflicted
+++ resolved
@@ -1024,17 +1024,12 @@
         function(m) { 
           usedMethods.add($scope.generic_methods[m.method_name]);
         }
-<<<<<<< HEAD
-      )
+      );
       
-      $http.post("/rudder/secure/api/ncf",{"technique": ncfTechnique,"methods":Object.values($scope.generic_methods)});
-=======
-      );
       var methodKeys = Object.keys($scope.generic_methods).map(function(e) {
         return $scope.generic_methods[e]
       });
-      $http.post("/rudder/secure/api/latest/ncf",{"technique": ncfTechnique,"methods":methodKeys});
->>>>>>> 0d3edd21
+      $http.post("/rudder/secure/api/ncf",{"technique": ncfTechnique,"methods":methodKeys});
       // Transform back ncfTechnique to UITechnique, that will make it ok
       var savedTechnique = toTechUI(ncfTechnique);
 
