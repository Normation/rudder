--- conflicted
+++ resolved
@@ -337,13 +337,8 @@
   )
 }
 function updateFileManagerConf () {
-<<<<<<< HEAD
-
+  $scope.fileManagerState.updating = true;
   var urlParam= $scope.originalTechnique.bundle_name !== undefined ? $scope.selectedTechnique.bundle_name : "draft/" + $scope.selectedTechnique.internalId
-=======
-  $scope.fileManagerState.updating = true;
-  var urlParam= $scope.originalTechnique.bundle_name !== undefined ? $scope.selectedTechnique.bundle_name : $scope.selectedTechnique.internalId + "/new"
->>>>>>> 1cd82c92
   var newUrl =  "/rudder/secure/api/resourceExplorer/"+ urlParam +"/" + $scope.selectedTechnique.version
   updateResources()
 
@@ -1539,7 +1534,6 @@
     // List of technique properties that we want to compare
     // If we add another properties here, we have to make sure that is is correctly compared in the checkDiff() function
     var checks =
-<<<<<<< HEAD
       { "name"         : "Name"
       , "bundle_name"  : "Technique ID"
       , "description"  : "Description"
@@ -1547,20 +1541,8 @@
       , "version"      : "Version"
       , "method_calls" : "Generic Methods have been modified"
       , "parameter"    : "Parameters"
-      //, "resources"
-      }
-
-=======
-      [ "name"
-      , "bundle_name"
-      , "description"
-      , "category"
-      , "version"
-      , "method_calls"
-      , "parameter"
-      , "resources"
-      ]
->>>>>>> 1cd82c92
+      , "resources"    : "Resources"
+      }
     return checks;
   }
 
