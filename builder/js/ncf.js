--- conflicted
+++ resolved
@@ -1438,7 +1438,6 @@
     }
   return false;
   };
-<<<<<<< HEAD
 
   $scope.getTooltipContent = function(method){
     var description = "";
@@ -1465,8 +1464,6 @@
     return msg;
   }
 
-=======
->>>>>>> 1f7ff155
   $scope.reloadData();
   $scope.setPath();
 });
