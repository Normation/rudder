--- conflicted
+++ resolved
@@ -1144,11 +1144,7 @@
       if ($scope.selectedTechnique.isClone) {
         return res
       }
-<<<<<<< HEAD
-      return res ||  $scope.isUnchanged($scope.selectedTechnique)
-=======
       return res || $scope.isUnchanged($scope.selectedTechnique)
->>>>>>> 2b0ff31b
     }
     return false;
   }
