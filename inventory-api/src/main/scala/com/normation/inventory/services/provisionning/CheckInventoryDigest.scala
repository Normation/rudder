/*
*************************************************************************************
* Copyright 2015 Normation SAS
*************************************************************************************
*
* This file is part of Rudder.
*
* Rudder is free software: you can redistribute it and/or modify
* it under the terms of the GNU General Public License as published by
* the Free Software Foundation, either version 3 of the License, or
* (at your option) any later version.
*
* In accordance with the terms of section 7 (7. Additional Terms.) of
* the GNU General Public License version 3, the copyright holders add
* the following Additional permissions:
* Notwithstanding to the terms of section 5 (5. Conveying Modified Source
* Versions) and 6 (6. Conveying Non-Source Forms.) of the GNU General
* Public License version 3, when you create a Related Module, this
* Related Module is not considered as a part of the work and may be
* distributed under the license agreement of your choice.
* A "Related Module" means a set of sources files including their
* documentation that, without modification of the Source Code, enables
* supplementary functions or services in addition to those offered by
* the Software.
*
* Rudder is distributed in the hope that it will be useful,
* but WITHOUT ANY WARRANTY; without even the implied warranty of
* MERCHANTABILITY or FITNESS FOR A PARTICULAR PURPOSE.  See the
* GNU General Public License for more details.
*
* You should have received a copy of the GNU General Public License
* along with Rudder.  If not, see <http://www.gnu.org/licenses/>.
*
*************************************************************************************
*/

package com.normation.inventory.services.provisioning

import java.io.InputStream
import net.liftweb.common._
import java.util.Properties
import java.security.Signature
import java.security.PublicKey
import org.apache.commons.io.IOUtils
import com.normation.inventory.services.core.ReadOnlyFullInventoryRepository
<<<<<<< HEAD
import com.normation.inventory.domain.{ PublicKey => AgentKey, _ }
=======
import com.normation.inventory.domain._
import org.bouncycastle.util.encoders.Hex


>>>>>>> 22b53077

/**
 * We are using a simple date structure that handle the digest file
 * version and content
 */
sealed trait InventoryDigest

final case class InventoryDigestV1(
    algorithm: String
  , digest   : String
) extends InventoryDigest

/**
 * This trait allow to check digest file for an inventory.
 * It handles the parsing of the .sig file.
 * The actual checking is done in CheckInventoryDigest
 */
trait ParseInventoryDigestFile {
  def parse(is: InputStream): Box[InventoryDigest]
}

/**
 * Parse a V1 file format:
 * -------
 * header=rudder-signature-v1
 * algorithm=${HASH}
 * digest=${SIGNATURE}
 * -------
 */
class ParseInventoryDigestFileV1 extends ParseInventoryDigestFile with Loggable {
  def parse(is: InputStream): Box[InventoryDigest] = {

    val properties = new Properties()

    for {
      loaded  <- try {
                   import scala.collection.JavaConverters._
                   properties.load(is)

                   Full(properties.asInstanceOf[java.util.Map[String, String]].asScala.toMap)
                 } catch {
                   case ex: Exception => Failure("Failed to load properties for the signature file", Full(ex), Empty)
                 }
      //check version

      v_ok    <- Box((loaded.get("header").filter( _.trim.toLowerCase == "rudder-signature-v1" ))) ?~! "could not read 'header'"
      algo    <- Box(loaded.get("algorithm").map( _.trim.toLowerCase)) ?~! "could not read 'algorithm'"
      algo_ok <- if(algo == "sha512") {  // in v1, we only accept sha512
                   Full("ok")
                 } else {
                   Failure(s"The algorithm '${algo}' contains in the digest file is not authorized, only 'sha512' is.")
                 }
      digest  <- Box(loaded.get("digest").map( _.trim)) ?~! "could not read 'digest'"
    } yield {
      InventoryDigestV1(algo,digest)
    }
  }
}

trait CheckInventoryDigest {

  /**
   * Here, we want to calculate the digest. The good library for that is most likely
   * bouncy castle: https://www.bouncycastle.org/
   */
<<<<<<< HEAD
  def check(securityToken: SecurityToken, digest: InventoryDigest, inventoryStream: InputStream): Box[Boolean] = {
    securityToken match {
      case rudderKey : com.normation.inventory.domain.PublicKey =>
        rudderKey.publicKey match {
          case Full(pubKey) =>
            try {
              val signature = Signature.getInstance("SHA512withRSA", "BC");
              signature.initVerify(pubKey);
              val data = IOUtils.toByteArray(inventoryStream)
              signature.update(data);
              digest match {
                case InventoryDigestV1(_,digest) =>
                val sig = DatatypeConverter.parseHexBinary(digest)

                Full(signature.verify(sig))
              }
            } catch {
              case e : Exception =>
                Failure(e.getMessage())
            }
          case eb : EmptyBox =>
            eb
        }

      // We don't sign with certificate for now
      case _ : Certificate => Full(true)
=======
  def check(pubKey: PublicKey, digest: InventoryDigest, inventoryStream: InputStream): Box[Boolean] = {
    try {
      val signature = Signature.getInstance("SHA512withRSA", "BC");
      signature.initVerify(pubKey);
      val data = IOUtils.toByteArray(inventoryStream)
      signature.update(data);
      digest match {
        case InventoryDigestV1(_,digest) =>

        val sig = Hex.decode(digest)
        Full(signature.verify(sig))
      }
    } catch {
      case e : Exception =>
        Failure(e.getMessage())
>>>>>>> 22b53077
    }
  }

}

/**
 * How we get the key from the inventory received
 */
trait GetKey {

  def getKey (receivedInventory  : InventoryReport) : Box[(SecurityToken, KeyStatus)]

}

class InventoryDigestServiceV1(
    repo : ReadOnlyFullInventoryRepository
) extends ParseInventoryDigestFileV1 with GetKey with CheckInventoryDigest {

  /**
   * Get key in V1 will get the key from inventory data.
   * either an inventory has already been treated before, it will look into ldap repository
   * or if there was no inventory before, it will look for the key in the received inventory
   */
  def getKey (receivedInventory  : InventoryReport) : Box[(SecurityToken, KeyStatus)] = {

    def extractKey (node : NodeInventory) : Box[SecurityToken]= {
      for {
        agent <- Box(node.agents.headOption) ?~! "There is no public key in inventory"
      } yield {
        agent.securityToken
      }
    }

    repo.get(receivedInventory.node.main.id) match {
      case Full(storedInventory) =>
        val status = storedInventory.node.main.keyStatus
        val inventory  : NodeInventory = status  match {
          case UndefinedKey =>
            storedInventory.node.agents.map(_.securityToken).headOption match {
              case None =>
                // There is no key and status is undefined, use received key
                receivedInventory.node
              case Some(securityToken) =>
                securityToken match {
                  case key : AgentKey =>
                    key.publicKey match {
                      // Stored key is valid, use it !
                      case Full(_) =>  storedInventory.node
                      // Key stored is not valid and status is undefined try received key,
                      // There treat the case of the bootstrapped key for rudder root server
                      case _ => receivedInventory.node
                    }
                  case cert : Certificate =>
                    // We don't sign inventory with cert for now, use sorted one
                    storedInventory.node
                }
            }
          // Certified node always use stored inventory key
          case CertifiedKey => storedInventory.node
        }

        extractKey(inventory).map((_,status))
      case _ =>
        val status = receivedInventory.node.main.keyStatus
        extractKey(receivedInventory.node).map((_,status))
    }
  }
}<|MERGE_RESOLUTION|>--- conflicted
+++ resolved
@@ -43,14 +43,8 @@
 import java.security.PublicKey
 import org.apache.commons.io.IOUtils
 import com.normation.inventory.services.core.ReadOnlyFullInventoryRepository
-<<<<<<< HEAD
 import com.normation.inventory.domain.{ PublicKey => AgentKey, _ }
-=======
-import com.normation.inventory.domain._
 import org.bouncycastle.util.encoders.Hex
-
-
->>>>>>> 22b53077
 
 /**
  * We are using a simple date structure that handle the digest file
@@ -116,7 +110,6 @@
    * Here, we want to calculate the digest. The good library for that is most likely
    * bouncy castle: https://www.bouncycastle.org/
    */
-<<<<<<< HEAD
   def check(securityToken: SecurityToken, digest: InventoryDigest, inventoryStream: InputStream): Box[Boolean] = {
     securityToken match {
       case rudderKey : com.normation.inventory.domain.PublicKey =>
@@ -129,9 +122,8 @@
               signature.update(data);
               digest match {
                 case InventoryDigestV1(_,digest) =>
-                val sig = DatatypeConverter.parseHexBinary(digest)
-
-                Full(signature.verify(sig))
+                  val sig = Hex.decode(digest)
+                  Full(signature.verify(sig))
               }
             } catch {
               case e : Exception =>
@@ -143,23 +135,6 @@
 
       // We don't sign with certificate for now
       case _ : Certificate => Full(true)
-=======
-  def check(pubKey: PublicKey, digest: InventoryDigest, inventoryStream: InputStream): Box[Boolean] = {
-    try {
-      val signature = Signature.getInstance("SHA512withRSA", "BC");
-      signature.initVerify(pubKey);
-      val data = IOUtils.toByteArray(inventoryStream)
-      signature.update(data);
-      digest match {
-        case InventoryDigestV1(_,digest) =>
-
-        val sig = Hex.decode(digest)
-        Full(signature.verify(sig))
-      }
-    } catch {
-      case e : Exception =>
-        Failure(e.getMessage())
->>>>>>> 22b53077
     }
   }
 
