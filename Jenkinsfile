
def failedBuild = false
def version = "8.3"

def slackResponse = null
def changeUrl = env.CHANGE_URL

def errors = []
def running = []

pipeline {
    agent none

    environment {
        RUDDER_VERSION = "${version}"
    }
    triggers {
        cron('@midnight')
    }

    options {
        buildDiscarder(logRotator(daysToKeepStr: '5', artifactDaysToKeepStr: '5'))
    }

    stages {
        stage('Tests') {
            parallel {
                stage('relayd-man') {
                    agent {
                        dockerfile {
                            filename 'ci/asciidoctor.Dockerfile'
                            additionalBuildArgs  "--build-arg USER_ID=${env.JENKINS_UID}"
                        }
                    }
                    when { not { branch 'master' } }
                    steps {
                        script {
                            running.add("Tests - relayd-man")
                        }
                        dir('relay/sources') {
                            sh script: 'make man-source', label: 'build man page'
                        }
                    }
                    post {
                        failure {
                            script {
                                failedBuild = true
                                errors.add("Tests - relayd-man")
                                slackResponse = updateSlack(errors, running, slackResponse, version, changeUrl)
                                slackSend(channel: slackResponse.threadId, message: "Error during relayd man build - <${currentBuild.absoluteUrl}|Link>", color: "#CC3421")
                            }
                        }
                        cleanup {
                            script {
                                running.remove("Tests - relayd-man")
                                cleanWs(deleteDirs: true, notFailBuild: true)
                            }
                        }
                    }
                }
                stage('shell') {
                    agent {
                        dockerfile {
                            filename 'ci/shellcheck.Dockerfile'
                        }
                    }

                    steps {
                        script {
                            running.add("Tests - shell")
                        }
                        catchError(buildResult: 'SUCCESS', stageResult: 'FAILURE') {
                            sh script: './qa-test --shell', label: 'shell scripts lint'
                        }

                    }
                    post {
                        always {
                            // linters results
                            recordIssues enabledForFailure: true, failOnError: true, sourceCodeEncoding: 'UTF-8',
                                         tool: checkStyle(pattern: '.shellcheck/*.log', reportEncoding: 'UTF-8', name: 'Shell scripts')
                        }
                        failure {
                            script {
                                failedBuild = true
                                errors.add("Tests - shell")
                                slackResponse = updateSlack(errors, running, slackResponse, version, changeUrl)
                                slackSend(channel: slackResponse.threadId, message: "Error during shell tests - <${currentBuild.absoluteUrl}|Link>", color: "#CC3421")
                            }
                        }
                        cleanup {
                            script {
                                running.remove("Tests - shell")
                                cleanWs(deleteDirs: true, notFailBuild: true)
                            }
                        }
                    }
                }
                stage('python') {
                    agent {
                        dockerfile {
                            filename 'ci/pylint.Dockerfile'
                        }
                    }
                    steps {
                        script {
                            running.add("Tests - python")
                        }
                        catchError(buildResult: 'SUCCESS', stageResult: 'FAILURE') {
                            sh script: './qa-test --python', label: 'python scripts lint'
                        }

                    }
                    post {
                        failure {
                            script {
                                failedBuild = true
                                errors.add("Tests - python")
                                slackResponse = updateSlack(errors, running, slackResponse, version, changeUrl)
                                slackSend(channel: slackResponse.threadId, message: "Error during python tests - <${currentBuild.absoluteUrl}|Link>", color: "#CC3421")
                            }
                        }
                        cleanup {
                            script {
                                running.remove("Tests - python")
                                cleanWs(deleteDirs: true, notFailBuild: true)
                            }
                        }
                    }
                }
                stage('typos') {
                    agent {
                        dockerfile {
                            filename 'ci/typos.Dockerfile'
                            additionalBuildArgs  '--build-arg VERSION=1.20.9'
                        }
                    }

                    steps {
                        script {
                            running.add("Tests - typo")
                        }
                        catchError(buildResult: 'SUCCESS', stageResult: 'FAILURE') {
                            dir('policies') {
                                sh script: 'typos', label: 'check policies typos'
                            }
                            dir('webapp/sources/api-doc') {
                                sh script: 'typos', label: 'check webapp api doc typos'
                            }
                            dir('relay') {
                                sh script: 'typos --exclude "*.license" --exclude "*.asc" --exclude "*.pem" --exclude "*.cert" --exclude "*.priv" --exclude "*.pub" --exclude "*.signed" --exclude "*.log" --exclude "*.json"', label: 'check relayd typos'
                            }
                        }
                    }
                    post {
                        failure {
                            script {
                                failedBuild = true
                                errors.add("Tests - typo")
                                slackResponse = updateSlack(errors, running, slackResponse, version, changeUrl)
                                slackSend(channel: slackResponse.threadId, message: "Error while checking typos - <${currentBuild.absoluteUrl}|Link>", color: "#CC3421")
                            }
                        }
                        cleanup {
                            script {
                                running.remove("Tests - typo")
                                cleanWs(deleteDirs: true, notFailBuild: true)
                            }
                        }
                    }
                }
                stage('api-doc') {
                    agent {
                        dockerfile {
                            filename 'api-doc/Dockerfile'
                            additionalBuildArgs  "--build-arg USER_ID=${env.JENKINS_UID}"
                        }
                    }

                    steps {
                        script {
                            running.add("Tests - api-doc")
                        }
                        catchError(buildResult: 'SUCCESS', stageResult: 'FAILURE') {
                            dir('api-doc') {
                                sh script: 'make', label: 'build API docs'
                            }
                        }
                    }
                    post {
                        failure {
                            script {
                                failedBuild = true
                                errors.add("Tests - api-doc")
                                slackResponse = updateSlack(errors, running, slackResponse, version, changeUrl)
                                slackSend(channel: slackResponse.threadId, message: "Error while buiding api doc - <${currentBuild.absoluteUrl}|Link>", color: "#CC3421")
                            }
                        }
                        cleanup {
                            script {
                                running.remove("Tests - api-doc")
                                cleanWs(deleteDirs: true, notFailBuild: true)
                            }
                        }
                    }
                }
                stage('webapp') {
                    agent {
                        dockerfile {
                            filename 'webapp/sources/Dockerfile'
                            additionalBuildArgs "--build-arg USER_ID=${env.JENKINS_UID}"
                            // we don't share elm folder as it is may break with concurrent builds
                            // set same timezone as some tests rely on it
                            // and share maven cache
                            args '-v /etc/timezone:/etc/timezone:ro -v /srv/cache/elm:/home/jenkins/.elm -v /srv/cache/maven:/home/jenkins/.m2'
                        }
                    }
                    steps {

                        script {
                            running.add("Tests - webapp")
                        }
                        catchError(buildResult: 'SUCCESS', stageResult: 'FAILURE') {
                            sh script: 'webapp/sources/rudder/rudder-core/src/test/resources/hooks.d/test-hooks.sh', label: "hooks tests"
                            dir('webapp/sources') {
                                sh script: 'mvn spotless:check --batch-mode', label: "scala format test"
                                sh script: 'mvn clean test --batch-mode', label: "webapp tests"
                            }
                        }
                    }
                    post {
                        always {
                            // collect test results
                            junit 'webapp/sources/**/target/surefire-reports/*.xml'
                        }
                        failure {
                            script {
                                failedBuild = true
                                errors.add("Tests - webapp")
                                slackResponse = updateSlack(errors, running, slackResponse, version, changeUrl)
                                slackSend(channel: slackResponse.threadId, message: "Error during webapp tests - <${currentBuild.absoluteUrl}|Link>", color: "#CC3421")
                            }
                        }
                        cleanup {
                            script {
                                running.remove("Tests - webapp")
                                cleanWs(deleteDirs: true, notFailBuild: true)
                            }
                        }
                    }
                }
                stage('relayd') {
                    // we need to use a script for side container currently
                    agent { label 'docker' }
                    environment {
                        POSTGRES_PASSWORD = 'PASSWORD'
                        POSTGRES_DB       = 'rudder'
                        POSTGRES_USER     = 'rudderreports'
                    }
                    steps {
                        script {
                            running.add("Tests - relayd")
                        }
                        catchError(buildResult: 'SUCCESS', stageResult: 'FAILURE') {
                            script {
                                docker.image('postgres:11-bullseye').withRun('-e POSTGRES_USER=${POSTGRES_USER} -e POSTGRES_PASSWORD=${POSTGRES_PASSWORD} -e POSTGRES_DB=${POSTGRES_DB}', '-c listen_addresses="*"') { c ->
                                    docker.build('relayd', "-f relay/sources/relayd/Dockerfile --build-arg USER_ID=${env.JENKINS_UID} --pull .")
                                          .inside("-v /srv/cache/cargo:/usr/local/cargo/registry -v /srv/cache/sccache:/home/jenkins/.cache/sccache -v /srv/cache/cargo-vet:/home/jenkins/.cache/cargo-vet --link=${c.id}:postgres") {
                                        dir('relay/sources/relayd') {
                                            sh script: "PGPASSWORD=${POSTGRES_PASSWORD} psql -U ${POSTGRES_USER} -h postgres -d ${POSTGRES_DB} -a -f tools/create-database.sql", label: 'provision database'
                                            sh script: 'make check', label: 'relayd tests'
                                        }
                                    }
                                }
                            }
                        }
                    }
                    post {
                        always {
                            // linters results
                            recordIssues enabledForFailure: true, id: 'relayd', name: 'cargo relayd', sourceCodeEncoding: 'UTF-8',
                                         tool: cargo(pattern: 'relay/sources/relayd/target/cargo-clippy.json', reportEncoding: 'UTF-8', id: 'relayd', name: 'cargo relayd')
                        }
                        failure {
                            script {
                                failedBuild = true
                                errors.add("Tests - relayd")
                                slackResponse = updateSlack(errors, running, slackResponse, version, changeUrl)
                                slackSend(channel: slackResponse.threadId, message: "Error during relayd tests - <${currentBuild.absoluteUrl}|Link>", color: "#CC3421")
                            }
                        }
                        cleanup {
                            script {
                                running.remove("Tests - relayd")
                                cleanWs(deleteDirs: true, notFailBuild: true)
                            }
                        }
                    }
                }
                stage('rudder-package') {
                    agent {
                        dockerfile {
                            filename 'relay/sources/rudder-package/Dockerfile'
                            additionalBuildArgs  "--build-arg USER_ID=${env.JENKINS_UID}"
                            // mount cache
                            args '-v /srv/cache/cargo:/usr/local/cargo/registry -v /srv/cache/sccache:/home/jenkins/.cache/sccache -v /srv/cache/cargo-vet:/home/jenkins/.cache/cargo-vet'
                        }
                    }
                    steps {

                        script {
                            running.add("Tests - rudder-package")
                            updateSlack(errors, running, slackResponse, version, changeUrl)
                        }
                        catchError(buildResult: 'SUCCESS', stageResult: 'FAILURE') {
                            dir('relay/sources/rudder-package') {
                                sh script: 'make check', label: 'language tests'
                            }
                        }
                    }
                    post {
                        always {
                            // linters results
                            recordIssues enabledForFailure: true, id: 'rudder-package', name: 'cargo rudder-package', sourceCodeEncoding: 'UTF-8',
                                         tool: cargo(pattern: 'relay/sources/rudder-package/target/cargo-clippy.json', reportEncoding: 'UTF-8', id: 'rudder-package', name: 'cargo rudder-package')
                        }
                        failure {
                            script {
                                failedBuild = true
                                errors.add("Tests - rudder-package")
                                //notifier.notifyResult("rust-team")
                                slackSend(channel: slackResponse.threadId, message: "Error during policies tests - <${currentBuild.absoluteUrl}|Link>", color: "#CC3421")
                            }
                        }
                        cleanup {
                            script {
                                running.remove("Tests - rudder-package")
                                updateSlack(errors, running, slackResponse, version, changeUrl)
                                cleanWs(deleteDirs: true, notFailBuild: true)
                            }
                        }
                    }
                }
                stage('policies') {
                    agent {
                        dockerfile {
                            filename 'policies/Dockerfile'
<<<<<<< HEAD
                            // no 8.3 build for now
                            additionalBuildArgs  "--build-arg USER_ID=${env.JENKINS_UID} --build-arg RUDDER_VER=8.2-nightly"
                            //additionalBuildArgs  "--build-arg USER_ID=${env.JENKINS_UID} --build-arg RUDDER_VER=${env.RUDDER_VERSION}-nightly"
=======
                            additionalBuildArgs  "--build-arg USER_ID=${env.JENKINS_UID} --build-arg RUDDER_VER=${env.RUDDER_VERSION}-nightly --build-arg PSANALYZER_VER=1.20.0"
>>>>>>> 47377a48
                            // mount cache
                            args '-v /srv/cache/cargo:/usr/local/cargo/registry -v /srv/cache/sccache:/home/jenkins/.cache/sccache -v /srv/cache/cargo-vet:/home/jenkins/.cache/cargo-vet'
                        }
                    }
                    steps {
                        script {
                            running.add("Tests - policies")
                        }
                        catchError(buildResult: 'SUCCESS', stageResult: 'FAILURE') {
                            dir('policies/rudderc') {
                                dir('target/repos') {
                                    dir('ncf') {
                                        git url: 'https://github.com/normation/ncf.git'
                                    }
                                    dir('dsc') {
                                        git url: 'https://github.com/normation/rudder-agent-windows.git',
                                            credentialsId: '17ec2097-d10e-4db5-b727-91a80832d99d'
                                    }
                                }
                                sh script: 'make agent-windows', label: 'install local Windows agent'
                                sh script: 'make check', label: 'rudderc tests'
                                sh script: 'make docs', label: 'rudderc docs'
                            }
                            dir('policies') {
                                sh script: 'make check', label: 'policies test'
                            }
                        }
                    }
                    post {
                        always {
                            // linters results
                            recordIssues enabledForFailure: true, id: 'policies', name: 'cargo policies', sourceCodeEncoding: 'UTF-8',
                                         tool: cargo(pattern: 'policies/target/cargo-clippy.json', reportEncoding: 'UTF-8', id: 'rudderc', name: 'cargo language')
                        }
                        failure {
                            script {
                                failedBuild = true
                                errors.add("Tests - policies")
                                slackResponse = updateSlack(errors, running, slackResponse, version, changeUrl)
                                slackSend(channel: slackResponse.threadId, message: "Error during policies tests - <${currentBuild.absoluteUrl}|Link>", color: "#CC3421")
                            }
                        }
                        cleanup {
                            script {
                                running.remove("Tests - policies")
                                cleanWs(deleteDirs: true, notFailBuild: true)
                            }
                        }
                    }
                }
            }
        }
        stage("Compatibility tests") {
            // Expensive tests only done daily on branches
            when {
                allOf {
                    triggeredBy 'TimerTrigger'
                    not { changeRequest() }
                }
            }
            matrix {
                axes {
                    axis {
                        name 'JDK_VERSION'
                        // The rationale here is:
                        // * all base test already run on the lowest supported (LTS) version
                        // * add specific compatibility tests for other supported LTS + latest release
                        values '21', '22'
                    }
                }
                stages {
                    stage('webapp') {
                        agent {
                            dockerfile {
                                filename 'webapp/sources/Dockerfile'
                                additionalBuildArgs "--build-arg USER_ID=${env.JENKINS_UID} --build-arg JDK_VERSION=${JDK_VERSION}"
                                // we don't share elm folder as it is may break with concurrent builds
                                // set same timezone as some tests rely on it
                                // and share maven cache
                                args '-v /etc/timezone:/etc/timezone:ro -v /srv/cache/elm:/home/jenkins/.elm -v /srv/cache/maven:/home/jenkins/.m2'
                            }
                        }
                        steps {
                            script {
                                running.add("Tests - compatibility JDK ${JDK_VERSION}")
                            }
                            catchError(buildResult: 'SUCCESS', stageResult: 'FAILURE') {
                                dir('webapp/sources') {
                                    sh script: 'mvn clean test --batch-mode', label: "webapp tests"
                                }
                            }
                        }
                        post {
                            always {
                                // collect test results
                                junit 'webapp/sources/**/target/surefire-reports/*.xml'
                            }
                            failure {
                                script {
                                    failedBuild = true
                                    errors.add("Tests - compatibility JDK ${JDK_VERSION}")
                                    slackResponse = updateSlack(errors, running, slackResponse, version, changeUrl)
                                    slackSend(channel: slackResponse.threadId, message: "Error during compatibility JDK ${JDK_VERSION} tests - <${currentBuild.absoluteUrl}|Link>", color: "#CC3421")
                                }
                            }
                            cleanup {
                                script {
                                    running.remove("Tests - compatibility JDK ${JDK_VERSION}")
                                    cleanWs(deleteDirs: true, notFailBuild: true)
                                }
                            }
                        }
                    }
                }
            }
        }
        stage('Publish') {
            when { not { changeRequest() } }
            parallel {
                stage('relayd-man') {
                    agent {
                        dockerfile {
                            filename 'ci/asciidoctor.Dockerfile'
                            additionalBuildArgs "--build-arg USER_ID=${env.JENKINS_UID}"
                        }
                    }
                    when { not { branch 'master' } }
                    steps {
                        script {
                            running.add("Publish - relayd-man")
                        }
                        dir('relay/sources') {
                            sh script: 'make man-source', label: 'build man page'
                            withCredentials([sshUserPrivateKey(credentialsId: 'f15029d3-ef1d-4642-be7d-362bf7141e63', keyFileVariable: 'KEY_FILE', passphraseVariable: '', usernameVariable: 'KEY_USER')]) {
                                sh script: 'rsync -avz -e "ssh -o StrictHostKeyChecking=no -i${KEY_FILE} -p${SSH_PORT}" target/man-source/rudder-relayd.1 ${KEY_USER}@${HOST_DOCS}:/var/www-docs/man/${RUDDER_VERSION}/', label: 'man page publication'
                            }
                        }
                    }
                    post {
                        failure {
                            script {
                                failedBuild = true
                                errors.add("Publish - relayd-man")
                                slackResponse = updateSlack(errors, running, slackResponse, version, changeUrl)
                                slackSend(channel: slackResponse.threadId, message: "Error while publishing relayd man pages - <${currentBuild.absoluteUrl}|Link>", color: "#CC3421")
                            }
                        }
                        cleanup {
                            script {
                                running.remove("Publish - relayd-man")
                                cleanWs(deleteDirs: true, notFailBuild: true)
                            }
                        }
                    }
                }
                stage('api-doc') {
                    agent {
                        dockerfile {
                            filename 'api-doc/Dockerfile'
                            additionalBuildArgs "--build-arg USER_ID=${env.JENKINS_UID}"
                        }
                    }

                    steps {
                        script {
                            running.add("Publish - api-doc")
                        }
                        catchError(buildResult: 'SUCCESS', stageResult: 'FAILURE') {
                            dir('api-doc') {
                                sh script: 'make', label: 'build API docs'
                                withCredentials([sshUserPrivateKey(credentialsId: 'f15029d3-ef1d-4642-be7d-362bf7141e63', keyFileVariable: 'KEY_FILE', passphraseVariable: '', usernameVariable: 'KEY_USER')]) {
                                    sh script: 'rsync -avz -e "ssh -o StrictHostKeyChecking=no -i${KEY_FILE} -p${SSH_PORT}" target/webapp/* ${KEY_USER}@${HOST_DOCS}:/var/www-docs/api/v/', label: 'publish webapp API docs'
                                    sh script: 'rsync -avz -e "ssh -o StrictHostKeyChecking=no -i${KEY_FILE} -p${SSH_PORT}" target/relay/* ${KEY_USER}@${HOST_DOCS}:/var/www-docs/api/relay/v/', label: 'publish relay API docs'
                                }
                            }
                        }
                    }
                    post {
                        always {
                            archiveArtifacts artifacts: 'api-doc/target/*/*/*.html'
                        }
                        failure {
                            script {
                                failedBuild = true
                                errors.add("Publish - api-doc")
                                slackResponse = updateSlack(errors, running, slackResponse, version, changeUrl)
                                slackSend(channel: slackResponse.threadId, message: "Error while publishing api docs - <${currentBuild.absoluteUrl}|Link>", color: "#CC3421")
                            }
                        }
                        cleanup {
                            script {
                                running.remove("Publish - api-doc")
                                cleanWs(deleteDirs: true, notFailBuild: true)
                            }
                        }
                    }
                }
                stage('api-doc-redirect') {
                    agent {
                        dockerfile {
                            filename 'api-doc/Dockerfile'
                            additionalBuildArgs "--build-arg USER_ID=${env.JENKINS_UID}"
                        }
                    }
                    when { branch 'master' }
                    steps {
                        script {
                            running.add("Publish - api-doc-redirect")
                        }
                        catchError(buildResult: 'SUCCESS', stageResult: 'FAILURE') {
                            withCredentials([sshUserPrivateKey(credentialsId: 'f15029d3-ef1d-4642-be7d-362bf7141e63', keyFileVariable: 'KEY_FILE', passphraseVariable: '', usernameVariable: 'KEY_USER')]) {
                                writeFile file: 'htaccess', text: redirectApi()
                                sh script: 'rsync -avz -e "ssh -o StrictHostKeyChecking=no -i${KEY_FILE} -p${SSH_PORT}" htaccess ${KEY_USER}@${HOST_DOCS}:/var/www-docs/api/.htaccess', label: "publish redirect"
                            }
                        }
                    }
                    post {
                        failure {
                            script {
                                failedBuild = true
                                errors.add("Publish - api-doc-redirect")
                                slackResponse = updateSlack(errors, running, slackResponse, version, changeUrl)
                                slackSend(channel: slackResponse.threadId, message: "Error while building api doc redirect - <${currentBuild.absoluteUrl}|Link>", color: "#CC3421")
                            }
                        }
                        cleanup {
                            script {
                                running.remove("Publish - api-doc-redirect")
                                cleanWs(deleteDirs: true, notFailBuild: true)
                            }
                        }
                    }
                }
                stage('webapp') {
                    agent {
                        dockerfile {
                            filename 'webapp/sources/Dockerfile'
                            additionalBuildArgs "--build-arg USER_ID=${env.JENKINS_UID}"
                            // we don't share elm folder as it is may break with concurrent builds
                            // set same timezone as some tests rely on it
                            // and share maven cache
                            args '-v /etc/timezone:/etc/timezone:ro -v /srv/cache/elm:/home/jenkins/.elm -v /srv/cache/maven:/home/jenkins/.m2'
                        }
                    }
                    steps {
                        script {
                            running.add("Publish - webapp")
                        }
                        catchError(buildResult: 'SUCCESS', stageResult: 'FAILURE') {
                            dir('webapp/sources') {
                                withMaven(globalMavenSettingsConfig: "1bfa2e1a-afda-4cb4-8568-236c44b94dbf",
                                          // don't archive jars
                                          options: [artifactsPublisher(disabled: true)]
                                ) {
                                    // we need to use $MVN_COMMAND to get the settings file path
                                    sh script: '$MVN_CMD --update-snapshots clean package deploy', label: "webapp deploy"
                                }
                            }
                        }
                    }
                    post {
                        always {
                            archiveArtifacts artifacts: 'webapp/sources/rudder/rudder-web/target/*.war'
                        }
                        failure {
                            script {
                                failedBuild = true
                                errors.add("Publish - webapp")
                                slackResponse = updateSlack(errors, running, slackResponse, version, changeUrl)
                                slackSend(channel: slackResponse.threadId, message: "Error while publishing webapp - <${currentBuild.absoluteUrl}|Link>", color: "#CC3421")
                            }
                        }
                        cleanup {
                            script {
                                running.remove("Publish - webapp")
                                cleanWs(deleteDirs: true, notFailBuild: true)
                            }
                        }
                    }
                }
                stage('policies') {
                    agent {
                        dockerfile {
                            filename 'policies/Dockerfile'
                            additionalBuildArgs  "--build-arg USER_ID=${env.JENKINS_UID} --build-arg RUDDER_VER=${env.RUDDER_VERSION}-nightly"
                            // mount cache
                            args '-v /srv/cache/cargo:/usr/local/cargo/registry -v /srv/cache/sccache:/home/jenkins/.cache/sccache'
                        }
                    }
                    steps {
                        script {
                            running.add("Publish - policies")
                        }
                        catchError(buildResult: 'SUCCESS', stageResult: 'FAILURE') {
                            dir('policies/rudderc') {
                                dir('target/repos') {
                                    dir('ncf') {
                                        git url: 'https://github.com/normation/ncf.git'
                                    }
                                    dir('dsc') {
                                        git url: 'https://github.com/normation/rudder-agent-windows.git',
                                            credentialsId: '17ec2097-d10e-4db5-b727-91a80832d99d'
                                    }
                                }
                                sh script: 'make docs', label: 'policies lib doc'
                                withCredentials([sshUserPrivateKey(credentialsId: 'f15029d3-ef1d-4642-be7d-362bf7141e63', keyFileVariable: 'KEY_FILE', passphraseVariable: '', usernameVariable: 'KEY_USER')]) {
                                    sh script: 'rsync -avz -e "ssh -o StrictHostKeyChecking=no -i${KEY_FILE} -p${SSH_PORT}" target/doc/book/ ${KEY_USER}@${HOST_DOCS}:/var/www-docs/techniques/${RUDDER_VERSION}', label: 'publish techniques docs'
                                }
                                sh script: 'RUDDERC_VERSION="${RUDDER_VERSION}-${GIT_COMMIT}" make static', label: 'public binary'
                                withCredentials([sshUserPrivateKey(credentialsId: 'f15029d3-ef1d-4642-be7d-362bf7141e63', keyFileVariable: 'KEY_FILE', passphraseVariable: '', usernameVariable: 'KEY_USER')]) {
                                    sh script: 'rsync -avz -e "ssh -o StrictHostKeyChecking=no -i${KEY_FILE} -p${SSH_PORT}" ../../target/release/rudderc packager@${HOST_REPO}:/var/www/repos/tools/rudderc/${RUDDER_VERSION}/rudderc-linux-x86_64', label: 'publish rudderc'
                                }
                            }
                        }
                    }
                    post {
                        failure {
                            script {
                                failedBuild = true
                                errors.add("Publish - policies")
                                slackResponse = updateSlack(errors, running, slackResponse, version, changeUrl)
                                slackSend(channel: slackResponse.threadId, message: "Error while publishing policies - <${currentBuild.absoluteUrl}|Link>", color: "#CC3421")
                            }
                        }
                        cleanup {
                            script {
                                running.remove("Publish - policies")
                                cleanWs(deleteDirs: true, notFailBuild: true)
                            }
                        }
                    }
                }
            }
        }
        stage('End') {
            steps {
                script {
                    updateSlack(errors, running, slackResponse, version, changeUrl)
                    if (failedBuild) {
                        error 'End of build'
                    } else {
                        echo 'End of build'
                    }
                }
            }
        }
    }
}

def redirectApi() {
    def release_info = 'https://www.rudder-project.org/release-info/rudder'

    // Latest stable versions
    def latest_webapp = "0"
    def latest_relay = "0"

    // Decide which versions to redirect to
    def versions_r = httpRequest release_info+'/versions'
    versions_r.content.trim().split('\n').each {
        // These do not have the new API doc
        major = it.tokenize(".")[0].toInteger()
        if (major < 5) {
        println('Skipping old: '+it)
            return
        }

        released_r = httpRequest release_info+'/versions/'+it+'/released'
        released = released_r.content.trim() == 'True'

        webapp_r = httpRequest release_info+'/versions/'+it+'/api-version/webapp'
        webapp_v = webapp_r.content
        relay_r = httpRequest release_info+'/versions/'+it+'/api-version/relay'
        relay_v = relay_r.content

        if (released) {
            latest_webapp = webapp_v
            latest_relay = relay_v
        }
    }

    return """
    RedirectMatch ^/api/?\$                 /api/v/${latest_webapp}/
    RedirectMatch ^/api/openapi.yml\$       /api/v/${latest_webapp}/openapi.yml
    RedirectMatch ^/api/relay/?\$           /api/relay/v/${latest_relay}/
    RedirectMatch ^/api/relay/openapi.yml\$ /api/relay/v/${latest_relay}/openapi.yml
    """
}




def updateSlack(errors, running, slackResponse, version, changeUrl) {
  def msg ="*${version} - rudder repo* - <"+currentBuild.absoluteUrl+"|Link>"

  if (changeUrl == null) {

      def fixed = currentBuild.resultIsBetterOrEqualTo("SUCCESS") && currentBuild.previousBuild.resultIsWorseOrEqualTo("UNSTABLE") 
      if (errors.isEmpty() && running.isEmpty() && fixed) {
        msg +=  " => Build fixed! :white_check_mark:"
        def color = "good"
        slackSend(channel: "ci", message: msg, color: color)
      } 
      

      if (! errors.isEmpty()) {
          msg += "\n*Errors* :x: ("+errors.size()+")\n  • " + errors.join("\n  • ")
          def color = "#CC3421"
          if (slackResponse == null) {
            slackResponse = slackSend(channel: "ci", message: msg, color: color)
          }
          slackSend(channel: slackResponse.channelId, message: msg, timestamp: slackResponse.ts, color: color)
      }
      return slackResponse
  }
}<|MERGE_RESOLUTION|>--- conflicted
+++ resolved
@@ -345,13 +345,9 @@
                     agent {
                         dockerfile {
                             filename 'policies/Dockerfile'
-<<<<<<< HEAD
                             // no 8.3 build for now
-                            additionalBuildArgs  "--build-arg USER_ID=${env.JENKINS_UID} --build-arg RUDDER_VER=8.2-nightly"
-                            //additionalBuildArgs  "--build-arg USER_ID=${env.JENKINS_UID} --build-arg RUDDER_VER=${env.RUDDER_VERSION}-nightly"
-=======
-                            additionalBuildArgs  "--build-arg USER_ID=${env.JENKINS_UID} --build-arg RUDDER_VER=${env.RUDDER_VERSION}-nightly --build-arg PSANALYZER_VER=1.20.0"
->>>>>>> 47377a48
+                            additionalBuildArgs  "--build-arg USER_ID=${env.JENKINS_UID} --build-arg RUDDER_VER=8.2-nightly --build-arg PSANALYZER_VER=1.20.0"
+                            //additionalBuildArgs  "--build-arg USER_ID=${env.JENKINS_UID} --build-arg RUDDER_VER=${env.RUDDER_VERSION}-nightly --build-arg PSANALYZER_VER=1.20.0"
                             // mount cache
                             args '-v /srv/cache/cargo:/usr/local/cargo/registry -v /srv/cache/sccache:/home/jenkins/.cache/sccache -v /srv/cache/cargo-vet:/home/jenkins/.cache/cargo-vet'
                         }
