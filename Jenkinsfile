--- conflicted
+++ resolved
@@ -7,11 +7,6 @@
 
 echo changeUrl
 
-<<<<<<< HEAD
-def slackResponse = slackSend(channel: "ci", message: "8.0 - build - <"+currentBuild.absoluteUrl+"|Link>", color: "#00A8E1")
-def job = ""
-=======
->>>>>>> 6da9ad66
 def errors = []
 def running = []
 
@@ -649,7 +644,7 @@
                     steps {
                         script {
                             running.add("Publish - policies")
-                            updateSlack(errors, running, slackResponse)
+                            updateSlack(errors, running, slackResponse, version, changeUrl)
                         }
                         catchError(buildResult: 'SUCCESS', stageResult: 'FAILURE') {
                             dir('policies') {
@@ -681,7 +676,7 @@
                         cleanup {
                             script {
                                 running.remove("Publish - policies")
-                                updateSlack(errors, running, slackResponse)
+                                updateSlack(errors, running, slackResponse, version, changeUrl)
                             }
                         }
                     }
@@ -748,13 +743,9 @@
 
 def msg ="*${version} - builds* - <"+currentBuild.absoluteUrl+"|Link>"
 
-<<<<<<< HEAD
-def msg ="*8.0 - builds* - <"+currentBuild.absoluteUrl+"|Link>\n"
-=======
 if (changeUrl != null) {
   msg ="*${version} PR - builds* - <"+currentBuild.absoluteUrl+"|Link> - <"+changeUrl+"|Pull request>"
 }
->>>>>>> 6da9ad66
 
 def color = "#00A8E1"
 
