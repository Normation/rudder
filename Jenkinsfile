--- conflicted
+++ resolved
@@ -92,27 +92,16 @@
                     }
 
                     steps {
-<<<<<<< HEAD
-                        dir('language') {
-                            sh script: 'typos --exclude "*.svg" --exclude "tests/" --exclude "docs/DESIGN_DECISIONS"', label: 'check language typos'
-                        }
-                        dir('webapp/sources/api-doc') {
-                            sh script: 'typos', label: 'check webapp api doc typos'
-                        }
-                        dir('relay/sources/') {
-                            sh script: 'typos --exclude "*.pem" --exclude "*.cert" --exclude "*.priv" --exclude "*.pub" --exclude "*.signed" --exclude "*.log" --exclude "*.json"', label: 'check relayd typos'
-=======
                         catchError(buildResult: 'SUCCESS', stageResult: 'FAILURE') {
                             dir('language') {
-                                sh script: 'typos', label: 'check language typos'
+                                sh script: 'typos --exclude "*.svg" --exclude "tests/" --exclude "docs/DESIGN_DECISIONS"', label: 'check language typos'
                             }
                             dir('webapp/sources/api-doc') {
                                 sh script: 'typos', label: 'check webapp api doc typos'
                             }
                             dir('relay/sources/') {
-                                sh script: 'typos --exclude "*.pem"', label: 'check relayd typos'
-                            }
->>>>>>> fcbed169
+                                sh script: 'typos --exclude "*.pem" --exclude "*.cert" --exclude "*.priv" --exclude "*.pub" --exclude "*.signed" --exclude "*.log" --exclude "*.json"', label: 'check relayd typos'
+                            }
                         }
                     }
                     post {
@@ -184,19 +173,12 @@
                         }
                     }
                     steps {
-<<<<<<< HEAD
-                        dir('webapp/sources/rudder/rudder-web/src/main/elm') {
-                            sh script: './build.sh', label: 'build elm apps'
-                            dir('editor') {
-                                sh script: 'elm-test', label: 'run technique editor tests'
-=======
                         catchError(buildResult: 'SUCCESS', stageResult: 'FAILURE') {
                             dir('webapp/sources/rudder/rudder-web/src/main/elm') {
-                                sh script: './build-app.sh', label: 'build elm apps'
+                                sh script: './build.sh', label: 'build elm apps'
                                 dir('editor') {
                                     sh script: 'elm-test', label: 'run technique editor tests'
                                 }
->>>>>>> fcbed169
                             }
                         }
                     }
@@ -289,19 +271,9 @@
                         }
                     }
                     steps {
-<<<<<<< HEAD
-                        dir('policies') {
-                            dir('rudderc/repos') {
-                                dir('ncf') {
-                                    git url: 'https://github.com/normation/ncf.git'
-                                }
-                                dir('dsc') {
-                                    git url: 'https://github.com/normation/rudder-agent-windows.git',
-                                        credentialsId: '17ec2097-d10e-4db5-b727-91a80832d99d'
-=======
-                        catchError(buildResult: 'SUCCESS', stageResult: 'FAILURE') {
-                            dir('language') {
-                                dir('repos') {
+                        catchError(buildResult: 'SUCCESS', stageResult: 'FAILURE') {
+                            dir('policies') {
+                                dir('rudderc/repos') {
                                     dir('ncf') {
                                         git url: 'https://github.com/normation/ncf.git'
                                     }
@@ -309,16 +281,10 @@
                                         git url: 'https://github.com/normation/rudder-agent-windows.git',
                                             credentialsId: '17ec2097-d10e-4db5-b727-91a80832d99d'
                                     }
->>>>>>> fcbed169
                                 }
                                 sh script: 'make check', label: 'language tests'
                                 sh script: 'make docs', label: 'language docs'
                             }
-<<<<<<< HEAD
-                            sh script: 'make check', label: 'policies tests'
-                            sh script: 'make docs', label: 'policies docs'
-=======
->>>>>>> fcbed169
                         }
                     }
                     post {
@@ -502,46 +468,6 @@
                         }
                     }
                 }
-<<<<<<< HEAD
-=======
-                stage('language') {
-                    agent {
-                        dockerfile {
-                            filename 'language/Dockerfile'
-                            additionalBuildArgs "--build-arg USER_ID=${env.JENKINS_UID} --build-arg RUDDER_VER=${RUDDER_VERSION}-nightly"
-                            // mount cache
-                            args '-v /srv/cache/cargo:/usr/local/cargo/registry -v /srv/cache/sccache:/home/jenkins/.cache/sccache'
-                        }
-                    }
-                    steps {
-                        catchError(buildResult: 'SUCCESS', stageResult: 'FAILURE') {
-                            dir('language') {
-                                dir('repos') {
-                                    dir('ncf') {
-                                        git url: 'https://github.com/normation/ncf.git'
-                                    }
-                                    dir('dsc') {
-                                        git url: 'https://github.com/normation/rudder-agent-windows.git',
-                                            credentialsId: '17ec2097-d10e-4db5-b727-91a80832d99d'
-                                    }
-                                }
-                                sh script: 'make docs', label: 'language docs'
-                                withCredentials([sshUserPrivateKey(credentialsId: 'f15029d3-ef1d-4642-be7d-362bf7141e63', keyFileVariable: 'KEY_FILE', passphraseVariable: '', usernameVariable: 'KEY_USER')]) {
-                                    sh script: 'rsync -avz -e "ssh -o StrictHostKeyChecking=no -i${KEY_FILE} -p${SSH_PORT}" target/docs/ ${KEY_USER}@${HOST_DOCS}:/var/www-docs/language/${RUDDER_VERSION}', label: 'publish relay API docs'
-                                }
-                            }
-                        }
-                    }
-                    post {
-                        failure {
-                            script {
-                                failedBuild = true
-                                notifier.notifyResult("rust-team")
-                            }
-                        }
-                    }
-                }
->>>>>>> fcbed169
             }
         }
         stage('End') {
