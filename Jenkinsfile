
def failedBuild = false
def version = "7.3"
def slackResponse = slackSend(channel: "ci", message: "${version} - build - <"+currentBuild.absoluteUrl+"|Link>", color: "#00A8E1")

def changeUrl = env.CHANGE_URL

echo changeUrl

def errors = []
def running = []

pipeline {
    agent none

    environment {
        RUDDER_VERSION = version
    }
    triggers {
        cron('@midnight')
    }

    options {
        buildDiscarder(logRotator(daysToKeepStr: '5', artifactDaysToKeepStr: '5'))
    }

    stages {
        stage('Tests') {
            parallel {
                stage('relayd-man') {
                    agent {
                        dockerfile {
                            filename 'ci/asciidoctor.Dockerfile'
                            additionalBuildArgs  "--build-arg USER_ID=${env.JENKINS_UID}"
                        }
                    }
                    when { not { branch 'master' } }
                    steps {
                        script {
                            running.add("Tests - relayd-man")
                            updateSlack(errors, running, slackResponse, version, changeUrl)
                        }
                        dir('relay/sources') {
                            sh script: 'make man-source', label: 'build man page'
                        }
                    }
                    post {
                        failure {
                            script {
                                failedBuild = true
                                errors.add("Tests - relayd-man")
                                //notifier.notifyResult("shell-team")
                                slackSend(channel: slackResponse.threadId, message: "Error during relayd man build - <${currentBuild.absoluteUrl}|Link>", color: "#CC3421")
                            }
                        }
                        cleanup {
                            script {
                              running.remove("Tests - relayd-man")
                                updateSlack(errors, running, slackResponse, version, changeUrl)
                            }
                        }
                    }
                }
                stage('shell') {
                    agent {
                        dockerfile {
                            filename 'ci/shellcheck.Dockerfile'
                        }
                    }

                    steps {
                        script {
                            running.add("Tests - shell")
                            updateSlack(errors, running, slackResponse, version, changeUrl)
                        }
                        catchError(buildResult: 'SUCCESS', stageResult: 'FAILURE') {
                            sh script: './qa-test --shell', label: 'shell scripts lint'
                        }

                    }
                    post {
                        always {
                            // linters results
                            recordIssues enabledForFailure: true, failOnError: true, sourceCodeEncoding: 'UTF-8',
                                         tool: checkStyle(pattern: '.shellcheck/*.log', reportEncoding: 'UTF-8', name: 'Shell scripts')
                        }
                        failure {
                            script {
                                failedBuild = true
                                errors.add("Tests - shell")
                                //notifier.notifyResult("shell-team")
                                slackSend(channel: slackResponse.threadId, message: "Error during shell tests - <${currentBuild.absoluteUrl}|Link>", color: "#CC3421")
                            }
                        }
                        cleanup {
                            script {
                                running.remove("Tests - shell")
                                updateSlack(errors, running, slackResponse, version, changeUrl)
                            }
                        }
                    }
                }
                stage('python') {
                    agent {
                        dockerfile {
                            filename 'ci/pylint.Dockerfile'
                        }
                    }
                    steps {
                        script {
                            running.add("Tests - python")
                            updateSlack(errors, running, slackResponse, version, changeUrl)
                        }
                        catchError(buildResult: 'SUCCESS', stageResult: 'FAILURE') {
                            sh script: './qa-test --python', label: 'python scripts lint'
                        }

                    }
                    post {
                        failure {
                            script {
                                failedBuild = true
                                errors.add("Tests - python")
                                //notifier.notifyResult("shell-team")
                                slackSend(channel: slackResponse.threadId, message: "Error during python tests - <${currentBuild.absoluteUrl}|Link>", color: "#CC3421")
                            }
                        }
                        cleanup {
                            script {
                                running.remove("Tests - python")
                                updateSlack(errors, running, slackResponse, version, changeUrl)
                            }
                        }
                    }
                }
                stage('typos') {
                    agent {
                        dockerfile {
                            filename 'ci/typos.Dockerfile'
                            additionalBuildArgs  '--build-arg VERSION=1.8'
                        }
                    }

                    steps {
                        script {
                            running.add("Tests - typo")
                            updateSlack(errors, running, slackResponse, version, changeUrl)
                        }
                        catchError(buildResult: 'SUCCESS', stageResult: 'FAILURE') {
                            dir('language') {
                                sh script: 'typos --exclude "*.svg" --exclude "tests/" --exclude "docs/DESIGN_DECISIONS"', label: 'check language typos'
                            }
                            dir('webapp/sources/api-doc') {
                                sh script: 'typos', label: 'check webapp api doc typos'
                            }
                            dir('relay/sources/') {
                                sh script: 'typos --exclude "*.pem" --exclude "*.cert" --exclude "*.priv" --exclude "*.pub" --exclude "*.signed" --exclude "*.log" --exclude "*.json"', label: 'check relayd typos'
                            }
                        }
                    }
                    post {
                        failure {
                            script {
                                failedBuild = true
                                errors.add("Tests - typo")
                                //notifier.notifyResult("shell-team")
                                slackSend(channel: slackResponse.threadId, message: "Error while checking typos - <${currentBuild.absoluteUrl}|Link>", color: "#CC3421")
                            }
                        }
                        cleanup {
                            script {
                                running.remove("Tests - typo")
                                updateSlack(errors, running, slackResponse, version, changeUrl)
                            }
                        }
                    }
                }
                stage('api-doc') {
                    agent {
                        dockerfile {
                            filename 'api-doc/Dockerfile'
                            additionalBuildArgs  "--build-arg USER_ID=${env.JENKINS_UID}"
                        }
                    }

                    steps {
                        script {
                            running.add("Tests - api-doc")
                            updateSlack(errors, running, slackResponse, version, changeUrl)
                        }
                        catchError(buildResult: 'SUCCESS', stageResult: 'FAILURE') {
                            dir('api-doc') {
                                sh script: 'make', label: 'build API docs'
                            }
                        }
                    }
                    post {
                        failure {
                            script {
                                failedBuild = true
                                errors.add("Tests - api-doc")
                                //notifier.notifyResult("shell-team")
                                slackSend(channel: slackResponse.threadId, message: "Error while buiding api doc - <${currentBuild.absoluteUrl}|Link>", color: "#CC3421")
                            }
                        }
                        cleanup {
                            script {
                                running.remove("Tests - api-doc")
                                updateSlack(errors, running, slackResponse, version, changeUrl)
                            }
                        }
                    }
                }
                stage('rudder-pkg') {
                    agent {
                        dockerfile {
                            filename 'relay/sources/rudder-pkg/Dockerfile'
                            args '-v /etc/passwd:/etc/passwd:ro'
                        }
                    }
                    steps {
                        script {
                            running.add("Tests - rudder-pkg")
                            updateSlack(errors, running, slackResponse, version, changeUrl)
                        }
                        catchError(buildResult: 'SUCCESS', stageResult: 'FAILURE') {
                            dir ('relay/sources') {
                                sh script: 'make check', label: 'rudder-pkg tests'
                            }
                        }
                    }
                    post {
                        always {
                            // linters results
                            recordIssues enabledForFailure: true, id: 'rudder-pkg', failOnError: true, sourceDirectory: 'relay/sources/rudder-pkg/', sourceCodeEncoding: 'UTF-8',
                                         tool: pyLint(pattern: 'relay/sources/rudder-pkg/pylint.log', reportEncoding: 'UTF-8')
                        }
                        failure {
                            script {
                                failedBuild = true
                                errors.add("Tests - rudder-pkg")
                                //notifier.notifyResult("python-team")
                                slackSend(channel: slackResponse.threadId, message: "Error during rudder-pkg tests - <${currentBuild.absoluteUrl}|Link>", color: "#CC3421")
                            }
                        }
                        cleanup {
                            script {
                                running.remove("Tests - rudder-pkg")
                                updateSlack(errors, running, slackResponse, version, changeUrl)
                            }
                        }
                    }
                }
                stage('webapp') {
                    agent {
                        dockerfile {
                            filename 'webapp/sources/Dockerfile'
                            additionalBuildArgs "--build-arg USER_ID=${env.JENKINS_UID}"
                            // we don't share elm folder as it is may break with concurrent builds
                            // set same timezone as some tests rely on it
                            // and share maven cache
                            args '-v /etc/timezone:/etc/timezone:ro -v /srv/cache/elm:/home/jenkins/.elm -v /srv/cache/maven:/home/jenkins/.m2'
                        }
                    }
                    steps {

                        script {
                            running.add("Tests - webapp")
                            updateSlack(errors, running, slackResponse, version, changeUrl)
                        }
                        catchError(buildResult: 'SUCCESS', stageResult: 'FAILURE') {
                            sh script: 'webapp/sources/rudder/rudder-core/src/test/resources/hooks.d/test-hooks.sh', label: "hooks tests"
                            dir('webapp/sources') {
                                sh script: 'mvn spotless:check --batch-mode', label: "scala format test"
                                sh script: 'mvn clean test --batch-mode', label: "webapp tests"
                            }
                        }
                    }
                    post {
                        always {
                            // collect test results
                            junit 'webapp/sources/**/target/surefire-reports/*.xml'
                        }
                        failure {
                            script {
                                failedBuild = true
                                errors.add("Tests - webapp")
                                //notifier.notifyResult("scala-team")
                                slackSend(channel: slackResponse.threadId, message: "Error during webapp tests - <${currentBuild.absoluteUrl}|Link>", color: "#CC3421")
                            }
                        }
                        cleanup {
                            script {
                                running.remove("Tests - webapp")
                                updateSlack(errors, running, slackResponse, version, changeUrl)
                            }
                        }
                    }
                }
                stage('relayd') {
                    // we need to use a script for side container currently
                    agent { label 'docker' }
                    environment {
                        POSTGRES_PASSWORD = 'PASSWORD'
                        POSTGRES_DB       = 'rudder'
                        POSTGRES_USER     = 'rudderreports'
                    }
                    steps {

                        script {
                            running.add("Tests - relayd")
                            updateSlack(errors, running, slackResponse, version, changeUrl)
                        }
                        catchError(buildResult: 'SUCCESS', stageResult: 'FAILURE') {
                            script {
                                docker.image('postgres:11-bullseye').withRun('-e POSTGRES_USER=${POSTGRES_USER} -e POSTGRES_PASSWORD=${POSTGRES_PASSWORD} -e POSTGRES_DB=${POSTGRES_DB}', '-c listen_addresses="*"') { c ->
                                    docker.build('relayd', "-f relay/sources/relayd/Dockerfile --build-arg USER_ID=${env.JENKINS_UID} --pull .")
                                          .inside("-v /srv/cache/cargo:/usr/local/cargo/registry -v /srv/cache/sccache:/home/jenkins/.cache/sccache --link=${c.id}:postgres") {
                                        dir('relay/sources/relayd') {
                                            sh script: "PGPASSWORD=${POSTGRES_PASSWORD} psql -U ${POSTGRES_USER} -h postgres -d ${POSTGRES_DB} -a -f tools/create-database.sql", label: 'provision database'
                                            sh script: 'make check', label: 'relayd tests'
                                        }
                                    }
                                }
                            }
                        }
                    }
                    post {
                        always {
                            // linters results
                            recordIssues enabledForFailure: true, id: 'relayd', name: 'cargo relayd', sourceDirectory: 'relay/sources/relayd', sourceCodeEncoding: 'UTF-8',
                                         tool: cargo(pattern: 'relay/sources/relayd/target/cargo-clippy.json', reportEncoding: 'UTF-8', id: 'relayd', name: 'cargo relayd')
                        }
                        failure {
                            script {
                                failedBuild = true
                                errors.add("Tests - relayd")
                                //notifier.notifyResult("rust-team")
                                slackSend(channel: slackResponse.threadId, message: "Error during relayd tests - <${currentBuild.absoluteUrl}|Link>", color: "#CC3421")
                            }
                        }
                        cleanup {
                            script {
                                running.remove("Tests - relayd")
                                updateSlack(errors, running, slackResponse, version, changeUrl)
                            }
                        }
                    }
                }
                stage('policies') {
                    agent {
                        dockerfile {
                            filename 'policies/Dockerfile'
<<<<<<< HEAD
                            additionalBuildArgs  "--build-arg USER_ID=${env.JENKINS_UID} --build-arg RUDDER_VER=${env.RUDDER_VERSION}-nightly"
=======
                            additionalBuildArgs  "--build-arg USER_ID=${env.JENKINS_UID} --build-arg RUDDER_VER=${version}-nightly"
>>>>>>> ba81e8fd
                            // mount cache
                            args '-v /srv/cache/cargo:/usr/local/cargo/registry -v /srv/cache/sccache:/home/jenkins/.cache/sccache'
                        }
                    }
                    steps {

                        script {
                            running.add("Tests - policies")
                            updateSlack(errors, running, slackResponse, version, changeUrl)
                        }
                        catchError(buildResult: 'SUCCESS', stageResult: 'FAILURE') {
                            dir('policies') {
                                dir('target/repos') {
                                    dir('ncf') {
                                        git url: 'https://github.com/normation/ncf.git'
                                    }
                                    dir('dsc') {
                                        git url: 'https://github.com/normation/rudder-agent-windows.git',
                                            credentialsId: '17ec2097-d10e-4db5-b727-91a80832d99d'
                                    }
                                }
                                sh script: 'make check', label: 'language tests'
                                sh script: 'make docs', label: 'language docs'
                            }
                        }
                    }
                    post {
                        always {
                            // linters results
                            recordIssues enabledForFailure: true, id: 'policies', name: 'cargo policies', sourceDirectory: 'rudderc', sourceCodeEncoding: 'UTF-8',
                                         tool: cargo(pattern: 'policies/target/cargo-clippy.json', reportEncoding: 'UTF-8', id: 'rudderc', name: 'cargo language')
                        }
                        failure {
                            script {
                                failedBuild = true
                                errors.add("Tests - policies")
                                //notifier.notifyResult("rust-team")
                                slackSend(channel: slackResponse.threadId, message: "Error during policies tests - <${currentBuild.absoluteUrl}|Link>", color: "#CC3421")
                            }
                        }
                        cleanup {
                            script {
                                running.remove("Tests - policies")
                                updateSlack(errors, running, slackResponse, version, changeUrl)
                            }
                        }
                    }
                }
            }
        }
        stage("Compatibility tests") {
            // Expensive tests only done daily on branches
            when {
                allOf {
                    triggeredBy 'TimerTrigger'
                    not { changeRequest() }
                }
            }
            matrix {
                axes {
                    axis {
                        name 'JDK_VERSION'
                        // The rationale here is:
                        // * all base test already run on the lowest supported (LTS) version
                        // * add specific compatibility tests for  other supported LTS + latest release
                        values '17', '19'
                    }
                }
                stages {
                    stage('webapp') {
                        agent {
                            dockerfile {
                                filename 'webapp/sources/Dockerfile'
                                additionalBuildArgs "--build-arg USER_ID=${env.JENKINS_UID} --build-arg JDK_VERSION=${JDK_VERSION}"
                                // we don't share elm folder as it is may break with concurrent builds
                                // set same timezone as some tests rely on it
                                // and share maven cache
                                args '-v /etc/timezone:/etc/timezone:ro -v /srv/cache/elm:/home/jenkins/.elm -v /srv/cache/maven:/home/jenkins/.m2'
                            }
                        }
                        steps {
                            script {
                                running.add("Tests - compatibility JDK ${JDK_VERSION}")
                                updateSlack(errors, running, slackResponse, version, changeUrl)
                            }
                            catchError(buildResult: 'SUCCESS', stageResult: 'FAILURE') {
                                dir('webapp/sources') {
                                    sh script: 'mvn clean test --batch-mode', label: "webapp tests"
                                }
                            }
                        }
                        post {
                            always {
                                // collect test results
                                junit 'webapp/sources/**/target/surefire-reports/*.xml'
                            }
                            failure {
                                script {
                                    failedBuild = true
                                    errors.add("Tests - compatibility JDK ${JDK_VERSION}")
                                    //notifier.notifyResult("scala-team")
                                    slackSend(channel: slackResponse.threadId, message: "Error during compatibility JDK ${JDK_VERSION} tests - <${currentBuild.absoluteUrl}|Link>", color: "#CC3421")
                                }
                            }
                            cleanup {
                                script {
                                    running.remove("Tests - compatibility JDK ${JDK_VERSION}")
                                    updateSlack(errors, running, slackResponse, version, changeUrl)
                                }
                            }
                        }
                    }
                }
            }
        }
        stage('Publish') {
            when { not { changeRequest() } }
            parallel {
                stage('relayd-man') {
                    agent {
                        dockerfile {
                            filename 'ci/asciidoctor.Dockerfile'
                            additionalBuildArgs "--build-arg USER_ID=${env.JENKINS_UID}"
                        }
                    }
                    when { not { branch 'master' } }
                    steps {
                        script {
                            running.add("Publish - relayd-man")
                            updateSlack(errors, running, slackResponse, version, changeUrl)
                        }
                        dir('relay/sources') {
                            sh script: 'make man-source', label: 'build man page'
                            withCredentials([sshUserPrivateKey(credentialsId: 'f15029d3-ef1d-4642-be7d-362bf7141e63', keyFileVariable: 'KEY_FILE', passphraseVariable: '', usernameVariable: 'KEY_USER')]) {
                                sh script: 'rsync -avz -e "ssh -o StrictHostKeyChecking=no -i${KEY_FILE} -p${SSH_PORT}" target/man-source/rudder-relayd.1 ${KEY_USER}@${HOST_DOCS}:/var/www-docs/man/${RUDDER_VERSION}/', label: 'man page publication'
                            }
                        }
                    }
                    post {
                        failure {
                            script {
                                failedBuild = true
                                errors.add("Publish - relayd-man")
                                //notifier.notifyResult("rust-team")
                                slackSend(channel: slackResponse.threadId, message: "Error while publishing relayd man pages - <${currentBuild.absoluteUrl}|Link>", color: "#CC3421")
                            }
                        }
                        cleanup {
                            script {
                                running.remove("Publish - relayd-man")
                                updateSlack(errors, running, slackResponse, version, changeUrl)
                            }
                        }
                    }
                }
                stage('api-doc') {
                    agent {
                        dockerfile {
                            filename 'api-doc/Dockerfile'
                            additionalBuildArgs "--build-arg USER_ID=${env.JENKINS_UID}"
                        }
                    }

                    steps {
                        script {
                            running.add("Publish - api-doc")
                            updateSlack(errors, running, slackResponse, version, changeUrl)
                        }
                        catchError(buildResult: 'SUCCESS', stageResult: 'FAILURE') {
                            dir('api-doc') {
                                sh script: 'make', label: 'build API docs'
                                withCredentials([sshUserPrivateKey(credentialsId: 'f15029d3-ef1d-4642-be7d-362bf7141e63', keyFileVariable: 'KEY_FILE', passphraseVariable: '', usernameVariable: 'KEY_USER')]) {
                                    sh script: 'rsync -avz -e "ssh -o StrictHostKeyChecking=no -i${KEY_FILE} -p${SSH_PORT}" target/webapp/* ${KEY_USER}@${HOST_DOCS}:/var/www-docs/api/v/', label: 'publish webapp API docs'
                                    sh script: 'rsync -avz -e "ssh -o StrictHostKeyChecking=no -i${KEY_FILE} -p${SSH_PORT}" target/relay/* ${KEY_USER}@${HOST_DOCS}:/var/www-docs/api/relay/v/', label: 'publish relay API docs'
                                }
                            }
                        }
                    }
                    post {
                        always {
                            archiveArtifacts artifacts: 'api-doc/target/*/*/*.html'
                        }
                        failure {
                            script {
                                failedBuild = true
                                errors.add("Publish - api-doc")
                                //notifier.notifyResult("rust-team")
                                slackSend(channel: slackResponse.threadId, message: "Error while publishing api docs - <${currentBuild.absoluteUrl}|Link>", color: "#CC3421")
                            }
                        }
                        cleanup {
                            script {
                                running.remove("Publish - api-doc")
                                updateSlack(errors, running, slackResponse, version, changeUrl)
                            }
                        }
                    }
                }
                stage('api-doc-redirect') {
                    agent {
                        dockerfile {
                            filename 'api-doc/Dockerfile'
                            additionalBuildArgs "--build-arg USER_ID=${env.JENKINS_UID}"
                        }
                    }
                    when { branch 'master' }
                    steps {
                        script {
                            running.add("Publish - api-doc-redirect")
                            updateSlack(errors, running, slackResponse, version, changeUrl)
                        }
                        catchError(buildResult: 'SUCCESS', stageResult: 'FAILURE') {
                            withCredentials([sshUserPrivateKey(credentialsId: 'f15029d3-ef1d-4642-be7d-362bf7141e63', keyFileVariable: 'KEY_FILE', passphraseVariable: '', usernameVariable: 'KEY_USER')]) {
                                writeFile file: 'htaccess', text: redirectApi()
                                sh script: 'rsync -avz -e "ssh -o StrictHostKeyChecking=no -i${KEY_FILE} -p${SSH_PORT}" htaccess ${KEY_USER}@${HOST_DOCS}:/var/www-docs/api/.htaccess', label: "publish redirect"
                            }
                        }
                    }
                    post {
                        failure {
                            script {
                                failedBuild = true
                                errors.add("Publish - api-doc-redirect")
                                //notifier.notifyResult("shell-team")
                                slackSend(channel: slackResponse.threadId, message: "Error while building api doc redirect - <${currentBuild.absoluteUrl}|Link>", color: "#CC3421")
                            }
                        }
                        cleanup {
                            script {
                                running.remove("Publish - api-doc-redirect")
                                updateSlack(errors, running, slackResponse, version, changeUrl)
                            }
                        }
                    }
                }
                stage('webapp') {
                    agent {
                        dockerfile {
                            filename 'webapp/sources/Dockerfile'
                            additionalBuildArgs "--build-arg USER_ID=${env.JENKINS_UID}"
                            // we don't share elm folder as it is may break with concurrent builds
                            // set same timezone as some tests rely on it
                            // and share maven cache
                            args '-v /etc/timezone:/etc/timezone:ro -v /srv/cache/elm:/home/jenkins/.elm -v /srv/cache/maven:/home/jenkins/.m2'
                        }
                    }
                    steps {
                        script {
                            running.add("Publish - webapp")
                            updateSlack(errors, running, slackResponse, version, changeUrl)
                        }
                        catchError(buildResult: 'SUCCESS', stageResult: 'FAILURE') {
                            dir('webapp/sources') {
                                withMaven(globalMavenSettingsConfig: "1bfa2e1a-afda-4cb4-8568-236c44b94dbf",
                                          // don't archive jars
                                          options: [artifactsPublisher(disabled: true)]
                                ) {
                                    // we need to use $MVN_COMMAND to get the settings file path
                                    sh script: '$MVN_CMD --update-snapshots clean package deploy', label: "webapp deploy"
                                }
                            }
                        }
                    }
                    post {
                        always {
                            archiveArtifacts artifacts: 'webapp/sources/rudder/rudder-web/target/*.war'
                        }
                        failure {
                            script {
                                failedBuild = true
                                errors.add("Publish - webapp")
                                //notifier.notifyResult("scala-team")
                                slackSend(channel: slackResponse.threadId, message: "Error while publishing webapp - <${currentBuild.absoluteUrl}|Link>", color: "#CC3421")
                            }
                        }
                        cleanup {
                            script {
                                running.remove("Publish - webapp")
                                updateSlack(errors, running, slackResponse, version, changeUrl)
                            }
                        }
                    }
                }
            }
        }
        stage('End') {
            steps {
                script {
                    if (failedBuild) {
                        error 'End of build'
                    } else {
                        echo 'End of build'
                    }
                }
            }
        }
    }
}

def redirectApi() {
    def release_info = 'https://www.rudder-project.org/release-info/rudder'

    // Latest stable versions
    def latest_webapp = "0"
    def latest_relay = "0"

    // Decide which versions to redirect to
    def versions_r = httpRequest release_info+'/versions'
    versions_r.content.trim().split('\n').each {
        // These do not have the new API doc
        major = it.tokenize(".")[0].toInteger()
        if (major < 5) {
        println('Skipping old: '+it)
            return
        }

        released_r = httpRequest release_info+'/versions/'+it+'/released'
        released = released_r.content.trim() == 'True'

        webapp_r = httpRequest release_info+'/versions/'+it+'/api-version/webapp'
        webapp_v = webapp_r.content
        relay_r = httpRequest release_info+'/versions/'+it+'/api-version/relay'
        relay_v = relay_r.content

        if (released) {
            latest_webapp = webapp_v
            latest_relay = relay_v
        }
    }

    return """
    RedirectMatch ^/api/?\$                 /api/v/${latest_webapp}/
    RedirectMatch ^/api/openapi.yml\$       /api/v/${latest_webapp}/openapi.yml
    RedirectMatch ^/api/relay/?\$           /api/relay/v/${latest_relay}/
    RedirectMatch ^/api/relay/openapi.yml\$ /api/relay/v/${latest_relay}/openapi.yml
    """
}


def updateSlack(errors, running, slackResponse, version, changeUrl) {

echo env.CHANGE_URL

def msg ="*${version} - builds* - <"+currentBuild.absoluteUrl+"|Link>"

if (changeUrl != null) {
  msg ="*${version} PR - builds* - <"+currentBuild.absoluteUrl+"|Link> - <"+changeUrl+"|Pull request>"
}

def color = "#00A8E1"

if (! errors.isEmpty()) {
    msg += "\n*Errors* :x: ("+errors.size()+")\n  • " + errors.join("\n  • ")
    color = "#CC3421"
}
if (! running.isEmpty()) {
    msg += "\n*Running* :arrow_right: ("+running.size()+")\n  • " + running.join("\n  • ")
}

if (errors.isEmpty() && running.isEmpty()) {
    msg +=  " => All builds completed ! :white_check_mark:"
	color = "good"
}
  slackSend(channel: slackResponse.channelId, message: msg, timestamp: slackResponse.ts, color: color)
}<|MERGE_RESOLUTION|>--- conflicted
+++ resolved
@@ -351,11 +351,7 @@
                     agent {
                         dockerfile {
                             filename 'policies/Dockerfile'
-<<<<<<< HEAD
-                            additionalBuildArgs  "--build-arg USER_ID=${env.JENKINS_UID} --build-arg RUDDER_VER=${env.RUDDER_VERSION}-nightly"
-=======
                             additionalBuildArgs  "--build-arg USER_ID=${env.JENKINS_UID} --build-arg RUDDER_VER=${version}-nightly"
->>>>>>> ba81e8fd
                             // mount cache
                             args '-v /srv/cache/cargo:/usr/local/cargo/registry -v /srv/cache/sccache:/home/jenkins/.cache/sccache'
                         }
