<<<<<<< HEAD
FROM node:18-bullseye
=======
FROM node:16-bullseye
LABEL ci=rudder/api-doc/Dockerfile
>>>>>>> 9137ee66
ENV NODE_ENV=production

ARG USER_ID=1000
COPY ci/user.sh .
<<<<<<< HEAD
RUN ./user.sh $USER_ID

RUN apt-get update && apt-get install -y rsync python3-yaml && rm -rf /var/lib/apt/lists/*
=======
RUN ./user.sh $USER_ID ;\
    npm install --global @redocly/cli@1.0.0-beta.111 redoc-cli@0.13.20 ;\
    apt-get update && apt-get install -y rsync python3-yaml && rm -rf /var/lib/apt/lists/*
>>>>>>> 9137ee66
<|MERGE_RESOLUTION|>--- conflicted
+++ resolved
@@ -1,19 +1,8 @@
-<<<<<<< HEAD
 FROM node:18-bullseye
-=======
-FROM node:16-bullseye
 LABEL ci=rudder/api-doc/Dockerfile
->>>>>>> 9137ee66
 ENV NODE_ENV=production
 
 ARG USER_ID=1000
 COPY ci/user.sh .
-<<<<<<< HEAD
-RUN ./user.sh $USER_ID
-
-RUN apt-get update && apt-get install -y rsync python3-yaml && rm -rf /var/lib/apt/lists/*
-=======
-RUN ./user.sh $USER_ID ;\
-    npm install --global @redocly/cli@1.0.0-beta.111 redoc-cli@0.13.20 ;\
-    apt-get update && apt-get install -y rsync python3-yaml && rm -rf /var/lib/apt/lists/*
->>>>>>> 9137ee66
+RUN ./user.sh $USER_ID && \
+    apt-get update && apt-get install -y rsync python3-yaml && rm -rf /var/lib/apt/lists/*