--- conflicted
+++ resolved
@@ -57,7 +57,6 @@
 
     # Build doc from yaml file (with pre-rendered html)
     html_file = "%s/index.html" % target
-<<<<<<< HEAD
     if subprocess.call(["redoc-cli", "bundle", openapi_file,
                         "--output", html_file,
                         # Don't help google track our users
@@ -69,26 +68,11 @@
                         # More readable in central column
                         "--options.pathInMiddlePanel=1",
                         # Hostname is meaningless as it won't match rudder server
-                        "--options.hideHostname=1"
+                        "--options.hideHostname=1",
+                        # We use a stable URL instead of embedded json
+                        "--options.hideDownloadButton=1"
                         ]):
         print("Could not build %s" % (html_file))
         exit(1)
-=======
-    subprocess.call(["redoc-cli", "bundle", openapi_file,
-                     "--output", html_file,
-                     # Don't help google track our users
-                     "--disableGoogleFont",
-                     # The famous Rudder orange
-                     "--options.theme.colors.primary.main='#f08004'",
-                     # Expand success examples by default
-                     "--options.expandResponses='200,'",
-                     # More readable in central column
-                     "--options.pathInMiddlePanel=1",
-                     # Hostname is meaningless as it won't match rudder server
-                     "--options.hideHostname=1",
-                     # We use a stable URL instead of embedded json
-                     "--options.hideDownloadButton=1"
-                     ])
->>>>>>> 63f6d2e6
 
     shutil.copytree("%s/assets" % source, "%s/assets" % target)