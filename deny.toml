--- conflicted
+++ resolved
@@ -17,15 +17,8 @@
 
 [advisories]
 ignore = [
-<<<<<<< HEAD
-=======
-    # A DoS in h2
-    "RUSTSEC-2024-0332",
-    # We are not vulnerable and would need to update rust version, already done in 8.2
-    "RUSTSEC-2024-0365",
     # Not vulnerable to puny-code masking
     "RUSTSEC-2024-0421",
->>>>>>> 95c13708
 ]
 
 [bans]
